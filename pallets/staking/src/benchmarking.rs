// This file is part of Substrate.

// Copyright (C) 2020 Parity Technologies (UK) Ltd.
// SPDX-License-Identifier: Apache-2.0

// Licensed under the Apache License, Version 2.0 (the "License");
// you may not use this file except in compliance with the License.
// You may obtain a copy of the License at
//
// 	http://www.apache.org/licenses/LICENSE-2.0
//
// Unless required by applicable law or agreed to in writing, software
// distributed under the License is distributed on an "AS IS" BASIS,
// WITHOUT WARRANTIES OR CONDITIONS OF ANY KIND, either express or implied.
// See the License for the specific language governing permissions and
// limitations under the License.

//! Staking pallet benchmarking.

use super::*;
use crate::Module as Staking;
use testing_utils::*;

pub use frame_benchmarking::{account, benchmarks, whitelisted_caller};
use frame_system::RawOrigin;
use polymesh_common_utilities::{
    benchs::{AccountIdOf, UserBuilder},
    TestUtilsFn,
};
use sp_runtime::traits::One;
const SEED: u32 = 0;
const MAX_SPANS: u32 = 100;
const MAX_VALIDATORS: u32 = 1000;
const MAX_SLASHES: u32 = 1000;
const INIT_BALANCE: u32 = 10_000_000;
// Add slashing spans to a user account. Not relevant for actual use, only to benchmark
// read and write operations.
fn add_slashing_spans<T: Trait>(who: &T::AccountId, spans: u32) {
    if spans == 0 {
        return;
    }

    // For the first slashing span, we initialize
    let mut slashing_spans = crate::slashing::SlashingSpans::new(0);
    SpanSlash::<T>::insert((who, 0), crate::slashing::SpanRecord::default());

    for i in 1..spans {
        assert!(slashing_spans.end_span(i));
        SpanSlash::<T>::insert((who, i), crate::slashing::SpanRecord::default());
    }
    SlashingSpans::<T>::insert(who, slashing_spans);
}

fn add_perm_validator<T: Trait>(id: IdentityId, intended_count: Option<u32>) {
    Staking::<T>::set_validator_count(RawOrigin::Root.into(), 10)
        .expect("Failed to set the validator count");
    Staking::<T>::add_permissioned_validator(RawOrigin::Root.into(), id, intended_count)
        .expect("Failed to add permissioned validator");
}

// This function generates one validator being nominated by n nominators, and returns the validator
// stash account. It also starts an era and creates pending payouts.
pub fn create_validator_with_nominators<T: Trait + TestUtilsFn<AccountIdOf<T>>>(
    n: u32,
    upper_bound: u32,
    dead: bool,
) -> Result<T::AccountId, DispatchError> {
    create_validator_with_nominators_with_balance::<T>(n, upper_bound, INIT_BALANCE, dead)
}

// This function generates one validator being nominated by n nominators, and returns the validator
// stash account. It also starts an era and creates pending payouts.
// The balance is added to controller and stash accounts.
pub fn create_validator_with_nominators_with_balance<T: Trait + TestUtilsFn<AccountIdOf<T>>>(
    n: u32,
    upper_bound: u32,
    balance: u32,
    dead: bool,
) -> Result<T::AccountId, DispatchError> {
    let mut points_total = 0;
    let mut points_individual = Vec::new();

    let (v_stash, v_controller) = create_stash_controller_with_balance::<T>(0, balance).unwrap();
    let v_controller_origin = v_controller.origin();

    let validator_prefs = ValidatorPrefs {
        commission: Perbill::from_percent(50),
    };
    emulate_validator_setup::<T>(1, 10, Perbill::from_percent(60));
    Staking::<T>::add_permissioned_validator(RawOrigin::Root.into(), v_stash.did(), Some(2))
        .expect("Failed to add permissioned validator");
    Staking::<T>::validate(v_controller_origin.into(), validator_prefs.clone())
        .expect("Failed to validate");
    assert_eq!(
        Staking::<T>::validators(v_stash.account()),
        validator_prefs,
        "Failed to set the validator"
    );
    let stash_lookup = v_stash.lookup();

    points_total += 10;
    points_individual.push((v_stash.account(), 10));

    // Give the validator n nominators, but keep total users in the system the same.
    for i in 0..upper_bound {
        let (_n_stash, n_controller) = if !dead {
            create_stash_controller_with_balance::<T>(u32::max_value() - i, INIT_BALANCE).unwrap()
        } else {
            create_stash_with_dead_controller::<T>(u32::max_value() - i, INIT_BALANCE).unwrap()
        };
        if i < n {
            Staking::<T>::nominate(n_controller.origin().into(), vec![stash_lookup.clone()])
                .unwrap();
        }
    }

    ValidatorCount::put(2);

    // Start a new Era
    let new_validators = Staking::<T>::new_era(SessionIndex::one()).unwrap();

<<<<<<< HEAD
    assert_eq!(new_validators.len(), 2);
=======
    assert_eq!(new_validators.len(), 1);
>>>>>>> d775b669

    // Give Era Points
    let reward = EraRewardPoints::<T::AccountId> {
        total: points_total,
        individual: points_individual.into_iter().collect(),
    };

    let current_era = CurrentEra::get().unwrap();
    ErasRewardPoints::<T>::insert(current_era, reward);

    // Create reward pool
    let total_payout: BalanceOf<T> = 10000u32.into();
    <ErasValidatorReward<T>>::insert(current_era, total_payout);

    Ok(v_stash.account())
}

fn payout_stakers_<T: Trait + TestUtilsFn<AccountIdOf<T>>>(
    alive: bool,
    n: u32,
) -> Result<(RawOrigin<T::AccountId>, T::AccountId, u32, BalanceOf<T>), DispatchError> {
    let validator = create_validator_with_nominators::<T>(
        n,
        T::MaxNominatorRewardedPerValidator::get() as u32,
        !alive,
    )
    .unwrap();
    let current_era = CurrentEra::get().unwrap();
    <ErasValidatorPrefs<T>>::insert(
        current_era,
        validator.clone(),
        <Staking<T>>::validators(&validator),
    );
    let caller = UserBuilder::<T>::default()
        .seed(n)
        .generate_did()
        .build("caller");
    let caller_key = frame_system::Account::<T>::hashed_key_for(&caller.account());
    frame_benchmarking::benchmarking::add_to_whitelist(caller_key.into());
    let balance_before = T::Currency::free_balance(&validator);
    Ok((caller.origin(), validator, current_era, balance_before))
}

benchmarks! {
    where_clause { where T: TestUtilsFn<AccountIdOf<T>> }

    _{
        // User account seed
        let u in 0 .. 1000 => ();
    }

    bond {
        let stash = create_funded_user::<T>("stash", 2, INIT_BALANCE);
        let controller = create_funded_user::<T>("controller", 5, 100);
        let controller_lookup = controller.lookup();
        let reward_destination = RewardDestination::Staked;
    }: _(stash.origin(), controller_lookup, 2_000_000u32.into(), reward_destination)
    verify {
        assert!(Bonded::<T>::contains_key(stash.account()));
        assert!(Ledger::<T>::contains_key(controller.account()));
    }

    bond_extra {
        let (stash, controller) = create_stash_controller::<T>(5, INIT_BALANCE).unwrap();
        let max_additional = 2_000_000u32;
        let ledger = Ledger::<T>::get(&controller.account()).expect("ledger not created before");
        let original_bonded: BalanceOf<T> = ledger.active;
    }: _(stash.origin(), max_additional.into())
    verify {
        let ledger = Ledger::<T>::get(&controller.account()).expect("ledger not created after");
        let new_bonded: BalanceOf<T> = ledger.active;
        assert!(original_bonded < new_bonded);
    }

    unbond {
        let (_, controller) = create_stash_controller::<T>(500, INIT_BALANCE).unwrap();
        let amount = 20u32;
        let ledger = Ledger::<T>::get(&controller.account()).expect("ledger not created before");
        let original_bonded: BalanceOf<T> = ledger.active;
    }: _(controller.origin(), amount.into())
    verify {
        let ledger = Ledger::<T>::get(&controller.account()).expect("ledger not created after");
        let new_bonded: BalanceOf<T> = ledger.active;
        assert!(original_bonded > new_bonded);
    }

    // Withdraw only updates the ledger
    withdraw_unbonded_update {
        // Slashing Spans
        let s in 0 .. MAX_SPANS;
        let (stash, controller) = create_stash_controller::<T>(0, INIT_BALANCE).unwrap();
        add_slashing_spans::<T>(&stash.account(), s);
        let amount = 50u32; // Half of total
        Staking::<T>::unbond(controller.origin().into(), amount.into()).unwrap();
        CurrentEra::put(EraIndex::max_value());
        let ledger = Ledger::<T>::get(&controller.account()).expect("ledger not created before");
        let original_total: BalanceOf<T> = ledger.total;
    }: withdraw_unbonded(controller.origin(), s)
    verify {
        let ledger = Ledger::<T>::get(&controller.account()).expect("ledger not created after");
        let new_total: BalanceOf<T> = ledger.total;
        assert!(original_total > new_total);
    }

    // Worst case scenario, everything is removed after the bonding duration
    withdraw_unbonded_kill {
        // Slashing Spans
        let s in 0 .. MAX_SPANS;
        let (stash, controller) = create_stash_controller::<T>(0, INIT_BALANCE).unwrap();
        add_slashing_spans::<T>(&stash.account(), s);
        let amount = INIT_BALANCE;
        Staking::<T>::unbond(controller.origin().into(), amount.into()).unwrap();
        CurrentEra::put(EraIndex::max_value());
        let ledger = Ledger::<T>::get(&controller.account()).expect("ledger not created before");
        let original_total: BalanceOf<T> = ledger.total;
    }: withdraw_unbonded(controller.origin(), s)
    verify {
        assert!(!Ledger::<T>::contains_key(controller.account()));
    }

    set_min_bond_threshold {
        let origin = RawOrigin::Root;
    }: _(origin, 10000u32.into())
    verify {
        assert_eq!(Staking::<T>::min_bond_threshold(), 10000u32.into());
    }

    add_permissioned_validator {
        let (stash, controller) = create_stash_controller::<T>(5, INIT_BALANCE).unwrap();
        Staking::<T>::set_validator_count(RawOrigin::Root.into(), 10).unwrap();
    }: _(RawOrigin::Root, stash.did(), Some(1))
    verify {
        let pref = Staking::<T>::permissioned_identity(stash.did());
        assert!(pref.is_some(), "fail to add a permissioned identity");
        assert_eq!(pref.unwrap().intended_count, 1, "fail to set a incorrect intended count");
    }

    remove_permissioned_validator {
        let (stash, controller) = create_stash_controller::<T>(5, INIT_BALANCE).unwrap();
        add_perm_validator::<T>(stash.did(), Some(1));
    }: _(RawOrigin::Root, stash.did())
    verify {
        let pref = Staking::<T>::permissioned_identity(stash.did());
        assert!(pref.is_none(), "fail to remove a permissioned identity");
    }

    set_commission_cap {
        let m in 0 .. MAX_ALLOWED_VALIDATORS;
        let mut stashes = Vec::with_capacity(m as usize);
        // Add validators
        for i in 0 .. m {
            let stash = create_funded_user::<T>("stash", i, 1000);
            stashes.push(stash.account());
            Validators::<T>::insert(stash.account(), ValidatorPrefs { commission: Perbill::from_percent(70)});
        }
    }: _(RawOrigin::Root, Perbill::from_percent(50))
    verify {
        stashes.iter().for_each(|s| {
            assert_eq!(Staking::<T>::validators(s), ValidatorPrefs { commission: Perbill::from_percent(50) });
        });
    }

    validate {
        let (stash, controller) = create_stash_controller::<T>(70, INIT_BALANCE).unwrap();
        add_perm_validator::<T>(stash.did(), Some(2));
        let prefs = ValidatorPrefs::default();
    }: _(controller.origin(), prefs)
    verify {
        assert!(Validators::<T>::contains_key(stash.account()));
    }

    // Worst case scenario, MAX_NOMINATIONS
    nominate {
        let n in 1 .. MAX_NOMINATIONS as u32;
        let (stash, controller) = create_stash_controller::<T>(n + 1, INIT_BALANCE).unwrap();
        let validators = create_validators::<T>(n, INIT_BALANCE).unwrap();
    }: _(controller.origin(), validators)
    verify {
        assert!(Nominators::<T>::contains_key(stash.account()));
    }

    chill {
        let (_, controller) = create_stash_controller::<T>(10, INIT_BALANCE).unwrap();
    }: _(controller.origin())

    set_payee {
        let (stash, controller) = create_stash_controller::<T>(10, INIT_BALANCE).unwrap();
        assert_eq!(Payee::<T>::get(&stash.account()), RewardDestination::Staked);
    }: _(controller.origin(), RewardDestination::Controller)
    verify {
        assert_eq!(Payee::<T>::get(&stash.account()), RewardDestination::Controller);
    }

    set_controller {
        let (stash, _) = create_stash_controller::<T>(10, INIT_BALANCE).unwrap();
        let new_controller = create_funded_user::<T>("new_controller", 10, INIT_BALANCE);
        let new_controller_lookup = new_controller.lookup();
    }: _(stash.origin(), new_controller_lookup)
    verify {
        assert!(Ledger::<T>::contains_key(&new_controller.account()));
    }

    set_validator_count {
        let c in 0 .. MAX_VALIDATORS;
    }: _(RawOrigin::Root, c)
    verify {
        assert_eq!(ValidatorCount::get(), c);
    }

    force_no_eras { }: _(RawOrigin::Root)
    verify { assert_eq!(ForceEra::get(), Forcing::ForceNone); }

    force_new_era { }: _(RawOrigin::Root)
    verify { assert_eq!(ForceEra::get(), Forcing::ForceNew); }

    force_new_era_always { }: _(RawOrigin::Root)
    verify { assert_eq!(ForceEra::get(), Forcing::ForceAlways); }

    // Worst case scenario, the list of invulnerables is very long.
    set_invulnerables {
        let v in 0 .. MAX_VALIDATORS;
        let mut invulnerables = Vec::new();
        for i in 0 .. v {
            invulnerables.push(account("invulnerable", i, SEED));
        }
    }: _(RawOrigin::Root, invulnerables)
    verify {
        assert_eq!(Invulnerables::<T>::get().len(), v as usize);
    }

    force_unstake {
        // Slashing Spans
        let s in 0 .. MAX_SPANS;
        let (stash, controller) = create_stash_controller::<T>(0, INIT_BALANCE).unwrap();
        add_slashing_spans::<T>(&stash.account(), s);
    }: _(RawOrigin::Root, stash.account(), s)
    verify {
        assert!(!Ledger::<T>::contains_key(&controller.account()));
    }

    cancel_deferred_slash {
        let s in 1 .. MAX_SLASHES;
        let mut unapplied_slashes = Vec::new();
        let era = EraIndex::one();
        for _ in 0 .. MAX_SLASHES {
            unapplied_slashes.push(UnappliedSlash::<T::AccountId, BalanceOf<T>>::default());
        }
        UnappliedSlashes::<T>::insert(era, &unapplied_slashes);

        let slash_indices: Vec<u32> = (0 .. s).collect();
    }: _(RawOrigin::Root, era, slash_indices)
    verify {
        assert_eq!(UnappliedSlashes::<T>::get(&era).len(), (MAX_SLASHES - s) as usize);
    }

    payout_stakers {
        let n in 1 .. T::MaxNominatorRewardedPerValidator::get() as u32;
        let (origin, validator, current_era, balance_before) = payout_stakers_::<T>(false, n).unwrap();
    }: _(origin, validator.clone(), current_era)
    verify {
        // Validator has been paid!
        let balance_after = T::Currency::free_balance(&validator);
        assert!(balance_before < balance_after);
    }

    payout_stakers_alive_controller {
        let n in 1 .. T::MaxNominatorRewardedPerValidator::get() as u32;
        let (origin, validator, current_era, balance_before) = payout_stakers_::<T>(true, n).unwrap();
    }: payout_stakers(origin, validator.clone(), current_era)
    verify {
        // Validator has been paid!
        let balance_after = T::Currency::free_balance(&validator);
        assert!(balance_before < balance_after);
    }

    rebond {
        let l in 1 .. MAX_UNLOCKING_CHUNKS as u32;
        let (_, controller) = create_stash_controller::<T>(u, INIT_BALANCE).unwrap();
        let mut staking_ledger = Ledger::<T>::get(controller.account()).unwrap();
        let unlock_chunk = UnlockChunk::<BalanceOf<T>> {
            value: 1u32.into(),
            era: EraIndex::zero(),
        };
        for _ in 0 .. l {
            staking_ledger.unlocking.push(unlock_chunk.clone())
        }
        Ledger::<T>::insert(controller.account(), staking_ledger.clone());
        let original_bonded: BalanceOf<T> = staking_ledger.active;
    }: _(controller.origin(), (l + 100).into())
    verify {
        let ledger = Ledger::<T>::get(&controller.account()).expect("ledger not created after");
        let new_bonded: BalanceOf<T> = ledger.active;
        assert!(original_bonded < new_bonded);
    }

    set_history_depth {
        let e in 1 .. 100;
        HistoryDepth::put(e);
        CurrentEra::put(e);
        for i in 0 .. e {
            <ErasStakers<T>>::insert(i, T::AccountId::default(), Exposure::<T::AccountId, BalanceOf<T>>::default());
            <ErasStakersClipped<T>>::insert(i, T::AccountId::default(), Exposure::<T::AccountId, BalanceOf<T>>::default());
            <ErasValidatorPrefs<T>>::insert(i, T::AccountId::default(), ValidatorPrefs::default());
            <ErasValidatorReward<T>>::insert(i, BalanceOf::<T>::one());
            <ErasRewardPoints<T>>::insert(i, EraRewardPoints::<T::AccountId>::default());
            <ErasTotalStake<T>>::insert(i, BalanceOf::<T>::one());
            ErasStartSessionIndex::insert(i, i);
        }
    }: _(RawOrigin::Root, EraIndex::zero(), u32::max_value())
    verify {
        assert_eq!(HistoryDepth::get(), 0);
    }

    reap_stash {
        let s in 1 .. MAX_SPANS;
        let (stash, controller) = create_stash_controller::<T>(0, INIT_BALANCE).unwrap();
        add_slashing_spans::<T>(&stash.account(), s);
        T::Currency::make_free_balance_be(&stash.account(), 0u32.into());
    }: _(controller.origin(), stash.account(), s)
    verify {
        assert!(!Bonded::<T>::contains_key(&stash.account()));
    }

    new_era {
        let v in 1 .. 10;
        let n in 1 .. 100;

        create_validators_with_nominators_for_era::<T>(v, n, MAX_NOMINATIONS, false, None).unwrap();
        let session_index = SessionIndex::one();
    }: {
        let validators = Staking::<T>::new_era(session_index).expect("`new_era` failed");
        assert_eq!(validators.len(), v as usize);
    }

    do_slash {
        let l in 1 .. MAX_UNLOCKING_CHUNKS as u32;
        let (stash, controller) = create_stash_controller::<T>(0, INIT_BALANCE).unwrap();
        let mut staking_ledger = Ledger::<T>::get(controller.account()).unwrap();
        let unlock_chunk = UnlockChunk::<BalanceOf<T>> {
            value: 1u32.into(),
            era: EraIndex::zero(),
        };
        for _ in 0 .. l {
            staking_ledger.unlocking.push(unlock_chunk.clone())
        }
        Ledger::<T>::insert(controller.account(), staking_ledger);
        let balance_before = T::Currency::free_balance(&stash.account());
    }: {
        crate::slashing::do_slash::<T>(
            &stash.account(),
            10u32.into(),
            &mut BalanceOf::<T>::zero(),
            &mut NegativeImbalanceOf::<T>::zero()
        );
    } verify {
        let balance_after = T::Currency::free_balance(&stash.account());
        assert!(balance_before > balance_after);
    }

    payout_all {
        let v in 1 .. 10;
        let n in 1 .. 100;
        create_validators_with_nominators_for_era::<T>(v, n, MAX_NOMINATIONS, false, None).unwrap();
        // Start a new Era
        let new_validators = Staking::<T>::new_era(SessionIndex::one()).unwrap();
        assert_eq!(new_validators.len(), v as usize);

        let current_era = CurrentEra::get().unwrap();
        let mut points_total = 0;
        let mut points_individual = Vec::new();
        let mut payout_calls_arg = Vec::new();

        for validator in new_validators.iter() {
            points_total += 10;
            points_individual.push((validator.clone(), 10));
            payout_calls_arg.push((validator.clone(), current_era));
        }

        // Give Era Points
        let reward = EraRewardPoints::<T::AccountId> {
            total: points_total,
            individual: points_individual.into_iter().collect(),
        };

        ErasRewardPoints::<T>::insert(current_era, reward);

        // Create reward pool
        let total_payout: BalanceOf<T> = 1000u32.into();
        <ErasValidatorReward<T>>::insert(current_era, total_payout);

        let caller: T::AccountId = whitelisted_caller();
    }: {
        for arg in payout_calls_arg {
            <Staking<T>>::payout_stakers(RawOrigin::Signed(caller.clone()).into(), arg.0, arg.1).unwrap();
        }
    }

    // This benchmark create `v` validators intent, `n` nominators intent, each nominator nominate
    // MAX_NOMINATIONS in the set of the first `w` validators.
    // It builds a solution with `w` winners composed of nominated validators randomly nominated,
    // `a` assignment with MAX_NOMINATIONS.
    submit_solution_initial {
        // number of validator intent
        let v in 1000 .. 2000;
        // number of nominator intent
        let n in 1000 .. 2000;
        // number of assignments. Basically, number of active nominators.
        let a in 200 .. 500;
        // number of winners, also ValidatorCount
        let w in 16 .. 100;

        assert!(w as usize >= MAX_NOMINATIONS, "doesn't support lower value");

        let winners = create_validators_with_nominators_for_era::<T>(
            v,
            n,
            MAX_NOMINATIONS,
            false,
            Some(w),
        ).unwrap();

        // needed for the solution to be generates.
        assert!(<Staking<T>>::create_stakers_snapshot().0);

        // set number of winners
        ValidatorCount::put(w);

        // create a assignments in total for the w winners.
        let (winners, assignments) = create_assignments_for_offchain::<T>(a, winners).unwrap();

        let (
            winners,
            compact,
            score,
            size
        ) = offchain_election::prepare_submission::<T>(assignments, winners, false).unwrap();

        // needed for the solution to be accepted
        <EraElectionStatus<T>>::put(ElectionStatus::Open(T::BlockNumber::from(1u32)));

        let era = <Staking<T>>::current_era().unwrap_or(0);
        let caller = create_funded_user::<T>("caller", n, 10000);

        // Whitelist caller account from further DB operations.
        let caller_key = frame_system::Account::<T>::hashed_key_for(&caller.account());
        frame_benchmarking::benchmarking::add_to_whitelist(caller_key.into());
    }: {
        let result = <Staking<T>>::submit_election_solution(
            caller.origin().into(),
            winners,
            compact,
            score.clone(),
            era,
            size,
        );
        assert!(result.is_ok());
    }
    verify {
        // new solution has been accepted.
        assert_eq!(<Staking<T>>::queued_score().unwrap(), score);
    }

    // same as submit_solution_initial but we place a very weak solution on chian first.
    submit_solution_better {
        // number of validator intent
        let v in 1000 .. 2000;
        // number of nominator intent
        let n in 1000 .. 2000;
        // number of assignments. Basically, number of active nominators.
        let a in 200 .. 500;
        // number of winners, also ValidatorCount
        let w in 16 .. 100;

        assert!(w as usize >= MAX_NOMINATIONS, "doesn't support lower value");

        let winners = create_validators_with_nominators_for_era::<T>(
            v,
            n,
            MAX_NOMINATIONS,
            false,
            Some(w),
        ).unwrap();

        // needed for the solution to be generates.
        assert!(<Staking<T>>::create_stakers_snapshot().0);

        // set number of winners
        ValidatorCount::put(w);

        // create a assignments in total for the w winners.
        let (winners, assignments) = create_assignments_for_offchain::<T>(a, winners).unwrap();

        let single_winner = winners[0].0.clone();

        let (
            winners,
            compact,
            score,
            size
        ) = offchain_election::prepare_submission::<T>(assignments, winners, false).unwrap();

        // needed for the solution to be accepted
        <EraElectionStatus<T>>::put(ElectionStatus::Open(T::BlockNumber::from(1u32)));

        let era = <Staking<T>>::current_era().unwrap_or(0);
        let caller = create_funded_user::<T>("caller", n, 10000);

        // Whitelist caller account from further DB operations.
        let caller_key = frame_system::Account::<T>::hashed_key_for(&caller.account());
        frame_benchmarking::benchmarking::add_to_whitelist(caller_key.into());

        // submit a very bad solution on-chain
        {
            // this is needed to fool the chain to accept this solution.
            ValidatorCount::put(1);
            let (winners, compact, score, size) = get_single_winner_solution::<T>(single_winner).unwrap();
            assert!(
                <Staking<T>>::submit_election_solution(
                    caller.origin().into(),
                    winners,
                    compact,
                    score.clone(),
                    era,
                    size,
            ).is_ok());

            // new solution has been accepted.
            assert_eq!(<Staking<T>>::queued_score().unwrap(), score);
            ValidatorCount::put(w);
        }
    }: {
        let result = <Staking<T>>::submit_election_solution(
            caller.origin().into(),
            winners,
            compact,
            score.clone(),
            era,
            size,
        );
        assert!(result.is_ok());
    }
    verify {
        // new solution has been accepted.
        assert_eq!(<Staking<T>>::queued_score().unwrap(), score);
    }

    // This will be early rejected based on the score.
    submit_solution_weaker {
        // number of validator intent
        let v in 1000 .. 2000;
        // number of nominator intent
        let n in 1000 .. 2000;

        create_validators_with_nominators_for_era::<T>(v, n, MAX_NOMINATIONS, false, None).unwrap();

        // needed for the solution to be generates.
        assert!(<Staking<T>>::create_stakers_snapshot().0);

        // needed for the solution to be accepted
        <EraElectionStatus<T>>::put(ElectionStatus::Open(T::BlockNumber::from(1u32)));
        let caller = create_funded_user::<T>("caller", n, 10000);
        let era = <Staking<T>>::current_era().unwrap_or(0);

        // Whitelist caller account from further DB operations.
        let caller_key = frame_system::Account::<T>::hashed_key_for(&caller.account());
        frame_benchmarking::benchmarking::add_to_whitelist(caller_key.into());

        // submit a seq-phragmen with all the good stuff on chain.
        {
            let (winners, compact, score, size) = get_seq_phragmen_solution::<T>(true);
            assert!(
                <Staking<T>>::submit_election_solution(
                    caller.origin().into(),
                    winners,
                    compact,
                    score.clone(),
                    era,
                    size,
                ).is_ok()
            );

            // new solution has been accepted.
            assert_eq!(<Staking<T>>::queued_score().unwrap(), score);
        }

        // prepare a bad solution. This will be very early rejected.
        let (winners, compact, score, size) = get_weak_solution::<T>(true);
    }: {
        assert!(
            <Staking<T>>::submit_election_solution(
                caller.origin().into(),
                winners,
                compact,
                score.clone(),
                era,
                size,
            ).is_err()
        );
    }

    change_slashing_allowed_for {

    }: _(RawOrigin::Root, SlashingSwitch::ValidatorAndNominator)
    verify {
        assert_eq!(Staking::<T>::slashing_allowed_for(), SlashingSwitch::ValidatorAndNominator, "Incorrect value set");
    }

    update_permissioned_validator_intended_count {
        let (stash, controller) = create_stash_controller::<T>(5, INIT_BALANCE).unwrap();
        let stash_id = stash.did();
        add_perm_validator::<T>(stash_id, Some(1));
    }: _(RawOrigin::Root, stash_id, 2)
    verify {
        assert_eq!(Staking::<T>::permissioned_identity(stash_id).unwrap().intended_count, 2, "Unable to update intended validator count");
    }

    increase_validator_count {
        Staking::<T>::set_validator_count(RawOrigin::Root.into(), 10)
        .expect("Failed to set the validator count");
    }: _(RawOrigin::Root, 15)
    verify {
        assert_eq!(Staking::<T>::validator_count(), 25);
    }

    scale_validator_count {
        Staking::<T>::set_validator_count(RawOrigin::Root.into(), 10)
        .expect("Failed to set the validator count");
    }: _(RawOrigin::Root, Percent::from_percent(25))
    verify {
        assert_eq!(Staking::<T>::validator_count(), 12);
    }
}

#[cfg(test)]
mod tests {
    use super::*;
    use crate::mock::{Balances, ExtBuilder, Origin, Staking, Test};
    use frame_support::assert_ok;

    #[test]
    fn create_validators_with_nominators_for_era_works() {
        ExtBuilder::default()
            .has_stakers(false)
            .build()
            .execute_with(|| {
                let v = 10;
                let n = 100;

                create_validators_with_nominators_for_era::<Test>(
                    v,
                    n,
                    MAX_NOMINATIONS,
                    false,
                    None,
                )
                .unwrap();

                let count_validators = Validators::<Test>::iter().count();
                let count_nominators = Nominators::<Test>::iter().count();

                assert_eq!(count_validators, v as usize);
                assert_eq!(count_nominators, n as usize);
            });
    }

    #[test]
    fn create_validator_with_nominators_works() {
        ExtBuilder::default()
            .has_stakers(false)
            .build()
            .execute_with(|| {
                let n = 10;

                let validator_stash = create_validator_with_nominators::<Test>(
                    n,
                    <Test as Trait>::MaxNominatorRewardedPerValidator::get() as u32,
                    false,
                )
                .unwrap();

                let current_era = CurrentEra::get().unwrap();

                let original_free_balance = Balances::free_balance(&validator_stash);
                assert_ok!(Staking::payout_stakers(
                    Origin::signed(1337),
                    validator_stash,
                    current_era
                ));
                let new_free_balance = Balances::free_balance(&validator_stash);

                assert!(original_free_balance < new_free_balance);
            });
    }

    #[test]
    fn add_slashing_spans_works() {
        ExtBuilder::default()
            .has_stakers(false)
            .build()
            .execute_with(|| {
                let n = 10;

                let validator_stash = create_validator_with_nominators::<Test>(
                    n,
                    <Test as Trait>::MaxNominatorRewardedPerValidator::get() as u32,
                    false,
                )
                .unwrap();

                // Add 20 slashing spans
                let num_of_slashing_spans = 20;
                add_slashing_spans::<Test>(&validator_stash, num_of_slashing_spans);

                let slashing_spans = SlashingSpans::<Test>::get(&validator_stash).unwrap();
                assert_eq!(
                    slashing_spans.iter().count(),
                    num_of_slashing_spans as usize
                );
                for i in 0..num_of_slashing_spans {
                    assert!(SpanSlash::<Test>::contains_key((&validator_stash, i)));
                }

                // Test everything is cleaned up
                assert_ok!(Staking::kill_stash(&validator_stash, num_of_slashing_spans));
                assert!(SlashingSpans::<Test>::get(&validator_stash).is_none());
                for i in 0..num_of_slashing_spans {
                    assert!(!SpanSlash::<Test>::contains_key((&validator_stash, i)));
                }
            });
    }

    #[test]
    fn test_payout_all() {
        ExtBuilder::default()
            .has_stakers(false)
            .build()
            .execute_with(|| {
                let v = 10;
                let n = 100;

                let selected_benchmark = SelectedBenchmark::payout_all;
                let c = vec![
                    (frame_benchmarking::BenchmarkParameter::v, v),
                    (frame_benchmarking::BenchmarkParameter::n, n),
                ];
                let closure_to_benchmark =
                    <SelectedBenchmark as frame_benchmarking::BenchmarkingSetup<Test>>::instance(
                        &selected_benchmark,
                        &c,
                    )
                    .unwrap();

                assert_ok!(closure_to_benchmark());
            });
    }

    #[test]
    fn test_benchmarks() {
        ExtBuilder::default()
            .has_stakers(false)
            .build()
            .execute_with(|| {
                assert_ok!(test_benchmark_bond::<Test>());
                assert_ok!(test_benchmark_bond_extra::<Test>());
                assert_ok!(test_benchmark_unbond::<Test>());
                assert_ok!(test_benchmark_withdraw_unbonded_update::<Test>());
                assert_ok!(test_benchmark_withdraw_unbonded_kill::<Test>());
                assert_ok!(test_benchmark_validate::<Test>());
                assert_ok!(test_benchmark_nominate::<Test>());
                assert_ok!(test_benchmark_chill::<Test>());
                assert_ok!(test_benchmark_set_payee::<Test>());
                assert_ok!(test_benchmark_set_controller::<Test>());
                assert_ok!(test_benchmark_set_validator_count::<Test>());
                assert_ok!(test_benchmark_force_no_eras::<Test>());
                assert_ok!(test_benchmark_force_new_era::<Test>());
                assert_ok!(test_benchmark_force_new_era_always::<Test>());
                assert_ok!(test_benchmark_set_invulnerables::<Test>());
                assert_ok!(test_benchmark_force_unstake::<Test>());
                assert_ok!(test_benchmark_cancel_deferred_slash::<Test>());
                assert_ok!(test_benchmark_payout_stakers::<Test>());
                assert_ok!(test_benchmark_payout_stakers_alive_controller::<Test>());
                assert_ok!(test_benchmark_rebond::<Test>());
                assert_ok!(test_benchmark_set_history_depth::<Test>());
                assert_ok!(test_benchmark_reap_stash::<Test>());
                assert_ok!(test_benchmark_new_era::<Test>());
                assert_ok!(test_benchmark_do_slash::<Test>());
                assert_ok!(test_benchmark_payout_all::<Test>());
                // only run one of them to same time on the CI. ignore the other two.
                assert_ok!(test_benchmark_submit_solution_initial::<Test>());
            });
    }

    #[test]
    #[ignore]
    fn test_benchmarks_offchain() {
        ExtBuilder::default()
            .has_stakers(false)
            .build()
            .execute_with(|| {
                assert_ok!(test_benchmark_submit_solution_better::<Test>());
                assert_ok!(test_benchmark_submit_solution_weaker::<Test>());
            });
    }
}<|MERGE_RESOLUTION|>--- conflicted
+++ resolved
@@ -119,11 +119,7 @@
     // Start a new Era
     let new_validators = Staking::<T>::new_era(SessionIndex::one()).unwrap();
 
-<<<<<<< HEAD
     assert_eq!(new_validators.len(), 2);
-=======
-    assert_eq!(new_validators.len(), 1);
->>>>>>> d775b669
 
     // Give Era Points
     let reward = EraRewardPoints::<T::AccountId> {
