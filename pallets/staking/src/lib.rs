--- conflicted
+++ resolved
@@ -1447,11 +1447,7 @@
         /// - Depends on the no. of claim issuers an accountId has for the CDD expiry
         /// #</weight>
         #[weight = SimpleDispatchInfo::FixedNormal(950_000)]
-<<<<<<< HEAD
-        pub fn validate_kyc_expiry_nominators(origin, targets: Vec<T::AccountId>) {
-=======
-        fn validate_cdd_expiry_nominators(origin, targets: Vec<T::AccountId>) {
->>>>>>> 6ca8189c
+        pub fn validate_cdd_expiry_nominators(origin, targets: Vec<T::AccountId>) {
             let caller = ensure_signed(origin)?;
             let mut expired_nominators = Vec::new();
             ensure!(!targets.is_empty(), "targets cannot be empty");
@@ -1745,11 +1741,8 @@
                 if let Ok(key_id) = AccountKey::try_from(nominator_stash_key.encode()) {
                     if let Some(nominate_identity) = <identity::Module<T>>::get_identity(&(key_id))
                     {
-                        let (is_kyced, _) = <identity::Module<T>>::is_identity_has_valid_kyc(
-                            nominate_identity,
-                            buffer,
-                        );
-                        if !is_kyced {
+                        let is_cdded = <identity::Module<T>>::has_valid_cdd(nominate_identity);
+                        if !is_cdded {
                             return Some(nominator_stash_key);
                         }
                     }
