// Copyright 2017-2020 Parity Technologies (UK) Ltd.
// This file is part of Substrate.

// Substrate is free software: you can redistribute it and/or modify
// it under the terms of the GNU General Public License as published by
// the Free Software Foundation, either version 3 of the License, or
// (at your option) any later version.

// Substrate is distributed in the hope that it will be useful,
// but WITHOUT ANY WARRANTY; without even the implied warranty of
// MERCHANTABILITY or FITNESS FOR A PARTICULAR PURPOSE.  See the
// GNU General Public License for more details.

// You should have received a copy of the GNU General Public License
// along with Substrate.  If not, see <http://www.gnu.org/licenses/>.

// Modified by Polymath Inc - 13rd March 2020
// - Validator has posses CDD check
// - Validator should be a compliant first before adding into the potential validator list.
// - Nominators should posses a valid CDD check to be a potential nominator. To facilitate `nominate()`
// dispatchable gets modified.
// - Introduce `validate_cdd_expiry_nominators()` to remove the nominators from the potential nominators list
// when there CDD check get expired.
// - Commission can be individual or global.
// - Validators stash account should stake a minimum bonding amount to be a potential validator.

//! # Staking Module
//!
//! The Staking module is used to manage funds at stake by network maintainers.
//!
//! - [`staking::Trait`](./trait.Trait.html)
//! - [`Call`](./enum.Call.html)
//! - [`Module`](./struct.Module.html)
//!
//! ## Overview
//!
//! The Staking module is the means by which a set of network maintainers (known as _authorities_
//! in some contexts and _validators_ in others) are chosen based upon those who voluntarily place
//! funds under deposit. Under deposit, those funds are rewarded under normal operation but are
//! held at pain of _slash_ (expropriation) should the staked maintainer be found not to be
//! discharging its duties properly.
//!
//! ### Terminology
//! <!-- Original author of paragraph: @gavofyork -->
//!
//! - Staking: The process of locking up funds for some time, placing them at risk of slashing
//! (loss) in order to become a rewarded maintainer of the network.
//! - Validating: The process of running a node to actively maintain the network, either by
//! producing blocks or guaranteeing finality of the chain.
//! - Nominating: The process of placing staked funds behind one or more validators in order to
//! share in any reward, and punishment, they take.
//! - Stash account: The account holding an owner's funds used for staking.
//! - Controller account: The account that controls an owner's funds for staking.
//! - Era: A (whole) number of sessions, which is the period that the validator set (and each
//! validator's active nominator set) is recalculated and where rewards are paid out.
//! - Slash: The punishment of a staker by reducing its funds.
//!
//! ### Goals
//! <!-- Original author of paragraph: @gavofyork -->
//!
//! The staking system in Substrate NPoS is designed to make the following possible:
//!
//! - Stake funds that are controlled by a cold wallet.
//! - Withdraw some, or deposit more, funds without interrupting the role of an entity.
//! - Switch between roles (nominator, validator, idle) with minimal overhead.
//!
//! ### Scenarios
//!
//! #### Staking
//!
//! Almost any interaction with the Staking module requires a process of _**bonding**_ (also known
//! as being a _staker_). To become *bonded*, a fund-holding account known as the _stash account_,
//! which holds some or all of the funds that become frozen in place as part of the staking process,
//! is paired with an active **controller** account, which issues instructions on how they shall be
//! used.
//!
//! An account pair can become bonded using the [`bond`](./enum.Call.html#variant.bond) call.
//!
//! Stash accounts can change their associated controller using the
//! [`set_controller`](./enum.Call.html#variant.set_controller) call.
//!
//! There are three possible roles that any staked account pair can be in: `Validator`, `Nominator`
//! and `Idle` (defined in [`StakerStatus`](./enum.StakerStatus.html)). There are three
//! corresponding instructions to change between roles, namely:
//! [`validate`](./enum.Call.html#variant.validate), [`nominate`](./enum.Call.html#variant.nominate),
//! and [`chill`](./enum.Call.html#variant.chill).
//!
//! #### Validating
//!
//! A **validator** takes the role of either validating blocks or ensuring their finality,
//! maintaining the veracity of the network. A validator should avoid both any sort of malicious
//! misbehavior and going offline. Bonded accounts that state interest in being a validator do NOT
//! get immediately chosen as a validator. Instead, they are declared as a _candidate_ and they
//! _might_ get elected at the _next era_ as a validator. The result of the election is determined
//! by nominators and their votes.
//!
//! An account can become a validator candidate via the
//! [`validate`](./enum.Call.html#variant.validate) call.
//!
//! #### Nomination
//!
//! A **nominator** does not take any _direct_ role in maintaining the network, instead, it votes on
//! a set of validators  to be elected. Once interest in nomination is stated by an account, it
//! takes effect at the next election round. The funds in the nominator's stash account indicate the
//! _weight_ of its vote. Both the rewards and any punishment that a validator earns are shared
//! between the validator and its nominators. This rule incentivizes the nominators to NOT vote for
//! the misbehaving/offline validators as much as possible, simply because the nominators will also
//! lose funds if they vote poorly.
//!
//! An account can become a nominator via the [`nominate`](enum.Call.html#variant.nominate) call.
//!
//! #### Rewards and Slash
//!
//! The **reward and slashing** procedure is the core of the Staking module, attempting to _embrace
//! valid behavior_ while _punishing any misbehavior or lack of availability_.
//!
//! Reward must be claimed by stakers for each era before it gets too old by $HISTORY_DEPTH using
//! `payout_nominator` and `payout_validator` calls.
//! Only the [`T::MaxNominatorRewardedPerValidator`] biggest stakers can claim their reward. This
//! limit the i/o cost to compute nominators payout.
//!
//! Slashing can occur at any point in time, once misbehavior is reported. Once slashing is
//! determined, a value is deducted from the balance of the validator and all the nominators who
//! voted for this validator (values are deducted from the _stash_ account of the slashed entity).
//!
//! Slashing logic is further described in the documentation of the `slashing` module.
//!
//! Similar to slashing, rewards are also shared among a validator and its associated nominators.
//! Yet, the reward funds are not always transferred to the stash account and can be configured.
//! See [Reward Calculation](#reward-calculation) for more details.
//!
//! #### Chilling
//!
//! Finally, any of the roles above can choose to step back temporarily and just chill for a while.
//! This means that if they are a nominator, they will not be considered as voters anymore and if
//! they are validators, they will no longer be a candidate for the next election.
//!
//! An account can step back via the [`chill`](enum.Call.html#variant.chill) call.
//!
//! ### Session managing
//!
//! The module implement the trait `SessionManager`. Which is the only API to query new validator
//! set and allowing these validator set to be rewarded once their era is ended.
//!
//! ## Interface
//!
//! ### Dispatchable Functions
//!
//! The dispatchable functions of the Staking module enable the steps needed for entities to accept
//! and change their role, alongside some helper functions to get/set the metadata of the module.
//!
//! ### Public Functions
//!
//! The Staking module contains many public storage items and (im)mutable functions.
//!
//! ## Usage
//!
//! ### Example: Rewarding a validator by id.
//!
//! ```
//! use frame_support::{decl_module, dispatch};
//! use frame_system::{self as system, ensure_signed};
//! use pallet_staking::{self as staking};
//!
//! pub trait Trait: staking::Trait {}
//!
//! decl_module! {
//! pub struct Module<T: Trait> for enum Call where origin: T::Origin {
//!	/// Reward a validator.
//!     pub fn reward_myself(origin) -> dispatch::DispatchResult {
//!         let reported = ensure_signed(origin)?;
//!         <staking::Module<T>>::reward_by_ids(vec![(reported, 10)]);
//!         Ok(())
//!         }
//!     }
//! }
//! # fn main() { }
//! ```
//!
//! ## Implementation Details
//!
//! ### Reward Calculation
//!
//! Validators and nominators are rewarded at the end of each era. The total reward of an era is
//! calculated using the era duration and the staking rate (the total amount of tokens staked by
//! nominators and validators, divided by the total token supply). It aims to incentivize toward a
//! defined staking rate. The full specification can be found
//! [here](https://research.web3.foundation/en/latest/polkadot/Token%20Economics.html#inflation-model).
//!
//! Total reward is split among validators and their nominators depending on the number of points
//! they received during the era. Points are added to a validator using
//! [`reward_by_ids`](./enum.Call.html#variant.reward_by_ids) or
//! [`reward_by_indices`](./enum.Call.html#variant.reward_by_indices).
//!
//! [`Module`](./struct.Module.html) implements
//! [`pallet_authorship::EventHandler`](../pallet_authorship/trait.EventHandler.html) to add reward points
//! to block producer and block producer of referenced uncles.
//!
//! The validator and its nominator split their reward as following:
//!
//! The validator can declare an amount, named
//! [`commission`](./struct.ValidatorPrefs.html#structfield.commission), that does not
//! get shared with the nominators at each reward payout through its
//! [`ValidatorPrefs`](./struct.ValidatorPrefs.html). This value gets deducted from the total reward
//! that is paid to the validator and its nominators. The remaining portion is split among the
//! validator and all of the nominators that nominated the validator, proportional to the value
//! staked behind this validator (_i.e._ dividing the
//! [`own`](./struct.Exposure.html#structfield.own) or
//! [`others`](./struct.Exposure.html#structfield.others) by
//! [`total`](./struct.Exposure.html#structfield.total) in [`Exposure`](./struct.Exposure.html)).
//!
//! All entities who receive a reward have the option to choose their reward destination
//! through the [`Payee`](./struct.Payee.html) storage item (see
//! [`set_payee`](enum.Call.html#variant.set_payee)), to be one of the following:
//!
//! - Controller account, (obviously) not increasing the staked value.
//! - Stash account, not increasing the staked value.
//! - Stash account, also increasing the staked value.
//!
//! ### Additional Fund Management Operations
//!
//! Any funds already placed into stash can be the target of the following operations:
//!
//! The controller account can free a portion (or all) of the funds using the
//! [`unbond`](enum.Call.html#variant.unbond) call. Note that the funds are not immediately
//! accessible. Instead, a duration denoted by [`BondingDuration`](./struct.BondingDuration.html)
//! (in number of eras) must pass until the funds can actually be removed. Once the
//! `BondingDuration` is over, the [`withdraw_unbonded`](./enum.Call.html#variant.withdraw_unbonded)
//! call can be used to actually withdraw the funds.
//!
//! Note that there is a limitation to the number of fund-chunks that can be scheduled to be
//! unlocked in the future via [`unbond`](enum.Call.html#variant.unbond). In case this maximum
//! (`MAX_UNLOCKING_CHUNKS`) is reached, the bonded account _must_ first wait until a successful
//! call to `withdraw_unbonded` to remove some of the chunks.
//!
//! ### Election Algorithm
//!
//! The current election algorithm is implemented based on Phragmén.
//! The reference implementation can be found
//! [here](https://github.com/w3f/consensus/tree/master/NPoS).
//!
//! The election algorithm, aside from electing the validators with the most stake value and votes,
//! tries to divide the nominator votes among candidates in an equal manner. To further assure this,
//! an optional post-processing can be applied that iteratively normalizes the nominator staked
//! values until the total difference among votes of a particular nominator are less than a
//! threshold.
//!
//! ## GenesisConfig
//!
//! The Staking module depends on the [`GenesisConfig`](./struct.GenesisConfig.html).
//! The `GenesisConfig` is optional and allow to set some initial stakers.
//!
//! ## Related Modules
//!
//! - [Balances](../pallet_balances/index.html): Used to manage values at stake.
//! - [Session](../pallet_session/index.html): Used to manage sessions. Also, a list of new validators
//! is stored in the Session module's `Validators` at the end of each era.

#![recursion_limit = "128"]
#![cfg_attr(not(feature = "std"), no_std)]

#[cfg(test)]
mod mock;
mod slashing;
#[cfg(test)]
mod tests;

pub mod inflation;

use codec::{Decode, Encode, HasCompact};
use frame_support::{
    decl_error, decl_event, decl_module, decl_storage,
    dispatch::DispatchResult,
    ensure,
    traits::{
        Currency, Get, Imbalance, LockIdentifier, LockableCurrency, OnUnbalanced, Time,
        WithdrawReasons,
    },
    weights::SimpleDispatchInfo,
};
use pallet_session::historical::SessionManager;
use polymesh_runtime_common::identity::Trait as IdentityTrait;
use polymesh_runtime_identity as identity;
use primitives::traits::BlockRewardsReserveCurrency;
use primitives::AccountKey;
use sp_phragmen::ExtendedBalance;
use sp_runtime::{
    curve::PiecewiseLinear,
    traits::{
        AtLeast32Bit, CheckedSub, Convert, EnsureOrigin, SaturatedConversion, Saturating,
        StaticLookup, Zero,
    },
    PerThing, Perbill, RuntimeDebug,
};
use sp_staking::{
    offence::{Offence, OffenceDetails, OffenceError, OnOffenceHandler, ReportOffence},
    SessionIndex,
};
use sp_std::{collections::btree_map::BTreeMap, convert::TryFrom, prelude::*, result};

use frame_system::{self as system, ensure_root, ensure_signed};
#[cfg(feature = "std")]
use sp_runtime::{Deserialize, Serialize};

use pallet_babe;

const DEFAULT_MINIMUM_VALIDATOR_COUNT: u32 = 4;
const MAX_NOMINATIONS: usize = 16;
const MAX_UNLOCKING_CHUNKS: usize = 32;
const STAKING_ID: LockIdentifier = *b"staking ";

/// Counter for the number of eras that have passed.
pub type EraIndex = u32;

/// Counter for the number of "reward" points earned by a given validator.
pub type RewardPoint = u32;

/// Information regarding the active era (era in used in session).
#[derive(Encode, Decode, RuntimeDebug)]
pub struct ActiveEraInfo<Moment> {
    /// Index of era.
    index: EraIndex,
    /// Moment of start
    ///
    /// Start can be none if start hasn't been set for the era yet,
    /// Start is set on the first on_finalize of the era to guarantee usage of `Time`.
    start: Option<Moment>,
}

/// Reward points of an era. Used to split era total payout between validators.
///
/// This points will be used to reward validators and their respective nominators.
#[derive(PartialEq, Encode, Decode, Default, RuntimeDebug)]
pub struct EraRewardPoints<AccountId: Ord> {
    /// Total number of points. Equals the sum of reward points for each validator.
    total: RewardPoint,
    /// The reward points earned by a given validator.
    individual: BTreeMap<AccountId, RewardPoint>,
}

/// Indicates the initial status of the staker.
#[derive(RuntimeDebug)]
#[cfg_attr(feature = "std", derive(Serialize, Deserialize))]
pub enum StakerStatus<AccountId> {
    /// Chilling.
    Idle,
    /// Declared desire in validating or already participating in it.
    Validator,
    /// Nominating for a group of other stakers.
    Nominator(Vec<AccountId>),
}

/// A destination account for payment.
#[derive(PartialEq, Eq, Copy, Clone, Encode, Decode, RuntimeDebug)]
pub enum RewardDestination {
    /// Pay into the stash account, increasing the amount at stake accordingly.
    Staked,
    /// Pay into the stash account, not increasing the amount at stake.
    Stash,
    /// Pay into the controller account.
    Controller,
}

impl Default for RewardDestination {
    fn default() -> Self {
        RewardDestination::Staked
    }
}

/// Preference of what happens regarding validation.
#[derive(PartialEq, Eq, Clone, Encode, Decode, RuntimeDebug)]
pub struct ValidatorPrefs {
    /// Reward that validator takes up-front; only the rest is split between themselves and
    /// nominators.
    #[codec(compact)]
    pub commission: Perbill,
}

impl Default for ValidatorPrefs {
    fn default() -> Self {
        ValidatorPrefs {
            commission: Default::default(),
        }
    }
}

/// Commission can be set globally or by validator
#[derive(PartialEq, Eq, Clone, Encode, Decode, RuntimeDebug)]
#[cfg_attr(feature = "std", derive(Serialize, Deserialize))]
pub enum Commission {
    Individual,
    Global(Perbill),
}

impl Default for Commission {
    fn default() -> Self {
        Commission::Individual
    }
}

/// Just a Balance/BlockNumber tuple to encode when a chunk of funds will be unlocked.
#[derive(PartialEq, Eq, Clone, Encode, Decode, RuntimeDebug)]
pub struct UnlockChunk<Balance: HasCompact> {
    /// Amount of funds to be unlocked.
    #[codec(compact)]
    value: Balance,
    /// Era number at which point it'll be unlocked.
    #[codec(compact)]
    era: EraIndex,
}

/// The ledger of a (bonded) stash.
#[derive(PartialEq, Eq, Clone, Encode, Decode, RuntimeDebug)]
pub struct StakingLedger<AccountId, Balance: HasCompact> {
    /// The stash account whose balance is actually locked and at stake.
    pub stash: AccountId,
    /// The total amount of the stash's balance that we are currently accounting for.
    /// It's just `active` plus all the `unlocking` balances.
    #[codec(compact)]
    pub total: Balance,
    /// The total amount of the stash's balance that will be at stake in any forthcoming
    /// rounds.
    #[codec(compact)]
    pub active: Balance,
    /// Any balance that is becoming free, which may eventually be transferred out
    /// of the stash (assuming it doesn't get slashed first).
    pub unlocking: Vec<UnlockChunk<Balance>>,
    /// The latest and highest era which the staker has claimed reward for.
    pub last_reward: Option<EraIndex>,
}

impl<AccountId, Balance: HasCompact + Copy + Saturating + AtLeast32Bit>
    StakingLedger<AccountId, Balance>
{
    /// Remove entries from `unlocking` that are sufficiently old and reduce the
    /// total by the sum of their balances.
    fn consolidate_unlocked(self, current_era: EraIndex) -> Self {
        let mut total = self.total;
        let unlocking = self
            .unlocking
            .into_iter()
            .filter(|chunk| {
                if chunk.era > current_era {
                    true
                } else {
                    total = total.saturating_sub(chunk.value);
                    false
                }
            })
            .collect();

        Self {
            stash: self.stash,
            total,
            active: self.active,
            unlocking,
            last_reward: self.last_reward,
        }
    }

    /// Re-bond funds that were scheduled for unlocking.
    fn rebond(mut self, value: Balance) -> Self {
        let mut unlocking_balance: Balance = Zero::zero();

        while let Some(last) = self.unlocking.last_mut() {
            if unlocking_balance + last.value <= value {
                unlocking_balance += last.value;
                self.active += last.value;
                self.unlocking.pop();
            } else {
                let diff = value - unlocking_balance;

                unlocking_balance += diff;
                self.active += diff;
                last.value -= diff;
            }

            if unlocking_balance >= value {
                break;
            }
        }

        self
    }
}

impl<AccountId, Balance> StakingLedger<AccountId, Balance>
where
    Balance: AtLeast32Bit + Saturating + Copy,
{
    /// Slash the validator for a given amount of balance. This can grow the value
    /// of the slash in the case that the validator has less than `minimum_balance`
    /// active funds. Returns the amount of funds actually slashed.
    ///
    /// Slashes from `active` funds first, and then `unlocking`, starting with the
    /// chunks that are closest to unlocking.
    fn slash(&mut self, mut value: Balance, minimum_balance: Balance) -> Balance {
        let pre_total = self.total;
        let total = &mut self.total;
        let active = &mut self.active;

        let slash_out_of =
            |total_remaining: &mut Balance, target: &mut Balance, value: &mut Balance| {
                let mut slash_from_target = (*value).min(*target);

                if !slash_from_target.is_zero() {
                    *target -= slash_from_target;

                    // don't leave a dust balance in the staking system.
                    if *target <= minimum_balance {
                        slash_from_target += *target;
                        *value += sp_std::mem::replace(target, Zero::zero());
                    }

                    *total_remaining = total_remaining.saturating_sub(slash_from_target);
                    *value -= slash_from_target;
                }
            };

        slash_out_of(total, active, &mut value);

        let i = self
            .unlocking
            .iter_mut()
            .map(|chunk| {
                slash_out_of(total, &mut chunk.value, &mut value);
                chunk.value
            })
            .take_while(|value| value.is_zero()) // take all fully-consumed chunks out.
            .count();

        // kill all drained chunks.
        let _ = self.unlocking.drain(..i);

        pre_total.saturating_sub(*total)
    }
}

/// A record of the nominations made by a specific account.
#[derive(PartialEq, Eq, Clone, Encode, Decode, RuntimeDebug)]
pub struct Nominations<AccountId> {
    /// The targets of nomination.
    pub targets: Vec<AccountId>,
    /// The era the nominations were submitted.
    ///
    /// Except for initial nominations which are considered submitted at era 0.
    pub submitted_in: EraIndex,
    /// Whether the nominations have been suppressed.
    pub suppressed: bool,
}

/// The amount of exposure (to slashing) than an individual nominator has.
#[derive(PartialEq, Eq, PartialOrd, Ord, Clone, Encode, Decode, RuntimeDebug)]
pub struct IndividualExposure<AccountId, Balance: HasCompact> {
    /// The stash account of the nominator in question.
    who: AccountId,
    /// Amount of funds exposed.
    #[codec(compact)]
    value: Balance,
}

/// A snapshot of the stake backing a single validator in the system.
#[derive(PartialEq, Eq, PartialOrd, Ord, Clone, Encode, Decode, Default, RuntimeDebug)]
pub struct Exposure<AccountId, Balance: HasCompact> {
    /// The total balance backing this validator.
    #[codec(compact)]
    pub total: Balance,
    /// The validator's own stash that is exposed.
    #[codec(compact)]
    pub own: Balance,
    /// The portions of nominators stashes that are exposed.
    pub others: Vec<IndividualExposure<AccountId, Balance>>,
}

/// A pending slash record. The value of the slash has been computed but not applied yet,
/// rather deferred for several eras.
#[derive(Encode, Decode, Default, RuntimeDebug)]
pub struct UnappliedSlash<AccountId, Balance: HasCompact> {
    /// The stash ID of the offending validator.
    validator: AccountId,
    /// The validator's own slash.
    own: Balance,
    /// All other slashed stakers and amounts.
    others: Vec<(AccountId, Balance)>,
    /// Reporters of the offence; bounty payout recipients.
    reporters: Vec<AccountId>,
    /// The amount of payout.
    payout: Balance,
}

pub type BalanceOf<T> =
    <<T as Trait>::Currency as Currency<<T as frame_system::Trait>::AccountId>>::Balance;
type PositiveImbalanceOf<T> =
    <<T as Trait>::Currency as Currency<<T as frame_system::Trait>::AccountId>>::PositiveImbalance;
type NegativeImbalanceOf<T> =
    <<T as Trait>::Currency as Currency<<T as frame_system::Trait>::AccountId>>::NegativeImbalance;
type MomentOf<T> = <<T as Trait>::Time as Time>::Moment;

#[derive(Encode, Decode, Clone, PartialOrd, Ord, Eq, PartialEq, Debug)]
pub enum Compliance {
    /// Compliance requirements not met.
    Pending,
    /// CDD compliant. Eligible to participate in validation.
    Active,
}

impl Default for Compliance {
    fn default() -> Self {
        Compliance::Pending
    }
}

/// Represents a requirement that must be met to be eligible to become a validator
#[derive(PartialEq, Eq, PartialOrd, Ord, Clone, Encode, Decode, RuntimeDebug)]
pub struct PermissionedValidator {
    /// Indicates the status of CDD compliance
    pub compliance: Compliance,
}

impl Default for PermissionedValidator {
    fn default() -> Self {
        Self {
            compliance: Compliance::default(),
        }
    }
}

/// Means for interacting with a specialized version of the `session` trait.
///
/// This is needed because `Staking` sets the `ValidatorIdOf` of the `pallet_session::Trait`
pub trait SessionInterface<AccountId>: frame_system::Trait {
    /// Disable a given validator by stash ID.
    ///
    /// Returns `true` if new era should be forced at the end of this session.
    /// This allows preventing a situation where there is too many validators
    /// disabled and block production stalls.
    fn disable_validator(validator: &AccountId) -> Result<bool, ()>;
    /// Get the validators from session.
    fn validators() -> Vec<AccountId>;
    /// Prune historical session tries up to but not including the given index.
    fn prune_historical_up_to(up_to: SessionIndex);
}

impl<T: Trait> SessionInterface<<T as frame_system::Trait>::AccountId> for T
where
    T: pallet_session::Trait<ValidatorId = <T as frame_system::Trait>::AccountId>,
    T: pallet_session::historical::Trait<
        FullIdentification = Exposure<<T as frame_system::Trait>::AccountId, BalanceOf<T>>,
        FullIdentificationOf = ExposureOf<T>,
    >,
    T::SessionHandler: pallet_session::SessionHandler<<T as frame_system::Trait>::AccountId>,
    T::SessionManager: pallet_session::SessionManager<<T as frame_system::Trait>::AccountId>,
    T::ValidatorIdOf: Convert<
        <T as frame_system::Trait>::AccountId,
        Option<<T as frame_system::Trait>::AccountId>,
    >,
{
    fn disable_validator(validator: &<T as frame_system::Trait>::AccountId) -> Result<bool, ()> {
        <pallet_session::Module<T>>::disable(validator)
    }

    fn validators() -> Vec<<T as frame_system::Trait>::AccountId> {
        <pallet_session::Module<T>>::validators()
    }

    fn prune_historical_up_to(up_to: SessionIndex) {
        <pallet_session::historical::Module<T>>::prune_up_to(up_to);
    }
}

pub trait Trait: frame_system::Trait + pallet_babe::Trait + IdentityTrait {
    /// The staking balance.
    type Currency: LockableCurrency<Self::AccountId, Moment = Self::BlockNumber>
        + BlockRewardsReserveCurrency<BalanceOf<Self>, NegativeImbalanceOf<Self>>;

    /// Time used for computing era duration.
    ///
    /// It is guaranteed to start being called from the first `on_finalize`. Thus value at genesis
    /// is not used.
    type Time: Time;

    /// Convert a balance into a number used for election calculation.
    /// This must fit into a `u64` but is allowed to be sensibly lossy.
    /// TODO: #1377
    /// The backward convert should be removed as the new Phragmen API returns ratio.
    /// The post-processing needs it but will be moved to off-chain. TODO: #2908
    type CurrencyToVote: Convert<BalanceOf<Self>, u64> + Convert<u128, BalanceOf<Self>>;

    /// Tokens have been minted and are unused for validator-reward.
    type RewardRemainder: OnUnbalanced<NegativeImbalanceOf<Self>>;

    /// The overarching event type.
    type Event: From<Event<Self>> + Into<<Self as frame_system::Trait>::Event>;

    /// Handler for the unbalanced reduction when slashing a staker.
    type Slash: OnUnbalanced<NegativeImbalanceOf<Self>>;

    /// Handler for the unbalanced increment when rewarding a staker.
    type Reward: OnUnbalanced<PositiveImbalanceOf<Self>>;

    /// Number of sessions per era.
    type SessionsPerEra: Get<SessionIndex>;

    /// Number of eras that staked funds must remain bonded for.
    type BondingDuration: Get<EraIndex>;

    /// Number of eras that slashes are deferred by, after computation. This
    /// should be less than the bonding duration. Set to 0 if slashes should be
    /// applied immediately, without opportunity for intervention.
    type SlashDeferDuration: Get<EraIndex>;

    /// The origin which can cancel a deferred slash. Root can always do this.
    type SlashCancelOrigin: EnsureOrigin<Self::Origin>;

    /// Interface for interacting with a session module.
    type SessionInterface: self::SessionInterface<Self::AccountId>;

    /// The NPoS reward curve to use.
    type RewardCurve: Get<&'static PiecewiseLinear<'static>>;

    /// The maximum number of nominator rewarded for each validator.
    ///
    /// For each validator only the `$MaxNominatorRewardedPerValidator` biggest stakers can claim
    /// their reward. This used to limit the i/o cost for the nominator payout.
    type MaxNominatorRewardedPerValidator: Get<u32>;

    /// Required origin for adding a potential validator (can always be Root).
    type RequiredAddOrigin: EnsureOrigin<Self::Origin>;

    /// Required origin for removing a validator (can always be Root).
    type RequiredRemoveOrigin: EnsureOrigin<Self::Origin>;

    /// Required origin for changing compliance status (can always be Root).
    type RequiredComplianceOrigin: EnsureOrigin<Self::Origin>;

    /// Required origin for changing validator commission.
    type RequiredCommissionOrigin: EnsureOrigin<Self::Origin>;

    /// Required origin for changing the history depth
    type RequiredChangeHistoryDepthOrigin: EnsureOrigin<Self::Origin>;
}

/// Mode of era-forcing.
#[derive(Copy, Clone, PartialEq, Eq, Encode, Decode, RuntimeDebug)]
#[cfg_attr(feature = "std", derive(Serialize, Deserialize))]
pub enum Forcing {
    /// Not forcing anything - just let whatever happen.
    NotForcing,
    /// Force a new era, then reset to `NotForcing` as soon as it is done.
    ForceNew,
    /// Avoid a new era indefinitely.
    ForceNone,
    /// Force a new era at the end of all sessions indefinitely.
    ForceAlways,
}

impl Default for Forcing {
    fn default() -> Self {
        Forcing::NotForcing
    }
}

decl_storage! {
    trait Store for Module<T: Trait> as Staking {

        /// Number of era to keep in history.
        ///
        /// Information is kept for eras in `[current_era - history_depth; current_era]
        ///
        /// Must be more than the number of era delayed by session otherwise.
        /// i.e. active era must always be in history.
        /// i.e. `active_era > current_era - history_depth` must be guaranteed.
        HistoryDepth get(fn history_depth) config(): u32 = 84;

        /// The ideal number of staking participants.
        pub ValidatorCount get(fn validator_count) config(): u32;

        /// Minimum number of staking participants before emergency conditions are imposed.
        pub MinimumValidatorCount get(fn minimum_validator_count) config():
            u32 = DEFAULT_MINIMUM_VALIDATOR_COUNT;

        /// Any validators that may never be slashed or forcibly kicked. It's a Vec since they're
        /// easy to initialize and the performance hit is minimal (we expect no more than four
        /// invulnerables) and restricted to testnets.
        pub Invulnerables get(fn invulnerables) config(): Vec<T::AccountId>;

        /// Map from all locked "stash" accounts to the controller account.
        pub Bonded get(fn bonded): map hasher(blake2_256) T::AccountId => Option<T::AccountId>;

        /// Map from all (unlocked) "controller" accounts to the info regarding the staking.
        pub Ledger get(fn ledger):
            map hasher(blake2_256) T::AccountId
            => Option<StakingLedger<T::AccountId, BalanceOf<T>>>;

        /// Where the reward payment should be made. Keyed by stash.
        pub Payee get(fn payee): map hasher(blake2_256) T::AccountId => RewardDestination;

        /// The map from (wannabe) validator stash key to the preferences of that validator.
        pub Validators get(fn validators):
            linked_map hasher(blake2_256) T::AccountId => ValidatorPrefs;

        /// The map from nominator stash key to the set of stash keys of all validators to nominate.
        pub Nominators get(fn nominators):
            linked_map hasher(blake2_256) T::AccountId => Option<Nominations<T::AccountId>>;

        /// The current era index.
        ///
        /// This is the latest planned era, depending on how session module queues the validator
        /// set, it might be active or not.
        pub CurrentEra get(fn current_era): Option<EraIndex>;

        /// The active era information, it holds index and start.
        ///
        /// The active era is the era currently rewarded.
        /// Validator set of this era must be equal to `SessionInterface::validators`.
        pub ActiveEra get(fn active_era): Option<ActiveEraInfo<MomentOf<T>>>;

        /// The session index at which the era start for the last `HISTORY_DEPTH` eras
        pub ErasStartSessionIndex get(fn eras_start_session_index):
            map hasher(blake2_256) EraIndex => Option<SessionIndex>;

        /// Exposure of validator at era.
        ///
        /// This is keyed first by the era index to allow bulk deletion and then the stash account.
        ///
        /// Is it removed after `HISTORY_DEPTH` eras.
        /// If stakers hasn't been set or has been removed then empty exposure is returned.
        pub ErasStakers get(fn eras_stakers):
            double_map hasher(twox_64_concat) EraIndex, hasher(twox_64_concat) T::AccountId
            => Exposure<T::AccountId, BalanceOf<T>>;

        /// Clipped Exposure of validator at era.
        ///
        /// This is similar to [`ErasStakers`] but number of nominators exposed is reduce to the
        /// `T::MaxNominatorRewardedPerValidator` biggest stakers.
        /// This is used to limit the i/o cost for the nominator payout.
        ///
        /// This is keyed fist by the era index to allow bulk deletion and then the stash account.
        ///
        /// Is it removed after `HISTORY_DEPTH` eras.
        /// If stakers hasn't been set or has been removed then empty exposure is returned.
        pub ErasStakersClipped get(fn eras_stakers_clipped):
            double_map hasher(twox_64_concat) EraIndex, hasher(twox_64_concat) T::AccountId
            => Exposure<T::AccountId, BalanceOf<T>>;

        /// Similarly to `ErasStakers` this holds the preferences of validators.
        ///
        /// This is keyed fist by the era index to allow bulk deletion and then the stash account.
        ///
        /// Is it removed after `HISTORY_DEPTH` eras.
        // If prefs hasn't been set or has been removed then 0 commission is returned.
        pub ErasValidatorPrefs get(fn eras_validator_prefs):
            double_map hasher(twox_64_concat) EraIndex, hasher(twox_64_concat) T::AccountId
            => ValidatorPrefs;

        /// The total validator era payout for the last `HISTORY_DEPTH` eras.
        ///
        /// Eras that haven't finished yet or has been removed doesn't have reward.
        pub ErasValidatorReward get(fn eras_validator_reward):
            map hasher(blake2_256) EraIndex => Option<BalanceOf<T>>;

        /// Rewards for the last `HISTORY_DEPTH` eras.
        /// If reward hasn't been set or has been removed then 0 reward is returned.
        pub ErasRewardPoints get(fn eras_reward_points):
            map hasher(blake2_256) EraIndex => EraRewardPoints<T::AccountId>;

        /// The total amount staked for the last `HISTORY_DEPTH` eras.
        /// If total hasn't been set or has been removed then 0 stake is returned.
        pub ErasTotalStake get(fn eras_total_stake):
            map hasher(blake2_256) EraIndex => BalanceOf<T>;

        /// True if the next session change will be a new era regardless of index.
        pub ForceEra get(fn force_era) config(): Forcing;

        /// The percentage of the slash that is distributed to reporters.
        ///
        /// The rest of the slashed value is handled by the `Slash`.
        pub SlashRewardFraction get(fn slash_reward_fraction) config(): Perbill;

        /// The amount of currency given to reporters of a slash event which was
        /// canceled by extraordinary circumstances (e.g. governance).
        pub CanceledSlashPayout get(fn canceled_payout) config(): BalanceOf<T>;

        /// All unapplied slashes that are queued for later.
        pub UnappliedSlashes:
            map hasher(blake2_256) EraIndex => Vec<UnappliedSlash<T::AccountId, BalanceOf<T>>>;

        /// A mapping from still-bonded eras to the first session index of that era.
        ///
        /// Must contains information for eras for the range:
        /// `[active_era - bounding_duration; active_era]`
        BondedEras: Vec<(EraIndex, SessionIndex)>;

        /// All slashing events on validators, mapped by era to the highest slash proportion
        /// and slash value of the era.
        ValidatorSlashInEra:
            double_map hasher(blake2_256) EraIndex, hasher(twox_128) T::AccountId
            => Option<(Perbill, BalanceOf<T>)>;

        /// All slashing events on nominators, mapped by era to the highest slash value of the era.
        NominatorSlashInEra:
            double_map hasher(blake2_256) EraIndex, hasher(twox_128) T::AccountId
            => Option<BalanceOf<T>>;

        /// Slashing spans for stash accounts.
        SlashingSpans: map hasher(blake2_256) T::AccountId => Option<slashing::SlashingSpans>;

        /// Records information about the maximum slash of a stash within a slashing span,
        /// as well as how much reward has been paid out.
        SpanSlash:
            map hasher(blake2_256) (T::AccountId, slashing::SpanIndex)
            => slashing::SpanRecord<BalanceOf<T>>;

        /// The earliest era for which we have a pending, unapplied slash.
        EarliestUnappliedSlash: Option<EraIndex>;

        /// The map from (wannabe) validators to the status of compliance
        pub PermissionedValidators get(permissioned_validators):
            linked_map hasher(blake2_256) T::AccountId => Option<PermissionedValidator>;

        /// Commision rate to be used by all validators.
        pub ValidatorCommission get(fn validator_commission) config(): Commission;

        /// The minimum amount with which a validator can bond.
        pub MinimumBondThreshold get(fn min_bond_threshold) config(): BalanceOf<T>;
    }
    add_extra_genesis {
        config(stakers):
            Vec<(T::AccountId, T::AccountId, BalanceOf<T>, StakerStatus<T::AccountId>)>;
        build(|config: &GenesisConfig<T>| {
            for &(ref stash, ref controller, balance, ref status) in &config.stakers {
                assert!(
                    <T as Trait>::Currency::free_balance(&stash) >= balance,
                    "Stash does not have enough balance to bond."
                );
                let _ = <Module<T>>::bond(
                    T::Origin::from(Some(stash.clone()).into()),
                    T::Lookup::unlookup(controller.clone()),
                    balance,
                    RewardDestination::Staked,
                );
                let _ = match status {
                    StakerStatus::Validator => {
                        <Module<T>>::validate(
                            T::Origin::from(Some(controller.clone()).into()),
                            Default::default(),
                        ).ok();
                        <Module<T>>::add_potential_validator(
                            // TODO: change origin to committee
                            frame_system::RawOrigin::Root.into(),
                            stash.clone()
                        ).ok();
                        <Module<T>>::compliance_passed(
                            // TODO: change origin to committee
                            frame_system::RawOrigin::Root.into(),
                            stash.clone()
                        )
                    },
                    StakerStatus::Nominator(votes) => {
                        <Module<T>>::nominate(
                            T::Origin::from(Some(controller.clone()).into()),
                            votes.iter().map(|l| T::Lookup::unlookup(l.clone())).collect(),
                        )
                    }, _ => Ok(())
                };
            }
        });
    }
}

decl_event!(
    pub enum Event<T> where Balance = BalanceOf<T>, <T as frame_system::Trait>::AccountId {
        /// The staker has been rewarded by this amount. AccountId is controller account.
        Reward(AccountId, Balance),
        /// One validator (and its nominators) has been slashed by the given amount.
        Slash(AccountId, Balance),
        /// An old slashing report from a prior era was discarded because it could
        /// not be processed.
        OldSlashingReportDiscarded(SessionIndex),
        /// An entity has issued a candidacy. See the transaction for who.
        PermissionedValidatorAdded(AccountId),
        /// The given member was removed. See the transaction for who.
        PermissionedValidatorRemoved(AccountId),
        /// The given member was removed. See the transaction for who.
        PermissionedValidatorStatusChanged(AccountId),
        /// Remove the nominators from the valid nominators when there CDD expired
        /// Caller, Stash accountId of nominators
        InvalidatedNominators(AccountId, Vec<AccountId>),
        /// Individual commissions are enabled.
        IndividualCommissionInEffect,
        /// When changes to commission are made and global commission is in effect
        /// (old value, new value)
        GlobalCommissionInEffect(Perbill, Perbill),
        /// Min bond threshold was updated (new value)
        MinimumBondThreshold(Balance),
    }
);

decl_error! {
    /// Error for the staking module.
    pub enum Error for Module<T: Trait> {
        /// Not a controller account.
        NotController,
        /// Not a stash account.
        NotStash,
        /// Stash is already bonded.
        AlreadyBonded,
        /// Controller is already paired.
        AlreadyPaired,
        /// Targets cannot be empty.
        EmptyTargets,
        /// Duplicate index.
        DuplicateIndex,
        /// Slash record index out of bounds.
        InvalidSlashIndex,
        /// Can not bond with value less than minimum balance.
        InsufficientValue,
        /// Can not schedule more unlock chunks.
        NoMoreChunks,
        /// Can not rebond without unlocking chunks.
        NoUnlockChunk,
        /// Not complaint with the compliance rules
        NotCompliant,
        /// Permissioned validator already exists
        AlreadyExists,
        /// Bad origin
        NotAuthorised,
        /// Permissioned validator not exists
        NotExists,
        /// Individual commissions already enabled
        AlreadyEnabled,
        /// Updates with same value
        NoChange,
        /// Updates with same value
        InvalidCommission,
        /// Attempting to target a stash that still has funds.
        FundedTarget,
        /// Invalid era to reward.
        InvalidEraToReward,
        /// Invalid number of nominations.
        InvalidNumberOfNominations,
    }
}

decl_module! {
    pub struct Module<T: Trait> for enum Call where origin: T::Origin {
        /// Number of sessions per era.
        const SessionsPerEra: SessionIndex = T::SessionsPerEra::get();

        /// Number of eras that staked funds must remain bonded for.
        const BondingDuration: EraIndex = T::BondingDuration::get();

        type Error = Error<T>;

        fn deposit_event() = default;

        fn on_finalize() {
            // Set the start of the first era.
            if let Some(mut active_era) = Self::active_era() {
                if active_era.start.is_none() {
                    active_era.start = Some(T::Time::now());
                    <ActiveEra<T>>::put(active_era);
                }
            }
        }

        /// Take the origin account as a stash and lock up `value` of its balance. `controller` will
        /// be the account that controls it.
        ///
        /// `value` must be more than the `minimum_balance` specified by `<T as Trait>::Currency`.
        ///
        /// The dispatch origin for this call must be _Signed_ by the stash account.
        ///
        /// # <weight>
        /// - Independent of the arguments. Moderate complexity.
        /// - O(1).
        /// - Three extra DB entries.
        ///
        /// NOTE: Two of the storage writes (`Self::bonded`, `Self::payee`) are _never_ cleaned unless
        /// the `origin` falls below _existential deposit_ and gets removed as dust.
        /// # </weight>
        #[weight = SimpleDispatchInfo::FixedNormal(500_000)]
        fn bond(origin,
            controller: <T::Lookup as StaticLookup>::Source,
            #[compact] value: BalanceOf<T>,
            payee: RewardDestination
        ) {
            let stash = ensure_signed(origin)?;

            if <Bonded<T>>::contains_key(&stash) {
                Err(Error::<T>::AlreadyBonded)?
            }

            let controller = T::Lookup::lookup(controller)?;

            if <Ledger<T>>::contains_key(&controller) {
                Err(Error::<T>::AlreadyPaired)?
            }

            // reject a bond which is considered to be _dust_.
            // Not needed this check as we removes the Exestential deposit concept
            if value < <T as Trait>::Currency::minimum_balance() {
                Err(Error::<T>::InsufficientValue)?
            }

            // You're auto-bonded forever, here. We might improve this by only bonding when
            // you actually validate/nominate and remove once you unbond __everything__.
            <Bonded<T>>::insert(&stash, &controller);
            <Payee<T>>::insert(&stash, payee);

            let stash_balance = <T as Trait>::Currency::free_balance(&stash);
            let value = value.min(stash_balance);
            let item = StakingLedger {
                stash,
                total: value,
                active: value,
                unlocking: vec![],
                last_reward: Self::current_era(),
            };
            Self::update_ledger(&controller, &item);
        }

        /// Add some extra amount that have appeared in the stash `free_balance` into the balance up
        /// for staking.
        ///
        /// Use this if there are additional funds in your stash account that you wish to bond.
        /// Unlike [`bond`] or [`unbond`] this function does not impose any limitation on the amount
        /// that can be added.
        ///
        /// The dispatch origin for this call must be _Signed_ by the stash, not the controller.
        ///
        /// # <weight>
        /// - Independent of the arguments. Insignificant complexity.
        /// - O(1).
        /// - One DB entry.
        /// # </weight>
        #[weight = SimpleDispatchInfo::FixedNormal(500_000)]
        fn bond_extra(origin, #[compact] max_additional: BalanceOf<T>) {
            let stash = ensure_signed(origin)?;

            let controller = Self::bonded(&stash).ok_or(Error::<T>::NotStash)?;
            let mut ledger = Self::ledger(&controller).ok_or(Error::<T>::NotController)?;

            let stash_balance = <T as Trait>::Currency::free_balance(&stash);

            if let Some(extra) = stash_balance.checked_sub(&ledger.total) {
                let extra = extra.min(max_additional);
                ledger.total += extra;
                ledger.active += extra;
                Self::update_ledger(&controller, &ledger);
            }
        }

        /// Schedule a portion of the stash to be unlocked ready for transfer out after the bond
        /// period ends. If this leaves an amount actively bonded less than
        /// <T as Trait>::Currency::minimum_balance(), then it is increased to the full amount.
        ///
        /// Once the unlock period is done, you can call `withdraw_unbonded` to actually move
        /// the funds out of management ready for transfer.
        ///
        /// No more than a limited number of unlocking chunks (see `MAX_UNLOCKING_CHUNKS`)
        /// can co-exists at the same time. In that case, [`Call::withdraw_unbonded`] need
        /// to be called first to remove some of the chunks (if possible).
        ///
        /// The dispatch origin for this call must be _Signed_ by the controller, not the stash.
        ///
        /// See also [`Call::withdraw_unbonded`].
        ///
        /// # <weight>
        /// - Independent of the arguments. Limited but potentially exploitable complexity.
        /// - Contains a limited number of reads.
        /// - Each call (requires the remainder of the bonded balance to be above `minimum_balance`)
        ///   will cause a new entry to be inserted into a vector (`Ledger.unlocking`) kept in storage.
        ///   The only way to clean the aforementioned storage item is also user-controlled via `withdraw_unbonded`.
        /// - One DB entry.
        /// </weight>
        #[weight = SimpleDispatchInfo::FixedNormal(400_000)]
        fn unbond(origin, #[compact] value: BalanceOf<T>) {
            let controller = ensure_signed(origin)?;
            let mut ledger = Self::ledger(&controller).ok_or(Error::<T>::NotController)?;
            ensure!(
                ledger.unlocking.len() < MAX_UNLOCKING_CHUNKS,
                Error::<T>::NoMoreChunks,
            );
            Self::unbond_balance(controller, &mut ledger, value);
        }

        /// Remove any unlocked chunks from the `unlocking` queue from our management.
        ///
        /// This essentially frees up that balance to be used by the stash account to do
        /// whatever it wants.
        ///
        /// The dispatch origin for this call must be _Signed_ by the controller, not the stash.
        ///
        /// See also [`Call::unbond`].
        ///
        /// # <weight>
        /// - Could be dependent on the `origin` argument and how much `unlocking` chunks exist.
        ///  It implies `consolidate_unlocked` which loops over `Ledger.unlocking`, which is
        ///  indirectly user-controlled. See [`unbond`] for more detail.
        /// - Contains a limited number of reads, yet the size of which could be large based on `ledger`.
        /// - Writes are limited to the `origin` account key.
        /// # </weight>
        #[weight = SimpleDispatchInfo::FixedNormal(400_000)]
        fn withdraw_unbonded(origin) {
            let controller = ensure_signed(origin)?;
            let mut ledger = Self::ledger(&controller).ok_or(Error::<T>::NotController)?;
            if let Some(current_era) = Self::current_era() {
                ledger = ledger.consolidate_unlocked(current_era)
            }

            if ledger.unlocking.is_empty() && ledger.active.is_zero() {
                // This account must have called `unbond()` with some value that caused the active
                // portion to fall below existential deposit + will have no more unlocking chunks
                // left. We can now safely remove this.
                let stash = ledger.stash;
                // remove all staking-related information.
                Self::kill_stash(&stash)?;
                // remove the lock.
<<<<<<< HEAD
                T::Currency::remove_lock(STAKING_ID, &stash);
=======
                <T as Trait>::Currency::remove_lock(STAKING_ID, &stash);
                // remove all staking-related information.
                Self::kill_stash(&stash);
>>>>>>> 6ab2234e
            } else {
                // This was the consequence of a partial unbond. just update the ledger and move on.
                Self::update_ledger(&controller, &ledger);
            }
        }

        /// Declare the desire to validate for the origin controller.
        ///
        /// Effects will be felt at the beginning of the next era.
        ///
        /// The dispatch origin for this call must be _Signed_ by the controller, not the stash.
        ///
        /// # <weight>
        /// - Independent of the arguments. Insignificant complexity.
        /// - Contains a limited number of reads.
        /// - Writes are limited to the `origin` account key.
        /// # </weight>
        #[weight = SimpleDispatchInfo::FixedNormal(750_000)]
        fn validate(origin, prefs: ValidatorPrefs) {
            //Self::ensure_storage_upgraded();

            let controller = ensure_signed(origin)?;
            let ledger = Self::ledger(&controller).ok_or(Error::<T>::NotController)?;
            let stash = &ledger.stash;

            ensure!(ledger.active >= <MinimumBondThreshold<T>>::get(), Error::<T>::InsufficientValue);

            if let Commission::Global(commission) = <ValidatorCommission>::get() {
                ensure!(prefs.commission == commission, Error::<T>::InvalidCommission);
            }

            <Nominators<T>>::remove(stash);
            <Validators<T>>::insert(stash, prefs);
        }

        /// Declare the desire to nominate `targets` for the origin controller.
        ///
        /// Effects will be felt at the beginning of the next era.
        ///
        /// The dispatch origin for this call must be _Signed_ by the controller, not the stash.
        ///
        /// # <weight>
        /// - The transaction's complexity is proportional to the size of `targets`,
        /// which is capped at `MAX_NOMINATIONS`.
        /// - It also depends upon the no. of claim issuers for a given stash account.
        /// - Both the reads and writes follow a similar pattern.
        /// # </weight>
        #[weight = SimpleDispatchInfo::FixedNormal(950_000)]
        fn nominate(origin, targets: Vec<<T::Lookup as StaticLookup>::Source>) {
            let controller = ensure_signed(origin)?;
            let ledger = Self::ledger(&controller).ok_or(Error::<T>::NotController)?;
            let stash = &ledger.stash;
            ensure!(!targets.is_empty(), Error::<T>::EmptyTargets);
            // A Claim_key can have multiple claim value provided by different claim issuers.
            // So here we iterate every claim value of the "CDDExpiryTimestamp" claim key. If
            // any key value will be greater than the threshold value of timestamp i.e current_timestamp + Bonding duration
            // then it break the loop and the given nominator in the nominator pool.

            if let Some(nominate_identity) = <identity::Module<T>>::get_identity(&(AccountKey::try_from(stash.encode())?)) {
                let leeway = Self::get_bonding_duration_period() as u32;
                let is_cdded = <identity::Module<T>>::fetch_cdd(nominate_identity, leeway.into()).is_some();

                if is_cdded {
                    let targets = targets.into_iter()
                    .take(MAX_NOMINATIONS)
                    .map(|t| T::Lookup::lookup(t))
                    .collect::<result::Result<Vec<T::AccountId>, _>>()?;

                    let nominations = Nominations {
                        targets,
                        // initial nominations are considered submitted at era 0. See `Nominations` doc
                        submitted_in: Self::current_era().unwrap_or(0),
                        suppressed: false,
                    };

                    <Validators<T>>::remove(stash);
                    <Nominators<T>>::insert(stash, &nominations);
                }
            }
        }

        /// Declare no desire to either validate or nominate.
        ///
        /// Effects will be felt at the beginning of the next era.
        ///
        /// The dispatch origin for this call must be _Signed_ by the controller, not the stash.
        ///
        /// # <weight>
        /// - Independent of the arguments. Insignificant complexity.
        /// - Contains one read.
        /// - Writes are limited to the `origin` account key.
        /// # </weight>
        #[weight = SimpleDispatchInfo::FixedNormal(500_000)]
        fn chill(origin) {
            let controller = ensure_signed(origin)?;
            let ledger = Self::ledger(&controller).ok_or(Error::<T>::NotController)?;
            Self::chill_stash(&ledger.stash);
        }

        /// (Re-)set the payment target for a controller.
        ///
        /// Effects will be felt at the beginning of the next era.
        ///
        /// The dispatch origin for this call must be _Signed_ by the controller, not the stash.
        ///
        /// # <weight>
        /// - Independent of the arguments. Insignificant complexity.
        /// - Contains a limited number of reads.
        /// - Writes are limited to the `origin` account key.
        /// # </weight>
        #[weight = SimpleDispatchInfo::FixedNormal(500_000)]
        fn set_payee(origin, payee: RewardDestination) {
            let controller = ensure_signed(origin)?;
            let ledger = Self::ledger(&controller).ok_or(Error::<T>::NotController)?;
            let stash = &ledger.stash;
            <Payee<T>>::insert(stash, payee);
        }

        /// (Re-)set the controller of a stash.
        ///
        /// Effects will be felt at the beginning of the next era.
        ///
        /// The dispatch origin for this call must be _Signed_ by the stash, not the controller.
        ///
        /// # <weight>
        /// - Independent of the arguments. Insignificant complexity.
        /// - Contains a limited number of reads.
        /// - Writes are limited to the `origin` account key.
        /// # </weight>
        #[weight = SimpleDispatchInfo::FixedNormal(750_000)]
        fn set_controller(origin, controller: <T::Lookup as StaticLookup>::Source) {
            let stash = ensure_signed(origin)?;
            let old_controller = Self::bonded(&stash).ok_or(Error::<T>::NotStash)?;
            let controller = T::Lookup::lookup(controller)?;
            if <Ledger<T>>::contains_key(&controller) {
                Err(Error::<T>::AlreadyPaired)?
            }
            if controller != old_controller {
                <Bonded<T>>::insert(&stash, &controller);
                if let Some(l) = <Ledger<T>>::take(&old_controller) {
                    <Ledger<T>>::insert(&controller, l);
                }
            }
        }

        /// The ideal number of validators.
        #[weight = SimpleDispatchInfo::FixedOperational(20000)]
        fn set_validator_count(origin, #[compact] new: u32) {
            ensure_root(origin)?;
            ValidatorCount::put(new);
        }

        /// Governance committee on 2/3 rds majority can introduce a new potential validator
        /// to the pool of validators. Staking module uses `PermissionedValidators` to ensure
        /// validators have completed KYB compliance and considers them for validation.
        #[weight = SimpleDispatchInfo::FixedNormal(50_000)]
        fn add_potential_validator(origin, validator: T::AccountId) {
            T::RequiredAddOrigin::try_origin(origin)
                .map_err(|_| Error::<T>::NotAuthorised)?;

            ensure!(!<PermissionedValidators<T>>::contains_key(&validator), Error::<T>::AlreadyExists);

            <PermissionedValidators<T>>::insert(&validator, PermissionedValidator {
                compliance: Compliance::Active
            });

            Self::deposit_event(RawEvent::PermissionedValidatorAdded(validator));
        }

        /// Remove a validator from the pool of validators. Effects are known in the next session.
        /// Staking module checks `PermissionedValidators` to ensure validators have
        /// completed KYB compliance
        #[weight = SimpleDispatchInfo::FixedNormal(50_000)]
        fn remove_validator(origin, validator: T::AccountId) {
            T::RequiredRemoveOrigin::try_origin(origin)
                .map_err(|_| Error::<T>::NotAuthorised)?;

            ensure!(<PermissionedValidators<T>>::contains_key(&validator), Error::<T>::NotExists);

            <PermissionedValidators<T>>::remove(&validator);

            Self::deposit_event(RawEvent::PermissionedValidatorAdded(validator));
        }

        /// Governance committee on 2/3 rds majority can update the compliance status of a validator
        /// as `Pending`.
        #[weight = SimpleDispatchInfo::FixedNormal(50_000)]
        fn compliance_failed(origin, validator: T::AccountId) {
            T::RequiredComplianceOrigin::try_origin(origin)
                .map_err(|_| Error::<T>::NotAuthorised)?;

            ensure!(<PermissionedValidators<T>>::contains_key(&validator), Error::<T>::NotExists);

            <PermissionedValidators<T>>::mutate(&validator, |entry| {
                if let Some(validator) = entry {
                    validator.compliance = Compliance::Pending
                }
            });
            Self::deposit_event(RawEvent::PermissionedValidatorStatusChanged(validator));
        }

        /// Governance committee on 2/3 rds majority can update the compliance status of a validator
        /// as `Active`.
        #[weight = SimpleDispatchInfo::FixedNormal(50_000)]
        fn compliance_passed(origin, validator: T::AccountId) {
            T::RequiredComplianceOrigin::try_origin(origin)
                .map_err(|_| Error::<T>::NotAuthorised)?;

            ensure!(<PermissionedValidators<T>>::contains_key(&validator), Error::<T>::NotExists);

            <PermissionedValidators<T>>::mutate(&validator, |entry| {
                if let Some(validator) = entry {
                    validator.compliance = Compliance::Active
                }
            });
            Self::deposit_event(RawEvent::PermissionedValidatorStatusChanged(validator));
        }

        /// Validate the nominators CDD expiry time
        ///
        /// If an account from a given set of address is nominating then
        /// check the CDD expiry time of it and if it is expired
        /// then the account should be unbonded and removed from the nominating process.
        ///
        /// #<weight>
        /// - Depends on passed list of AccountId
        /// - Depends on the no. of claim issuers an accountId has for the CDD expiry
        /// #</weight>
        #[weight = SimpleDispatchInfo::FixedNormal(950_000)]
        fn validate_cdd_expiry_nominators(origin, targets: Vec<T::AccountId>) {
            let caller = ensure_signed(origin)?;
            let mut expired_nominators = Vec::new();
            ensure!(!targets.is_empty(), "targets cannot be empty");
            // Iterate provided list of accountIds (These accountIds should be stash type account)
            for target in targets.iter() {
                // Check whether given nominator is vouching for someone or not

                if let Some(_) = Self::nominators(target) {
                    // Access the identity of the nominator
                    if let Some(nominate_identity) = <identity::Module<T>>::get_identity(&(AccountKey::try_from(target.encode())?)) {
                        // Fetch all the claim values provided by the trusted service providers
                        // There is a possibility that nominator will have more than one claim for the same key,
                        // So we iterate all of them and if any one of the claim value doesn't expire then nominator posses
                        // valid CDD otherwise it will be removed from the pool of the nominators.
                        let is_cdded = <identity::Module<T>>::has_valid_cdd(nominate_identity);
                        if !is_cdded {
                            // Unbonding the balance that bonded with the controller account of a Stash account
                            // This unbonded amount only be accessible after completion of the BondingDuration
                            // Controller account need to call the dispatchable function `withdraw_unbond` to use fund

                            let controller = Self::bonded(target).ok_or("not a stash")?;
                            let mut ledger = Self::ledger(&controller).ok_or("not a controller")?;
                            let active_balance = ledger.active;
                            if ledger.unlocking.len() < MAX_UNLOCKING_CHUNKS {
                                Self::unbond_balance(controller, &mut ledger, active_balance);

                                expired_nominators.push(target.clone());
                                // Free the nominator from the valid nominator list
                                <Nominators<T>>::remove(target);
                            }
                        }

                    }
                }
            }
            Self::deposit_event(RawEvent::InvalidatedNominators(caller, expired_nominators));
        }

        /// Enables individual commissions. This can be set only once. Once individual commission
        /// rates are enabled, there's no going back.  Only Governance committee is allowed to
        /// change this value.
        #[weight = SimpleDispatchInfo::FixedOperational(100_000)]
        fn enable_individual_commissions(origin) {
            T::RequiredCommissionOrigin::try_origin(origin)
                .map_err(|_| Error::<T>::NotAuthorised)?;

            // Ensure individual commissions are not already enabled
            if let Commission::Global(_) = <ValidatorCommission>::get() {
                <ValidatorCommission>::put(Commission::Individual);
                Self::deposit_event(RawEvent::IndividualCommissionInEffect);
            } else {
                Err(Error::<T>::AlreadyEnabled)?
            }
        }

        /// Changes commission rate which applies to all validators. Only Governance
        /// committee is allowed to change this value.
        ///
        /// # Arguments
        /// * `new_value` the new commission to be used for reward calculations
        #[weight = SimpleDispatchInfo::FixedOperational(100_000)]
        fn set_global_commission(origin, new_value: Perbill) {
            T::RequiredCommissionOrigin::try_origin(origin)
                .map_err(|_| Error::<T>::NotAuthorised)?;

            // Ensure individual commissions are not already enabled
            if let Commission::Global(old_value) = <ValidatorCommission>::get() {
                ensure!(old_value != new_value, Error::<T>::NoChange);
                <ValidatorCommission>::put(Commission::Global(new_value));
                Self::update_validator_prefs(new_value);
                Self::deposit_event(RawEvent::GlobalCommissionInEffect(old_value, new_value));
            } else {
                Err(Error::<T>::AlreadyEnabled)?
            }
        }

        /// Changes min bond value to be used in bond(). Only Governance
        /// committee is allowed to change this value.
        ///
        /// # Arguments
        /// * `new_value` the new minimum
        #[weight = SimpleDispatchInfo::FixedOperational(100_000)]
        fn set_min_bond_threshold(origin, new_value: BalanceOf<T>) {
            T::RequiredCommissionOrigin::try_origin(origin)
                .map_err(|_| Error::<T>::NotAuthorised)?;

            <MinimumBondThreshold<T>>::put(new_value);
            Self::deposit_event(RawEvent::MinimumBondThreshold(new_value));
        }

        // ----- Root calls.

        /// Force there to be no new eras indefinitely.
        ///
        /// # <weight>
        /// - No arguments.
        /// # </weight>
        #[weight = SimpleDispatchInfo::FixedNormal(5_000)]
        fn force_no_eras(origin) {
            ensure_root(origin)?;
            ForceEra::put(Forcing::ForceNone);
        }

        /// Force there to be a new era at the end of the next session. After this, it will be
        /// reset to normal (non-forced) behaviour.
        ///
        /// # <weight>
        /// - No arguments.
        /// # </weight>
        #[weight = SimpleDispatchInfo::FixedNormal(5_000)]
        fn force_new_era(origin) {
            ensure_root(origin)?;
            ForceEra::put(Forcing::ForceNew);
        }

        /// Set the validators who cannot be slashed (if any).
        #[weight = SimpleDispatchInfo::FixedNormal(5_000)]
        fn set_invulnerables(origin, validators: Vec<T::AccountId>) {
            ensure_root(origin)?;
            <Invulnerables<T>>::put(validators);
        }

        /// Force a current staker to become completely unstaked, immediately.
        #[weight = SimpleDispatchInfo::FixedNormal(10_000)]
        fn force_unstake(origin, stash: T::AccountId) {
            ensure_root(origin)?;

            // remove all staking-related information.
            Self::kill_stash(&stash)?;

            // remove the lock.
<<<<<<< HEAD
            T::Currency::remove_lock(STAKING_ID, &stash);
=======
            <T as Trait>::Currency::remove_lock(STAKING_ID, &stash);
            // remove all staking-related information.
            Self::kill_stash(&stash);
>>>>>>> 6ab2234e
        }

        /// Force there to be a new era at the end of sessions indefinitely.
        ///
        /// # <weight>
        /// - One storage write
        /// # </weight>
        #[weight = SimpleDispatchInfo::FixedNormal(5_000)]
        fn force_new_era_always(origin) {
            ensure_root(origin)?;
            ForceEra::put(Forcing::ForceAlways);
        }

        /// Cancel enactment of a deferred slash. Can be called by either the root origin or
        /// the `T::SlashCancelOrigin`.
        /// passing the era and indices of the slashes for that era to kill.
        ///
        /// # <weight>
        /// - One storage write.
        /// # </weight>
        #[weight = SimpleDispatchInfo::FixedNormal(1_000_000)]
        fn cancel_deferred_slash(origin, era: EraIndex, slash_indices: Vec<u32>) {
            T::SlashCancelOrigin::try_origin(origin)
                .map_err(|_| Error::<T>::NotAuthorised)?;

            let mut slash_indices = slash_indices;
            slash_indices.sort_unstable();
            let mut unapplied = <Self as Store>::UnappliedSlashes::get(&era);

            for (removed, index) in slash_indices.into_iter().enumerate() {
                let index = index as usize;

                // if `index` is not duplicate, `removed` must be <= index.
                ensure!(removed <= index, Error::<T>::DuplicateIndex);

                // all prior removals were from before this index, since the
                // list is sorted.
                let index = index - removed;
                ensure!(index < unapplied.len(), Error::<T>::InvalidSlashIndex);

                unapplied.remove(index);
            }

            <Self as Store>::UnappliedSlashes::insert(&era, &unapplied);
        }

        /// Make one nominator's payout for one era.
        ///
        /// - `who` is the controller account of the nominator to pay out.
        /// - `era` may not be lower than one following the most recently paid era. If it is higher,
        ///   then it indicates an instruction to skip the payout of all previous eras.
        /// - `validators` is the list of all validators that `who` had exposure to during `era`.
        ///   If it is incomplete, then less than the full reward will be paid out.
        ///   It must not exceed `MAX_NOMINATIONS`.
        ///
        /// WARNING: once an era is payed for a validator such validator can't claim the payout of
        /// previous era.
        ///
        /// WARNING: Incorrect arguments here can result in loss of payout. Be very careful.
        ///
        /// # <weight>
        /// - Number of storage read of `O(validators)`; `validators` is the argument of the call,
        ///   and is bounded by `MAX_NOMINATIONS`.
        /// - Each storage read is `O(N)` size and decode complexity; `N` is the  maximum
        ///   nominations that can be given to a single validator.
        /// - Computation complexity: `O(MAX_NOMINATIONS * logN)`; `MAX_NOMINATIONS` is the
        ///   maximum number of validators that may be nominated by a single nominator, it is
        ///   bounded only economically (all nominators are required to place a minimum stake).
        /// # </weight>
        #[weight = SimpleDispatchInfo::FixedNormal(500_000)]
        fn payout_nominator(origin, era: EraIndex, validators: Vec<(T::AccountId, u32)>)
            -> DispatchResult
        {
            let who = ensure_signed(origin)?;
            Self::do_payout_nominator(who, era, validators)
        }

        /// Make one validator's payout for one era.
        ///
        /// - `who` is the controller account of the validator to pay out.
        /// - `era` may not be lower than one following the most recently paid era. If it is higher,
        ///   then it indicates an instruction to skip the payout of all previous eras.
        ///
        /// WARNING: once an era is payed for a validator such validator can't claim the payout of
        /// previous era.
        ///
        /// WARNING: Incorrect arguments here can result in loss of payout. Be very careful.
        ///
        /// # <weight>
        /// - Time complexity: O(1).
        /// - Contains a limited number of reads and writes.
        /// # </weight>
        #[weight = SimpleDispatchInfo::FixedNormal(500_000)]
        fn payout_validator(origin, era: EraIndex) -> DispatchResult {
            let who = ensure_signed(origin)?;
            Self::do_payout_validator(who, era)
        }

        /// Rebond a portion of the stash scheduled to be unlocked.
        ///
        /// # <weight>
        /// - Time complexity: O(1). Bounded by `MAX_UNLOCKING_CHUNKS`.
        /// - Storage changes: Can't increase storage, only decrease it.
        /// # </weight>
        #[weight = SimpleDispatchInfo::FixedNormal(500_000)]
        fn rebond(origin, #[compact] value: BalanceOf<T>) {
            let controller = ensure_signed(origin)?;
            let ledger = Self::ledger(&controller).ok_or(Error::<T>::NotController)?;
            ensure!(
                ledger.unlocking.len() > 0,
                Error::<T>::NoUnlockChunk,
            );

            let ledger = ledger.rebond(value);
            Self::update_ledger(&controller, &ledger);
        }

        /// Set history_depth value.
        ///
        /// Origin must be root.
        #[weight = SimpleDispatchInfo::FixedOperational(500_000)]
        fn set_history_depth(origin, #[compact] new_history_depth: EraIndex) {
            T::RequiredChangeHistoryDepthOrigin::try_origin(origin)
                .map_err(|_| Error::<T>::NotAuthorised)?;
            if let Some(current_era) = Self::current_era() {
                HistoryDepth::mutate(|history_depth| {
                    let last_kept = current_era.checked_sub(*history_depth).unwrap_or(0);
                    let new_last_kept = current_era.checked_sub(new_history_depth).unwrap_or(0);
                    for era_index in last_kept..new_last_kept {
                        Self::clear_era_information(era_index);
                    }
                    *history_depth = new_history_depth
                })
            }
        }

        /// Remove all data structure concerning a staker/stash once its balance is zero.
        /// This is essentially equivalent to `withdraw_unbonded` except it can be called by anyone
        /// and the target `stash` must have no funds left.
        ///
        /// This can be called from any origin.
        ///
        /// - `stash`: The stash account to reap. Its balance must be zero.
        fn reap_stash(_origin, stash: T::AccountId) {
            ensure!(T::Currency::total_balance(&stash).is_zero(), Error::<T>::FundedTarget);
            Self::kill_stash(&stash)?;
            T::Currency::remove_lock(STAKING_ID, &stash);
        }
    }
}

impl<T: Trait> Module<T> {
    // PUBLIC IMMUTABLES

    /// The total balance that can be slashed from a stash account as of right now.
    pub fn slashable_balance_of(stash: &T::AccountId) -> BalanceOf<T> {
        Self::bonded(stash)
            .and_then(Self::ledger)
            .map(|l| l.active)
            .unwrap_or_default()
    }

    // MUTABLES (DANGEROUS)

    fn do_payout_nominator(
        who: T::AccountId,
        era: EraIndex,
        validators: Vec<(T::AccountId, u32)>,
    ) -> DispatchResult {
        // validators len must not exceed `MAX_NOMINATIONS` to avoid querying more validator
        // exposure than necessary.
        if validators.len() > MAX_NOMINATIONS {
            return Err(Error::<T>::InvalidNumberOfNominations.into());
        }

        // Note: if era has no reward to be claimed, era may be future. better not to update
        // `nominator_ledger.last_reward` in this case.
        let era_payout =
            <ErasValidatorReward<T>>::get(&era).ok_or_else(|| Error::<T>::InvalidEraToReward)?;

        let mut nominator_ledger =
            <Ledger<T>>::get(&who).ok_or_else(|| Error::<T>::NotController)?;

        if nominator_ledger
            .last_reward
            .map(|last_reward| last_reward >= era)
            .unwrap_or(false)
        {
            return Err(Error::<T>::InvalidEraToReward.into());
        }

        nominator_ledger.last_reward = Some(era);
        <Ledger<T>>::insert(&who, &nominator_ledger);

        let mut reward = Perbill::zero();
        let era_reward_points = <ErasRewardPoints<T>>::get(&era);

        for (validator, nominator_index) in validators.into_iter() {
            let commission = Self::eras_validator_prefs(&era, &validator).commission;
            let validator_exposure = <ErasStakersClipped<T>>::get(&era, &validator);

            if let Some(nominator_exposure) =
                validator_exposure.others.get(nominator_index as usize)
            {
                if nominator_exposure.who != nominator_ledger.stash {
                    continue;
                }

                let nominator_exposure_part = Perbill::from_rational_approximation(
                    nominator_exposure.value,
                    validator_exposure.total,
                );
                let validator_point = era_reward_points
                    .individual
                    .get(&validator)
                    .map(|points| *points)
                    .unwrap_or_else(|| Zero::zero());
                let validator_point_part =
                    Perbill::from_rational_approximation(validator_point, era_reward_points.total);
                reward = reward.saturating_add(
                    validator_point_part
                        .saturating_mul(Perbill::one().saturating_sub(commission))
                        .saturating_mul(nominator_exposure_part),
                );
            }
        }

        if let Some(imbalance) = Self::make_payout(&nominator_ledger.stash, reward * era_payout) {
            Self::deposit_event(RawEvent::Reward(who, imbalance.peek()));
        }

        Ok(())
    }

    fn do_payout_validator(who: T::AccountId, era: EraIndex) -> DispatchResult {
        // Note: if era has no reward to be claimed, era may be future. better not to update
        // `ledger.last_reward` in this case.
        let era_payout =
            <ErasValidatorReward<T>>::get(&era).ok_or_else(|| Error::<T>::InvalidEraToReward)?;

        let mut ledger = <Ledger<T>>::get(&who).ok_or_else(|| Error::<T>::NotController)?;
        if ledger
            .last_reward
            .map(|last_reward| last_reward >= era)
            .unwrap_or(false)
        {
            return Err(Error::<T>::InvalidEraToReward.into());
        }

        ledger.last_reward = Some(era);
        <Ledger<T>>::insert(&who, &ledger);

        let era_reward_points = <ErasRewardPoints<T>>::get(&era);
        let commission = Self::eras_validator_prefs(&era, &ledger.stash).commission;
        let exposure = <ErasStakers<T>>::get(&era, &ledger.stash);

        let exposure_part = Perbill::from_rational_approximation(exposure.own, exposure.total);
        let validator_point = era_reward_points
            .individual
            .get(&ledger.stash)
            .map(|points| *points)
            .unwrap_or_else(|| Zero::zero());
        let validator_point_part =
            Perbill::from_rational_approximation(validator_point, era_reward_points.total);
        let reward = validator_point_part.saturating_mul(
            commission.saturating_add(
                Perbill::one()
                    .saturating_sub(commission)
                    .saturating_mul(exposure_part),
            ),
        );

        if let Some(imbalance) = Self::make_payout(&ledger.stash, reward * era_payout) {
            Self::deposit_event(RawEvent::Reward(who, imbalance.peek()));
        }

        Ok(())
    }

    /// Update the ledger for a controller. This will also update the stash lock. The lock will
    /// will lock the entire funds except paying for further transactions.
    fn update_ledger(
        controller: &T::AccountId,
        ledger: &StakingLedger<T::AccountId, BalanceOf<T>>,
    ) {
        <T as Trait>::Currency::set_lock(
            STAKING_ID,
            &ledger.stash,
            ledger.total,
            WithdrawReasons::all(),
        );
        <Ledger<T>>::insert(controller, ledger);
    }

    /// Chill a stash account.
    fn chill_stash(stash: &T::AccountId) {
        <Validators<T>>::remove(stash);
        <Nominators<T>>::remove(stash);
    }

    /// Actually make a payment to a staker. This uses the currency's reward function
    /// to pay the right payee for the given staker account.
    fn make_payout(stash: &T::AccountId, amount: BalanceOf<T>) -> Option<PositiveImbalanceOf<T>> {
        let dest = Self::payee(stash);
        match dest {
            RewardDestination::Controller => Self::bonded(stash).and_then(|controller| {
                <T as Trait>::Currency::deposit_into_existing(&controller, amount).ok()
            }),
            RewardDestination::Stash => {
                <T as Trait>::Currency::deposit_into_existing(stash, amount).ok()
            }
            RewardDestination::Staked => Self::bonded(stash)
                .and_then(|c| Self::ledger(&c).map(|l| (c, l)))
                .and_then(|(controller, mut l)| {
                    l.active += amount;
                    l.total += amount;
                    let r = <T as Trait>::Currency::deposit_into_existing(stash, amount).ok();
                    Self::update_ledger(&controller, &l);
                    r
                }),
        }
    }

    /// Plan a new session potentially trigger a new era.
    fn new_session(session_index: SessionIndex) -> Option<Vec<T::AccountId>> {
        if let Some(current_era) = Self::current_era() {
            // Initial era has been set.

            let current_era_start_session_index = Self::eras_start_session_index(current_era)
                .unwrap_or_else(|| {
                    frame_support::print("Error: start_session_index must be set for current_era");
                    0
                });

            let era_length = session_index
                .checked_sub(current_era_start_session_index)
                .unwrap_or(0); // Must never happen.

            match ForceEra::get() {
                Forcing::ForceNew => ForceEra::kill(),
                Forcing::ForceAlways => (),
                Forcing::NotForcing if era_length >= T::SessionsPerEra::get() => (),
                _ => return None,
            }

            Self::new_era(session_index)
        } else {
            // Set initial era
            Self::new_era(session_index)
        }
    }

    /// Start a session potentially starting an era.
    fn start_session(start_session: SessionIndex) {
        let next_active_era = Self::active_era().map(|e| e.index + 1).unwrap_or(0);
        if let Some(next_active_era_start_session_index) =
            Self::eras_start_session_index(next_active_era)
        {
            if next_active_era_start_session_index == start_session {
                Self::start_era(start_session);
            } else if next_active_era_start_session_index < start_session {
                // This arm should never happen, but better handle it than to stall the
                // staking pallet.
                frame_support::print("Warning: A session appears to have been skipped.");
                Self::start_era(start_session);
            }
        }
    }

<<<<<<< HEAD
    /// End a session potentially ending an era.
    fn end_session(session_index: SessionIndex) {
        if let Some(active_era) = Self::active_era() {
            if let Some(next_active_era_start_session_index) =
                Self::eras_start_session_index(active_era.index + 1)
            {
                if next_active_era_start_session_index == session_index + 1 {
                    Self::end_era(active_era, session_index);
                }
            }
=======
    /// The era has changed - enact new staking set.
    ///
    /// NOTE: This always happens immediately before a session change to ensure that new validators
    /// get a chance to set their session keys.
    fn new_era(start_session_index: SessionIndex) -> Option<Vec<T::AccountId>> {
        // Payout
        let points = CurrentEraPointsEarned::take();
        let now = T::Time::now();
        let previous_era_start = <CurrentEraStart<T>>::mutate(|v| sp_std::mem::replace(v, now));
        let era_duration = now - previous_era_start;
        if !era_duration.is_zero() {
            let validators = Self::current_elected();

            let validator_len: BalanceOf<T> = (validators.len() as u32).into();
            let total_rewarded_stake = Self::slot_stake() * validator_len;
            let (total_payout, max_payout) = inflation::compute_total_payout(
                &T::RewardCurve::get(),
                total_rewarded_stake.clone(),
                // Total available issuance which is the total issuance less the block rewards
                // reserve balance.
                <T as Trait>::Currency::total_issuance()
                    .saturating_sub(<T as Trait>::Currency::block_rewards_reserve_balance()),
                // Duration of era; more than u64::MAX is rewarded as u64::MAX.
                era_duration.saturated_into::<u64>(),
            );

            let mut total_imbalance = <PositiveImbalanceOf<T>>::zero();

            for (v, p) in validators.iter().zip(points.individual.into_iter()) {
                if p != 0 {
                    let reward =
                        Perbill::from_rational_approximation(p, points.total) * total_payout;
                    total_imbalance.subsume(Self::reward_validator(v, reward));
                }
            }

            // assert!(total_imbalance.peek() == total_payout)
            let total_payout = total_imbalance.peek();

            let rest = max_payout.saturating_sub(total_payout);
            Self::deposit_event(RawEvent::Reward(total_payout, rest));

            T::Reward::on_unbalanced(total_imbalance);
            T::RewardRemainder::on_unbalanced(
                <T as Trait>::Currency::issue_using_block_rewards_reserve(rest),
            );
>>>>>>> 6ab2234e
        }
    }

    /// * Increment `active_era.index`,
    /// * reset `active_era.start`,
    /// * update `BondedEras` and apply slashes.
    fn start_era(start_session: SessionIndex) {
        let active_era = <ActiveEra<T>>::mutate(|active_era| {
            let new_index = active_era.as_ref().map(|info| info.index + 1).unwrap_or(0);
            *active_era = Some(ActiveEraInfo {
                index: new_index,
                // Set new active era start in next `on_finalize`. To guarantee usage of `Time`
                start: None,
            });
            new_index
        });

        let bonding_duration = T::BondingDuration::get();

        BondedEras::mutate(|bonded| {
            bonded.push((active_era, start_session));

            if active_era > bonding_duration {
                let first_kept = active_era - bonding_duration;

                // prune out everything that's from before the first-kept index.
                let n_to_prune = bonded
                    .iter()
                    .take_while(|&&(era_idx, _)| era_idx < first_kept)
                    .count();

                // kill slashing metadata.
                for (pruned_era, _) in bonded.drain(..n_to_prune) {
                    slashing::clear_era_metadata::<T>(pruned_era);
                }

                if let Some(&(_, first_session)) = bonded.first() {
                    T::SessionInterface::prune_historical_up_to(first_session);
                }
            }
        });

        Self::apply_unapplied_slashes(active_era);
    }

    /// Compute payout for era.
    fn end_era(active_era: ActiveEraInfo<MomentOf<T>>, _session_index: SessionIndex) {
        // Note: active_era_start can be None if end era is called during genesis config.
        if let Some(active_era_start) = active_era.start {
            let now = T::Time::now();

            let era_duration = now - active_era_start;
            let (total_payout, _max_payout) = inflation::compute_total_payout(
                &T::RewardCurve::get(),
                Self::eras_total_stake(&active_era.index),
                T::Currency::total_issuance(),
                // Duration of era; more than u64::MAX is rewarded as u64::MAX.
                era_duration.saturated_into::<u64>(),
            );

            // Set ending era reward.
            <ErasValidatorReward<T>>::insert(&active_era.index, total_payout);
        }
    }

    /// Plan a new era. Return the potential new staking set.
    fn new_era(start_session_index: SessionIndex) -> Option<Vec<T::AccountId>> {
        // Increment or set current era.
        let current_era = CurrentEra::mutate(|s| {
            *s = Some(s.map(|s| s + 1).unwrap_or(0));
            s.unwrap()
        });
        ErasStartSessionIndex::insert(&current_era, &start_session_index);

        // Clean old era information.
        if let Some(old_era) = current_era.checked_sub(Self::history_depth() + 1) {
            Self::clear_era_information(old_era);
        }

        // Set staking information for new era.
        let maybe_new_validators = Self::select_validators(current_era);

        maybe_new_validators
    }

    /// Clear all era information for given era.
    fn clear_era_information(era_index: EraIndex) {
        <ErasStakers<T>>::remove_prefix(era_index);
        <ErasStakersClipped<T>>::remove_prefix(era_index);
        <ErasValidatorPrefs<T>>::remove_prefix(era_index);
        <ErasValidatorReward<T>>::remove(era_index);
        <ErasRewardPoints<T>>::remove(era_index);
        <ErasTotalStake<T>>::remove(era_index);
        ErasStartSessionIndex::remove(era_index);
    }

    /// Apply previously-unapplied slashes on the beginning of a new era, after a delay.
    fn apply_unapplied_slashes(active_era: EraIndex) {
        let slash_defer_duration = T::SlashDeferDuration::get();
        <Self as Store>::EarliestUnappliedSlash::mutate(|earliest| {
            if let Some(ref mut earliest) = earliest {
                let keep_from = active_era.saturating_sub(slash_defer_duration);
                for era in (*earliest)..keep_from {
                    let era_slashes = <Self as Store>::UnappliedSlashes::take(&era);
                    for slash in era_slashes {
                        slashing::apply_slash::<T>(slash);
                    }
                }

                *earliest = (*earliest).max(keep_from)
            }
        })
    }

    /// Select a new validator set from the assembled stakers and their role preferences, and store
    /// staking information for the new current era.
    ///
    /// Fill the storages `ErasStakers`, `ErasStakersClipped`, `ErasValidatorPrefs` and
    /// `ErasTotalStake` for current era.
    ///
    /// Returns a set of newly selected _stash_ IDs.
    ///
    /// Assumes storage is coherent with the declaration.
    fn select_validators(current_era: EraIndex) -> Option<Vec<T::AccountId>> {
        let mut all_nominators: Vec<(T::AccountId, Vec<T::AccountId>)> = Vec::new();
        let mut all_validators_and_prefs = BTreeMap::new();
        let mut all_validators = Vec::new();

        // Select only valid validators who has bond minimum balance and has the cdd compliant
        for (validator, preference) in <Validators<T>>::enumerate() {
            if Self::is_active_balance_above_min_bond(&validator)
                && Self::is_validator_cdd_compliant(&validator)
            {
                let self_vote = (validator.clone(), vec![validator.clone()]);
                all_nominators.push(self_vote);
                all_validators_and_prefs.insert(validator.clone(), preference);
                all_validators.push(validator);
            }
        }

        let nominator_votes = <Nominators<T>>::enumerate().map(|(nominator, nominations)| {
            let Nominations {
                submitted_in,
                mut targets,
                suppressed: _,
            } = nominations;

            // Filter out nomination targets which were nominated before the most recent
            // non-zero slash.
            targets.retain(|stash| {
                <Self as Store>::SlashingSpans::get(&stash)
                    .map_or(true, |spans| submitted_in >= spans.last_nonzero_slash())
            });

            (nominator, targets)
        });
        all_nominators.extend(nominator_votes);

        let maybe_phragmen_result = sp_phragmen::elect::<_, _, _, T::CurrencyToVote, Perbill>(
            Self::validator_count() as usize,
            Self::minimum_validator_count().max(1) as usize,
            all_validators,
            all_nominators,
            Self::slashable_balance_of,
        );

        if let Some(phragmen_result) = maybe_phragmen_result {
            let elected_stashes = phragmen_result
                .winners
                .into_iter()
                .map(|(s, _)| s)
                .collect::<Vec<T::AccountId>>();
            let assignments = phragmen_result.assignments;

            let to_balance = |e: ExtendedBalance| {
                <T::CurrencyToVote as Convert<ExtendedBalance, BalanceOf<T>>>::convert(e)
            };

            let supports = sp_phragmen::build_support_map::<_, _, _, T::CurrencyToVote, Perbill>(
                &elected_stashes,
                &assignments,
                Self::slashable_balance_of,
            );

            // Populate stakers information and figure out the total stake.
            let mut total_staked = BalanceOf::<T>::zero();
            for (c, s) in supports.into_iter() {
                // build `struct exposure` from `support`
                let mut others = Vec::new();
                let mut own: BalanceOf<T> = Zero::zero();
                let mut total: BalanceOf<T> = Zero::zero();
                s.voters
                    .into_iter()
                    .map(|(who, value)| (who, to_balance(value)))
                    .for_each(|(who, value)| {
                        if who == c {
                            own = own.saturating_add(value);
                        } else {
                            others.push(IndividualExposure { who, value });
                        }
                        total = total.saturating_add(value);
                    });

                total_staked = total_staked.saturating_add(total);

                let exposure = Exposure {
                    own,
                    others,
                    // This might reasonably saturate and we cannot do much about it. The sum of
                    // someone's stake might exceed the balance type if they have the maximum amount
                    // of balance and receive some support. This is super unlikely to happen, yet
                    // we simulate it in some tests.
                    total,
                };
                <ErasStakers<T>>::insert(&current_era, &c, &exposure);

                let mut exposure_clipped = exposure;
                let clipped_max_len = T::MaxNominatorRewardedPerValidator::get() as usize;
                if exposure_clipped.others.len() > clipped_max_len {
                    exposure_clipped
                        .others
                        .sort_unstable_by(|a, b| a.value.cmp(&b.value).reverse());
                    exposure_clipped.others.truncate(clipped_max_len);
                }
                <ErasStakersClipped<T>>::insert(&current_era, &c, exposure_clipped);
            }

            // Insert current era staking informations
            <ErasTotalStake<T>>::insert(&current_era, total_staked);
            let default_pref = ValidatorPrefs::default();
            for stash in &elected_stashes {
                let pref = all_validators_and_prefs.get(stash).unwrap_or(&default_pref); // Must never happen, but better to be safe.
                <ErasValidatorPrefs<T>>::insert(&current_era, stash, pref);
            }

            // In order to keep the property required by `n_session_ending`
            // that we must return the new validator set even if it's the same as the old,
            // as long as any underlying economic conditions have changed, we don't attempt
            // to do any optimization where we compare against the prior set.
            Some(elected_stashes)
        } else {
            // There were not enough candidates for even our minimal level of functionality.
            // This is bad.
            // We should probably disable all functionality except for block production
            // and let the chain keep producing blocks until we can decide on a sufficiently
            // substantial set.
            // TODO: #2494
            None
        }
    }

    /// Remove all associated data of a stash account from the staking system.
    ///
    /// Assumes storage is upgraded before calling.
    ///
    /// This is called:
    /// - after a `withdraw_unbond()` call that frees all of a stash's bonded balance.
    /// - through `reap_stash()` if the balance has fallen to zero (through slashing).
    fn kill_stash(stash: &T::AccountId) -> DispatchResult {
        let controller = Bonded::<T>::take(stash).ok_or(Error::<T>::NotStash)?;
        <Ledger<T>>::remove(&controller);

        <Payee<T>>::remove(stash);
        <Validators<T>>::remove(stash);
        <Nominators<T>>::remove(stash);

        slashing::clear_stash_metadata::<T>(stash);

        system::Module::<T>::dec_ref(stash);

        Ok(())
    }

    /// Add reward points to validators using their stash account ID.
    ///
    /// Validators are keyed by stash account ID and must be in the current elected set.
    ///
    /// For each element in the iterator the given number of points in u32 is added to the
    /// validator, thus duplicates are handled.
    ///
    /// At the end of the era each the total payout will be distributed among validator
    /// relatively to their points.
    ///
    /// COMPLEXITY: Complexity is `number_of_validator_to_reward x current_elected_len`.
    /// If you need to reward lots of validator consider using `reward_by_indices`.
    pub fn reward_by_ids(validators_points: impl IntoIterator<Item = (T::AccountId, u32)>) {
        if let Some(active_era) = Self::active_era() {
            <ErasRewardPoints<T>>::mutate(active_era.index, |era_rewards| {
                for (validator, points) in validators_points.into_iter() {
                    *era_rewards.individual.entry(validator).or_default() += points;
                    era_rewards.total += points;
                }
            });
        }
    }

    /// Ensures that at the end of the current session there will be a new era.
    fn ensure_new_era() {
        match ForceEra::get() {
            Forcing::ForceAlways | Forcing::ForceNew => (),
            _ => ForceEra::put(Forcing::ForceNew),
        }
    }

    /// Checks if active balance is above min bond requirement
    pub fn is_active_balance_above_min_bond(who: &T::AccountId) -> bool {
        if let Some(controller) = Self::bonded(&who) {
            if let Some(ledger) = Self::ledger(&controller) {
                return ledger.active >= <MinimumBondThreshold<T>>::get();
            }
        }
        false
    }

    /// Does the given account id have compliance status `Active`
    pub fn is_validator_cdd_compliant(who: &T::AccountId) -> bool {
        if let Some(validator) = Self::permissioned_validators(who) {
            validator.compliance == Compliance::Active
        } else {
            false
        }
    }

    /// Non-deterministic method that checks CDD status of each validator and persists
    /// any changes to compliance status.
    pub fn refresh_compliance_statuses() {
        let accounts = <PermissionedValidators<T>>::enumerate()
            .map(|(who, _)| who)
            .collect::<Vec<T::AccountId>>();

        for account in accounts {
            <PermissionedValidators<T>>::mutate(account.clone(), |v| {
                if let Some(validator) = v {
                    validator.compliance = if Self::is_validator_compliant(&account) {
                        Compliance::Active
                    } else {
                        Compliance::Pending
                    };
                }
            });
        }
    }

    /// Is the stash account one of the permissioned validators?
    pub fn is_validator_compliant(stash: &T::AccountId) -> bool {
        if let Some(account_key) = AccountKey::try_from(stash.encode()).ok() {
            if let Some(validator_identity) = <identity::Module<T>>::get_identity(&(account_key)) {
                return <identity::Module<T>>::has_valid_cdd(validator_identity);
            }
        }
        false
    }

    /// Return reward curve points
    pub fn get_curve() -> Vec<(Perbill, Perbill)> {
        let curve = &T::RewardCurve::get();
        let mut points: Vec<(Perbill, Perbill)> = Vec::new();
        for pair in curve.points {
            points.push(*pair)
        }
        points
    }

    fn unbond_balance(
        controller: T::AccountId,
        ledger: &mut StakingLedger<T::AccountId, BalanceOf<T>>,
        value: BalanceOf<T>,
    ) {
        let mut value = value.min(ledger.active);

        if !value.is_zero() {
            ledger.active -= value;

            // Avoid there being a dust balance left in the staking system.
            if ledger.active < <T as Trait>::Currency::minimum_balance() {
                value += ledger.active;
                ledger.active = Zero::zero();
            }

            // Note: in case there is no current era it is fine to bond one era more.
            let era = Self::current_era().unwrap_or(0) + T::BondingDuration::get();
            ledger.unlocking.push(UnlockChunk { value, era });
            Self::update_ledger(&controller, &ledger);
        }
    }

    fn get_bonding_duration_period() -> u64 {
        let total_session = (T::SessionsPerEra::get() as u32) * (T::BondingDuration::get() as u32);
        let session_length = <T as pallet_babe::Trait>::EpochDuration::get();
        total_session as u64 * session_length
    }

    /// Update commision in ValidatorPrefs to given value
    fn update_validator_prefs(commission: Perbill) {
        let validators = <Validators<T>>::enumerate()
            .map(|(who, _)| who)
            .collect::<Vec<T::AccountId>>();

        for v in validators {
            <Validators<T>>::mutate(v, |prefs| prefs.commission = commission);
        }
    }
}

/// In this implementation `new_session(session)` must be called before `end_session(session-1)`
/// i.e. the new session must be planned before the ending of the previous session.
///
/// Once the first new_session is planned, all session must start and then end in order, though
/// some session can lag in between the newest session planned and the latest session started.
impl<T: Trait> pallet_session::SessionManager<T::AccountId> for Module<T> {
    fn new_session(new_index: SessionIndex) -> Option<Vec<T::AccountId>> {
        Self::new_session(new_index)
    }
    fn start_session(start_index: SessionIndex) {
        Self::start_session(start_index)
    }
    fn end_session(end_index: SessionIndex) {
        Self::end_session(end_index)
    }
}

/// This implementation has the same constrains as the implementation of
/// `pallet_session::SessionManager`.
impl<T: Trait> SessionManager<T::AccountId, Exposure<T::AccountId, BalanceOf<T>>> for Module<T> {
    fn new_session(
        new_index: SessionIndex,
    ) -> Option<Vec<(T::AccountId, Exposure<T::AccountId, BalanceOf<T>>)>> {
        <Self as pallet_session::SessionManager<_>>::new_session(new_index).map(|validators| {
            let current_era = Self::current_era()
                // Must be some as a new era has been created.
                .unwrap_or(0);

            validators
                .into_iter()
                .map(|v| {
                    let exposure = Self::eras_stakers(current_era, &v);
                    (v, exposure)
                })
                .collect()
        })
    }
    fn start_session(start_index: SessionIndex) {
        <Self as pallet_session::SessionManager<_>>::start_session(start_index)
    }
    fn end_session(end_index: SessionIndex) {
        <Self as pallet_session::SessionManager<_>>::end_session(end_index)
    }
}

/// Add reward points to block authors:
/// * 20 points to the block producer for producing a (non-uncle) block in the relay chain,
/// * 2 points to the block producer for each reference to a previously unreferenced uncle, and
/// * 1 point to the producer of each referenced uncle block.
impl<T> pallet_authorship::EventHandler<T::AccountId, T::BlockNumber> for Module<T>
where
    T: Trait + pallet_authorship::Trait + pallet_session::Trait,
{
    fn note_author(author: T::AccountId) {
        Self::reward_by_ids(vec![(author, 20)])
    }
    fn note_uncle(author: T::AccountId, _age: T::BlockNumber) {
        Self::reward_by_ids(vec![
            (<pallet_authorship::Module<T>>::author(), 2),
            (author, 1),
        ])
    }
}

/// A `Convert` implementation that finds the stash of the given controller account,
/// if any.
pub struct StashOf<T>(sp_std::marker::PhantomData<T>);

impl<T: Trait> Convert<T::AccountId, Option<T::AccountId>> for StashOf<T> {
    fn convert(controller: T::AccountId) -> Option<T::AccountId> {
        <Module<T>>::ledger(&controller).map(|l| l.stash)
    }
}

/// A typed conversion from stash account ID to the active exposure of nominators
/// on that account.
///
/// Active exposure is the exposure of the validator set currently validating, i.e. in
/// `active_era`. It can differ from the latest planned exposure in `current_era`.
pub struct ExposureOf<T>(sp_std::marker::PhantomData<T>);

impl<T: Trait> Convert<T::AccountId, Option<Exposure<T::AccountId, BalanceOf<T>>>>
    for ExposureOf<T>
{
    fn convert(validator: T::AccountId) -> Option<Exposure<T::AccountId, BalanceOf<T>>> {
        if let Some(active_era) = <Module<T>>::active_era() {
            Some(<Module<T>>::eras_stakers(active_era.index, &validator))
        } else {
            None
        }
    }
}

/// This is intended to be used with `FilterHistoricalOffences`.
impl<T: Trait> OnOffenceHandler<T::AccountId, pallet_session::historical::IdentificationTuple<T>>
    for Module<T>
where
    T: pallet_session::Trait<ValidatorId = <T as frame_system::Trait>::AccountId>,
    T: pallet_session::historical::Trait<
        FullIdentification = Exposure<<T as frame_system::Trait>::AccountId, BalanceOf<T>>,
        FullIdentificationOf = ExposureOf<T>,
    >,
    T::SessionHandler: pallet_session::SessionHandler<<T as frame_system::Trait>::AccountId>,
    T::SessionManager: pallet_session::SessionManager<<T as frame_system::Trait>::AccountId>,
    T::ValidatorIdOf: Convert<
        <T as frame_system::Trait>::AccountId,
        Option<<T as frame_system::Trait>::AccountId>,
    >,
{
    fn on_offence(
        offenders: &[OffenceDetails<
            T::AccountId,
            pallet_session::historical::IdentificationTuple<T>,
        >],
        slash_fraction: &[Perbill],
        slash_session: SessionIndex,
    ) {
        let reward_proportion = SlashRewardFraction::get();

        let active_era = {
            let active_era = Self::active_era();
            if active_era.is_none() {
                return;
            }
            active_era.unwrap().index
        };
        let active_era_start_session_index = Self::eras_start_session_index(active_era)
            .unwrap_or_else(|| {
                frame_support::print("Error: start_session_index must be set for current_era");
                0
            });

        let window_start = active_era.saturating_sub(T::BondingDuration::get());

        // fast path for active-era report - most likely.
        // `slash_session` cannot be in a future active era. It must be in `active_era` or before.
        let slash_era = if slash_session >= active_era_start_session_index {
            active_era
        } else {
            let eras = BondedEras::get();

            // reverse because it's more likely to find reports from recent eras.
            match eras
                .iter()
                .rev()
                .filter(|&&(_, ref sesh)| sesh <= &slash_session)
                .next()
            {
                None => return, // before bonding period. defensive - should be filtered out.
                Some(&(ref slash_era, _)) => *slash_era,
            }
        };

        <Self as Store>::EarliestUnappliedSlash::mutate(|earliest| {
            if earliest.is_none() {
                *earliest = Some(active_era)
            }
        });

        let slash_defer_duration = T::SlashDeferDuration::get();

        for (details, slash_fraction) in offenders.iter().zip(slash_fraction) {
            let stash = &details.offender.0;
            let exposure = &details.offender.1;

            // Skip if the validator is invulnerable.
            if Self::invulnerables().contains(stash) {
                continue;
            }

            let unapplied = slashing::compute_slash::<T>(slashing::SlashParams {
                stash,
                slash: *slash_fraction,
                exposure,
                slash_era,
                window_start,
                now: active_era,
                reward_proportion,
            });

            if let Some(mut unapplied) = unapplied {
                unapplied.reporters = details.reporters.clone();
                if slash_defer_duration == 0 {
                    // apply right away.
                    slashing::apply_slash::<T>(unapplied);
                } else {
                    // defer to end of some `slash_defer_duration` from now.
                    <Self as Store>::UnappliedSlashes::mutate(active_era, move |for_later| {
                        for_later.push(unapplied)
                    });
                }
            }
        }
    }
}

/// Filter historical offences out and only allow those from the bonding period.
pub struct FilterHistoricalOffences<T, R> {
    _inner: sp_std::marker::PhantomData<(T, R)>,
}

impl<T, Reporter, Offender, R, O> ReportOffence<Reporter, Offender, O>
    for FilterHistoricalOffences<Module<T>, R>
where
    T: Trait,
    R: ReportOffence<Reporter, Offender, O>,
    O: Offence<Offender>,
{
    fn report_offence(reporters: Vec<Reporter>, offence: O) -> Result<(), OffenceError> {
        // disallow any slashing from before the current bonding period.
        let offence_session = offence.session_index();
        let bonded_eras = BondedEras::get();

        if bonded_eras
            .first()
            .filter(|(_, start)| offence_session >= *start)
            .is_some()
        {
            R::report_offence(reporters, offence)
        } else {
            <Module<T>>::deposit_event(RawEvent::OldSlashingReportDiscarded(offence_session));
            Ok(())
        }
    }
}<|MERGE_RESOLUTION|>--- conflicted
+++ resolved
@@ -1217,13 +1217,7 @@
                 // remove all staking-related information.
                 Self::kill_stash(&stash)?;
                 // remove the lock.
-<<<<<<< HEAD
-                T::Currency::remove_lock(STAKING_ID, &stash);
-=======
                 <T as Trait>::Currency::remove_lock(STAKING_ID, &stash);
-                // remove all staking-related information.
-                Self::kill_stash(&stash);
->>>>>>> 6ab2234e
             } else {
                 // This was the consequence of a partial unbond. just update the ledger and move on.
                 Self::update_ledger(&controller, &ledger);
@@ -1585,13 +1579,7 @@
             Self::kill_stash(&stash)?;
 
             // remove the lock.
-<<<<<<< HEAD
-            T::Currency::remove_lock(STAKING_ID, &stash);
-=======
             <T as Trait>::Currency::remove_lock(STAKING_ID, &stash);
-            // remove all staking-related information.
-            Self::kill_stash(&stash);
->>>>>>> 6ab2234e
         }
 
         /// Force there to be a new era at the end of sessions indefinitely.
@@ -1961,7 +1949,6 @@
         }
     }
 
-<<<<<<< HEAD
     /// End a session potentially ending an era.
     fn end_session(session_index: SessionIndex) {
         if let Some(active_era) = Self::active_era() {
@@ -1972,54 +1959,6 @@
                     Self::end_era(active_era, session_index);
                 }
             }
-=======
-    /// The era has changed - enact new staking set.
-    ///
-    /// NOTE: This always happens immediately before a session change to ensure that new validators
-    /// get a chance to set their session keys.
-    fn new_era(start_session_index: SessionIndex) -> Option<Vec<T::AccountId>> {
-        // Payout
-        let points = CurrentEraPointsEarned::take();
-        let now = T::Time::now();
-        let previous_era_start = <CurrentEraStart<T>>::mutate(|v| sp_std::mem::replace(v, now));
-        let era_duration = now - previous_era_start;
-        if !era_duration.is_zero() {
-            let validators = Self::current_elected();
-
-            let validator_len: BalanceOf<T> = (validators.len() as u32).into();
-            let total_rewarded_stake = Self::slot_stake() * validator_len;
-            let (total_payout, max_payout) = inflation::compute_total_payout(
-                &T::RewardCurve::get(),
-                total_rewarded_stake.clone(),
-                // Total available issuance which is the total issuance less the block rewards
-                // reserve balance.
-                <T as Trait>::Currency::total_issuance()
-                    .saturating_sub(<T as Trait>::Currency::block_rewards_reserve_balance()),
-                // Duration of era; more than u64::MAX is rewarded as u64::MAX.
-                era_duration.saturated_into::<u64>(),
-            );
-
-            let mut total_imbalance = <PositiveImbalanceOf<T>>::zero();
-
-            for (v, p) in validators.iter().zip(points.individual.into_iter()) {
-                if p != 0 {
-                    let reward =
-                        Perbill::from_rational_approximation(p, points.total) * total_payout;
-                    total_imbalance.subsume(Self::reward_validator(v, reward));
-                }
-            }
-
-            // assert!(total_imbalance.peek() == total_payout)
-            let total_payout = total_imbalance.peek();
-
-            let rest = max_payout.saturating_sub(total_payout);
-            Self::deposit_event(RawEvent::Reward(total_payout, rest));
-
-            T::Reward::on_unbalanced(total_imbalance);
-            T::RewardRemainder::on_unbalanced(
-                <T as Trait>::Currency::issue_using_block_rewards_reserve(rest),
-            );
->>>>>>> 6ab2234e
         }
     }
 
