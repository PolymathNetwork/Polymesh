// This file is part of the Polymesh distribution (https://github.com/PolymathNetwork/Polymesh).
// Copyright (c) 2020 Polymath

// This program is free software: you can redistribute it and/or modify
// it under the terms of the GNU General Public License as published by
// the Free Software Foundation, version 3.

// This program is distributed in the hope that it will be useful, but
// WITHOUT ANY WARRANTY; without even the implied warranty of
// MERCHANTABILITY or FITNESS FOR A PARTICULAR PURPOSE. See the GNU
// General Public License for more details.

// You should have received a copy of the GNU General Public License
// along with this program. If not, see <http://www.gnu.org/licenses/>.

use core::result::Result;
use frame_support::{dispatch::DispatchError, weights::Weight};
use polymesh_primitives::{IdentityId, Ticker};

pub trait Trait<Balance> {
    fn verify_restriction(
        ticker: &Ticker,
        from_id: Option<IdentityId>,
        to_id: Option<IdentityId>,
        _value: Balance,
<<<<<<< HEAD
        primary_issuance_agent: IdentityId,
    ) -> Result<(u8, Weight), DispatchError>;
=======
        primary_issuance_agent: Option<IdentityId>,
    ) -> Result<u8, DispatchError>;
>>>>>>> fba3d05a
}

pub trait WeightInfo {
    fn add_compliance_requirement(s: u32, r: u32) -> Weight;
    fn remove_compliance_requirement() -> Weight;
    fn pause_asset_compliance() -> Weight;
    fn resume_asset_compliance() -> Weight;
    fn add_default_trusted_claim_issuer() -> Weight;
    fn remove_default_trusted_claim_issuer() -> Weight;
    fn change_compliance_requirement(s: u32, r: u32) -> Weight;
    fn replace_asset_compliance(c: u32) -> Weight;
    fn reset_asset_compliance() -> Weight;
}<|MERGE_RESOLUTION|>--- conflicted
+++ resolved
@@ -23,13 +23,8 @@
         from_id: Option<IdentityId>,
         to_id: Option<IdentityId>,
         _value: Balance,
-<<<<<<< HEAD
         primary_issuance_agent: IdentityId,
-    ) -> Result<(u8, Weight), DispatchError>;
-=======
-        primary_issuance_agent: Option<IdentityId>,
     ) -> Result<u8, DispatchError>;
->>>>>>> fba3d05a
 }
 
 pub trait WeightInfo {
