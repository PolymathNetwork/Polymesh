// This file is part of the Polymesh distribution (https://github.com/PolymathNetwork/Polymesh).
// Copyright (c) 2020 Polymath

// This program is free software: you can redistribute it and/or modify
// it under the terms of the GNU General Public License as published by
// the Free Software Foundation, version 3.

// This program is distributed in the hope that it will be useful, but
// WITHOUT ANY WARRANTY; without even the implied warranty of
// MERCHANTABILITY or FITNESS FOR A PARTICULAR PURPOSE. See the GNU
// General Public License for more details.

// You should have received a copy of the GNU General Public License
// along with this program. If not, see <http://www.gnu.org/licenses/>.

use codec::{Decode, Encode};
<<<<<<< HEAD
use frame_support::dispatch::{DispatchResult, DispatchResultWithPostInfo};
use polymesh_primitives::{
    calendar::CheckpointId, AssetIdentifier, AssetName, AssetType, FundingRoundName, IdentityId,
    PortfolioId, ScopeId, SecurityToken, Ticker,
};
use sp_std::vec::Vec;
=======
use frame_support::dispatch::{DispatchError, DispatchResult};
use polymesh_primitives::{
    calendar::CheckpointId, AssetIdentifier, IdentityId, PortfolioId, ScopeId, Ticker,
};
use polymesh_primitives_derive::VecU8StrongTyped;
use sp_std::prelude::*;

pub const GAS_LIMIT: u64 = 13_000_000_000;
>>>>>>> 2def8a06

/// This trait is used by the `identity` pallet to interact with the `pallet-asset`.
pub trait AssetSubTrait<Balance> {
    /// Accept and process a ticker transfer
    ///
    /// # Arguments
    /// * `to_did` did of the receiver
    /// * `auth_id` Authorization id of the authorization created by current ticker owner
    fn accept_ticker_transfer(to_did: IdentityId, auth_id: u64) -> DispatchResult;
    /// Accept and process a primary issuance agent transfer
    ///
    /// # Arguments
    /// * `to_did` did of the receiver
    /// * `auth_id` Authorization id of the authorization created by current ticker owner
    fn accept_primary_issuance_agent_transfer(to_did: IdentityId, auth_id: u64) -> DispatchResult;
    /// Accept and process a token ownership transfer
    ///
    /// # Arguments
    /// * `to_did` did of the receiver
    /// * `auth_id` Authorization id of the authorization created by current token owner
    fn accept_asset_ownership_transfer(to_did: IdentityId, auth_id: u64) -> DispatchResult;

    /// Update balance of given IdentityId under the scopeId.
    ///
    /// # Arguments
    /// * `of` - The `ScopeId` of the given `IdentityId`.
    /// * `target_did` - The `IdentityId` whose balance needs to be updated.
    /// * `ticker`- Ticker of the asset whose count need to be updated for the given identity.
    fn update_balance_of_scope_id(of: ScopeId, whom: IdentityId, ticker: Ticker) -> DispatchResult;

    /// Returns balance for a given scope id and target DID.
    ///
    /// # Arguments
    /// * `scope_id` - The `ScopeId` of the given `IdentityId`.
    /// * `target` - The `IdentityId` whose balance needs to be queried.
    fn balance_of_at_scope(scope_id: &ScopeId, target: &IdentityId) -> Balance;
}
#[derive(Encode, Decode, Default, Clone, PartialEq, Debug)]
pub struct IssueAssetItem<U> {
    pub investor_did: IdentityId,
    pub value: U,
}

/// A wrapper for a token name.
#[derive(
    Decode, Encode, Clone, Debug, Default, Hash, PartialEq, Eq, PartialOrd, Ord, VecU8StrongTyped,
)]
pub struct AssetName(pub Vec<u8>);

/// The type of an asset represented by a token.
#[derive(Encode, Decode, Clone, Debug, PartialEq, Eq)]
pub enum AssetType {
    EquityCommon,
    EquityPreferred,
    Commodity,
    FixedIncome,
    REIT,
    Fund,
    RevenueShareAgreement,
    StructuredProduct,
    Derivative,
    Custom(Vec<u8>),
}

impl Default for AssetType {
    fn default() -> Self {
        Self::Custom(b"undefined".to_vec())
    }
}

/// A wrapper for a funding round name.
#[derive(Decode, Encode, Clone, Debug, Hash, PartialEq, Eq, PartialOrd, Ord, VecU8StrongTyped)]
pub struct FundingRoundName(pub Vec<u8>);

impl Default for FundingRoundName {
    fn default() -> Self {
        Self(Vec::new())
    }
}

pub trait AssetFnTrait<Balance, Account, Origin> {
    fn total_supply(ticker: &Ticker) -> Balance;
    fn balance(ticker: &Ticker, did: IdentityId) -> Balance;
    /// Check if an Identity is the owner of a ticker.
    fn is_owner(ticker: &Ticker, did: IdentityId) -> bool;
    /// Get an Identity's balance of a token at a particular checkpoint.
    fn get_balance_at(ticker: &Ticker, did: IdentityId, at: CheckpointId) -> Balance;
    /// Get the PIA of a token if it's assigned or else the owner of the token.
    fn primary_issuance_agent_or_owner(ticker: &Ticker) -> IdentityId;
    /// Transfer an asset from one portfolio to another.
    fn base_transfer(
        from_portfolio: PortfolioId,
        to_portfolio: PortfolioId,
        ticker: &Ticker,
<<<<<<< HEAD
        value: V,
    ) -> DispatchResultWithPostInfo;
    /// Create and add a new security token.
    fn base_create_asset(
        did: IdentityId,
        name: AssetName,
        ticker: Ticker,
        total_supply: V,
=======
        value: Balance,
    ) -> DispatchResult;
    /// Ensure that the caller has the required extrinsic and asset permissions.
    fn ensure_perms_owner_asset(
        origin: Origin,
        ticker: &Ticker,
    ) -> Result<IdentityId, DispatchError>;

    fn create_asset(
        origin: Origin,
        name: AssetName,
        ticker: Ticker,
        total_supply: Balance,
>>>>>>> 2def8a06
        divisible: bool,
        asset_type: AssetType,
        identifiers: Vec<AssetIdentifier>,
        funding_round: Option<FundingRoundName>,
<<<<<<< HEAD
        is_confidential: bool,
    ) -> DispatchResult;
    fn unchecked_set_total_supply(
        did: IdentityId,
        ticker: Ticker,
        total_supply: V,
    ) -> DispatchResult;
    fn is_divisible(ticker: Ticker) -> bool;
    fn token_details(ticker: &Ticker) -> SecurityToken<V>;
=======
    ) -> DispatchResult;

    fn register_ticker(origin: Origin, ticker: Ticker) -> DispatchResult;
    #[cfg(feature = "runtime-benchmarks")]
    /// Adds an artificial IU claim for benchmarks
    fn add_investor_uniqueness_claim(did: IdentityId, ticker: Ticker);
>>>>>>> 2def8a06
}<|MERGE_RESOLUTION|>--- conflicted
+++ resolved
@@ -14,23 +14,15 @@
 // along with this program. If not, see <http://www.gnu.org/licenses/>.
 
 use codec::{Decode, Encode};
-<<<<<<< HEAD
-use frame_support::dispatch::{DispatchResult, DispatchResultWithPostInfo};
-use polymesh_primitives::{
-    calendar::CheckpointId, AssetIdentifier, AssetName, AssetType, FundingRoundName, IdentityId,
-    PortfolioId, ScopeId, SecurityToken, Ticker,
-};
-use sp_std::vec::Vec;
-=======
 use frame_support::dispatch::{DispatchError, DispatchResult};
 use polymesh_primitives::{
-    calendar::CheckpointId, AssetIdentifier, IdentityId, PortfolioId, ScopeId, Ticker,
+    calendar::CheckpointId, AssetIdentifier, IdentityId, PortfolioId, ScopeId, SecurityToken,
+    Ticker,
 };
 use polymesh_primitives_derive::VecU8StrongTyped;
 use sp_std::prelude::*;
 
 pub const GAS_LIMIT: u64 = 13_000_000_000;
->>>>>>> 2def8a06
 
 /// This trait is used by the `identity` pallet to interact with the `pallet-asset`.
 pub trait AssetSubTrait<Balance> {
@@ -125,17 +117,19 @@
         from_portfolio: PortfolioId,
         to_portfolio: PortfolioId,
         ticker: &Ticker,
-<<<<<<< HEAD
-        value: V,
-    ) -> DispatchResultWithPostInfo;
+        value: Balance,
+    ) -> DispatchResult;
     /// Create and add a new security token.
     fn base_create_asset(
         did: IdentityId,
         name: AssetName,
         ticker: Ticker,
-        total_supply: V,
-=======
+        total_supply: Balance,
         value: Balance,
+        divisible: bool,
+        asset_type: AssetType,
+        identifiers: Vec<AssetIdentifier>,
+        funding_round: Option<FundingRoundName>,
     ) -> DispatchResult;
     /// Ensure that the caller has the required extrinsic and asset permissions.
     fn ensure_perms_owner_asset(
@@ -148,27 +142,21 @@
         name: AssetName,
         ticker: Ticker,
         total_supply: Balance,
->>>>>>> 2def8a06
         divisible: bool,
         asset_type: AssetType,
         identifiers: Vec<AssetIdentifier>,
         funding_round: Option<FundingRoundName>,
-<<<<<<< HEAD
-        is_confidential: bool,
     ) -> DispatchResult;
     fn unchecked_set_total_supply(
         did: IdentityId,
         ticker: Ticker,
-        total_supply: V,
+        total_supply: Balance,
     ) -> DispatchResult;
     fn is_divisible(ticker: Ticker) -> bool;
-    fn token_details(ticker: &Ticker) -> SecurityToken<V>;
-=======
-    ) -> DispatchResult;
+    fn token_details(ticker: &Ticker) -> SecurityToken<Balance>;
 
     fn register_ticker(origin: Origin, ticker: Ticker) -> DispatchResult;
     #[cfg(feature = "runtime-benchmarks")]
     /// Adds an artificial IU claim for benchmarks
     fn add_investor_uniqueness_claim(did: IdentityId, ticker: Ticker);
->>>>>>> 2def8a06
 }