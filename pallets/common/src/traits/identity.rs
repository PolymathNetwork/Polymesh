--- conflicted
+++ resolved
@@ -12,33 +12,7 @@
 use sp_runtime::traits::Dispatchable;
 #[cfg(feature = "std")]
 use sp_runtime::{Deserialize, Serialize};
-<<<<<<< HEAD
-
-#[derive(codec::Encode, codec::Decode, Default, Clone, PartialEq, Eq, Debug)]
-pub struct Claim<U> {
-    pub issuance_date: U,
-    pub expiry: U,
-    pub claim_value: ClaimValue,
-}
-
-#[derive(codec::Encode, codec::Decode, Default, Clone, PartialEq, Eq, Debug)]
-pub struct ClaimMetaData {
-    pub claim_key: Vec<u8>,
-    pub claim_issuer: IdentityId,
-}
-
-#[derive(codec::Encode, codec::Decode, Default, Clone, PartialEq, Eq, Debug)]
-/// A structure for passing claims to `add_claims_batch`. The type argument is required to be
-/// `timestamp::Trait::Moment`.
-pub struct ClaimRecord<U> {
-    pub did: IdentityId,
-    pub claim_key: Vec<u8>,
-    pub expiry: U,
-    pub claim_value: ClaimValue,
-}
-=======
 use sp_std::vec::Vec;
->>>>>>> 0a45febc
 
 /// Keys could be linked to several identities (`IdentityId`) as master key or signing key.
 /// Master key or external type signing key are restricted to be linked to just one identity.
