--- conflicted
+++ resolved
@@ -577,13 +577,8 @@
         ///
         /// # Arguments
         /// * `multi_sig` - multi sig address
-<<<<<<< HEAD
-        #[weight = 250_000]
+        #[weight = 300_000_000]
         pub fn make_multisig_primary(origin, multisig: T::AccountId, optional_cdd_auth_id: Option<u64>) -> DispatchResult {
-=======
-        #[weight = 300_000_000]
-        pub fn make_multisig_master(origin, multisig: T::AccountId, optional_cdd_auth_id: Option<u64>) -> DispatchResult {
->>>>>>> 6eb67bb8
             let sender = ensure_signed(origin)?;
             ensure!(<MultiSigToIdentity<T>>::contains_key(&multisig), Error::<T>::NoSuchMultisig);
             let sender_did = Context::current_identity_or::<Identity<T>>(&sender)?;
