--- conflicted
+++ resolved
@@ -8,134 +8,76 @@
 pub struct WeightInfo;
 impl pallet_pips::WeightInfo for WeightInfo {
     fn set_prune_historical_pips() -> Weight {
-<<<<<<< HEAD
         (50_355_000 as Weight)
-=======
-        (36_333_000 as Weight)
->>>>>>> 617ff976
             .saturating_add(DbWeight::get().reads(1 as Weight))
             .saturating_add(DbWeight::get().writes(1 as Weight))
     }
     fn set_min_proposal_deposit() -> Weight {
-<<<<<<< HEAD
         (51_155_000 as Weight)
-=======
-        (36_700_000 as Weight)
->>>>>>> 617ff976
             .saturating_add(DbWeight::get().reads(1 as Weight))
             .saturating_add(DbWeight::get().writes(1 as Weight))
     }
     fn set_default_enactment_period() -> Weight {
-<<<<<<< HEAD
         (49_892_000 as Weight)
-=======
-        (40_589_000 as Weight)
->>>>>>> 617ff976
             .saturating_add(DbWeight::get().reads(1 as Weight))
             .saturating_add(DbWeight::get().writes(1 as Weight))
     }
     fn set_pending_pip_expiry() -> Weight {
-<<<<<<< HEAD
         (58_089_000 as Weight)
-=======
-        (36_785_000 as Weight)
->>>>>>> 617ff976
             .saturating_add(DbWeight::get().reads(1 as Weight))
             .saturating_add(DbWeight::get().writes(1 as Weight))
     }
     fn set_max_pip_skip_count() -> Weight {
-<<<<<<< HEAD
         (49_843_000 as Weight)
-=======
-        (35_881_000 as Weight)
->>>>>>> 617ff976
             .saturating_add(DbWeight::get().reads(1 as Weight))
             .saturating_add(DbWeight::get().writes(1 as Weight))
     }
     fn set_active_pip_limit() -> Weight {
-<<<<<<< HEAD
         (50_705_000 as Weight)
-=======
-        (39_888_000 as Weight)
->>>>>>> 617ff976
             .saturating_add(DbWeight::get().reads(1 as Weight))
             .saturating_add(DbWeight::get().writes(1 as Weight))
     }
     fn propose_from_community() -> Weight {
-<<<<<<< HEAD
         (381_663_000 as Weight)
-=======
-        (295_537_000 as Weight)
->>>>>>> 617ff976
             .saturating_add(DbWeight::get().reads(13 as Weight))
             .saturating_add(DbWeight::get().writes(10 as Weight))
     }
     fn propose_from_committee() -> Weight {
-<<<<<<< HEAD
         (213_730_000 as Weight)
-=======
-        (197_926_000 as Weight)
->>>>>>> 617ff976
             .saturating_add(DbWeight::get().reads(7 as Weight))
             .saturating_add(DbWeight::get().writes(5 as Weight))
     }
     fn vote() -> Weight {
-<<<<<<< HEAD
         (513_931_000 as Weight)
-=======
-        (359_840_000 as Weight)
->>>>>>> 617ff976
             .saturating_add(DbWeight::get().reads(6 as Weight))
             .saturating_add(DbWeight::get().writes(4 as Weight))
     }
     fn approve_committee_proposal() -> Weight {
-<<<<<<< HEAD
         (247_313_000 as Weight)
-=======
-        (349_289_000 as Weight)
->>>>>>> 617ff976
             .saturating_add(DbWeight::get().reads(4 as Weight))
             .saturating_add(DbWeight::get().writes(4 as Weight))
     }
     fn reject_proposal() -> Weight {
-<<<<<<< HEAD
         (344_515_000 as Weight)
             .saturating_add(DbWeight::get().reads(9 as Weight))
             .saturating_add(DbWeight::get().writes(10 as Weight))
     }
     fn prune_proposal() -> Weight {
         (185_066_000 as Weight)
-=======
-        (340_821_000 as Weight)
-            .saturating_add(DbWeight::get().reads(9 as Weight))
-            .saturating_add(DbWeight::get().writes(6 as Weight))
-    }
-    fn prune_proposal() -> Weight {
-        (240_920_000 as Weight)
->>>>>>> 617ff976
             .saturating_add(DbWeight::get().reads(2 as Weight))
             .saturating_add(DbWeight::get().writes(5 as Weight))
     }
     fn reschedule_execution() -> Weight {
-<<<<<<< HEAD
         (326_310_000 as Weight)
-=======
-        (415_483_000 as Weight)
->>>>>>> 617ff976
             .saturating_add(DbWeight::get().reads(11 as Weight))
             .saturating_add(DbWeight::get().writes(6 as Weight))
     }
     fn clear_snapshot() -> Weight {
-<<<<<<< HEAD
         (111_949_000 as Weight)
-=======
-        (97_555_000 as Weight)
->>>>>>> 617ff976
             .saturating_add(DbWeight::get().reads(7 as Weight))
             .saturating_add(DbWeight::get().writes(2 as Weight))
     }
     fn snapshot() -> Weight {
-<<<<<<< HEAD
         (1_537_755_000 as Weight)
             .saturating_add(DbWeight::get().reads(8 as Weight))
             .saturating_add(DbWeight::get().writes(3 as Weight))
@@ -155,27 +97,12 @@
     }
     fn execute_scheduled_pip() -> Weight {
         (34_533_173_000 as Weight)
-=======
-        (1_107_000 as Weight)
-    }
-    fn enact_snapshot_results() -> Weight {
-        (1_008_000 as Weight)
-    }
-    fn execute_scheduled_pip() -> Weight {
-        (26_212_722_000 as Weight)
->>>>>>> 617ff976
             .saturating_add(DbWeight::get().reads(1205 as Weight))
             .saturating_add(DbWeight::get().writes(1606 as Weight))
     }
     fn expire_scheduled_pip() -> Weight {
-<<<<<<< HEAD
         (32_083_813_000 as Weight)
             .saturating_add(DbWeight::get().reads(1207 as Weight))
             .saturating_add(DbWeight::get().writes(1607 as Weight))
-=======
-        (29_616_560_000 as Weight)
-            .saturating_add(DbWeight::get().reads(1206 as Weight))
-            .saturating_add(DbWeight::get().writes(1203 as Weight))
->>>>>>> 617ff976
     }
 }