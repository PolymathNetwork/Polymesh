[package]
name = "polymesh-weights"
version = "0.1.0"
authors = ["Polymath"]
edition = "2018"

[dependencies]
# substrate pallets
<<<<<<< HEAD
frame-support = { git = "https://github.com/PolymathNetwork/substrate", default-features = false, tag = "v2.0.1-1" }
frame-system = { git = "https://github.com/PolymathNetwork/substrate", default-features = false, tag = "v2.0.1-1" }
pallet-timestamp = { git = "https://github.com/PolymathNetwork/substrate", default-features = false, tag = "v2.0.1-1" }
pallet-babe = { git = "https://github.com/PolymathNetwork/substrate", default-features = false, tag = "v2.0.1-1" }
pallet-indices = { git = "https://github.com/PolymathNetwork/substrate", default-features = false, tag = "v2.0.1-1" }
pallet-grandpa = { git = "https://github.com/PolymathNetwork/substrate", default-features = false, tag = "v2.0.1-1" }
pallet-scheduler = { git = "https://github.com/PolymathNetwork/substrate", default-features = false, tag = "v2.0.1-1" }
pallet-session = { git = "https://github.com/PolymathNetwork/substrate", default-features = false, tag = "v2.0.1-1" }
=======
frame-system = { git = "https://github.com/paritytech/substrate", default-features = false, tag = "v2.0.0" }
pallet-babe = { git = "https://github.com/paritytech/substrate", default-features = false, tag = "v2.0.0" }
pallet-grandpa = { git = "https://github.com/paritytech/substrate", default-features = false, tag = "v2.0.0" }
pallet-indices = { git = "https://github.com/paritytech/substrate", default-features = false, tag = "v2.0.0" }
pallet-scheduler = { git = "https://github.com/paritytech/substrate", default-features = false, tag = "v2.0.0" }
pallet-session = { git = "https://github.com/paritytech/substrate", default-features = false, tag = "v2.0.0" }
pallet-timestamp = { git = "https://github.com/paritytech/substrate", default-features = false, tag = "v2.0.0" }
>>>>>>> e377127e

# our pallets
pallet-asset = { path = "../asset", default-features = false }
pallet-balances = { path = "../balances", default-features = false }
pallet-committee = { path = "../committee", default-features = false }
pallet-compliance-manager = { path = "../compliance-manager", default-features = false  }
pallet-confidential = { path = "../confidential", default-features = false }
pallet-corporate-actions = { path = "../corporate-actions", default-features = false }
pallet-group = { path = "../group", default-features = false }
pallet-identity = { path = "../identity", default-features = false }
pallet-im-online = { path = "../im-online", default-features = false }
pallet-multisig = { path = "../multisig", default-features = false  }
pallet-pips = { path = "../pips", default-features = false }
pallet-portfolio = { path = "../portfolio", default-features = false  }
pallet-protocol-fee = { path = "../protocol-fee", default-features = false  }
pallet-settlement = { path = "../settlement", default-features = false  }
pallet-statistics = { path = "../statistics", default-features = false  }
pallet-sto = { path = "../sto", default-features = false  }
pallet-treasury = { path = "../treasury", default-features = false }
pallet-utility = { path = "../utility", default-features = false }
polymesh-contracts = { path = "../contracts", default-features = false }
polymesh-runtime-common = { path = "../runtime/common", default-features = false }

[features]
default = ["std"]
no_std = []
std = [
    "frame-system/std",
    "pallet-asset/std",
    "pallet-babe/std",
    "pallet-balances/std",
    "pallet-compliance-manager/std",
    "pallet-confidential/std",
    "pallet-corporate-actions/std",
    "pallet-grandpa/std",
    "pallet-group/std",
    "pallet-identity/std",
    "pallet-im-online/std",
    "pallet-indices/std",
    "pallet-multisig/std",
    "pallet-pips/std",
    "pallet-portfolio/std",
    "pallet-protocol-fee/std",
    "pallet-scheduler/std",
    "pallet-session/std",
    "pallet-settlement/std",
    "pallet-sto/std",
    "pallet-timestamp/std",
    "pallet-treasury/std",
    "pallet-utility/std",
    "polymesh-contracts/std",
]<|MERGE_RESOLUTION|>--- conflicted
+++ resolved
@@ -6,7 +6,6 @@
 
 [dependencies]
 # substrate pallets
-<<<<<<< HEAD
 frame-support = { git = "https://github.com/PolymathNetwork/substrate", default-features = false, tag = "v2.0.1-1" }
 frame-system = { git = "https://github.com/PolymathNetwork/substrate", default-features = false, tag = "v2.0.1-1" }
 pallet-timestamp = { git = "https://github.com/PolymathNetwork/substrate", default-features = false, tag = "v2.0.1-1" }
@@ -15,15 +14,6 @@
 pallet-grandpa = { git = "https://github.com/PolymathNetwork/substrate", default-features = false, tag = "v2.0.1-1" }
 pallet-scheduler = { git = "https://github.com/PolymathNetwork/substrate", default-features = false, tag = "v2.0.1-1" }
 pallet-session = { git = "https://github.com/PolymathNetwork/substrate", default-features = false, tag = "v2.0.1-1" }
-=======
-frame-system = { git = "https://github.com/paritytech/substrate", default-features = false, tag = "v2.0.0" }
-pallet-babe = { git = "https://github.com/paritytech/substrate", default-features = false, tag = "v2.0.0" }
-pallet-grandpa = { git = "https://github.com/paritytech/substrate", default-features = false, tag = "v2.0.0" }
-pallet-indices = { git = "https://github.com/paritytech/substrate", default-features = false, tag = "v2.0.0" }
-pallet-scheduler = { git = "https://github.com/paritytech/substrate", default-features = false, tag = "v2.0.0" }
-pallet-session = { git = "https://github.com/paritytech/substrate", default-features = false, tag = "v2.0.0" }
-pallet-timestamp = { git = "https://github.com/paritytech/substrate", default-features = false, tag = "v2.0.0" }
->>>>>>> e377127e
 
 # our pallets
 pallet-asset = { path = "../asset", default-features = false }
