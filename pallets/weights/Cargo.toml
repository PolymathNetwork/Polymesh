--- conflicted
+++ resolved
@@ -23,11 +23,8 @@
 pallet-asset = { path = "../asset", default-features = false  }
 pallet-confidential = { path = "../confidential", default-features = false  }
 pallet-balances = { path = "../balances", default-features = false  }
-<<<<<<< HEAD
+pallet-treasury = { path = "../treasury", default-features = false  }
 pallet-im-online = { path = "../im-online", default-features = false  }
-=======
-pallet-treasury = { path = "../treasury", default-features = false  }
->>>>>>> f0e63687
 
 [features]
 default = ["std"]
@@ -48,9 +45,6 @@
     "pallet-asset/std",
     "pallet-confidential/std",
     "pallet-balances/std",
-<<<<<<< HEAD
+    "pallet-treasury/std",
     "pallet-im-online/std",
-=======
-    "pallet-treasury/std",
->>>>>>> f0e63687
 ]