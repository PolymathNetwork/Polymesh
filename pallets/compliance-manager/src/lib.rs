--- conflicted
+++ resolved
@@ -94,13 +94,9 @@
     protocol_fee::{ChargeProtocolFee, ProtocolOp},
     Context,
 };
-<<<<<<< HEAD
-use polymesh_primitives::{predicate, Claim, ClaimType, IdentityId, Rule, RuleType, Scope, Ticker};
-=======
 use polymesh_primitives::{
-    proposition, Claim, ClaimType, Condition, ConditionType, IdentityId, Ticker,
+    proposition, Claim, ClaimType, Condition, ConditionType, IdentityId, Scope, Ticker,
 };
->>>>>>> 7214a990
 use polymesh_primitives_derive::Migrate;
 
 #[cfg(feature = "std")]
