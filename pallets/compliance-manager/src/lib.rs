--- conflicted
+++ resolved
@@ -629,10 +629,10 @@
         ticker: &Ticker,
         did: IdentityId,
         rules: &[Rule],
-        treasury_did: Option<IdentityId>,
+        primary_issuance_agent: Option<IdentityId>,
     ) -> bool {
         rules.iter().all(|rule| {
-            let context = Self::fetch_context(ticker, did, &rule, treasury_did);
+            let context = Self::fetch_context(ticker, did, &rule, primary_issuance_agent);
             predicate::run(&rule, &context)
         })
     }
@@ -644,11 +644,11 @@
         ticker: &Ticker,
         did: IdentityId,
         rules: &mut Vec<RuleResult>,
-        treasury_did: Option<IdentityId>,
+        primary_issuance_agent: Option<IdentityId>,
     ) -> bool {
         let mut result = true;
         for rule in rules {
-            let context = Self::fetch_context(ticker, did, &rule.rule, treasury_did);
+            let context = Self::fetch_context(ticker, did, &rule.rule, primary_issuance_agent);
             rule.result = predicate::run(&rule.rule, &context);
             if !rule.result {
                 result = false;
@@ -779,36 +779,8 @@
         to_did_opt: Option<IdentityId>,
         primary_issuance_agent: Option<IdentityId>,
     ) -> AssetTransferRulesResult {
-<<<<<<< HEAD
-        let (primary_issuance_agent_sender, primary_issuance_agent_receiver) =
-            if primary_issuance_agent.is_some() {
-                (
-                    primary_issuance_agent == from_did_opt,
-                    primary_issuance_agent == to_did_opt,
-                )
-            } else {
-                (false, false)
-            };
-=======
->>>>>>> 4df6d191
         let asset_rules = Self::asset_rules(ticker);
         let mut asset_rules_with_results = AssetTransferRulesResult::from(asset_rules);
-<<<<<<< HEAD
-        // Check if either the sender or the receiver is the primary issuance agent as in the case of issuance
-        // and credemption transactions.
-        if no_rules
-            && ((from_did_opt == None && primary_issuance_agent_receiver)
-                || (primary_issuance_agent_sender && to_did_opt == None))
-        {
-            return asset_rules_with_results;
-        }
-        for active_rule in &mut asset_rules_with_results.rules {
-            if let Some(from_did) = from_did_opt {
-                // Evaluate all sender rules first before checking if the sender is the primary issuance agent account.
-                if !Self::evaluate_rules(ticker, from_did, &mut active_rule.sender_rules)
-                    && !primary_issuance_agent_sender
-                {
-=======
 
         for active_rule in &mut asset_rules_with_results.rules {
             if let Some(from_did) = from_did_opt {
@@ -817,28 +789,20 @@
                     ticker,
                     from_did,
                     &mut active_rule.sender_rules,
-                    treasury_did,
+                    primary_issuance_agent,
                 ) {
->>>>>>> 4df6d191
                     // If the result of any of the sender rules was false, set this asset rule result to false.
                     active_rule.transfer_rule_result = false;
                 }
             }
             if let Some(to_did) = to_did_opt {
-<<<<<<< HEAD
-                // Evaluate all receiver rules first before checking if the receiver is the primary issuance agent account.
-                if !Self::evaluate_rules(ticker, to_did, &mut active_rule.receiver_rules)
-                    && !primary_issuance_agent_receiver
-                {
-=======
                 // Evaluate all receiver rules
                 if !Self::evaluate_rules(
                     ticker,
                     to_did,
                     &mut active_rule.receiver_rules,
-                    treasury_did,
+                    primary_issuance_agent,
                 ) {
->>>>>>> 4df6d191
                     // If the result of any of the receiver rules was false, set this asset rule result to false.
                     active_rule.transfer_rule_result = false;
                 }
@@ -889,68 +853,33 @@
         _value: T::Balance,
         primary_issuance_agent: Option<IdentityId>,
     ) -> StdResult<u8, &'static str> {
-<<<<<<< HEAD
-        let (primary_issuance_agent_sender, primary_issuance_agent_receiver) =
-            if primary_issuance_agent.is_some() {
-                (
-                    primary_issuance_agent == from_did_opt,
-                    primary_issuance_agent == to_did_opt,
-                )
-            } else {
-                (false, false)
-            };
-        // Transfer is valid if ALL receiver AND sender rules of ANY asset rule are valid. An
-        // exception is made for the cases when either the sender or the receiver is the primary
-        // issuance agent which covers issuance and redemption transactions.
-        let asset_rules = Self::asset_rules(ticker);
-        if asset_rules.is_paused
-            || (asset_rules.rules.is_empty()
-                && ((from_did_opt == None && primary_issuance_agent_receiver)
-                    || (primary_issuance_agent_sender && to_did_opt == None)))
-        {
-=======
         // Transfer is valid if ALL receiver AND sender rules of ANY asset rule are valid.
         let asset_rules = Self::asset_rules(ticker);
         if asset_rules.is_paused {
->>>>>>> 4df6d191
             return Ok(ERC1400_TRANSFER_SUCCESS);
         }
         for active_rule in asset_rules.rules {
             if let Some(from_did) = from_did_opt {
-<<<<<<< HEAD
-                rule_satisfied = primary_issuance_agent_sender
-                    || Self::are_all_rules_satisfied(ticker, from_did, &active_rule.sender_rules);
-                if !rule_satisfied {
-=======
                 if !Self::are_all_rules_satisfied(
                     ticker,
                     from_did,
                     &active_rule.sender_rules,
-                    treasury_did,
+                    primary_issuance_agent,
                 ) {
->>>>>>> 4df6d191
                     // Skips checking receiver rules because sender rules are not satisfied.
                     continue;
                 }
             }
             if let Some(to_did) = to_did_opt {
-<<<<<<< HEAD
-                rule_satisfied = primary_issuance_agent_receiver
-                    || Self::are_all_rules_satisfied(ticker, to_did, &active_rule.receiver_rules);
-            }
-            if rule_satisfied {
-                return Ok(ERC1400_TRANSFER_SUCCESS);
-=======
                 if Self::are_all_rules_satisfied(
                     ticker,
                     to_did,
                     &active_rule.receiver_rules,
-                    treasury_did,
+                    primary_issuance_agent,
                 ) {
                     // All rules satisfied, return early
                     return Ok(ERC1400_TRANSFER_SUCCESS);
                 }
->>>>>>> 4df6d191
             }
         }
         sp_runtime::print("Identity TM restrictions not satisfied");
