--- conflicted
+++ resolved
@@ -451,13 +451,8 @@
         /// * origin - Signer of the dispatchable. It should be the owner of the ticker.
         /// * ticker - Symbol of the asset.
         /// * asset_rule - Asset rule.
-<<<<<<< HEAD
         #[weight = T::DbWeight::get().reads_writes(2, 1) + 12_000_000]
-        pub fn change_asset_rule(origin, ticker: Ticker, asset_rule: AssetTransferRule) -> DispatchResult {
-=======
-        #[weight = 150_000]
         pub fn change_asset_rule(origin, ticker: Ticker, new_asset_rule: AssetTransferRule) -> DispatchResult {
->>>>>>> 37c56c88
             let sender = ensure_signed(origin)?;
             let did = Context::current_identity_or::<Identity<T>>(&sender)?;
 
@@ -487,15 +482,9 @@
         /// * ticker - Symbol of the asset.
         ///
         /// # Weight
-<<<<<<< HEAD
         /// `read_and_write_weight + 12_000_000 + 100_000 * asset_rules.len().max(values.len())`
-        #[weight = T::DbWeight::get().reads_writes(2, 1) + 12_000_000 + 100_000 * u64::try_from(asset_rules.len()).unwrap_or_default()]
-        pub fn batch_change_asset_rule(origin, asset_rules: Vec<AssetTransferRule> , ticker: Ticker) -> DispatchResult {
-=======
-        /// `100_000 + 100_000 * asset_rules.len().max(values.len())`
-        #[weight = 100_000 + 100_000 * u64::try_from(new_asset_rules.len()).unwrap_or_default()]
+        #[weight = T::DbWeight::get().reads_writes(2, 1) + 12_000_000 + 100_000 * u64::try_from(new_asset_rules.len()).unwrap_or_default()]
         pub fn batch_change_asset_rule(origin, new_asset_rules: Vec<AssetTransferRule> , ticker: Ticker) -> DispatchResult {
->>>>>>> 37c56c88
             let sender = ensure_signed(origin)?;
             let did = Context::current_identity_or::<Identity<T>>(&sender)?;
 
