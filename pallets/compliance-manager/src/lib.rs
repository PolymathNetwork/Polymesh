--- conflicted
+++ resolved
@@ -95,12 +95,9 @@
     protocol_fee::{ChargeProtocolFee, ProtocolOp},
     Context,
 };
-<<<<<<< HEAD
 use polymesh_primitives::{predicate, Claim, ClaimType, IdentityId, Rule, RuleType, Scope, Ticker};
-=======
-use polymesh_primitives::{predicate, Claim, ClaimType, IdentityId, Rule, RuleType, Ticker};
 use polymesh_primitives_derive::Migrate;
->>>>>>> 29bbdb92
+
 #[cfg(feature = "std")]
 use sp_runtime::{Deserialize, Serialize};
 use sp_std::{
