// This file is part of the Polymesh distribution (https://github.com/PolymathNetwork/Polymesh).
// Copyright (c) 2020 Polymath
//
// This program is free software: you can redistribute it and/or modify
// it under the terms of the GNU General Public License as published by
// the Free Software Foundation, version 3.
//
// This program is distributed in the hope that it will be useful, but
// WITHOUT ANY WARRANTY; without even the implied warranty of
// MERCHANTABILITY or FITNESS FOR A PARTICULAR PURPOSE. See the GNU
// General Public License for more details.
//
// You should have received a copy of the GNU General Public License
// along with this program. If not, see <http://www.gnu.org/licenses/>.

//! # Portfolio Module
//!
//! ## Overview
//!
//! The portfolio module provides the essential extrinsics to manage asset portfolios, public
//! functions for integration of portfolios into other pallets, and implementations of RPC getters.
//!
//! ## Interface
//!
//! ### Dispatchable Functions
//!
//! - `create_portfolio`: Creates a new user portfolio.
//! - `delete_portfolio`: Deletes an existing user portfolio.
//! - `move_portfolio_funds`: Moves specified amounts of assets from one portfolio to another portfolio
//!   of the same DID.
//! - `rename_portfolio`: Renames a user portfolio.
//!
//! ### Public Functions
//!
//! - `default_portfolio_balance`: Returns the ticker balance of the identity's default portfolio.
//! - `user_portfolio_balance`: Returns the ticker balance of an identity's user portfolio.
//! - `set_default_portfolio_balance`: Sets the ticker balance of the identity's default portfolio.
//! - `rpc_get_portfolios`: An RPC function that lists all user-defined portfolio number-name pairs.
//! - `rpc_get_portfolio_assets`: Ensures that there is no portfolio with the desired name yet.
//! - `unchecked_transfer_portfolio_balance`: Transfers funds from one portfolio to another.
//! - `ensure_portfolio_custody`: Makes sure that the given identity has custodian access over the portfolio.
//! - `ensure_portfolio_transfer_validity`: Makes sure that a transfer between two portfolios is valid.

#![cfg_attr(not(feature = "std"), no_std)]

use codec::{Decode, Encode};
use frame_support::{
    decl_error, decl_event, decl_module, decl_storage, dispatch::DispatchResult, ensure,
    IterableStorageDoubleMap,
};
<<<<<<< HEAD
use frame_system::ensure_signed;
use pallet_identity as identity;
use polymesh_common_utilities::{
    identity::Trait as IdentityTrait, portfolio::PortfolioSubTrait, CommonTrait, Context,
};
use polymesh_primitives::{
    AuthorizationData, AuthorizationError, IdentityId, PortfolioId, PortfolioKind, PortfolioName,
    PortfolioNumber, Signatory, Ticker,
};
use sp_arithmetic::traits::{CheckedSub, Saturating};
use sp_std::{convert::TryFrom, prelude::Vec};
=======
use pallet_identity::{self as identity, PermissionedCallOriginData};
use polymesh_common_utilities::{
    identity::Trait as IdentityTrait, traits::portfolio::PortfolioSubTrait, CommonTrait,
};
use polymesh_primitives::{
    AuthorizationData, AuthorizationError, IdentityId, PortfolioId, PortfolioKind, PortfolioName,
    PortfolioNumber, SecondaryKey, Signatory, Ticker,
};
use sp_arithmetic::traits::{CheckedSub, Saturating};
use sp_std::{convert::TryFrom, iter, prelude::Vec};
>>>>>>> 144126ff

type Identity<T> = identity::Module<T>;

/// The ticker and balance of an asset to be moved from one portfolio to another.
#[derive(Encode, Decode, Clone, Debug, Default, PartialEq, Eq, PartialOrd, Ord)]
pub struct MovePortfolioItem<Balance> {
    /// The ticker of the asset to be moved.
    pub ticker: Ticker,
    /// The balance of the asset to be moved.
    pub amount: Balance,
}

pub trait Trait: CommonTrait + IdentityTrait {
    type Event: From<Event<Self>> + Into<<Self as frame_system::Trait>::Event>;
}

decl_storage! {
    trait Store for Module<T: Trait> as Session {
        /// The set of existing portfolios with their names. If a certain pair of a DID and
        /// portfolio number maps to `None` then such a portfolio doesn't exist. Conversely, if a
        /// pair maps to `Some(name)` then such a portfolio exists and is called `name`.
        pub Portfolios get(fn portfolios):
            double_map hasher(twox_64_concat) IdentityId, hasher(twox_64_concat) PortfolioNumber =>
            PortfolioName;
        /// The asset balances of portfolios.
        pub PortfolioAssetBalances get(fn portfolio_asset_balances):
            double_map hasher(twox_64_concat) PortfolioId, hasher(blake2_128_concat) Ticker =>
            T::Balance;
        /// The next portfolio sequence number of an identity.
        pub NextPortfolioNumber get(fn next_portfolio_number):
            map hasher(twox_64_concat) IdentityId => PortfolioNumber;
        /// The custodian of a particular portfolio. None implies that the identity owner is the custodian.
        pub PortfolioCustodian get(fn portfolio_custodian):
            map hasher(twox_64_concat) PortfolioId => Option<IdentityId>;
        /// Amount of assets locked in a portfolio.
        /// These assets show up in portfolio balance but can not be transferred away.
        pub PortfolioLockedAssets get(fn locked_assets):
            double_map hasher(twox_64_concat) PortfolioId, hasher(blake2_128_concat) Ticker =>
            T::Balance;
    }
}

decl_event! {
    pub enum Event<T> where
        Balance = <T as CommonTrait>::Balance,
    {
        /// The portfolio has been successfully created.
        ///
        /// # Parameters
        /// * origin DID
        /// * portfolio number
        /// * portfolio name
        PortfolioCreated(IdentityId, PortfolioNumber, PortfolioName),
        /// The portfolio has been successfully removed.
        ///
        /// # Parameters
        /// * origin DID
        /// * portfolio number
        PortfolioDeleted(IdentityId, PortfolioNumber),
        /// A token amount has been moved from one portfolio to another.
        ///
        /// # Parameters
        /// * origin DID
        /// * source portfolio
        /// * destination portfolio
        /// * asset ticker
        /// * asset balance that was moved
        MovedBetweenPortfolios(
            IdentityId,
            PortfolioId,
            PortfolioId,
            Ticker,
            Balance
        ),
        /// The portfolio identified with `num` has been renamed to `name`.
        ///
        /// # Parameters
        /// * origin DID
        /// * portfolio number
        /// * portfolio name
        PortfolioRenamed(IdentityId, PortfolioNumber, PortfolioName),
        /// All non-default portfolio numbers and names of a DID.
        ///
        /// # Parameters
        /// * origin DID
        /// * vector of number-name pairs
        UserPortfolios(IdentityId, Vec<(PortfolioNumber, PortfolioName)>),
        /// Custody of a portfolio has been given to a different identity
        ///
        /// # Parameters
        /// * origin DID
        /// * portfolio id
        /// * portfolio custodian did
        PortfolioCustodianChanged(IdentityId, PortfolioId, IdentityId),
    }
}

decl_error! {
    pub enum Error for Module<T: Trait> {
        /// The portfolio doesn't exist.
        PortfolioDoesNotExist,
        /// Insufficient balance for a transaction.
        InsufficientPortfolioBalance,
        /// The source and destination portfolios should be different.
        DestinationIsSamePortfolio,
        /// The portfolio couldn't be renamed because the chosen name is already in use.
        PortfolioNameAlreadyInUse,
<<<<<<< HEAD
=======
        /// The secondary key is restricted and hence cannot create new portfolios.
        SecondaryKeyCannotCreatePortfolios,
        /// The secondary key is not authorized to access the portfolio(s).
        SecondaryKeyNotAuthorizedForPortfolio,
>>>>>>> 144126ff
        /// The porfolio's custody is with someone other than the caller.
        UnauthorizedCustodian,
        /// The authorization is for something other than portfolio custody
        IrrelevantAuthorization,
        /// Can not unlock more tokens than what are locked
        InsufficientTokensLocked,
        /// The portfolio still has some asset balance left
        PortfolioNotEmpty,
        /// The portfolios belong to different identities
        DifferentIdentityPortfolios
    }
}

decl_module! {
    pub struct Module<T: Trait> for enum Call where origin: T::Origin {
        type Error = Error<T>;

        /// The event logger.
        fn deposit_event() = default;

        /// Creates a portfolio with the given `name`.
        #[weight = 600_000_000]
        pub fn create_portfolio(origin, name: PortfolioName) -> DispatchResult {
            let PermissionedCallOriginData {
                primary_did,
                secondary_key,
                ..
            } = Identity::<T>::ensure_origin_call_permissions(origin)?;
            if let Some(sk) = secondary_key {
                // Check that the secondary signer is not limited to particular portfolios.
                ensure!(
                    sk.permissions.portfolio.is_unrestricted(),
                    Error::<T>::SecondaryKeyCannotCreatePortfolios
                );
            }
            Self::ensure_name_unique(&primary_did, &name)?;
            let num = Self::get_next_portfolio_number(&primary_did);
            <Portfolios>::insert(&primary_did, &num, name.clone());
            Self::deposit_event(RawEvent::PortfolioCreated(primary_did, num, name));
            Ok(())
        }

        /// Deletes a user portfolio. A portfolio can be deleted only if it has no funds.
        ///
        /// # Errors
        /// * `PortfolioDoesNotExist` if `num` doesn't reference a valid portfolio.
        /// * `PortfolioNotEmpty` if the portfolio still holds any asset
        #[weight = 1_000_000_000]
        pub fn delete_portfolio(origin, num: PortfolioNumber) -> DispatchResult {
<<<<<<< HEAD
            let sender = ensure_signed(origin)?;
            let did = Context::current_identity_or::<Identity<T>>(&sender)?;

            // Check that the portfolio exists.
            ensure!(<Portfolios>::contains_key(&did, &num), Error::<T>::PortfolioDoesNotExist);
            let portfolio_id = PortfolioId::user_portfolio(did, num);
=======
            let PermissionedCallOriginData {
                primary_did,
                secondary_key,
                ..
            } = Identity::<T>::ensure_origin_call_permissions(origin)?;

            if let Some(sk) = secondary_key {
                // Check that the secondary signer is allowed to work with this portfolio.
                ensure!(
                    sk.has_portfolio_permission(iter::once(num)),
                    Error::<T>::SecondaryKeyNotAuthorizedForPortfolio
                );
            }
            // Check that the portfolio exists.
            ensure!(
                <Portfolios>::contains_key(&primary_did, &num),
                Error::<T>::PortfolioDoesNotExist
            );
            let portfolio_id = PortfolioId::user_portfolio(primary_did, num);
>>>>>>> 144126ff
            // Check that the portfolio doesn't have any balance
            ensure!(
                !<PortfolioAssetBalances<T>>::iter_prefix_values(&portfolio_id).any(|balance| balance > 0.into()),
                Error::<T>::PortfolioNotEmpty
            );

            <PortfolioAssetBalances<T>>::remove_prefix(&portfolio_id);
            <Portfolios>::remove(&primary_did, &num);
            Self::deposit_event(RawEvent::PortfolioDeleted(primary_did, num));
            Ok(())
        }

        /// Moves a token amount from one portfolio of an identity to another portfolio of the same
        /// identity. Must be called by the custodian of the sender.
        ///
        /// # Errors
        /// * `PortfolioDoesNotExist` if one or both of the portfolios reference an invalid portfolio.
        /// * `DestinationIsSamePortfolio` if both sender and receiver portfolio are the same
        /// * `DifferentIdentityPortfolios` if the sender and receiver portfolios belong to different identities
        /// * `UnauthorizedCustodian` if the caller is not the custodian of the from portfolio
        /// * `InsufficientPortfolioBalance` if the sender does not have enough free balance
        #[weight = 1_000_000_000 + 10_050_000 * u64::try_from(items.len()).unwrap_or_default()]
        pub fn move_portfolio_funds(
            origin,
            from: PortfolioId,
            to: PortfolioId,
            items: Vec<MovePortfolioItem<<T as CommonTrait>::Balance>>,
        ) -> DispatchResult {
            let PermissionedCallOriginData {
                primary_did,
                secondary_key,
                ..
            } = Identity::<T>::ensure_origin_call_permissions(origin)?;

            // Check that the source and destination portfolios are in fact different.
            ensure!(from != to, Error::<T>::DestinationIsSamePortfolio);
            // Check that the source and destination did are in fact same.
            ensure!(from.did == to.did, Error::<T>::DifferentIdentityPortfolios);
            // Check that the portfolios exist.
<<<<<<< HEAD
            Self::ensure_portfolio_validity(&from)?;
            Self::ensure_portfolio_validity(&to)?;
            // Check that the sender is the custodian of the `from` portfolio
            Self::ensure_portfolio_custody(from, did)?;
=======
            Self::ensure_portfolio_validity(secondary_key.as_ref(), &from)?;
            Self::ensure_portfolio_validity(secondary_key.as_ref(), &to)?;
            // Check that the sender is the custodian of the `from` portfolio
            Self::ensure_portfolio_custody(from, primary_did)?;
>>>>>>> 144126ff

            for item in items {
                let from_balance = Self::portfolio_asset_balances(&from, &item.ticker);
                ensure!(
                    from_balance.saturating_sub(Self::locked_assets(&from, &item.ticker))
                        .checked_sub(&item.amount)
                        .is_some(),
                    Error::<T>::InsufficientPortfolioBalance
                );
                <PortfolioAssetBalances<T>>::insert(
                    &from,
                    &item.ticker,
                    // Cannot underflow, as verified by `ensure!` above.
                    from_balance - item.amount
                );
                let to_balance = Self::portfolio_asset_balances(&to, &item.ticker);
                <PortfolioAssetBalances<T>>::insert(
                    &to,
                    &item.ticker,
                    to_balance.saturating_add(item.amount)
                );
                Self::deposit_event(RawEvent::MovedBetweenPortfolios(
<<<<<<< HEAD
                    did,
=======
                    primary_did,
>>>>>>> 144126ff
                    from,
                    to,
                    item.ticker,
                    item.amount
                ));
            }
            Ok(())
        }

        /// Renames a non-default portfolio.
        ///
        /// # Errors
        /// * `PortfolioDoesNotExist` if `num` doesn't reference a valid portfolio.
        #[weight = 600_000_000]
        pub fn rename_portfolio(
            origin,
            num: PortfolioNumber,
            to_name: PortfolioName,
        ) -> DispatchResult {
            let PermissionedCallOriginData {
                primary_did,
                secondary_key,
                ..
            } = Identity::<T>::ensure_origin_call_permissions(origin)?;
            if let Some(sk) = secondary_key {
                // Check that the secondary signer is allowed to work with this portfolio.
                ensure!(
                    sk.has_portfolio_permission(iter::once(num)),
                    Error::<T>::SecondaryKeyNotAuthorizedForPortfolio
                );
            }
            // Check that the portfolio exists.
<<<<<<< HEAD
            ensure!(<Portfolios>::contains_key(&did, &num), Error::<T>::PortfolioDoesNotExist);
            Self::ensure_name_unique(&did, &to_name)?;
            <Portfolios>::mutate(&did, &num, |p| *p = to_name.clone());
=======
            ensure!(<Portfolios>::contains_key(&primary_did, &num), Error::<T>::PortfolioDoesNotExist);
            Self::ensure_name_unique(&primary_did, &to_name)?;
            <Portfolios>::mutate(&primary_did, &num, |p| *p = to_name.clone());
>>>>>>> 144126ff
            Self::deposit_event(RawEvent::PortfolioRenamed(
                primary_did,
                num,
                to_name,
            ));
            Ok(())
        }
    }
}

impl<T: Trait> Module<T> {
    /// Returns the ticker balance of the identity's default portfolio.
    pub fn default_portfolio_balance(
        did: IdentityId,
        ticker: &Ticker,
    ) -> <T as CommonTrait>::Balance {
        Self::portfolio_asset_balances(PortfolioId::default_portfolio(did), ticker)
    }

    /// Returns the ticker balance of an identity's user portfolio.
    pub fn user_portfolio_balance(
        did: IdentityId,
        num: PortfolioNumber,
        ticker: &Ticker,
    ) -> <T as CommonTrait>::Balance {
        Self::portfolio_asset_balances(PortfolioId::user_portfolio(did, num), ticker)
    }

    /// Sets the ticker balance of the identity's default portfolio to the given value.
    pub fn set_default_portfolio_balance(
        did: IdentityId,
        ticker: &Ticker,
        balance: <T as CommonTrait>::Balance,
    ) {
        <PortfolioAssetBalances<T>>::insert(PortfolioId::default_portfolio(did), ticker, balance);
    }

    /// Returns the next portfolio number of a given identity and increments the stored number.
    fn get_next_portfolio_number(did: &IdentityId) -> PortfolioNumber {
        let num = Self::next_portfolio_number(did);
        <NextPortfolioNumber>::insert(did, num + 1);
        num
    }

    /// An RPC function that lists all user-defined portfolio number-name pairs.
    pub fn rpc_get_portfolios(did: IdentityId) -> Vec<(PortfolioNumber, PortfolioName)> {
        <Portfolios>::iter_prefix(&did).collect()
    }

    /// An RPC function that lists all token-balance pairs of a portfolio.
    pub fn rpc_get_portfolio_assets(
        portfolio_id: PortfolioId,
    ) -> Vec<(Ticker, <T as CommonTrait>::Balance)> {
        <PortfolioAssetBalances<T>>::iter_prefix(&portfolio_id).collect()
    }

    /// Ensures that there is no portfolio with the desired `name` yet.
    fn ensure_name_unique(did: &IdentityId, name: &PortfolioName) -> DispatchResult {
        let name_uniq = <Portfolios>::iter_prefix(&did).all(|n| &n.1 != name);
        ensure!(name_uniq, Error::<T>::PortfolioNameAlreadyInUse);
        Ok(())
    }

    /// Transfers some funds from one portfolio to another.
    /// This function does not do any data validity checks.
    /// The caller must make sure that the portfolio, custodianship and free balance are valid before calling this function.
    pub fn unchecked_transfer_portfolio_balance(
        from_portfolio: &PortfolioId,
        to_portfolio: &PortfolioId,
        ticker: &Ticker,
        amount: <T as CommonTrait>::Balance,
    ) {
        <PortfolioAssetBalances<T>>::mutate(from_portfolio, ticker, |from_balance| {
            *from_balance = from_balance.saturating_sub(amount)
        });

        <PortfolioAssetBalances<T>>::mutate(to_portfolio, ticker, |to_balance| {
            *to_balance = to_balance.saturating_add(amount)
        });
    }

<<<<<<< HEAD
    /// Makes sure that the portfolio exists
    fn ensure_portfolio_validity(portfolio: &PortfolioId) -> DispatchResult {
        // Default portfolio are always valid. Custom portfolios must be created explicitly.
        if let PortfolioKind::User(num) = portfolio.kind {
=======
    /// Makes sure that the portfolio exists and that `secondary_key` has access to it.
    fn ensure_portfolio_validity(
        secondary_key: Option<&SecondaryKey<T::AccountId>>,
        portfolio: &PortfolioId,
    ) -> DispatchResult {
        // Default portfolio are always valid. Custom portfolios must be created explicitly.
        if let PortfolioKind::User(num) = portfolio.kind {
            if let Some(sk) = secondary_key {
                // Check that the secondary signer is allowed to work with this portfolio.
                ensure!(
                    sk.has_portfolio_permission(iter::once(num)),
                    Error::<T>::SecondaryKeyNotAuthorizedForPortfolio
                );
            }
>>>>>>> 144126ff
            ensure!(
                <Portfolios>::contains_key(portfolio.did, num),
                Error::<T>::PortfolioDoesNotExist
            );
        }
        Ok(())
    }

    /// Makes sure that the portfolio's custody is with the provided identity
    pub fn ensure_portfolio_custody(
        portfolio: PortfolioId,
        custodian: IdentityId,
    ) -> DispatchResult {
        // If a custodian is assigned, only they are allowed.
        // Else, only the portfolio owner is allowed
        // TODO: support portfolio permissions
        ensure!(
            Self::portfolio_custodian(portfolio).unwrap_or(portfolio.did) == custodian,
            Error::<T>::UnauthorizedCustodian
        );

        Ok(())
    }

<<<<<<< HEAD
    /// Makes sure that a portfolio transfer is valid
=======
    /// Makes sure that a portfolio transfer is valid. Portfolio access is not checked.
>>>>>>> 144126ff
    pub fn ensure_portfolio_transfer_validity(
        from_portfolio: &PortfolioId,
        to_portfolio: &PortfolioId,
        ticker: &Ticker,
        amount: &<T as CommonTrait>::Balance,
    ) -> DispatchResult {
        // 1. Ensure from and to portfolio are different
        ensure!(
            from_portfolio != to_portfolio,
            Error::<T>::DestinationIsSamePortfolio
        );

        // 2. Ensure that the portfolios exist
<<<<<<< HEAD
        Self::ensure_portfolio_validity(from_portfolio)?;
        Self::ensure_portfolio_validity(to_portfolio)?;
=======
        Self::ensure_portfolio_validity(None, from_portfolio)?;
        Self::ensure_portfolio_validity(None, to_portfolio)?;
>>>>>>> 144126ff

        // 3. Ensure sender has enough free balance
        let from_balance = Self::portfolio_asset_balances(&from_portfolio, ticker);
        ensure!(
            from_balance
                .saturating_sub(Self::locked_assets(&from_portfolio, ticker))
                .checked_sub(amount)
                .is_some(),
            Error::<T>::InsufficientPortfolioBalance
        );

        Ok(())
    }
}

impl<T: Trait> PortfolioSubTrait<T::Balance> for Module<T> {
    /// Accepts custody of a portfolio. The authorization must have been issued by the current custodian.
    ///
    /// # Errors
    /// * `AuthorizationError::Invalid` if auth_id reference an invalid authorization id
    /// * `AuthorizationError::Unauthorized` if identity who created the authorization is not the current custodian
    /// * `AuthorizationError::Expired` if the authorization has expired
    /// * `IrrelevantAuthorization` if the authorization is for something other than a portfolio custody
    fn accept_portfolio_custody(new_custodian: IdentityId, auth_id: u64) -> DispatchResult {
        ensure!(
            <identity::Authorizations<T>>::contains_key(Signatory::from(new_custodian), auth_id),
            AuthorizationError::Invalid
        );

        let auth = <identity::Authorizations<T>>::get(Signatory::from(new_custodian), auth_id);

        let portfolio_id = match auth.authorization_data {
            AuthorizationData::PortfolioCustody(pid) => pid,
            // Since this function is only called by the Identity pallet after making this check, this line will never be triggered.
            // Being defensive here anyway since we might want to expose this function via other forms some day.
            _ => return Err(Error::<T>::IrrelevantAuthorization.into()),
        };

        let current_custodian =
            <PortfolioCustodian>::get(&portfolio_id).unwrap_or(portfolio_id.did);

        <identity::Module<T>>::consume_auth(
            current_custodian,
            Signatory::from(new_custodian),
            auth_id,
        )?;

        <PortfolioCustodian>::insert(&portfolio_id, new_custodian);

        Self::deposit_event(RawEvent::PortfolioCustodianChanged(
            new_custodian,
            portfolio_id,
            new_custodian,
        ));
        Ok(())
    }

    /// Locks some user tokens so that they can not be used for transfers.
    /// This is used internally by the settlement engine to prevent users from using the same funds
    /// in multiple ongoing settlements
    ///
    /// # Errors
    /// * `InsufficientPortfolioBalance` if the portfolio does not have enough free balance to lock
    fn lock_tokens(
        portfolio: &PortfolioId,
        ticker: &Ticker,
        amount: &T::Balance,
    ) -> DispatchResult {
        // 1. Ensure portfolio has enough free balance
        let balance = Self::portfolio_asset_balances(portfolio, ticker);
        ensure!(
            balance
                .saturating_sub(Self::locked_assets(portfolio, ticker))
                .checked_sub(&amount)
                .is_some(),
            Error::<T>::InsufficientPortfolioBalance
        );

        // 2. Lock tokens.
        // Locks are stacked so if there were X tokens already locked, there will now be X + N tokens locked
        <PortfolioLockedAssets<T>>::mutate(portfolio, ticker, |locked| {
            *locked = locked.saturating_add(*amount)
        });
        Ok(())
    }

    /// Unlocks some locked tokens of a user.
    /// Since this is only ever called by the settlement engine,
    /// it will never be called under circumstances when it has to return an error.
    /// We are being defensive with the checks anyway.
    ///
    /// # Errors
    /// * `InsufficientTokensLocked` if the portfolio does not have enough locked tokens to unlock
    fn unlock_tokens(
        portfolio: &PortfolioId,
        ticker: &Ticker,
        amount: &T::Balance,
    ) -> DispatchResult {
        // 1. Ensure portfolio has enough locked tokens
        let locked = Self::locked_assets(portfolio, ticker);
        ensure!(locked >= *amount, Error::<T>::InsufficientTokensLocked);

        // 2. Unlock tokens. Can not underflow due to above ensure.
        <PortfolioLockedAssets<T>>::insert(portfolio, ticker, locked - *amount);
        Ok(())
    }

    fn ensure_portfolio_custody(portfolio: PortfolioId, custodian: IdentityId) -> DispatchResult {
        Self::ensure_portfolio_custody(portfolio, custodian)
    }
}<|MERGE_RESOLUTION|>--- conflicted
+++ resolved
@@ -48,19 +48,6 @@
     decl_error, decl_event, decl_module, decl_storage, dispatch::DispatchResult, ensure,
     IterableStorageDoubleMap,
 };
-<<<<<<< HEAD
-use frame_system::ensure_signed;
-use pallet_identity as identity;
-use polymesh_common_utilities::{
-    identity::Trait as IdentityTrait, portfolio::PortfolioSubTrait, CommonTrait, Context,
-};
-use polymesh_primitives::{
-    AuthorizationData, AuthorizationError, IdentityId, PortfolioId, PortfolioKind, PortfolioName,
-    PortfolioNumber, Signatory, Ticker,
-};
-use sp_arithmetic::traits::{CheckedSub, Saturating};
-use sp_std::{convert::TryFrom, prelude::Vec};
-=======
 use pallet_identity::{self as identity, PermissionedCallOriginData};
 use polymesh_common_utilities::{
     identity::Trait as IdentityTrait, traits::portfolio::PortfolioSubTrait, CommonTrait,
@@ -71,7 +58,6 @@
 };
 use sp_arithmetic::traits::{CheckedSub, Saturating};
 use sp_std::{convert::TryFrom, iter, prelude::Vec};
->>>>>>> 144126ff
 
 type Identity<T> = identity::Module<T>;
 
@@ -179,13 +165,10 @@
         DestinationIsSamePortfolio,
         /// The portfolio couldn't be renamed because the chosen name is already in use.
         PortfolioNameAlreadyInUse,
-<<<<<<< HEAD
-=======
         /// The secondary key is restricted and hence cannot create new portfolios.
         SecondaryKeyCannotCreatePortfolios,
         /// The secondary key is not authorized to access the portfolio(s).
         SecondaryKeyNotAuthorizedForPortfolio,
->>>>>>> 144126ff
         /// The porfolio's custody is with someone other than the caller.
         UnauthorizedCustodian,
         /// The authorization is for something other than portfolio custody
@@ -235,14 +218,6 @@
         /// * `PortfolioNotEmpty` if the portfolio still holds any asset
         #[weight = 1_000_000_000]
         pub fn delete_portfolio(origin, num: PortfolioNumber) -> DispatchResult {
-<<<<<<< HEAD
-            let sender = ensure_signed(origin)?;
-            let did = Context::current_identity_or::<Identity<T>>(&sender)?;
-
-            // Check that the portfolio exists.
-            ensure!(<Portfolios>::contains_key(&did, &num), Error::<T>::PortfolioDoesNotExist);
-            let portfolio_id = PortfolioId::user_portfolio(did, num);
-=======
             let PermissionedCallOriginData {
                 primary_did,
                 secondary_key,
@@ -262,7 +237,6 @@
                 Error::<T>::PortfolioDoesNotExist
             );
             let portfolio_id = PortfolioId::user_portfolio(primary_did, num);
->>>>>>> 144126ff
             // Check that the portfolio doesn't have any balance
             ensure!(
                 !<PortfolioAssetBalances<T>>::iter_prefix_values(&portfolio_id).any(|balance| balance > 0.into()),
@@ -302,17 +276,10 @@
             // Check that the source and destination did are in fact same.
             ensure!(from.did == to.did, Error::<T>::DifferentIdentityPortfolios);
             // Check that the portfolios exist.
-<<<<<<< HEAD
-            Self::ensure_portfolio_validity(&from)?;
-            Self::ensure_portfolio_validity(&to)?;
-            // Check that the sender is the custodian of the `from` portfolio
-            Self::ensure_portfolio_custody(from, did)?;
-=======
             Self::ensure_portfolio_validity(secondary_key.as_ref(), &from)?;
             Self::ensure_portfolio_validity(secondary_key.as_ref(), &to)?;
             // Check that the sender is the custodian of the `from` portfolio
             Self::ensure_portfolio_custody(from, primary_did)?;
->>>>>>> 144126ff
 
             for item in items {
                 let from_balance = Self::portfolio_asset_balances(&from, &item.ticker);
@@ -335,11 +302,7 @@
                     to_balance.saturating_add(item.amount)
                 );
                 Self::deposit_event(RawEvent::MovedBetweenPortfolios(
-<<<<<<< HEAD
-                    did,
-=======
                     primary_did,
->>>>>>> 144126ff
                     from,
                     to,
                     item.ticker,
@@ -372,15 +335,9 @@
                 );
             }
             // Check that the portfolio exists.
-<<<<<<< HEAD
-            ensure!(<Portfolios>::contains_key(&did, &num), Error::<T>::PortfolioDoesNotExist);
-            Self::ensure_name_unique(&did, &to_name)?;
-            <Portfolios>::mutate(&did, &num, |p| *p = to_name.clone());
-=======
             ensure!(<Portfolios>::contains_key(&primary_did, &num), Error::<T>::PortfolioDoesNotExist);
             Self::ensure_name_unique(&primary_did, &to_name)?;
             <Portfolios>::mutate(&primary_did, &num, |p| *p = to_name.clone());
->>>>>>> 144126ff
             Self::deposit_event(RawEvent::PortfolioRenamed(
                 primary_did,
                 num,
@@ -462,12 +419,6 @@
         });
     }
 
-<<<<<<< HEAD
-    /// Makes sure that the portfolio exists
-    fn ensure_portfolio_validity(portfolio: &PortfolioId) -> DispatchResult {
-        // Default portfolio are always valid. Custom portfolios must be created explicitly.
-        if let PortfolioKind::User(num) = portfolio.kind {
-=======
     /// Makes sure that the portfolio exists and that `secondary_key` has access to it.
     fn ensure_portfolio_validity(
         secondary_key: Option<&SecondaryKey<T::AccountId>>,
@@ -482,7 +433,6 @@
                     Error::<T>::SecondaryKeyNotAuthorizedForPortfolio
                 );
             }
->>>>>>> 144126ff
             ensure!(
                 <Portfolios>::contains_key(portfolio.did, num),
                 Error::<T>::PortfolioDoesNotExist
@@ -507,11 +457,7 @@
         Ok(())
     }
 
-<<<<<<< HEAD
-    /// Makes sure that a portfolio transfer is valid
-=======
     /// Makes sure that a portfolio transfer is valid. Portfolio access is not checked.
->>>>>>> 144126ff
     pub fn ensure_portfolio_transfer_validity(
         from_portfolio: &PortfolioId,
         to_portfolio: &PortfolioId,
@@ -525,13 +471,8 @@
         );
 
         // 2. Ensure that the portfolios exist
-<<<<<<< HEAD
-        Self::ensure_portfolio_validity(from_portfolio)?;
-        Self::ensure_portfolio_validity(to_portfolio)?;
-=======
         Self::ensure_portfolio_validity(None, from_portfolio)?;
         Self::ensure_portfolio_validity(None, to_portfolio)?;
->>>>>>> 144126ff
 
         // 3. Ensure sender has enough free balance
         let from_balance = Self::portfolio_asset_balances(&from_portfolio, ticker);
