--- conflicted
+++ resolved
@@ -60,11 +60,7 @@
     PortfolioNumber, SecondaryKey, Signatory, Ticker,
 };
 use sp_arithmetic::traits::{CheckedSub, Saturating};
-<<<<<<< HEAD
-use sp_std::{iter, prelude::Vec};
-=======
-use sp_std::{convert::TryFrom, iter, mem, prelude::Vec};
->>>>>>> 47a5ef3d
+use sp_std::{iter, mem, prelude::Vec};
 
 type Identity<T> = identity::Module<T>;
 
