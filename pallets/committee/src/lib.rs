--- conflicted
+++ resolved
@@ -329,7 +329,6 @@
         ///
         /// # Errors
         /// * `FirstVoteReject`, if `call` hasn't been proposed and `approve == false`.
-<<<<<<< HEAD
         /// * `BadOrigin`, if the `origin` is not a member of this committee.
         #[weight = {
             let dispatch_info = call.get_dispatch_info();
@@ -339,14 +338,6 @@
                 Pays::Yes
             )
         }]
-=======
-        /// * `NotAMember`, if the `origin` is not a member of this committee.
-        #[weight = (
-            500_000_000 + call.get_dispatch_info().weight,
-            call.get_dispatch_info().class,
-            Pays::Yes
-        )]
->>>>>>> 7657cbf1
         pub fn vote_or_propose(origin, approve: bool, call: Box<<T as Trait<I>>::Proposal>) -> DispatchResult {
             // Either create a new proposal or vote on an existing one.
             let hash = T::Hashing::hash_of(&call);
