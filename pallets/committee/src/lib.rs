--- conflicted
+++ resolved
@@ -277,13 +277,8 @@
         /// * `id` - The DID of the new release coordinator.
         ///
         /// # Errors
-<<<<<<< HEAD
-        /// * `MemberNotFound`, If the new coordinator `id` is not part of the committee.
+        /// * `NotAMember`, If the new coordinator `id` is not part of the committee.
         #[weight = <T as Trait<I>>::WeightInfo::set_release_coordinator()]
-=======
-        /// * `NotAMember`, If the new coordinator `id` is not part of the committee.
-        #[weight = (T::DbWeight::get().reads_writes(1, 1) + 200_000_000, Operational, Pays::Yes)]
->>>>>>> fba3d05a
         pub fn set_release_coordinator(origin, id: IdentityId) {
             T::CommitteeOrigin::ensure_origin(origin)?;
             Self::ensure_did_is_member(&id)?;
@@ -322,11 +317,7 @@
         #[weight = <T as Trait<I>>::WeightInfo::close()]
         fn close(origin, proposal: T::Hash, #[compact] index: ProposalIndex) {
             let did = Self::ensure_is_member(origin)?;
-<<<<<<< HEAD
-            let voting = Self::voting(&proposal).ok_or(Error::<T, I>::NoSuchProposal)?;
-=======
             let voting = Self::ensure_proposal(&proposal, index)?;
->>>>>>> fba3d05a
 
             // Ensure proposal hasn't expired. If it has, prune the proposal and bail.
             let now = system::Module::<T>::block_number();
@@ -362,18 +353,9 @@
         ///
         /// # Errors
         /// * `FirstVoteReject`, if `call` hasn't been proposed and `approve == false`.
-<<<<<<< HEAD
-        /// * `BadOrigin`, if the `origin` is not a member of this committee.
+        /// * `NotAMember`, if the `origin` is not a member of this committee.
         #[weight = <T as Trait<I>>::WeightInfo::vote_or_propose_new_proposal() +
           call.get_dispatch_info().weight]
-=======
-        /// * `NotAMember`, if the `origin` is not a member of this committee.
-        #[weight = (
-            500_000_000 + call.get_dispatch_info().weight,
-            call.get_dispatch_info().class,
-            Pays::Yes
-        )]
->>>>>>> fba3d05a
         pub fn vote_or_propose(origin, approve: bool, call: Box<<T as Trait<I>>::Proposal>) -> DispatchResult {
             // Either create a new proposal or vote on an existing one.
             let hash = T::Hashing::hash_of(&call);
@@ -394,17 +376,12 @@
         /// * `approve` - If `true` than this is a `for` vote, and `against` otherwise.
         ///
         /// # Errors
-<<<<<<< HEAD
-        /// * `BadOrigin`, if the `origin` is not a member of this committee.
+        /// * `NotAMember`, if the `origin` is not a member of this committee.
         #[weight = if *approve {
             <T as Trait<I>>::WeightInfo::vote_aye()
         } else {
             <T as Trait<I>>::WeightInfo::vote_nay()
         }]
-=======
-        /// * `NotAMember`, if the `origin` is not a member of this committee.
-        #[weight = (500_000_000, Operational, Pays::Yes)]
->>>>>>> fba3d05a
         pub fn vote(
             origin,
             proposal: T::Hash,
