--- conflicted
+++ resolved
@@ -16,12 +16,6 @@
 
 # Substrate
 codec = { package = "parity-scale-codec", version = "1.2.0" }
-<<<<<<< HEAD
-sp-runtime = { git = "https://github.com/PolymathNetwork/substrate", default_features = false, branch = "remove-subtype-trait" }
-sp-blockchain = { git = "https://github.com/PolymathNetwork/substrate", default_features = false, branch = "remove-subtype-trait"}
-sp-api = { git = "https://github.com/PolymathNetwork/substrate", default_features = false, branch = "remove-subtype-trait"}
-=======
 sp-runtime = { git = 'https://github.com/paritytech/substrate', default_features = false, tag = "v2.0.0-rc6" }
 sp-blockchain = { git = 'https://github.com/paritytech/substrate', default_features = false, tag = "v2.0.0-rc6"}
-sp-api = { git = 'https://github.com/paritytech/substrate', default_features = false, tag = "v2.0.0-rc6"}
->>>>>>> 97ee18e0
+sp-api = { git = 'https://github.com/paritytech/substrate', default_features = false, tag = "v2.0.0-rc6"}