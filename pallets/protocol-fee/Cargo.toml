--- conflicted
+++ resolved
@@ -8,12 +8,8 @@
 codec = { package = "parity-scale-codec", version = "1.2.0", default-features = false, features = ["derive"] }
 frame-support = { git = "https://github.com/paritytech/substrate", default-features = false, rev = "c771821cae2dcb5a8808a19fae8122c0b9ae8499" }
 frame-system = { git = "https://github.com/paritytech/substrate", default-features = false, rev = "c771821cae2dcb5a8808a19fae8122c0b9ae8499" }
-<<<<<<< HEAD
-pallet-identity = { package = "pallet-identity", path = "../identity", default-features = false  }
-=======
 pallet-identity = { path = "../identity", default-features = false  }
 pallet-transaction-payment = { path = "../transaction-payment", default-features = false  }
->>>>>>> e5ec0a59
 polymesh-common-utilities = { path = "../common", default-features = false }
 polymesh-primitives = { path = "../../primitives", default-features = false }
 serde = { version = "1.0.104", default-features = false }
