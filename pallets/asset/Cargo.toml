[package]
name = "pallet-asset"
version = "0.1.0"
authors = ["Polymath"]
edition = "2018"

[dependencies]
# Common
polymesh-primitives = { path = "../../primitives", default-features = false }
polymesh-primitives-derive = { path = "../../primitives_derive", default-features = false }
polymesh-common-utilities = { path = "../common", default-features = false }

# Our Pallets
pallet-balances = { path = "../balances", default-features = false  }
pallet-contracts = { git = "https://github.com/paritytech/substrate", tag = "v2.0.0", default-features = false }
pallet-identity = { path = "../identity", default-features = false }
pallet-permissions = { path = "../permissions", default-features = false }
pallet-portfolio = { path = "../portfolio", default-features = false }
pallet-statistics = { path = "../statistics", default-features = false }
polymesh-contracts = { path = "../contracts", default-features = false }

# Other
serde = { version = "1.0.104", default-features = false }
serde_derive = { version = "1.0.104", optional = true, default-features = false }
serde_json = "1.0.48"
rustc-hex = { version = "2.1.0", default-features = false }
hex-literal = "0.2.1"
arrayvec = { version = "0.5.1", default-features = false }

# Substrate
codec = { package = "parity-scale-codec", version = "1.1.0", default-features = false, features = ["derive"] }
sp-arithmetic = { git = "https://github.com/paritytech/substrate", default-features = false, tag = "v2.0.0" }
sp-core = { git = "https://github.com/paritytech/substrate", default-features = false, tag = "v2.0.0" }
sp-std = { git = "https://github.com/paritytech/substrate", default-features = false, tag = "v2.0.0" }
sp-io = { git = "https://github.com/paritytech/substrate", default-features = false, tag = "v2.0.0" }
sp-runtime = { git = "https://github.com/paritytech/substrate", default-features = false, tag = "v2.0.0" }
sp-version = { git = "https://github.com/paritytech/substrate", default-features = false, tag = "v2.0.0" }
sp-api = { git = "https://github.com/paritytech/substrate", default-features = false, tag = "v2.0.0" }
frame-system = { git = "https://github.com/paritytech/substrate", default-features = false, tag = "v2.0.0" }
frame-support = { git = "https://github.com/paritytech/substrate", default-features = false, tag = "v2.0.0" }
pallet-timestamp = { git = "https://github.com/paritytech/substrate", default-features = false, tag = "v2.0.0" }
pallet-session = { git = "https://github.com/paritytech/substrate", default-features = false, tag = "v2.0.0" }
libsecp256k1 = { version = "0.3.5", default-features = false, features = ["hmac"] }

# Only in STD
frame-benchmarking = { default-features = false, git = "https://github.com/paritytech/substrate", tag = "v2.0.0", optional = true }

[features]
default = ["std"]
no_std = []
std = [
    "codec/std",
    "frame-support/std",
    "frame-system/std",
    "pallet-balances/std",
    "pallet-identity/std",
    "polymesh-contracts/std",
    "pallet-contracts/std",
    "pallet-portfolio/std",
    "pallet-session/std",
    "pallet-timestamp/std",
    "polymesh-common-utilities/std",
    "polymesh-primitives/std",
    "rustc-hex/std",
    "serde/std",
    "serde_derive",
    "sp-api/std",
    "sp-core/std",
    "sp-io/std",
    "sp-runtime/std",
    "sp-std/std",
    "sp-version/std",
    "sp-arithmetic/std"
]
runtime-benchmarks = [
    "frame-benchmarking",
<<<<<<< HEAD
=======
    "polymesh-common-utilities/runtime-benchmarks",
>>>>>>> 7236c7ee
    "pallet-identity/runtime-benchmarks",
]<|MERGE_RESOLUTION|>--- conflicted
+++ resolved
@@ -74,9 +74,6 @@
 ]
 runtime-benchmarks = [
     "frame-benchmarking",
-<<<<<<< HEAD
-=======
     "polymesh-common-utilities/runtime-benchmarks",
->>>>>>> 7236c7ee
     "pallet-identity/runtime-benchmarks",
 ]