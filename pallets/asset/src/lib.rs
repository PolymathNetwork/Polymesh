// This file is part of the Polymesh distribution (https://github.com/PolymathNetwork/Polymesh).
// Copyright (c) 2020 Polymath

// This program is free software: you can redistribute it and/or modify
// it under the terms of the GNU General Public License as published by
// the Free Software Foundation, version 3.

// This program is distributed in the hope that it will be useful, but
// WITHOUT ANY WARRANTY; without even the implied warranty of
// MERCHANTABILITY or FITNESS FOR A PARTICULAR PURPOSE. See the GNU
// General Public License for more details.

// You should have received a copy of the GNU General Public License
// along with this program. If not, see <http://www.gnu.org/licenses/>.

//! # Asset Module
//!
//! The Asset module is one place to create the security tokens on the Polymesh blockchain.
//! It consist every required functionality related to securityToken and every function
//! execution can be differentiate at the token level by providing the ticker of the token.
//! In Ethereum analogy every token has different smart contract address which act as the unique identity
//! of the token while here token lives at low-level where token ticker act as the differentiator.
//!
//! ## Overview
//!
//! The Asset module provides functions for:
//!
//! - Creating the tokens.
//! - Creation of checkpoints on the token level.
//! - Management of the token (Document mgt etc).
//! - Transfer/redeem functionality of the token.
//!
//! ## Interface
//!
//! ### Dispatchable Functions
//!
//! - `register_ticker` - Used to either register a new ticker or extend registration of an existing ticker.
//! - `accept_ticker_transfer` - Used to accept a ticker transfer authorization.
//! - `accept_asset_ownership_transfer` - Used to accept the token transfer authorization.
//! - `create_asset` - Initializes a new security token.
//! - `freeze` - Freezes transfers and minting of a given token.
//! - `unfreeze` - Unfreezes transfers and minting of a given token.
//! - `rename_asset` - Renames a given asset.
//! - `controller_transfer` - Forces a transfer between two DID.
//! - `create_checkpoint` - Function used to create the checkpoint.
//! - `issue` - Function is used to issue(or mint) new tokens to the primary issuance agent.
//! - `controller_redeem` - Forces a redemption of an DID's tokens. Can only be called by token owner.
//! - `make_divisible` - Change the divisibility of the token to divisible. Only called by the token owner.
//! - `can_transfer` - Checks whether a transaction with given parameters can take place or not.
//! - `add_documents` - Add documents for a given token, Only be called by the token owner.
//! - `remove_documents` - Remove documents for a given token, Only be called by the token owner.
//! - `set_funding_round` - Sets the name of the current funding round.
//! - `update_identifiers` - Updates the asset identifiers. Only called by the token owner.
//! - `add_extension` - It is used to permission the Smart-Extension address for a given ticker.
//! - `archive_extension` - Extension gets archived it means extension is no more use to verify the compliance or any smart logic it posses.
//! - `unarchive_extension` - Extension gets un-archived it means extension is use to verify the compliance or any smart logic it posses.
//!
//! ### Public Functions
//!
//! - `ticker_registration` - Provide ticker registration details.
//! - `ticker_registration_config` - Provide the ticker registration configuration details.
//! - `token_details` - Returns details of the token.
//! - `balance_of` - Returns the balance of the DID corresponds to the ticker.
//! - `identifiers` - It provides the identifiers for a given ticker.
//! - `total_checkpoints_of` - Returns the checkpoint Id.
//! - `total_supply_at` - Returns the total supply at a given checkpoint.
//! - `extension_details` - It provides the list of Smart extension added for the given tokens.
//! - `extensions` - It provides the list of Smart extension added for the given tokens and for the given type.
//! - `frozen` - It tells whether the given ticker is frozen or not.
//! - `is_ticker_available` - It checks whether the given ticker is available or not.
//! - `is_ticker_registry_valid` - It checks whether the ticker is own by a given IdentityId or not.
//! - `is_ticker_available_or_registered_to` - It provides the status of a given ticker.
//! - `total_supply` - It provides the total supply of a ticker.
//! - `get_balance_at` - It provides the balance of a DID at a certain checkpoint.
//! - `verify_restriction` - It is use to verify the restriction implied by the smart extension and the Compliance Manager.
//! - `call_extension` - A helper function that is used to call the smart extension function.
#![cfg_attr(not(feature = "std"), no_std)]
#![recursion_limit = "256"]
#![feature(bool_to_option)]

#[cfg(feature = "runtime-benchmarks")]
pub mod benchmarking;

pub mod ethereum;
use codec::{Decode, Encode};
use core::result::Result as StdResult;
use core::time::Duration;
use currency::*;
use frame_support::{
    decl_error, decl_event, decl_module, decl_storage,
    dispatch::{DispatchError, DispatchResult, DispatchResultWithPostInfo},
    ensure,
    traits::{Currency, Get, UnixTime},
    weights::Weight,
};
use frame_system::ensure_signed;
use hex_literal::hex;
use pallet_contracts::{ExecResult, Gas};
use pallet_identity::{self as identity, PermissionedCallOriginData};
use pallet_statistics::{self as statistics, Counter};
use polymesh_common_utilities::{
    asset::{AssetSubTrait, Trait as AssetTrait, GAS_LIMIT},
    balances::Trait as BalancesTrait,
    compliance_manager::Trait as ComplianceManagerTrait,
    constants::*,
    identity::Trait as IdentityTrait,
    protocol_fee::{ChargeProtocolFee, ProtocolOp},
    CommonTrait, Context, SystematicIssuers,
};
use polymesh_primitives::{
<<<<<<< HEAD
    AssetIdentifier, AuthorizationData, AuthorizationError, CheckpointSchedule, Document,
    DocumentName, IdentityId, PortfolioId, Signatory, SmartExtension, SmartExtensionName,
    SmartExtensionType, Ticker,
};
use polymesh_primitives_derive::VecU8StrongTyped;
use sp_runtime::traits::{CheckedAdd, SaturatedConversion, Saturating};
=======
    AssetIdentifier, AuthorizationData, AuthorizationError, Document, DocumentName, IdentityId,
    PortfolioId, ScopeId, Signatory, SmartExtension, SmartExtensionName, SmartExtensionType,
    Ticker,
};
use polymesh_primitives_derive::VecU8StrongTyped;
use sp_runtime::traits::{CheckedAdd, Saturating, Zero};
>>>>>>> ec1039cc
#[cfg(feature = "std")]
use sp_runtime::{Deserialize, Serialize};
use sp_std::{convert::TryFrom, prelude::*};

type Portfolio<T> = pallet_portfolio::Module<T>;
type CallPermissions<T> = pallet_permissions::Module<T>;

/// The module's configuration trait.
pub trait Trait:
    frame_system::Trait
    + BalancesTrait
    + IdentityTrait
    + pallet_session::Trait
    + statistics::Trait
    + pallet_contracts::Trait
    + pallet_portfolio::Trait
{
    /// The overarching event type.
    type Event: From<Event<Self>> + Into<<Self as frame_system::Trait>::Event>;
    type Currency: Currency<Self::AccountId>;
    type ComplianceManager: ComplianceManagerTrait<Self::Balance>;
    /// Maximum number of smart extensions can attach to a asset.
    /// This hard limit is set to avoid the cases where a asset transfer
    /// gas usage go beyond the block gas limit.
    type MaxNumberOfTMExtensionForAsset: Get<u32>;
    /// Time used in computation of checkpoints.
    type UnixTime: UnixTime;
}

/// The type of an asset represented by a token.
#[derive(Encode, Decode, Clone, Debug, PartialEq, Eq)]
pub enum AssetType {
    EquityCommon,
    EquityPreferred,
    Commodity,
    FixedIncome,
    REIT,
    Fund,
    RevenueShareAgreement,
    StructuredProduct,
    Derivative,
    Custom(Vec<u8>),
}

impl Default for AssetType {
    fn default() -> Self {
        AssetType::Custom(b"undefined".to_vec())
    }
}

/// Ownership status of a ticker/token.
#[derive(Encode, Decode, Clone, Debug, PartialEq, Eq, PartialOrd, Ord)]
pub enum AssetOwnershipRelation {
    NotOwned,
    TickerOwned,
    AssetOwned,
}

impl Default for AssetOwnershipRelation {
    fn default() -> Self {
        Self::NotOwned
    }
}

/// A wrapper for a token name.
#[derive(
    Decode, Encode, Clone, Debug, Default, Hash, PartialEq, Eq, PartialOrd, Ord, VecU8StrongTyped,
)]
pub struct AssetName(pub Vec<u8>);

/// A wrapper for a funding round name.
#[derive(Decode, Encode, Clone, Debug, Hash, PartialEq, Eq, PartialOrd, Ord, VecU8StrongTyped)]
pub struct FundingRoundName(pub Vec<u8>);

impl Default for FundingRoundName {
    fn default() -> Self {
        FundingRoundName("".as_bytes().to_vec())
    }
}

/// struct to store the token details.
#[derive(Encode, Decode, Default, Clone, PartialEq, Debug)]
pub struct SecurityToken<U> {
    pub name: AssetName,
    pub total_supply: U,
    pub owner_did: IdentityId,
    pub divisible: bool,
    pub asset_type: AssetType,
    pub primary_issuance_agent: Option<IdentityId>,
}

/// struct to store the ticker registration details.
#[derive(Encode, Decode, Clone, Default, PartialEq, Debug)]
pub struct TickerRegistration<U> {
    pub owner: IdentityId,
    pub expiry: Option<U>,
}

/// struct to store the ticker registration config.
#[cfg_attr(feature = "std", derive(Serialize, Deserialize))]
#[derive(Encode, Decode, Clone, Default, PartialEq, Debug)]
pub struct TickerRegistrationConfig<U> {
    pub max_ticker_length: u8,
    pub registration_length: Option<U>,
}

/// Enum that represents the current status of a ticker.
#[derive(Encode, Decode, Clone, Eq, PartialEq, Debug)]
pub enum TickerRegistrationStatus {
    RegisteredByOther,
    Available,
    RegisteredByDid,
}

/// Enum that uses as the return type for the restriction verification.
#[derive(Encode, Decode, Clone, Debug, PartialEq, Eq, PartialOrd, Ord)]
pub enum RestrictionResult {
    Valid,
    Invalid,
    ForceValid,
}

impl Default for RestrictionResult {
    fn default() -> Self {
        RestrictionResult::Invalid
    }
}

pub mod weight_for {
    use super::*;

    /// Weight for `_is_valid_transfer()` transfer.
    pub fn weight_for_is_valid_transfer<T: Trait>(
        no_of_tms: u32,
        weight_from_cm: Weight,
    ) -> Weight {
        8 * 10_000_000 // Weight used for encoding a param in `verify_restriction()` call.
            .saturating_add(GAS_LIMIT.saturating_mul(no_of_tms.into())) // used gas limit for a single TM extension call.
            .saturating_add(weight_from_cm) // weight that comes from the compliance manager.
    }
}

/// An Ethereum address (i.e. 20 bytes, used to represent an Ethereum account).
///
/// This gets serialized to the 0x-prefixed hex representation.
#[cfg_attr(feature = "std", derive(Serialize, Deserialize))]
#[derive(Clone, Copy, PartialEq, Eq, Encode, Decode, Default, Debug)]
pub struct EthereumAddress([u8; 20]);

/// Data imported from Polymath Classic regarding ticker registration/creation.
/// Only used at genesis config and not stored on-chain.
#[cfg_attr(feature = "std", derive(Serialize, Deserialize))]
#[derive(Clone)]
pub struct ClassicTickerImport {
    /// Owner of the registration.
    pub eth_owner: ethereum::EthereumAddress,
    /// Name of the ticker registered.
    pub ticker: Ticker,
    /// Is `eth_owner` an Ethereum contract (e.g., in case of a multisig)?
    pub is_contract: bool,
    /// Has the ticker been elevated to a created asset on classic?
    pub is_created: bool,
}

/// Data about a ticker registration from Polymath Classic on-genesis importation.
#[cfg_attr(feature = "std", derive(Serialize, Deserialize))]
#[derive(Encode, Decode, Clone, Debug, PartialEq, Eq)]
pub struct ClassicTickerRegistration {
    /// Owner of the registration.
    pub eth_owner: ethereum::EthereumAddress,
    /// Has the ticker been elevated to a created asset on classic?
    pub is_created: bool,
}

/// A single record of a scheduled checkpoint.
#[cfg_attr(feature = "std", derive(Serialize, Deserialize))]
#[derive(Encode, Decode, Clone, Debug, Default, PartialEq, Eq)]
pub struct CheckpointRecord<Balance> {
    /// The time when the checkpoint is due to be recorded.
    schedule_timestamp: u64,
    /// The actual time when the checkpoint record is created.
    record_timestamp: u64,
    /// The balance at the checkpoint.
    balance: Balance,
}

decl_storage! {
    trait Store for Module<T: Trait> as Asset {
        /// Ticker registration details.
        /// (ticker) -> TickerRegistration
        pub Tickers get(fn ticker_registration): map hasher(blake2_128_concat) Ticker => TickerRegistration<T::Moment>;
        /// Ticker registration config.
        /// (ticker) -> TickerRegistrationConfig
        pub TickerConfig get(fn ticker_registration_config) config(): TickerRegistrationConfig<T::Moment>;
        /// Details of the token corresponding to the token ticker.
        /// (ticker) -> SecurityToken details [returns SecurityToken struct]
        pub Tokens get(fn token_details): map hasher(blake2_128_concat) Ticker => SecurityToken<T::Balance>;
        /// The total asset ticker balance per identity.
        /// (ticker, DID) -> Balance
        pub BalanceOf get(fn balance_of): double_map hasher(blake2_128_concat) Ticker, hasher(blake2_128_concat) IdentityId => T::Balance;
        /// A map of a ticker name and asset identifiers.
        pub Identifiers get(fn identifiers): map hasher(blake2_128_concat) Ticker => Vec<AssetIdentifier>;
        /// Checkpoints created per token.
        /// (ticker) -> no. of checkpoints
        pub TotalCheckpoints get(fn total_checkpoints_of): map hasher(blake2_128_concat) Ticker => u64;
        /// Total supply of the token at the checkpoint.
        /// (ticker, checkpointId) -> total supply at given checkpoint
        pub CheckpointTotalSupply get(fn total_supply_at): map hasher(blake2_128_concat) (Ticker, u64) => T::Balance;
        /// Balance of a DID at a checkpoint.
        /// (ticker, did, checkpoint ID) -> Balance of a DID at a checkpoint
        CheckpointBalance get(fn balance_at_checkpoint): map hasher(blake2_128_concat) (Ticker, IdentityId, u64) => T::Balance;
        /// Last checkpoint updated for a DID's balance.
        /// (ticker, did) -> List of checkpoints where user balance changed
        UserCheckpoints get(fn user_checkpoints): map hasher(blake2_128_concat) (Ticker, IdentityId) => Vec<u64>;
        /// The name of the current funding round.
        /// ticker -> funding round
        FundingRound get(fn funding_round): map hasher(blake2_128_concat) Ticker => FundingRoundName;
        /// The total balances of tokens issued in all recorded funding rounds.
        /// (ticker, funding round) -> balance
        IssuedInFundingRound get(fn issued_in_funding_round): map hasher(blake2_128_concat) (Ticker, FundingRoundName) => T::Balance;
        /// List of Smart extension added for the given tokens.
        /// ticker, AccountId (SE address) -> SmartExtension detail
        pub ExtensionDetails get(fn extension_details): map hasher(blake2_128_concat) (Ticker, T::AccountId) => SmartExtension<T::AccountId>;
        /// List of Smart extension added for the given tokens and for the given type.
        /// ticker, type of SE -> address/AccountId of SE
        pub Extensions get(fn extensions): map hasher(blake2_128_concat) (Ticker, SmartExtensionType) => Vec<T::AccountId>;
        /// The set of frozen assets implemented as a membership map.
        /// ticker -> bool
        pub Frozen get(fn frozen): map hasher(blake2_128_concat) Ticker => bool;
        /// Tickers and token owned by a user
        /// (user, ticker) -> AssetOwnership
        pub AssetOwnershipRelations get(fn asset_ownership_relation):
            double_map hasher(twox_64_concat) IdentityId, hasher(blake2_128_concat) Ticker => AssetOwnershipRelation;
        /// Documents attached to an Asset
        /// (ticker, document_name) -> document
        pub AssetDocuments get(fn asset_documents):
            double_map hasher(blake2_128_concat) Ticker, hasher(blake2_128_concat) DocumentName => Document;
        /// Ticker registration details on Polymath Classic / Ethereum.
        pub ClassicTickers get(fn classic_ticker_registration): map hasher(blake2_128_concat) Ticker => Option<ClassicTickerRegistration>;
<<<<<<< HEAD
        /// Checkpoint schedules.
        /// ticker -> schedule
        pub CheckpointSchedules get(fn checkpoint_schedules):
            double_map hasher(blake2_128_concat) Ticker, hasher(twox_64_concat) IdentityId =>
            CheckpointSchedule;
        /// The next checkpoint of a ticker.
        /// ticker -> Unix time in seconds
        pub NextCheckpoints get(fn next_checkpoints):
            double_map hasher(blake2_128_concat) Ticker, hasher(twox_64_concat) IdentityId => u64;
        /// Checkpoint records.
        pub CheckpointRecords get(fn checkpoint_records):
            double_map hasher(blake2_128_concat) Ticker, hasher(twox_64_concat) IdentityId =>
            Vec<CheckpointRecord<T::Balance>>;
=======
        /// Balances get stored on the basis of the `ScopeId`.
        /// Right now it is only helpful for the UI purposes but in future it can be used to do miracles on-chain.
        /// (ScopeId, IdentityId) => Balance.
        pub BalanceOfAtScope get(fn balance_of_at_scope): double_map hasher(identity) ScopeId, hasher(identity) IdentityId => T::Balance;
        /// Store aggregate balance of those identities that has the same `ScopeId`.
        /// (Ticker, ScopeId) => Balance.
        pub AggregateBalance get(fn aggregate_balance_of): double_map hasher(blake2_128_concat) Ticker, hasher(identity) ScopeId => T::Balance;
        /// Tracks the ScopeId of the identity for a given ticker.
        /// (Ticker, IdentityId) => ScopeId.
        pub ScopeIdOf get(fn scope_id_of): double_map hasher(blake2_128_concat) Ticker, hasher(identity) IdentityId => ScopeId;

>>>>>>> ec1039cc
    }
    add_extra_genesis {
        config(classic_migration_tickers): Vec<ClassicTickerImport>;
        config(classic_migration_tconfig): TickerRegistrationConfig<T::Moment>;
        config(classic_migration_contract_did): IdentityId;
        config(reserved_country_currency_codes): Vec<Ticker>;
        build(|config: &GenesisConfig<T>| {
            let cm_did = SystematicIssuers::ClassicMigration.as_id();
            for import in &config.classic_migration_tickers {
                // Use DID of someone at Polymath if it's a contract-made ticker registration.
                let did = if import.is_contract { config.classic_migration_contract_did } else { cm_did };

                // Register the ticker...
                let tconfig = || config.classic_migration_tconfig.clone();
                let expiry = <Module<T>>::ticker_registration_checks(&import.ticker, did, true, tconfig);
                <Module<T>>::_register_ticker(&import.ticker, did, expiry.unwrap());

                // ..and associate it with additional info needed for claiming.
                let classic_ticker = ClassicTickerRegistration {
                    eth_owner: import.eth_owner,
                    is_created: import.is_created,
                };
                ClassicTickers::insert(&import.ticker, classic_ticker);
            }

            // Reserving country currency logic
            let fiat_tickers_reservation_did = SystematicIssuers::FiatTickersReservation.as_id();
            for currency_ticker in &config.reserved_country_currency_codes {
                <Module<T>>::_register_ticker(&currency_ticker, fiat_tickers_reservation_did, None);
            }

        });
    }
}

type Identity<T> = identity::Module<T>;

// Public interface for this runtime module.
decl_module! {
    pub struct Module<T: Trait> for enum Call where origin: T::Origin {

        type Error = Error<T>;

        /// initialize the default event for this module
        fn deposit_event() = default;

        fn on_runtime_upgrade() -> frame_support::weights::Weight {
            <Identifiers>::remove_all();
            1_000
        }

        /// This function is used to either register a new ticker or extend validity of an existing ticker.
        /// NB: Ticker validity does not get carry forward when renewing ticker.
        ///
        /// # Arguments
        /// * `origin` It contains the secondary key of the caller (i.e who signed the transaction to execute this function).
        /// * `ticker` ticker to register.
        #[weight = T::DbWeight::get().reads_writes(4, 3) + 500_000_000]
        pub fn register_ticker(origin, ticker: Ticker) -> DispatchResult {
            let to_did = Identity::<T>::ensure_origin_call_permissions(origin)?.primary_did;
            let expiry = Self::ticker_registration_checks(&ticker, to_did, false, || Self::ticker_registration_config())?;
            T::ProtocolFee::charge_fee(ProtocolOp::AssetRegisterTicker)?;
            Self::_register_ticker(&ticker, to_did, expiry);
            Ok(())
        }

        /// This function is used to accept a ticker transfer.
        /// NB: To reject the transfer, call remove auth function in identity module.
        ///
        /// # Arguments
        /// * `origin` It contains the secondary key of the caller (i.e who signed the transaction to execute this function).
        /// * `auth_id` Authorization ID of ticker transfer authorization.
        #[weight = T::DbWeight::get().reads_writes(4, 5) + 200_000_000]
        pub fn accept_ticker_transfer(origin, auth_id: u64) -> DispatchResult {
            let to_did = Identity::<T>::ensure_origin_call_permissions(origin)?.primary_did;
            Self::_accept_ticker_transfer(to_did, auth_id)
        }

        /// This function is used to accept a primary issuance agent transfer.
        /// NB: To reject the transfer, call remove auth function in identity module.
        ///
        /// # Arguments
        /// * `origin` It contains the signing key of the caller (i.e who signed the transaction to execute this function).
        /// * `auth_id` Authorization ID of primary issuance agent transfer authorization.
        #[weight = 300_000_000]
        pub fn accept_primary_issuance_agent_transfer(origin, auth_id: u64) -> DispatchResult {
            let to_did = Identity::<T>::ensure_origin_call_permissions(origin)?.primary_did;
            Self::_accept_primary_issuance_agent_transfer(to_did, auth_id)
        }

        /// This function is used to accept a token ownership transfer.
        /// NB: To reject the transfer, call remove auth function in identity module.
        ///
        /// # Arguments
        /// * `origin` It contains the secondary key of the caller (i.e who signed the transaction to execute this function).
        /// * `auth_id` Authorization ID of the token ownership transfer authorization.
        #[weight = T::DbWeight::get().reads_writes(4, 5) + 200_000_000]
        pub fn accept_asset_ownership_transfer(origin, auth_id: u64) -> DispatchResult {
            let to_did = Identity::<T>::ensure_origin_call_permissions(origin)?.primary_did;
            Self::_accept_token_ownership_transfer(to_did, auth_id)
        }

        /// Initializes a new security token
        /// makes the initiating account the owner of the security token
        /// & the balance of the owner is set to total supply.
        ///
        /// # Arguments
        /// * `origin` - contains the secondary key of the caller (i.e who signed the transaction to execute this function).
        /// * `name` - the name of the token.
        /// * `ticker` - the ticker symbol of the token.
        /// * `total_supply` - the total supply of the token.
        /// * `divisible` - a boolean to identify the divisibility status of the token.
        /// * `asset_type` - the asset type.
        /// * `identifiers` - a vector of asset identifiers.
        /// * `funding_round` - name of the funding round.
        ///
        /// # Weight
        /// `3_000_000_000 + 20_000 * identifiers.len()`
        #[weight = 3_000_000_000 + 20_000 * u64::try_from(identifiers.len()).unwrap_or_default()]
        pub fn create_asset(
            origin,
            name: AssetName,
            ticker: Ticker,
            total_supply: T::Balance,
            divisible: bool,
            asset_type: AssetType,
            identifiers: Vec<AssetIdentifier>,
            funding_round: Option<FundingRoundName>,
        ) -> DispatchResult {
            let did = Identity::<T>::ensure_origin_call_permissions(origin)?.primary_did;
            Self::ensure_create_asset_parameters(&ticker, &name, total_supply)?;

            // Ensure its registered by DID or at least expired, thus available.
            let available = match Self::is_ticker_available_or_registered_to(&ticker, did) {
                TickerRegistrationStatus::RegisteredByOther => return Err(Error::<T>::TickerAlreadyRegistered.into()),
                TickerRegistrationStatus::RegisteredByDid => false,
                TickerRegistrationStatus::Available => true,
            };

            if !divisible {
                ensure!(total_supply % ONE_UNIT.into() == 0.into(), Error::<T>::InvalidTotalSupply);
            }

            let token_did = Identity::<T>::get_token_did(&ticker)?;
            // Ensure there's no pre-existing entry for the DID.
            // This should never happen, but let's be defensive here.
            Identity::<T>::ensure_no_id_record(token_did)?;

            // Charge protocol fees.
            T::ProtocolFee::charge_fees(&{
                let mut fees = arrayvec::ArrayVec::<[_; 2]>::new();
                if available {
                    fees.push(ProtocolOp::AssetRegisterTicker);
                }
                // Waive the asset fee iff classic ticker hasn't expired,
                // and it was already created on classic.
                if available || ClassicTickers::get(&ticker).filter(|r| r.is_created).is_none() {
                    fees.push(ProtocolOp::AssetCreateAsset);
                }
                fees
            })?;

            //==========================================================================
            // At this point all checks have been made; **only** storage changes follow!
            //==========================================================================

            Identity::<T>::commit_token_did(token_did, ticker);

            // Register the ticker or finish its registration.
            if available {
                // Ticker not registered by anyone (or registry expired), so register.
                Self::_register_ticker(&ticker, did, None);
            } else {
                // Ticker already registered by the user.
                <Tickers<T>>::mutate(&ticker, |tr| tr.expiry = None);
            }

            let token = SecurityToken {
                name,
                total_supply,
                owner_did: did,
                divisible,
                asset_type: asset_type.clone(),
                primary_issuance_agent: Some(did),
            };
            <Tokens<T>>::insert(&ticker, token);
            <BalanceOf<T>>::insert(ticker, did, total_supply);
            Portfolio::<T>::set_default_portfolio_balance(did, &ticker, total_supply);
            <AssetOwnershipRelations>::insert(did, ticker, AssetOwnershipRelation::AssetOwned);
            Self::deposit_event(RawEvent::AssetCreated(
                did,
                ticker,
                total_supply,
                divisible,
                asset_type,
                did,
            ));

            let identifiers: Vec<AssetIdentifier> = identifiers
                .into_iter()
                .filter_map(|identifier| identifier.validate())
                .collect();

            <Identifiers>::insert(ticker, identifiers.clone());

            // Add funding round name.
            <FundingRound>::insert(ticker, funding_round.unwrap_or_default());

            // Update the investor count of an asset.
            <statistics::Module<T>>::update_transfer_stats(&ticker, None, Some(total_supply), total_supply);

            Self::deposit_event(RawEvent::IdentifiersUpdated(did, ticker, identifiers));
            <IssuedInFundingRound<T>>::insert((ticker, Self::funding_round(ticker)), total_supply);
            Self::deposit_event(RawEvent::Transfer(
                did,
                ticker,
                IdentityId::default(),
                did,
                total_supply
            ));
            Self::deposit_event(RawEvent::Issued(
                did,
                ticker,
                did,
                total_supply,
                Self::funding_round(ticker),
                total_supply,
                Some(did),
            ));
            Ok(())
        }

        /// Freezes transfers and minting of a given token.
        ///
        /// # Arguments
        /// * `origin` - the secondary key of the sender.
        /// * `ticker` - the ticker of the token.
        #[weight = T::DbWeight::get().reads_writes(4, 1) + 300_000_000]
        pub fn freeze(origin, ticker: Ticker) -> DispatchResult {
            let sender = ensure_signed(origin)?;
            CallPermissions::<T>::ensure_call_permissions(&sender)?;
            let sender_did = Context::current_identity_or::<Identity<T>>(&sender)?;

            // verify the ownership of the token
            ensure!(Self::is_owner(&ticker, sender_did), Error::<T>::Unauthorized);
            ensure!(<Tokens<T>>::contains_key(&ticker), Error::<T>::NoSuchAsset);

            ensure!(!Self::frozen(&ticker), Error::<T>::AlreadyFrozen);
            <Frozen>::insert(&ticker, true);
            Self::deposit_event(RawEvent::AssetFrozen(sender_did, ticker));
            Ok(())
        }

        /// Unfreezes transfers and minting of a given token.
        ///
        /// # Arguments
        /// * `origin` - the secondary key of the sender.
        /// * `ticker` - the ticker of the frozen token.
        #[weight = T::DbWeight::get().reads_writes(4, 1) + 300_000_000]
        pub fn unfreeze(origin, ticker: Ticker) -> DispatchResult {
            let sender_did = Identity::<T>::ensure_origin_call_permissions(origin)?.primary_did;

            // verify the ownership of the token
            ensure!(Self::is_owner(&ticker, sender_did), Error::<T>::Unauthorized);
            ensure!(<Tokens<T>>::contains_key(&ticker), Error::<T>::NoSuchAsset);

            ensure!(Self::frozen(&ticker), Error::<T>::NotFrozen);
            <Frozen>::insert(&ticker, false);
            Self::deposit_event(RawEvent::AssetUnfrozen(sender_did, ticker));
            Ok(())
        }

        /// Renames a given token.
        ///
        /// # Arguments
        /// * `origin` - the secondary key of the sender.
        /// * `ticker` - the ticker of the token.
        /// * `name` - the new name of the token.
        #[weight = T::DbWeight::get().reads_writes(2, 1) + 300_000_000]
        pub fn rename_asset(origin, ticker: Ticker, name: AssetName) -> DispatchResult {
            let sender_did = Identity::<T>::ensure_origin_call_permissions(origin)?.primary_did;

            // verify the ownership of the token
            ensure!(Self::is_owner(&ticker, sender_did), Error::<T>::Unauthorized);
            ensure!(<Tokens<T>>::contains_key(&ticker), Error::<T>::NoSuchAsset);

            <Tokens<T>>::mutate(&ticker, |token| token.name = name.clone());
            Self::deposit_event(RawEvent::AssetRenamed(sender_did, ticker, name));
            Ok(())
        }

        /// Create a single checkpoint.
        /// NB: Only called by the owner of the security token i.e owner DID.
        ///
        /// # Arguments
        /// * `origin` Secondary key of the token owner. (Only token owner can call this function).
        /// * `ticker` Ticker of the token.
        #[weight = T::DbWeight::get().reads_writes(3, 2) + 400_000_000]
        pub fn create_checkpoint(origin, ticker: Ticker) -> DispatchResult {
            let did = Identity::<T>::ensure_origin_call_permissions(origin)?.primary_did;

            ensure!(Self::is_owner(&ticker, did), Error::<T>::Unauthorized);
            let _ = Self::_create_checkpoint(&ticker)?;
            Self::deposit_event(RawEvent::CheckpointCreated(did, ticker, Self::total_checkpoints_of(&ticker)));
            Ok(())
        }

        /// Creates a checkpoint schedule. Can only be called by the token owner primary or
        /// secondary key. Only one schedule is allowed for an asset. In order to change an existing
        /// schedule, it must be removed first.
        ///
        /// # Arguments
        /// * `origin` - A primary or secondary key of the asset owner.
        /// * `ticker` - The asset ticker.
        /// * `schedule` - The checkpoint schedule to be assigned to the asset.
        ///
        /// # Errors
        /// * `Unauthorized` - The caller does not own the asset.
        /// * `CheckpointScheduleAlreadyExists` - A schedule already exists.
        //
        // TODO: Make the weight inversely proportional to the length of the period?
        //
        #[weight = T::DbWeight::get().reads_writes(6, 2) + 1_000_000_000]
        pub fn create_checkpoint_schedule(
            origin,
            ticker: Ticker,
            schedule: CheckpointSchedule
        ) -> DispatchResult {
            let primary_did = Identity::<T>::ensure_origin_call_permissions(origin)?.primary_did;
            ensure!(Self::is_owner(&ticker, primary_did), Error::<T>::Unauthorized);
            ensure!(
                !<CheckpointSchedules>::contains_key(&ticker, &primary_did),
                Error::<T>::CheckpointScheduleAlreadyExists
            );

            let now_as_secs = T::UnixTime::now().as_secs().saturated_into::<u64>();
            let timestamp = schedule.next_checkpoint(now_as_secs)
                .ok_or(Error::<T>::FailedToComputeNextCheckpoint)?;
            <NextCheckpoints>::insert(&ticker, &primary_did, timestamp);
            // Assign the schedule.
            <CheckpointSchedules>::insert(&ticker, &primary_did, schedule.clone());
            Self::deposit_event(RawEvent::CheckpointScheduleCreated(
                ticker,
                primary_did,
                schedule,
            ));
            Ok(())
        }

        /// Removes the checkpoint schedule of an asset. Can only be called by the token owner
        /// primary or secondary key.
        ///
        /// # Arguments
        /// * `origin` - A primary or secondary key of the asset owner.
        /// * `ticker` - The asset ticker.
        ///
        /// # Errors
        /// * `Unauthorized` - The caller does not own the asset.
        #[weight = T::DbWeight::get().reads_writes(5, 2) + 400_000_000]
        pub fn remove_checkpoint_schedule(
            origin,
            ticker: Ticker,
        ) -> DispatchResult {
            let primary_did = Identity::<T>::ensure_origin_call_permissions(origin)?.primary_did;
            ensure!(Self::is_owner(&ticker, primary_did), Error::<T>::Unauthorized);
            ensure!(
                <CheckpointSchedules>::contains_key(&ticker, &primary_did),
                Error::<T>::NoCheckpointSchedule
            );
            // Remove the next scheduled checkpoint for `ticker`.
            <NextCheckpoints>::remove(&ticker, &primary_did);
            // Remove and return the schedule from storage.
            let schedule = <CheckpointSchedules>::take(&ticker, &primary_did);
            Self::deposit_event(RawEvent::CheckpointScheduleRemoved(
                ticker,
                primary_did,
                schedule,
            ));
            Ok(())
        }

        /// Function is used to issue(or mint) new tokens to the primary issuance agent.
        /// It can only be executed by the token owner.
        ///
        /// # Arguments
        /// * `origin` Secondary key of token owner.
        /// * `ticker` Ticker of the token.
        /// * `value` Amount of tokens that get issued.
        #[weight = T::DbWeight::get().reads_writes(6, 3) + 800_000_000]
        pub fn issue(origin, ticker: Ticker, value: T::Balance) -> DispatchResult {
            let PermissionedCallOriginData {
                sender,
                primary_did: did,
                ..
            } = Identity::<T>::ensure_origin_call_permissions(origin)?;

            ensure!(Self::is_owner(&ticker, did), Error::<T>::Unauthorized);
            let beneficiary = Self::token_details(&ticker).primary_issuance_agent.unwrap_or(did);
            Self::_mint(&ticker, sender, beneficiary, value, Some(ProtocolOp::AssetIssue))
        }

        /// Makes an indivisible token divisible. Only called by the token owner.
        ///
        /// # Arguments
        /// * `origin` Secondary key of the token owner.
        /// * `ticker` Ticker of the token.
        #[weight = T::DbWeight::get().reads_writes(2, 1) + 300_000_000]
        pub fn make_divisible(origin, ticker: Ticker) -> DispatchResult {
            let did = Identity::<T>::ensure_origin_call_permissions(origin)?.primary_did;

            ensure!(Self::is_owner(&ticker, did), Error::<T>::Unauthorized);
            // Read the token details
            let mut token = Self::token_details(&ticker);
            ensure!(!token.divisible, Error::<T>::AssetAlreadyDivisible);
            token.divisible = true;
            <Tokens<T>>::insert(&ticker, token);
            Self::deposit_event(RawEvent::DivisibilityChanged(did, ticker, true));
            Ok(())
        }

        /// Add documents for a given token. To be called only by the token owner.
        ///
        /// # Arguments
        /// * `origin` Secondary key of the token owner.
        /// * `ticker` Ticker of the token.
        /// * `documents` Documents to be attached to `ticker`.
        ///
        /// # Weight
        /// `500_000_000 + 600_000 * documents.len()`
        #[weight = T::DbWeight::get().reads_writes(2, 1) + 500_000_000 + 600_000 * u64::try_from(documents.len()).unwrap_or_default()]
        pub fn add_documents(origin, documents: Vec<(DocumentName, Document)>, ticker: Ticker) -> DispatchResult {
            let did = Identity::<T>::ensure_origin_call_permissions(origin)?.primary_did;

            ensure!(Self::is_owner(&ticker, did), Error::<T>::NotAnOwner);

            T::ProtocolFee::batch_charge_fee(ProtocolOp::AssetAddDocument, documents.len())?;

            for (document_name, document) in documents {
                <AssetDocuments>::insert(ticker, &document_name, document.clone());
                Self::deposit_event(RawEvent::DocumentAdded(ticker, document_name, document));
            }

            Ok(())
        }

        /// Remove documents for a given token. To be called only by the token owner.
        ///
        /// # Arguments
        /// * `origin` Secondary key of the token owner.
        /// * `ticker` Ticker of the token.
        /// * `doc_names` Documents to be removed from `ticker`.
        ///
        /// # Weight
        /// `500_000_000 + 600_000 * do_ids.len()`
        #[weight = T::DbWeight::get().reads_writes(2, 1) + 500_000_000 + 600_000 * u64::try_from(doc_names.len()).unwrap_or_default()]
        pub fn remove_documents(origin, doc_names: Vec<DocumentName>, ticker: Ticker) -> DispatchResult {
            let did = Identity::<T>::ensure_origin_call_permissions(origin)?.primary_did;
            ensure!(Self::is_owner(&ticker, did), Error::<T>::NotAnOwner);

            for document_name in doc_names {
                <AssetDocuments>::remove(ticker, &document_name);
                Self::deposit_event(RawEvent::DocumentRemoved(ticker, document_name));
            }

            Ok(())
        }

        /// Sets the name of the current funding round.
        ///
        /// # Arguments
        /// * `origin` - the secondary key of the token owner DID.
        /// * `ticker` - the ticker of the token.
        /// * `name` - the desired name of the current funding round.
        #[weight = T::DbWeight::get().reads_writes(2, 1) + 600_000_000]
        pub fn set_funding_round(origin, ticker: Ticker, name: FundingRoundName) ->
            DispatchResult
        {
            let did = Identity::<T>::ensure_origin_call_permissions(origin)?.primary_did;
            ensure!(Self::is_owner(&ticker, did), Error::<T>::NotAnOwner);
            <FundingRound>::insert(ticker, name.clone());
            Self::deposit_event(RawEvent::FundingRoundSet(did, ticker, name));
            Ok(())
        }

        /// Updates the asset identifiers. Can only be called by the token owner.
        ///
        /// # Arguments
        /// * `origin` - the secondary key of the token owner.
        /// * `ticker` - the ticker of the token.
        /// * `identifiers` - the asset identifiers to be updated in the form of a vector of pairs
        ///    of `IdentifierType` and `AssetIdentifier` value.
        ///
        /// # Weight
        /// `150_000 + 20_000 * identifiers.len()`
        #[weight = T::DbWeight::get().reads_writes(1, 1) + 700_000_000 + 20_000 * u64::try_from(identifiers.len()).unwrap_or_default()]
        pub fn update_identifiers(
            origin,
            ticker: Ticker,
            identifiers: Vec<AssetIdentifier>
        ) -> DispatchResult {
            let did = Identity::<T>::ensure_origin_call_permissions(origin)?.primary_did;
            ensure!(Self::is_owner(&ticker, did), Error::<T>::Unauthorized);
            let identifiers: Vec<AssetIdentifier> = identifiers
                .into_iter()
                .filter_map(|identifier| identifier.validate())
                .collect();
            <Identifiers>::insert(ticker, identifiers.clone());
            Self::deposit_event(RawEvent::IdentifiersUpdated(did, ticker, identifiers));
            Ok(())
        }

        /// Permissioning the Smart-Extension address for a given ticker.
        ///
        /// # Arguments
        /// * `origin` - Signatory who owns to ticker/asset.
        /// * `ticker` - ticker for whom extension get added.
        /// * `extension_details` - Details of the smart extension.
        #[weight = T::DbWeight::get().reads_writes(2, 2) + 600_000_000]
        pub fn add_extension(origin, ticker: Ticker, extension_details: SmartExtension<T::AccountId>) -> DispatchResult {
            let my_did = Identity::<T>::ensure_origin_call_permissions(origin)?.primary_did;
            ensure!(Self::is_owner(&ticker, my_did), Error::<T>::Unauthorized);

            // Verify the details of smart extension & store it
            ensure!(!<ExtensionDetails<T>>::contains_key((ticker, &extension_details.extension_id)), Error::<T>::ExtensionAlreadyPresent);

            // Ensure the hard limit on the count of maximum transfer manager an asset can have.
            Self::ensure_max_limit_for_tm_extension(&extension_details.extension_type, &ticker)?;

            <ExtensionDetails<T>>::insert((ticker, &extension_details.extension_id), extension_details.clone());
            <Extensions<T>>::mutate((ticker, &extension_details.extension_type), |ids| {
                ids.push(extension_details.extension_id.clone())
            });
            Self::deposit_event(RawEvent::ExtensionAdded(my_did, ticker, extension_details.extension_id, extension_details.extension_name, extension_details.extension_type));
            Ok(())
        }

        /// Archived the extension. Extension is use to verify the compliance or any smart logic it posses.
        ///
        /// # Arguments
        /// * `origin` - Signatory who owns the ticker/asset.
        /// * `ticker` - Ticker symbol of the asset.
        /// * `extension_id` - AccountId of the extension that need to be archived.
        #[weight = T::DbWeight::get().reads_writes(3, 1) + 800_000_000]
        pub fn archive_extension(origin, ticker: Ticker, extension_id: T::AccountId) -> DispatchResult {
            // Ensure the extrinsic is signed and have valid extension id.
            let did = Self::ensure_signed_and_validate_extension_id(origin, &ticker, &extension_id)?;

            // Mutate the extension details
            ensure!(!(<ExtensionDetails<T>>::get((ticker, &extension_id))).is_archive, Error::<T>::AlreadyArchived);
            <ExtensionDetails<T>>::mutate((ticker, &extension_id), |details| details.is_archive = true);
            Self::deposit_event(RawEvent::ExtensionArchived(did, ticker, extension_id));
            Ok(())
        }

        /// Un-archived the extension. Extension is use to verify the compliance or any smart logic it posses.
        ///
        /// # Arguments
        /// * `origin` - Signatory who owns the ticker/asset.
        /// * `ticker` - Ticker symbol of the asset.
        /// * `extension_id` - AccountId of the extension that need to be un-archived.
        #[weight = T::DbWeight::get().reads_writes(2, 2) + 800_000_000]
        pub fn unarchive_extension(origin, ticker: Ticker, extension_id: T::AccountId) -> DispatchResult {
            // Ensure the extrinsic is signed and have valid extension id.
            let did = Self::ensure_signed_and_validate_extension_id(origin, &ticker, &extension_id)?;

            // Mutate the extension details
            ensure!((<ExtensionDetails<T>>::get((ticker, &extension_id))).is_archive, Error::<T>::AlreadyUnArchived);
            <ExtensionDetails<T>>::mutate((ticker, &extension_id), |details| details.is_archive = false);
            Self::deposit_event(RawEvent::ExtensionUnArchived(did, ticker, extension_id));
            Ok(())
        }

        /// Sets the primary issuance agent to None. The caller must be the asset issuer. The asset
        /// issuer can always update the primary issuance agent using `transfer_primary_issuance_agent`. If the issuer
        /// removes their primary issuance agent then it will be immovable until either they transfer
        /// the primary issuance agent to an actual DID, or they add a claim to allow that DID to move the
        /// asset.
        ///
        /// # Arguments
        /// * `origin` - The asset issuer.
        /// * `ticker` - Ticker symbol of the asset.
        #[weight = 250_000_000]
        pub fn remove_primary_issuance_agent(
            origin,
            ticker: Ticker,
        ) -> DispatchResult {
            let did = Identity::<T>::ensure_origin_call_permissions(origin)?.primary_did;
            ensure!(Self::is_owner(&ticker, did), Error::<T>::Unauthorized);
            let mut old_primary_issuance_agent = None;
            <Tokens<T>>::mutate(&ticker, |token| {
                old_primary_issuance_agent = token.primary_issuance_agent;
                token.primary_issuance_agent = None
            });
            Self::deposit_event(RawEvent::PrimaryIssuanceAgentTransferred(did, ticker, old_primary_issuance_agent, None));
            Ok(())
        }

        /// Remove the given smart extension id from the list of extension under a given ticker.
        ///
        /// # Arguments
        /// * `origin` - The asset issuer.
        /// * `ticker` - Ticker symbol of the asset.
        #[weight = 250_000_000]
        pub fn remove_smart_extension(origin, ticker: Ticker, extension_id: T::AccountId) -> DispatchResult {
            // Ensure the extrinsic is signed and have valid extension id.
            let did = Self::ensure_signed_and_validate_extension_id(origin, &ticker, &extension_id)?;

            let extension_type = Self::extension_details((&ticker, &extension_id)).extension_type;

            // Remove the storage reference for the given extension_id.
            <Extensions<T>>::mutate(&(ticker, extension_type), |extension_list| {
                if let Some(pos) = extension_list.iter().position(|ext| ext == &extension_id) {
                    extension_list.remove(pos);
                }
            });
            <ExtensionDetails<T>>::remove((&ticker, &extension_id));
            Self::deposit_event(RawEvent::ExtensionRemoved(did, ticker, extension_id));
            Ok(())
        }

        /// Claim a systematically reserved Polymath Classic (PMC) `ticker`
        /// and transfer it to the `origin`'s identity.
        ///
        /// To verify that the `origin` is in control of the Ethereum account on the books,
        /// an `ethereum_signature` containing the `origin`'s DID as the message
        /// must be provided by that Ethereum account.
        ///
        /// # Errors
        /// - `NoSuchClassicTicker` if this is not a systematically reserved PMC ticker.
        /// - `TickerAlreadyRegistered` if the ticker was already registered, e.g., by `origin`.
        /// - `TickerRegistrationExpired` if the ticker's registration has expired.
        /// - `BadOrigin` if not signed.
        /// - `InvalidEthereumSignature` if the `ethereum_signature` is not valid.
        /// - `NotAnOwner` if the ethereum account is not the owner of the PMC ticker.
        #[weight = 250_000_000]
        pub fn claim_classic_ticker(origin, ticker: Ticker, ethereum_signature: ethereum::EcdsaSignature) -> DispatchResult {
            // Ensure the ticker is a classic one and fetch details.
            let ClassicTickerRegistration { eth_owner, .. } = ClassicTickers::get(ticker)
                .ok_or(Error::<T>::NoSuchClassicTicker)?;

            // Ensure ticker registration is still attached to the systematic DID.
            let sys_did = SystematicIssuers::ClassicMigration.as_id();
            match Self::is_ticker_available_or_registered_to(&ticker, sys_did) {
                TickerRegistrationStatus::RegisteredByOther => return Err(Error::<T>::TickerAlreadyRegistered.into()),
                TickerRegistrationStatus::Available => return Err(Error::<T>::TickerRegistrationExpired.into()),
                TickerRegistrationStatus::RegisteredByDid => {}
            }

            // Ensure we're signed & get did.
            let owner_did = Identity::<T>::ensure_origin_call_permissions(origin)?.primary_did;

            // Have the caller prove that they own *some* Ethereum account
            // by having the signed signature contain the `owner_did`.
            //
            // We specifically use `owner_did` rather than `sender` such that
            // if the signing key's owner DID is changed after the creating
            // `ethereum_signature`, then the call is rejected
            // (caller might not have Ethereum account's private key).
            let eth_signer = ethereum::eth_check(owner_did, b"classic_claim", &ethereum_signature)
                .ok_or(Error::<T>::InvalidEthereumSignature)?;

            // Now we have an Ethereum account; ensure it's the *right one*.
            ensure!(eth_signer == eth_owner, Error::<T>::NotAnOwner);

            // Success; transfer the ticker to `owner_did`.
            Self::transfer_ticker(ticker, owner_did, sys_did);

            // Emit event.
            Self::deposit_event(RawEvent::ClassicTickerClaimed(owner_did, ticker, eth_signer));

            Ok(())
        }
    }
}

decl_event! {
    pub enum Event<T>
        where
        Balance = <T as CommonTrait>::Balance,
        Moment = <T as pallet_timestamp::Trait>::Moment,
        AccountId = <T as frame_system::Trait>::AccountId,
    {
        /// Event for transfer of tokens.
        /// caller DID, ticker, from DID, to DID, value
        Transfer(IdentityId, Ticker, IdentityId, IdentityId, Balance),
        /// Event when an approval is made.
        /// caller DID, ticker, owner DID, spender DID, value
        Approval(IdentityId, Ticker, IdentityId, IdentityId, Balance),
        /// Emit when tokens get issued.
        /// caller DID, ticker, beneficiary DID, value, funding round, total issued in this funding round,
        /// primary issuance agent
        Issued(IdentityId, Ticker, IdentityId, Balance, FundingRoundName, Balance, Option<IdentityId>),
        /// Emit when tokens get redeemed.
        /// caller DID, ticker,  from DID, value
        Redeemed(IdentityId, Ticker, IdentityId, Balance),
        /// Event for forced transfer of tokens.
        /// caller DID/ controller DID, ticker, from DID, to DID, value, data, operator data
        ControllerTransfer(IdentityId, Ticker, IdentityId, IdentityId, Balance, Vec<u8>, Vec<u8>),
        /// Event for when a forced redemption takes place.
        /// caller DID/ controller DID, ticker, token holder DID, value, data, operator data
        ControllerRedemption(IdentityId, Ticker, IdentityId, Balance, Vec<u8>, Vec<u8>),
        /// Event for creation of the asset.
        /// caller DID/ owner DID, ticker, total supply, divisibility, asset type, beneficiary DID
        AssetCreated(IdentityId, Ticker, Balance, bool, AssetType, IdentityId),
        /// Event emitted when a token identifiers are updated.
        /// caller DID, ticker, a vector of (identifier type, identifier value)
        IdentifiersUpdated(IdentityId, Ticker, Vec<AssetIdentifier>),
        /// Event for change in divisibility.
        /// caller DID, ticker, divisibility
        DivisibilityChanged(IdentityId, Ticker, bool),
        /// An additional event to Transfer; emitted when transfer_with_data is called.
        /// caller DID , ticker, from DID, to DID, value, data
        TransferWithData(IdentityId, Ticker, IdentityId, IdentityId, Balance, Vec<u8>),
        /// is_issuable() output
        /// ticker, return value (true if issuable)
        IsIssuable(Ticker, bool),
        /// Emit when ticker is registered.
        /// caller DID / ticker owner did, ticker, ticker owner, expiry
        TickerRegistered(IdentityId, Ticker, Option<Moment>),
        /// Emit when ticker is transferred.
        /// caller DID / ticker transferred to DID, ticker, from
        TickerTransferred(IdentityId, Ticker, IdentityId),
        /// Emit when token ownership is transferred.
        /// caller DID / token ownership transferred to DID, ticker, from
        AssetOwnershipTransferred(IdentityId, Ticker, IdentityId),
        /// An event emitted when an asset is frozen.
        /// Parameter: caller DID, ticker.
        AssetFrozen(IdentityId, Ticker),
        /// An event emitted when an asset is unfrozen.
        /// Parameter: caller DID, ticker.
        AssetUnfrozen(IdentityId, Ticker),
        /// An event emitted when a token is renamed.
        /// Parameters: caller DID, ticker, new token name.
        AssetRenamed(IdentityId, Ticker, AssetName),
        /// An event carrying the name of the current funding round of a ticker.
        /// Parameters: caller DID, ticker, funding round name.
        FundingRoundSet(IdentityId, Ticker, FundingRoundName),
        /// Emitted when extension is added successfully.
        /// caller DID, ticker, extension AccountId, extension name, type of smart Extension
        ExtensionAdded(IdentityId, Ticker, AccountId, SmartExtensionName, SmartExtensionType),
        /// Emitted when extension get archived.
        /// caller DID, ticker, AccountId
        ExtensionArchived(IdentityId, Ticker, AccountId),
        /// Emitted when extension get archived.
        /// caller DID, ticker, AccountId
        ExtensionUnArchived(IdentityId, Ticker, AccountId),
        /// Emitted event for Checkpoint creation.
        /// caller DID. ticker, checkpoint count.
        CheckpointCreated(IdentityId, Ticker, u64),
        /// An event emitted when the primary issuance agent of an asset is transferred.
        /// First DID is the old primary issuance agent and the second DID is the new primary issuance agent.
        PrimaryIssuanceAgentTransferred(IdentityId, Ticker, Option<IdentityId>, Option<IdentityId>),
        /// A new document attached to an asset
        DocumentAdded(Ticker, DocumentName, Document),
        /// A document removed from an asset
        DocumentRemoved(Ticker, DocumentName),
        /// A extension got removed.
        /// caller DID, ticker, AccountId
        ExtensionRemoved(IdentityId, Ticker, AccountId),
        /// A Polymath Classic token was claimed and transferred to a non-systematic DID.
        ClassicTickerClaimed(IdentityId, Ticker, ethereum::EthereumAddress),
        /// A checkpoint schedule has been created.
        /// Parameters: ticker, primary DID, schedule.
        CheckpointScheduleCreated(Ticker, IdentityId, CheckpointSchedule),
        /// A checkpoint schedule has been removed.
        /// Parameters: ticker, primary DID, schedule.
        CheckpointScheduleRemoved(Ticker, IdentityId, CheckpointSchedule),
    }
}

decl_error! {
    pub enum Error for Module<T: Trait> {
        /// DID not found.
        DIDNotFound,
        /// Not a ticker transfer auth.
        NoTickerTransferAuth,
        /// Not a primary issuance agent transfer auth.
        NoPrimaryIssuanceAgentTransferAuth,
        /// Not a token ownership transfer auth.
        NotTickerOwnershipTransferAuth,
        /// The user is not authorized.
        Unauthorized,
        /// When extension already archived.
        AlreadyArchived,
        /// When extension already un-archived.
        AlreadyUnArchived,
        /// When extension is already added.
        ExtensionAlreadyPresent,
        /// When smart extension failed to execute result.
        IncorrectResult,
        /// The sender must be a secondary key for the DID.
        HolderMustBeSecondaryKeyForHolderDid,
        /// The token has already been created.
        AssetAlreadyCreated,
        /// The ticker length is over the limit.
        TickerTooLong,
        /// The ticker is already registered to someone else.
        TickerAlreadyRegistered,
        /// The token name cannot exceed 64 bytes.
        AssetNameTooLong,
        /// An invalid total supply.
        InvalidTotalSupply,
        /// The total supply is above the limit.
        TotalSupplyAboveLimit,
        /// No such token.
        NoSuchAsset,
        /// The token is already frozen.
        AlreadyFrozen,
        /// Not an owner of the token.
        NotAnOwner,
        /// An overflow while calculating the balance.
        BalanceOverflow,
        /// An underflow while calculating the balance.
        BalanceUnderflow,
        /// An underflow while calculating the default portfolio balance.
        DefaultPortfolioBalanceUnderflow,
        /// An overflow while calculating the allowance.
        AllowanceOverflow,
        /// An underflow in calculating the allowance.
        AllowanceUnderflow,
        /// An overflow in calculating the total allowance.
        TotalAllowanceOverflow,
        /// An underflow in calculating the total allowance.
        TotalAllowanceUnderflow,
        /// An overflow while calculating the checkpoint.
        CheckpointOverflow,
        /// An overflow while calculating the total supply.
        TotalSupplyOverflow,
        /// No such allowance.
        NoSuchAllowance,
        /// Insufficient allowance.
        InsufficientAllowance,
        /// The list of investors is empty.
        NoInvestors,
        /// An invalid granularity.
        InvalidGranularity,
        /// The account does not hold this token.
        NotAnAssetHolder,
        /// The asset must be frozen.
        NotFrozen,
        /// No such smart extension.
        NoSuchSmartExtension,
        /// Transfer validation check failed.
        InvalidTransfer,
        /// The sender balance is not sufficient.
        InsufficientBalance,
        /// The balance of the sender's default portfolio is not sufficient.
        InsufficientDefaultPortfolioBalance,
        /// An invalid signature.
        InvalidSignature,
        /// The signature is already in use.
        SignatureAlreadyUsed,
        /// The token is already divisible.
        AssetAlreadyDivisible,
        /// Number of Transfer Manager extensions attached to an asset is equal to MaxNumberOfTMExtensionForAsset.
        MaximumTMExtensionLimitReached,
        /// An invalid Ethereum `EcdsaSignature`.
        InvalidEthereumSignature,
        /// The given ticker is not a classic one.
        NoSuchClassicTicker,
        /// Registration of ticker has expired.
        TickerRegistrationExpired,
        /// Transfers to self are not allowed
        SenderSameAsReceiver,
        /// A checkpoint schedule already exists and cannot be updated.
        CheckpointScheduleAlreadyExists,
        /// A checkpoint schedule does not exist for the asset.
        NoCheckpointSchedule,
        /// Failed to compute the next checkpoint. The schedule does not have any upcoming
        /// checkpoints.
        FailedToComputeNextCheckpoint
    }
}

impl<T: Trait> AssetTrait<T::Balance, T::AccountId> for Module<T> {
    fn _mint_from_sto(
        ticker: &Ticker,
        caller: T::AccountId,
        sender: IdentityId,
        assets_purchased: T::Balance,
    ) -> DispatchResult {
        Self::_mint(ticker, caller, sender, assets_purchased, None)
    }

    fn is_owner(ticker: &Ticker, did: IdentityId) -> bool {
        Self::_is_owner(ticker, did)
    }

    /// Get the asset `id` balance of `who`.
    fn balance(ticker: &Ticker, who: IdentityId) -> T::Balance {
        Self::balance_of(ticker, &who)
    }

    // Get the total supply of an asset `id`
    fn total_supply(ticker: &Ticker) -> T::Balance {
        Self::token_details(ticker).total_supply
    }

    fn get_balance_at(ticker: &Ticker, did: IdentityId, at: u64) -> T::Balance {
        Self::get_balance_at(*ticker, did, at)
    }

    fn primary_issuance_agent(ticker: &Ticker) -> IdentityId {
        let token_details = Self::token_details(ticker);
        token_details
            .primary_issuance_agent
            .unwrap_or(token_details.owner_did)
    }

    fn max_number_of_tm_extension() -> u32 {
        T::MaxNumberOfTMExtensionForAsset::get()
    }

    fn base_transfer(
        from_portfolio: PortfolioId,
        to_portfolio: PortfolioId,
        ticker: &Ticker,
        value: T::Balance,
    ) -> DispatchResultWithPostInfo {
        Self::base_transfer(from_portfolio, to_portfolio, ticker, value)
    }
}

impl<T: Trait> AssetSubTrait for Module<T> {
    fn accept_ticker_transfer(to_did: IdentityId, auth_id: u64) -> DispatchResult {
        Self::_accept_ticker_transfer(to_did, auth_id)
    }

    fn accept_primary_issuance_agent_transfer(to_did: IdentityId, auth_id: u64) -> DispatchResult {
        Self::_accept_primary_issuance_agent_transfer(to_did, auth_id)
    }

    fn accept_asset_ownership_transfer(to_did: IdentityId, auth_id: u64) -> DispatchResult {
        Self::_accept_token_ownership_transfer(to_did, auth_id)
    }

    fn update_balance_of_scope_id(
        of: ScopeId,
        target_did: IdentityId,
        ticker: Ticker,
    ) -> DispatchResult {
        let balance_at_scope = Self::balance_of_at_scope(of, target_did);
        // Used `balance_at_scope` variable to skip re-updating the aggregate balance of the given identityId whom
        // has the scope claim already.
        if balance_at_scope == Zero::zero() {
            let current_balance = Self::balance_of(ticker, target_did);
            // Update the balance on the identityId under the given scopeId.
            <BalanceOfAtScope<T>>::insert(of, target_did, current_balance);
            // current aggregate balance + current identity balance is always less then the total_supply of given ticker.
            <AggregateBalance<T>>::mutate(ticker, of, |bal| *bal = *bal + current_balance);
        }
        // Caches the `ScopeId` for a given IdentityId and ticker.
        // this is needed to avoid the on-chain iteration of the claims to find the ScopeId.
        <ScopeIdOf>::insert(ticker, target_did, of);
        Ok(())
    }
}

/// All functions in the decl_module macro become part of the public interface of the module
/// If they are there, they are accessible via extrinsic calls whether they are public or not
/// However, in the impl module section (this, below) the functions can be public and private
/// Private functions are internal to this module e.g.: _transfer
/// Public functions can be called from other modules e.g.: lock and unlock (being called from the tcr module)
/// All functions in the impl module section are not part of public interface because they are not part of the Call enum.
impl<T: Trait> Module<T> {
    // Public immutables
    pub fn _is_owner(ticker: &Ticker, did: IdentityId) -> bool {
        let token = Self::token_details(ticker);
        token.owner_did == did
    }

    fn maybe_ticker(ticker: &Ticker) -> Option<TickerRegistration<T::Moment>> {
        <Tickers<T>>::contains_key(ticker).then(|| <Tickers<T>>::get(ticker))
    }

    pub fn is_ticker_available(ticker: &Ticker) -> bool {
        // Assumes uppercase ticker
        if let Some(ticker) = Self::maybe_ticker(ticker) {
            ticker
                .expiry
                .filter(|&e| <pallet_timestamp::Module<T>>::get() > e)
                .is_some()
        } else {
            true
        }
    }

    /// Returns `true` iff the ticker exists, is owned by `did`, and ticker hasn't expired.
    pub fn is_ticker_registry_valid(ticker: &Ticker, did: IdentityId) -> bool {
        // Assumes uppercase ticker
        if let Some(ticker) = Self::maybe_ticker(ticker) {
            let now = <pallet_timestamp::Module<T>>::get();
            ticker.owner == did && ticker.expiry.filter(|&e| now > e).is_none()
        } else {
            false
        }
    }

    /// Returns:
    /// - `RegisteredByOther` if ticker is registered to someone else.
    /// - `Available` if ticker is available for registry.
    /// - `RegisteredByDid` if ticker is already registered to provided did.
    pub fn is_ticker_available_or_registered_to(
        ticker: &Ticker,
        did: IdentityId,
    ) -> TickerRegistrationStatus {
        // Assumes uppercase ticker
        match Self::maybe_ticker(ticker) {
            Some(TickerRegistration { expiry, owner }) => match expiry {
                // Ticker registered to someone but expired and can be registered again.
                Some(expiry) if <pallet_timestamp::Module<T>>::get() > expiry => {
                    TickerRegistrationStatus::Available
                }
                // Ticker is already registered to provided did (may or may not expire in future).
                _ if owner == did => TickerRegistrationStatus::RegisteredByDid,
                // Ticker registered to someone else and hasn't expired.
                _ => TickerRegistrationStatus::RegisteredByOther,
            },
            // Ticker not registered yet.
            None => TickerRegistrationStatus::Available,
        }
    }

    /// Before registering a ticker, do some checks, and return the expiry moment.
    fn ticker_registration_checks(
        ticker: &Ticker,
        to_did: IdentityId,
        no_re_register: bool,
        config: impl FnOnce() -> TickerRegistrationConfig<T::Moment>,
    ) -> Result<Option<T::Moment>, DispatchError> {
        ensure!(
            !<Tokens<T>>::contains_key(&ticker),
            Error::<T>::AssetAlreadyCreated
        );

        let config = config();

        // Ensure the ticker is not too long.
        ensure!(
            ticker.len() <= usize::try_from(config.max_ticker_length).unwrap_or_default(),
            Error::<T>::TickerTooLong
        );

        // Ensure that the ticker is not registered by someone else (or `to_did`, possibly).
        if match Self::is_ticker_available_or_registered_to(&ticker, to_did) {
            TickerRegistrationStatus::RegisteredByOther => true,
            TickerRegistrationStatus::RegisteredByDid => no_re_register,
            _ => false,
        } {
            return Err(Error::<T>::TickerAlreadyRegistered.into());
        }

        Ok(config
            .registration_length
            .map(|exp| <pallet_timestamp::Module<T>>::get() + exp))
    }

    /// Without charging any fees,
    /// register the given `ticker` to the `owner` identity,
    /// with the registration being removed at `expiry`.
    fn _register_ticker(ticker: &Ticker, owner: IdentityId, expiry: Option<T::Moment>) {
        if let Some(ticker_details) = Self::maybe_ticker(ticker) {
            <AssetOwnershipRelations>::remove(ticker_details.owner, ticker);
        }

        let ticker_registration = TickerRegistration { owner, expiry };

        // Store ticker registration details
        <Tickers<T>>::insert(ticker, ticker_registration);
        <AssetOwnershipRelations>::insert(owner, ticker, AssetOwnershipRelation::TickerOwned);

        // Not a classic ticker anymore if it was.
        ClassicTickers::remove(&ticker);

        Self::deposit_event(RawEvent::TickerRegistered(owner, *ticker, expiry));
    }

    // Get the total supply of an asset `id`.
    pub fn total_supply(ticker: Ticker) -> T::Balance {
        Self::token_details(ticker).total_supply
    }

    pub fn get_balance_at(ticker: Ticker, did: IdentityId, at: u64) -> T::Balance {
        let ticker_did = (ticker, did);
        if !<TotalCheckpoints>::contains_key(ticker) ||
            at == 0 || //checkpoints start from 1
            at > Self::total_checkpoints_of(&ticker)
        {
            // No checkpoints data exist
            return Self::balance_of(&ticker, &did);
        }

        if <UserCheckpoints>::contains_key(&ticker_did) {
            let user_checkpoints = Self::user_checkpoints(&ticker_did);
            if at > *user_checkpoints.last().unwrap_or(&0) {
                // Using unwrap_or to be defensive.
                // or part should never be triggered due to the check on 2 lines above
                // User has not transacted after checkpoint creation.
                // This means their current balance = their balance at that cp.
                return Self::balance_of(&ticker, &did);
            }
            // Uses the first checkpoint that was created after target checkpoint
            // and the user has data for that checkpoint
            return Self::balance_at_checkpoint((
                ticker,
                did,
                Self::find_ceiling(&user_checkpoints, at),
            ));
        }
        // User has no checkpoint data.
        // This means that user's balance has not changed since first checkpoint was created.
        // Maybe the user never held any balance.
        Self::balance_of(&ticker, &did)
    }

    fn find_ceiling(arr: &[u64], key: u64) -> u64 {
        // This function assumes that key <= last element of the array,
        // the array consists of unique sorted elements,
        // array len > 0
        let mut end = arr.len();
        let mut start = 0;
        let mut mid = (start + end) / 2;

        while mid != 0 && end >= start {
            // Due to our assumptions, we can even remove end >= start condition from here
            if key > arr[mid - 1] && key <= arr[mid] {
                // This condition and the fact that key <= last element of the array mean that
                // start should never become greater than end.
                return arr[mid];
            } else if key > arr[mid] {
                start = mid + 1;
            } else {
                end = mid;
            }
            mid = (start + end) / 2;
        }

        // This should only be reached when mid becomes 0.
        arr[0]
    }

    pub fn _is_valid_transfer(
        ticker: &Ticker,
        extension_caller: T::AccountId,
        from_portfolio: PortfolioId,
        to_portfolio: PortfolioId,
        value: T::Balance,
    ) -> StdResult<(u8, Weight), DispatchError> {
        if Self::frozen(ticker) {
            return Ok((ERC1400_TRANSFERS_HALTED, T::DbWeight::get().reads(1)));
        }

        if Portfolio::<T>::ensure_portfolio_transfer_validity(
            &from_portfolio,
            &to_portfolio,
            ticker,
            &value,
        )
        .is_err()
        {
            return Ok((PORTFOLIO_FAILURE, T::DbWeight::get().reads(4)));
        }

        let primary_issuance_agent = <Tokens<T>>::get(ticker).primary_issuance_agent;
        let (status_code, weight_for_transfer) = T::ComplianceManager::verify_restriction(
            ticker,
            Some(from_portfolio.did),
            Some(to_portfolio.did),
            value,
            primary_issuance_agent,
        )?;
        Ok(if status_code != ERC1400_TRANSFER_SUCCESS {
            (COMPLIANCE_MANAGER_FAILURE, weight_for_transfer)
        } else {
            let mut result = true;
            let mut is_valid = false;
            let mut is_invalid = false;
            let mut force_valid = false;
            let current_holder_count = <statistics::Module<T>>::investor_count_per_asset(ticker);
            let tms = Self::extensions((ticker, SmartExtensionType::TransferManager))
                .into_iter()
                .filter(|tm| !Self::extension_details((ticker, tm)).is_archive)
                .collect::<Vec<T::AccountId>>();
            let tm_count = u32::try_from(tms.len()).unwrap_or_default();
            if !tms.is_empty() {
                for tm in tms.into_iter() {
                    let result = Self::verify_restriction(
                        ticker,
                        extension_caller.clone(),
                        Some(from_portfolio.did),
                        Some(to_portfolio.did),
                        value,
                        current_holder_count,
                        tm,
                    );
                    match result {
                        RestrictionResult::Valid => is_valid = true,
                        RestrictionResult::Invalid => is_invalid = true,
                        RestrictionResult::ForceValid => force_valid = true,
                    }
                }
                //is_valid = force_valid ? true : (is_invalid ? false : is_valid);
                result = force_valid || !is_invalid && is_valid;
            }
            // Compute the result for transfer
            Self::compute_transfer_result(result, tm_count, weight_for_transfer)
        })
    }

    // Transfers tokens from one identity to another
    pub fn unsafe_transfer(
        from_portfolio: PortfolioId,
        to_portfolio: PortfolioId,
        ticker: &Ticker,
        value: T::Balance,
    ) -> DispatchResult {
        // Granularity check
        ensure!(
            Self::check_granularity(ticker, value),
            Error::<T>::InvalidGranularity
        );
        ensure!(
            <BalanceOf<T>>::contains_key(ticker, &from_portfolio.did),
            Error::<T>::NotAnAssetHolder
        );
        ensure!(
            from_portfolio.did != to_portfolio.did,
            Error::<T>::SenderSameAsReceiver
        );

        let from_total_balance = Self::balance_of(ticker, from_portfolio.did);
        ensure!(from_total_balance >= value, Error::<T>::InsufficientBalance);
        let updated_from_total_balance = from_total_balance - value;

        let to_total_balance = Self::balance_of(ticker, to_portfolio.did);
        let updated_to_total_balance = to_total_balance
            .checked_add(&value)
            .ok_or(Error::<T>::BalanceOverflow)?;

        Self::_update_checkpoint(ticker, from_portfolio.did, from_total_balance);
        Self::_update_checkpoint(ticker, to_portfolio.did, to_total_balance);
        // reduce sender's balance
        <BalanceOf<T>>::insert(ticker, &from_portfolio.did, updated_from_total_balance);
        // increase receiver's balance
        <BalanceOf<T>>::insert(ticker, &to_portfolio.did, updated_to_total_balance);
        // transfer portfolio balances
        Portfolio::<T>::unchecked_transfer_portfolio_balance(
            &from_portfolio,
            &to_portfolio,
            ticker,
            value,
        );

        // Update the storage on the basis of the `ScopeId`
        let update_balance = |scope_id, did, update_balance, is_sender| {
            // Calculate the new aggregate balance for given did.
            // It should not underflow/overflow but still to be defensive.
            let new_aggregate_balance = if is_sender {
                Self::aggregate_balance_of(ticker, &scope_id).saturating_sub(value)
            } else {
                Self::aggregate_balance_of(ticker, &scope_id).saturating_add(value)
            };

            <AggregateBalance<T>>::insert(ticker, &scope_id, new_aggregate_balance);
            <BalanceOfAtScope<T>>::insert(scope_id, did, update_balance);
        };

        let from_scope_id = Self::scope_id_of(ticker, &from_portfolio.did);
        let to_scope_id = Self::scope_id_of(ticker, &to_portfolio.did);

        update_balance(
            from_scope_id,
            from_portfolio.did,
            updated_from_total_balance,
            true,
        );
        update_balance(
            to_scope_id,
            to_portfolio.did,
            updated_to_total_balance,
            false,
        );

        // Update statistic info.
        // Using the aggregate balance to update the unique investor count.
        <statistics::Module<T>>::update_transfer_stats(
            ticker,
            Some(Self::aggregate_balance_of(ticker, &from_scope_id)),
            Some(Self::aggregate_balance_of(ticker, &to_scope_id)),
            value,
        );

        Self::deposit_event(RawEvent::Transfer(
            from_portfolio.did,
            *ticker,
            from_portfolio.did,
            to_portfolio.did,
            value,
        ));
        Ok(())
    }

    pub fn _create_checkpoint(ticker: &Ticker) -> DispatchResult {
        if <TotalCheckpoints>::contains_key(ticker) {
            let mut checkpoint_count = Self::total_checkpoints_of(ticker);
            checkpoint_count = checkpoint_count
                .checked_add(1)
                .ok_or(Error::<T>::CheckpointOverflow)?;
            <TotalCheckpoints>::insert(ticker, checkpoint_count);
            <CheckpointTotalSupply<T>>::insert(
                &(*ticker, checkpoint_count),
                Self::token_details(ticker).total_supply,
            );
        } else {
            <TotalCheckpoints>::insert(ticker, 1);
            <CheckpointTotalSupply<T>>::insert(
                &(*ticker, 1),
                Self::token_details(ticker).total_supply,
            );
        }
        Ok(())
    }

    fn _update_checkpoint(ticker: &Ticker, user_did: IdentityId, balance: T::Balance) {
        if <TotalCheckpoints>::contains_key(ticker) {
            let checkpoint_count = Self::total_checkpoints_of(ticker);
            let ticker_user_did_checkpont = (*ticker, user_did, checkpoint_count);
            if !<CheckpointBalance<T>>::contains_key(&ticker_user_did_checkpont) {
                <CheckpointBalance<T>>::insert(&ticker_user_did_checkpont, balance);
                <UserCheckpoints>::mutate(&(*ticker, user_did), |user_checkpoints| {
                    user_checkpoints.push(checkpoint_count);
                });
            }
        }
        // Record the scheduled checkpoint if one exists and is due.
        if <NextCheckpoints>::contains_key(ticker, &user_did) {
            let record_timestamp = T::UnixTime::now().as_secs().saturated_into::<u64>();
            let schedule_timestamp = Self::next_checkpoints(ticker, &user_did);
            if schedule_timestamp < record_timestamp {
                // Record the checkpoint.
                <CheckpointRecords<T>>::mutate(ticker, &user_did, |records| {
                    records.push(CheckpointRecord {
                        schedule_timestamp,
                        record_timestamp,
                        balance,
                    })
                });
                // Update the next checkpoint timestamp.
                let schedule = Self::checkpoint_schedules(ticker, &user_did);
                if let Some(timestamp) = schedule.next_checkpoint(record_timestamp) {
                    <NextCheckpoints>::insert(ticker, &user_did, timestamp);
                }
            }
        }
    }

    fn is_owner(ticker: &Ticker, did: IdentityId) -> bool {
        Self::_is_owner(ticker, did)
    }

    pub fn _mint(
        ticker: &Ticker,
        caller: T::AccountId,
        to_did: IdentityId,
        value: T::Balance,
        protocol_fee_data: Option<ProtocolOp>,
    ) -> DispatchResult {
        // Granularity check
        ensure!(
            Self::check_granularity(ticker, value),
            Error::<T>::InvalidGranularity
        );
        // Read the token details
        let mut token = Self::token_details(ticker);
        // Prepare the updated total supply.
        let updated_total_supply = token
            .total_supply
            .checked_add(&value)
            .ok_or(Error::<T>::TotalSupplyOverflow)?;
        ensure!(
            updated_total_supply <= MAX_SUPPLY.into(),
            Error::<T>::TotalSupplyAboveLimit
        );
        //Increase receiver balance
        let current_to_balance = Self::balance_of(ticker, to_did);
        // No check since the total balance is always <= the total supply. The
        // total supply is already checked above.
        let updated_to_balance = current_to_balance + value;
        // No check since the default portfolio balance is always <= the total
        // supply. The total supply is already checked above.
        let updated_to_def_balance = Portfolio::<T>::portfolio_asset_balances(
            PortfolioId::default_portfolio(to_did),
            ticker,
        ) + value;

        // Charge the given fee.
        if let Some(op) = protocol_fee_data {
            T::ProtocolFee::charge_fee(op)?;
        }
        Self::_update_checkpoint(ticker, to_did, current_to_balance);

        // Increase total supply
        token.total_supply = updated_total_supply;
        <BalanceOf<T>>::insert(ticker, &to_did, updated_to_balance);
        Portfolio::<T>::set_default_portfolio_balance(to_did, ticker, updated_to_def_balance);
        let primary_issuance_agent = token.primary_issuance_agent;
        <Tokens<T>>::insert(ticker, token);

        // Update the investor count of an asset.
        // Note - Not passing the scope_id based balance because at the time of mint PIA may not
        // have the scope claim even it exists that doesn't matter as we are not respecting the compliance
        // restriction for the mint.
        <statistics::Module<T>>::update_transfer_stats(
            &ticker,
            None,
            Some(updated_to_balance),
            value,
        );

        let round = Self::funding_round(ticker);
        let ticker_round = (*ticker, round.clone());
        // No check since the issued balance is always <= the total
        // supply. The total supply is already checked above.
        let issued_in_this_round = Self::issued_in_funding_round(&ticker_round) + value;
        <IssuedInFundingRound<T>>::insert(&ticker_round, issued_in_this_round);
        Self::deposit_event(RawEvent::Transfer(
            Context::current_identity_or::<Identity<T>>(&caller)?,
            *ticker,
            IdentityId::default(),
            to_did,
            value,
        ));
        Self::deposit_event(RawEvent::Issued(
            Context::current_identity_or::<Identity<T>>(&caller)?,
            *ticker,
            to_did,
            value,
            round,
            issued_in_this_round,
            primary_issuance_agent,
        ));

        Ok(())
    }

    fn check_granularity(ticker: &Ticker, value: T::Balance) -> bool {
        // Read the token details
        let token = Self::token_details(ticker);
        token.divisible || value % ONE_UNIT.into() == 0.into()
    }

    /// Accept and process a ticker transfer.
    pub fn _accept_ticker_transfer(to_did: IdentityId, auth_id: u64) -> DispatchResult {
        ensure!(
            <identity::Authorizations<T>>::contains_key(Signatory::from(to_did), auth_id),
            AuthorizationError::Invalid
        );

        let auth = <identity::Authorizations<T>>::get(Signatory::from(to_did), auth_id);

        let ticker = match auth.authorization_data {
            AuthorizationData::TransferTicker(ticker) => ticker,
            _ => return Err(Error::<T>::NoTickerTransferAuth.into()),
        };

        ensure!(
            !<Tokens<T>>::contains_key(&ticker),
            Error::<T>::AssetAlreadyCreated
        );
        let ticker_details = Self::ticker_registration(&ticker);

        <identity::Module<T>>::consume_auth(
            ticker_details.owner,
            Signatory::from(to_did),
            auth_id,
        )?;

        Self::transfer_ticker(ticker, to_did, ticker_details.owner);
        ClassicTickers::remove(&ticker); // Not a classic ticker anymore if it was.
        Ok(())
    }

    /// Transfer the given `ticker`'s registration from `from` to `to`.
    fn transfer_ticker(ticker: Ticker, to: IdentityId, from: IdentityId) {
        <AssetOwnershipRelations>::remove(from, ticker);
        <AssetOwnershipRelations>::insert(to, ticker, AssetOwnershipRelation::TickerOwned);
        <Tickers<T>>::mutate(&ticker, |tr| tr.owner = to);
        Self::deposit_event(RawEvent::TickerTransferred(to, ticker, from));
    }

    /// Accept and process a primary issuance agent transfer.
    pub fn _accept_primary_issuance_agent_transfer(
        to_did: IdentityId,
        auth_id: u64,
    ) -> DispatchResult {
        ensure!(
            <identity::Authorizations<T>>::contains_key(Signatory::from(to_did), auth_id),
            AuthorizationError::Invalid
        );

        let auth = <identity::Authorizations<T>>::get(Signatory::from(to_did), auth_id);

        let ticker = match auth.authorization_data {
            AuthorizationData::TransferPrimaryIssuanceAgent(ticker) => ticker,
            _ => return Err(Error::<T>::NoPrimaryIssuanceAgentTransferAuth.into()),
        };

        let token = <Tokens<T>>::get(&ticker);
        <identity::Module<T>>::consume_auth(token.owner_did, Signatory::from(to_did), auth_id)?;

        let mut old_primary_issuance_agent = None;
        <Tokens<T>>::mutate(&ticker, |token| {
            old_primary_issuance_agent = token.primary_issuance_agent;
            token.primary_issuance_agent = Some(to_did);
        });

        Self::deposit_event(RawEvent::PrimaryIssuanceAgentTransferred(
            to_did,
            ticker,
            old_primary_issuance_agent,
            Some(to_did),
        ));

        Ok(())
    }

    /// Accept and process a token ownership transfer.
    pub fn _accept_token_ownership_transfer(to_did: IdentityId, auth_id: u64) -> DispatchResult {
        ensure!(
            <identity::Authorizations<T>>::contains_key(Signatory::from(to_did), auth_id),
            AuthorizationError::Invalid
        );

        let auth = <identity::Authorizations<T>>::get(Signatory::from(to_did), auth_id);

        let ticker = match auth.authorization_data {
            AuthorizationData::TransferAssetOwnership(ticker) => ticker,
            _ => return Err(Error::<T>::NotTickerOwnershipTransferAuth.into()),
        };

        ensure!(<Tokens<T>>::contains_key(&ticker), Error::<T>::NoSuchAsset);

        let token_details = Self::token_details(&ticker);
        let ticker_details = Self::ticker_registration(&ticker);

        <identity::Module<T>>::consume_auth(
            token_details.owner_did,
            Signatory::from(to_did),
            auth_id,
        )?;

        <AssetOwnershipRelations>::remove(ticker_details.owner, ticker);

        <AssetOwnershipRelations>::insert(to_did, ticker, AssetOwnershipRelation::AssetOwned);

        <Tickers<T>>::mutate(&ticker, |tr| {
            tr.owner = to_did;
        });
        <Tokens<T>>::mutate(&ticker, |tr| {
            tr.owner_did = to_did;
        });

        Self::deposit_event(RawEvent::AssetOwnershipTransferred(
            to_did,
            ticker,
            token_details.owner_did,
        ));

        Ok(())
    }

    pub fn verify_restriction(
        ticker: &Ticker,
        extension_caller: T::AccountId,
        from_did: Option<IdentityId>,
        to_did: Option<IdentityId>,
        value: T::Balance,
        holder_count: Counter,
        dest: T::AccountId,
    ) -> RestrictionResult {
        // 4 byte selector of verify_transfer - 0xD9386E41
        let selector = hex!("D9386E41");
        let balance_to = match to_did {
            Some(did) => {
                let scope_id = Self::scope_id_of(ticker, &did);
                // Using aggregate balance instead of individual identity balance.
                T::Balance::encode(&Self::aggregate_balance_of(ticker, &scope_id))
            }
            None => T::Balance::encode(&(0.into())),
        };
        let balance_from = match from_did {
            Some(did) => {
                let scope_id = Self::scope_id_of(ticker, &did);
                // Using aggregate balance instead of individual identity balance.
                T::Balance::encode(&Self::aggregate_balance_of(ticker, &scope_id))
            }
            None => T::Balance::encode(&(0.into())),
        };
        let encoded_to = Option::<IdentityId>::encode(&to_did);
        let encoded_from = Option::<IdentityId>::encode(&from_did);
        let encoded_value = T::Balance::encode(&value);
        let total_supply = T::Balance::encode(&<Tokens<T>>::get(&ticker).total_supply);
        let current_holder_count = Counter::encode(&holder_count);

        // Creation of the encoded data for the verifyTransfer function of the extension
        // i.e fn verify_transfer(
        //        from: Option<IdentityId>,
        //        to: Option<IdentityId>,
        //        value: Balance,
        //        balance_from: Balance,
        //        balance_to: Balance,
        //        total_supply: Balance,
        //        current_holder_count: Counter
        //    ) -> RestrictionResult { }

        let encoded_data = [
            &selector[..],
            &encoded_from[..],
            &encoded_to[..],
            &encoded_value[..],
            &balance_from[..],
            &balance_to[..],
            &total_supply[..],
            &current_holder_count[..],
        ]
        .concat();

        // Calling extension to verify the compliance requirement
        // native currency value should be `0` as no funds need to transfer to the smart extension
        // We are passing arbitrary high `gas_limit` value to make sure extension's function execute successfully
        // TODO: Once gas estimate function will be introduced, arbitrary gas value will be replaced by the estimated gas
        // TODO(centril): what to do with `_gas_spent`?
        let (res, _gas_spent) =
            Self::call_extension(extension_caller, dest, 0.into(), GAS_LIMIT, encoded_data);
        if let Ok(is_allowed) = res {
            if is_allowed.is_success() {
                if let Ok(allowed) = RestrictionResult::decode(&mut &is_allowed.data[..]) {
                    return allowed;
                }
            }
        }
        RestrictionResult::Invalid
    }

    /// A helper function that is used to call the smart extension function.
    ///
    /// # Arguments
    /// * `from` - Caller of the extension.
    /// * `dest` - Address/AccountId of the smart extension whom get called.
    /// * `value` - Amount of native currency that need to transfer to the extension.
    /// * `gas_limit` - Maximum amount of gas passed to successfully execute the function.
    /// * `data` - Encoded data that contains function selector and function arguments values.
    pub fn call_extension(
        from: T::AccountId,
        dest: T::AccountId,
        _value: T::Balance,
        gas_limit: Gas,
        data: Vec<u8>,
    ) -> (ExecResult, Gas) {
        // TODO: Fix the value conversion into Currency
        <pallet_contracts::Module<T>>::bare_call(from, dest, 0.into(), gas_limit, data)
    }

    /// RPC: Function allows external users to know wether the transfer extrinsic
    /// will be valid or not beforehand.
    pub fn unsafe_can_transfer(
        sender: T::AccountId,
        from_custodian: Option<IdentityId>,
        from_portfolio: PortfolioId,
        to_custodian: Option<IdentityId>,
        to_portfolio: PortfolioId,
        ticker: &Ticker,
        value: T::Balance,
    ) -> StdResult<u8, &'static str> {
        // Granularity check
        if !Self::check_granularity(&ticker, value) {
            return Ok(INVALID_GRANULARITY);
        }

        if from_portfolio.did == to_portfolio.did {
            return Ok(INVALID_RECEIVER_DID);
        }

        if !Identity::<T>::has_valid_cdd(from_portfolio.did) {
            return Ok(INVALID_SENDER_DID);
        }

        if Portfolio::<T>::ensure_portfolio_custody(
            from_portfolio,
            from_custodian.unwrap_or(from_portfolio.did),
        )
        .is_err()
        {
            return Ok(CUSTODIAN_ERROR);
        }

        if !Identity::<T>::has_valid_cdd(to_portfolio.did) {
            return Ok(INVALID_RECEIVER_DID);
        }

        if Portfolio::<T>::ensure_portfolio_custody(
            to_portfolio,
            to_custodian.unwrap_or(to_portfolio.did),
        )
        .is_err()
        {
            return Ok(CUSTODIAN_ERROR);
        }

        if Self::balance_of(&ticker, from_portfolio.did) < value {
            return Ok(ERC1400_INSUFFICIENT_BALANCE);
        }

        if Portfolio::<T>::ensure_portfolio_transfer_validity(
            &from_portfolio,
            &to_portfolio,
            ticker,
            &value,
        )
        .is_err()
        {
            return Ok(PORTFOLIO_FAILURE);
        }

        // Compliance manager & Smart Extension check
        Ok(
            Self::_is_valid_transfer(&ticker, sender, from_portfolio, to_portfolio, value)
                .map(|(status, _)| status)
                .unwrap_or(ERC1400_TRANSFER_FAILURE),
        )
    }

    /// Transfers an asset from one identity portfolio to another
    pub fn base_transfer(
        from_portfolio: PortfolioId,
        to_portfolio: PortfolioId,
        ticker: &Ticker,
        value: T::Balance,
    ) -> DispatchResultWithPostInfo {
        // NB: This function does not check if the sender/receiver have custodian permissions on the portfolios.
        // The custodian permissions must be checked before this function is called.
        // The only place this function is used right now is the settlement engine and the settlement engine
        // checks custodial permissions when the instruction is authorized.

        // Validate the transfer
        let (is_transfer_success, weight_for_transfer) = Self::_is_valid_transfer(
            &ticker,
            <identity::Module<T>>::did_records(from_portfolio.did).primary_key,
            from_portfolio,
            to_portfolio,
            value,
        )?;

        ensure!(
            is_transfer_success == ERC1400_TRANSFER_SUCCESS,
            Error::<T>::InvalidTransfer
        );

        Self::unsafe_transfer(from_portfolio, to_portfolio, ticker, value)?;

        Ok(Some(weight_for_transfer).into())
    }

    /// Performs necessary checks on parameters of `create_asset`.
    fn ensure_create_asset_parameters(
        ticker: &Ticker,
        name: &AssetName,
        total_supply: T::Balance,
    ) -> DispatchResult {
        // Ensure that the ticker is new.
        ensure!(
            !<Tokens<T>>::contains_key(&ticker),
            Error::<T>::AssetAlreadyCreated
        );
        let ticker_config = Self::ticker_registration_config();
        // Limit the ticker length.
        ensure!(
            ticker.len() <= usize::try_from(ticker_config.max_ticker_length).unwrap_or_default(),
            Error::<T>::TickerTooLong
        );
        // Check the name length.
        // TODO: Limit the maximum size of a name.
        ensure!(name.as_slice().len() <= 64, Error::<T>::AssetNameTooLong);
        // Limit the total supply.
        ensure!(
            total_supply <= MAX_SUPPLY.into(),
            Error::<T>::TotalSupplyAboveLimit
        );
        Ok(())
    }

    /// Ensure the number of attached transfer manager extension should be < `MaxNumberOfTMExtensionForAsset`.
    fn ensure_max_limit_for_tm_extension(
        ext_type: &SmartExtensionType,
        ticker: &Ticker,
    ) -> DispatchResult {
        if *ext_type == SmartExtensionType::TransferManager {
            let no_of_ext = u32::try_from(
                <Extensions<T>>::get((ticker, SmartExtensionType::TransferManager)).len(),
            )
            .unwrap_or_default();
            ensure!(
                no_of_ext < T::MaxNumberOfTMExtensionForAsset::get(),
                Error::<T>::MaximumTMExtensionLimitReached
            );
        }
        Ok(())
    }

    /// Compute the result of the transfer
    pub fn compute_transfer_result(
        final_result: bool,
        tm_count: u32,
        cm_result: Weight,
    ) -> (u8, Weight) {
        let weight_for_valid_transfer =
            weight_for::weight_for_is_valid_transfer::<T>(tm_count, cm_result);
        let transfer_status = match final_result {
            true => ERC1400_TRANSFER_SUCCESS,
            false => SMART_EXTENSION_FAILURE,
        };
        (transfer_status, weight_for_valid_transfer)
    }

    /// Ensure the extrinsic is signed and have valid extension id.
    fn ensure_signed_and_validate_extension_id(
        origin: T::Origin,
        ticker: &Ticker,
        id: &T::AccountId,
    ) -> Result<IdentityId, DispatchError> {
        let did = Identity::<T>::ensure_origin_call_permissions(origin)?.primary_did;
        ensure!(Self::is_owner(ticker, did), Error::<T>::Unauthorized);
        ensure!(
            <ExtensionDetails<T>>::contains_key((ticker, id)),
            Error::<T>::NoSuchSmartExtension
        );
        Ok(did)
    }
}<|MERGE_RESOLUTION|>--- conflicted
+++ resolved
@@ -43,6 +43,8 @@
 //! - `rename_asset` - Renames a given asset.
 //! - `controller_transfer` - Forces a transfer between two DID.
 //! - `create_checkpoint` - Function used to create the checkpoint.
+//! - `create_checkpoint_schedule` - Creates a checkpoint schedule.
+//! - `remove_checkpoint_schedule` - Removes a checkpoint schedule.
 //! - `issue` - Function is used to issue(or mint) new tokens to the primary issuance agent.
 //! - `controller_redeem` - Forces a redemption of an DID's tokens. Can only be called by token owner.
 //! - `make_divisible` - Change the divisibility of the token to divisible. Only called by the token owner.
@@ -84,7 +86,6 @@
 pub mod ethereum;
 use codec::{Decode, Encode};
 use core::result::Result as StdResult;
-use core::time::Duration;
 use currency::*;
 use frame_support::{
     decl_error, decl_event, decl_module, decl_storage,
@@ -108,21 +109,12 @@
     CommonTrait, Context, SystematicIssuers,
 };
 use polymesh_primitives::{
-<<<<<<< HEAD
     AssetIdentifier, AuthorizationData, AuthorizationError, CheckpointSchedule, Document,
-    DocumentName, IdentityId, PortfolioId, Signatory, SmartExtension, SmartExtensionName,
+    DocumentName, IdentityId, PortfolioId, ScopeId, Signatory, SmartExtension, SmartExtensionName,
     SmartExtensionType, Ticker,
 };
 use polymesh_primitives_derive::VecU8StrongTyped;
-use sp_runtime::traits::{CheckedAdd, SaturatedConversion, Saturating};
-=======
-    AssetIdentifier, AuthorizationData, AuthorizationError, Document, DocumentName, IdentityId,
-    PortfolioId, ScopeId, Signatory, SmartExtension, SmartExtensionName, SmartExtensionType,
-    Ticker,
-};
-use polymesh_primitives_derive::VecU8StrongTyped;
-use sp_runtime::traits::{CheckedAdd, Saturating, Zero};
->>>>>>> ec1039cc
+use sp_runtime::traits::{CheckedAdd, SaturatedConversion, Saturating, Zero};
 #[cfg(feature = "std")]
 use sp_runtime::{Deserialize, Serialize};
 use sp_std::{convert::TryFrom, prelude::*};
@@ -362,7 +354,6 @@
             double_map hasher(blake2_128_concat) Ticker, hasher(blake2_128_concat) DocumentName => Document;
         /// Ticker registration details on Polymath Classic / Ethereum.
         pub ClassicTickers get(fn classic_ticker_registration): map hasher(blake2_128_concat) Ticker => Option<ClassicTickerRegistration>;
-<<<<<<< HEAD
         /// Checkpoint schedules.
         /// ticker -> schedule
         pub CheckpointSchedules get(fn checkpoint_schedules):
@@ -376,7 +367,6 @@
         pub CheckpointRecords get(fn checkpoint_records):
             double_map hasher(blake2_128_concat) Ticker, hasher(twox_64_concat) IdentityId =>
             Vec<CheckpointRecord<T::Balance>>;
-=======
         /// Balances get stored on the basis of the `ScopeId`.
         /// Right now it is only helpful for the UI purposes but in future it can be used to do miracles on-chain.
         /// (ScopeId, IdentityId) => Balance.
@@ -387,8 +377,6 @@
         /// Tracks the ScopeId of the identity for a given ticker.
         /// (Ticker, IdentityId) => ScopeId.
         pub ScopeIdOf get(fn scope_id_of): double_map hasher(blake2_128_concat) Ticker, hasher(identity) IdentityId => ScopeId;
-
->>>>>>> ec1039cc
     }
     add_extra_genesis {
         config(classic_migration_tickers): Vec<ClassicTickerImport>;
@@ -1740,6 +1728,8 @@
                 let schedule = Self::checkpoint_schedules(ticker, &user_did);
                 if let Some(timestamp) = schedule.next_checkpoint(record_timestamp) {
                     <NextCheckpoints>::insert(ticker, &user_did, timestamp);
+                } else {
+                    <NextCheckpoints>::remove(ticker, &user_did);
                 }
             }
         }
