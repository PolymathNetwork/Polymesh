// This file is part of the Polymesh distribution (https://github.com/PolymathNetwork/Polymesh).
// Copyright (c) 2020 Polymath

// This program is free software: you can redistribute it and/or modify
// it under the terms of the GNU General Public License as published by
// the Free Software Foundation, version 3.

// This program is distributed in the hope that it will be useful, but
// WITHOUT ANY WARRANTY; without even the implied warranty of
// MERCHANTABILITY or FITNESS FOR A PARTICULAR PURPOSE. See the GNU
// General Public License for more details.

// You should have received a copy of the GNU General Public License
// along with this program. If not, see <http://www.gnu.org/licenses/>.

//! # Asset Module
//!
//! The Asset module is one place to create the security tokens on the Polymesh blockchain.
//! It consist every required functionality related to securityToken and every function
//! execution can be differentiate at the token level by providing the ticker of the token.
//! In Ethereum analogy every token has different smart contract address which act as the unique identity
//! of the token while here token lives at low-level where token ticker act as the differentiator.
//!
//! ## Overview
//!
//! The Asset module provides functions for:
//!
//! - Creating the tokens.
//! - Creation of checkpoints on the token level.
//! - Management of the token (Document mgt etc).
//! - Transfer/redeem functionality of the token.
//!
//! ## Interface
//!
//! ### Dispatchable Functions
//!
//! - `register_ticker` - Used to either register a new ticker or extend registration of an existing ticker.
//! - `accept_ticker_transfer` - Used to accept a ticker transfer authorization.
//! - `accept_asset_ownership_transfer` - Used to accept the token transfer authorization.
//! - `create_asset` - Initializes a new security token.
//! - `freeze` - Freezes transfers and minting of a given token.
//! - `unfreeze` - Unfreezes transfers and minting of a given token.
//! - `rename_asset` - Renames a given asset.
//! - `controller_transfer` - Forces a transfer between two DID.
//! - `create_checkpoint` - Function used to create the checkpoint.
//! - `issue` - Function is used to issue(or mint) new tokens to the primary issuance agent.
//! - `controller_redeem` - Forces a redemption of an DID's tokens. Can only be called by token owner.
//! - `make_divisible` - Change the divisibility of the token to divisible. Only called by the token owner.
//! - `can_transfer` - Checks whether a transaction with given parameters can take place or not.
//! - `add_documents` - Add documents for a given token, Only be called by the token owner.
//! - `remove_documents` - Remove documents for a given token, Only be called by the token owner.
//! - `set_funding_round` - Sets the name of the current funding round.
//! - `update_identifiers` - Updates the asset identifiers. Only called by the token owner.
//! - `add_extension` - It is used to permission the Smart-Extension address for a given ticker.
//! - `archive_extension` - Extension gets archived it means extension is no more use to verify the compliance or any smart logic it posses.
//! - `unarchive_extension` - Extension gets un-archived it means extension is use to verify the compliance or any smart logic it posses.
//!
//! ### Public Functions
//!
//! - `ticker_registration` - Provide ticker registration details.
//! - `ticker_registration_config` - Provide the ticker registration configuration details.
//! - `token_details` - Returns details of the token.
//! - `balance_of` - Returns the balance of the DID corresponds to the ticker.
//! - `identifiers` - It provides the identifiers for a given ticker.
//! - `total_checkpoints_of` - Returns the checkpoint Id.
//! - `total_supply_at` - Returns the total supply at a given checkpoint.
//! - `extension_details` - It provides the list of Smart extension added for the given tokens.
//! - `extensions` - It provides the list of Smart extension added for the given tokens and for the given type.
//! - `frozen` - It tells whether the given ticker is frozen or not.
//! - `is_ticker_available` - It checks whether the given ticker is available or not.
//! - `is_ticker_registry_valid` - It checks whether the ticker is own by a given IdentityId or not.
//! - `is_ticker_available_or_registered_to` - It provides the status of a given ticker.
//! - `total_supply` - It provides the total supply of a ticker.
//! - `get_balance_at` - It provides the balance of a DID at a certain checkpoint.
//! - `verify_restriction` - It is use to verify the restriction implied by the smart extension and the Compliance Manager.
//! - `call_extension` - A helper function that is used to call the smart extension function.
#![cfg_attr(not(feature = "std"), no_std)]
#![recursion_limit = "256"]
#![feature(bool_to_option)]

#[cfg(feature = "runtime-benchmarks")]
pub mod benchmarking;

pub mod ethereum;
use codec::{Decode, Encode};
use core::mem;
use core::result::Result as StdResult;
use currency::*;
use frame_support::{
    decl_error, decl_event, decl_module, decl_storage,
    dispatch::{DispatchError, DispatchResult, DispatchResultWithPostInfo},
    ensure,
    traits::{Currency, Get},
    weights::Weight,
};
use frame_system::{self as system, ensure_signed};
use hex_literal::hex;
use pallet_contracts::{ExecReturnValue, Gas};
use pallet_identity as identity;
use pallet_statistics::{self as statistics, Counter};
use polymesh_common_utilities::{
    asset::{CommunicateAsset, Trait as AssetTrait, GAS_LIMIT},
    balances::Trait as BalancesTrait,
    compliance_manager::Trait as ComplianceManagerTrait,
    constants::*,
    identity::Trait as IdentityTrait,
    protocol_fee::{ChargeProtocolFee, ProtocolOp},
    CommonTrait, Context, SystematicIssuers,
};
use polymesh_primitives::{
<<<<<<< HEAD
    AuthorizationData, AuthorizationError, Document, DocumentName, IdentityId, ScopeId, Signatory,
    SmartExtension, SmartExtensionName, SmartExtensionType, Ticker,
=======
    AuthorizationData, AuthorizationError, Document, DocumentName, IdentityId, PortfolioId,
    Signatory, SmartExtension, SmartExtensionName, SmartExtensionType, Ticker,
>>>>>>> 6a8752e8
};
use polymesh_primitives_derive::VecU8StrongTyped;
use sp_runtime::traits::{CheckedAdd, Saturating};
#[cfg(feature = "std")]
use sp_runtime::{Deserialize, Serialize};
use sp_std::{convert::TryFrom, prelude::*};

type Portfolio<T> = pallet_portfolio::Module<T>;

/// The module's configuration trait.
pub trait Trait:
    frame_system::Trait
    + BalancesTrait
    + IdentityTrait
    + pallet_session::Trait
    + statistics::Trait
    + pallet_contracts::Trait
    + pallet_portfolio::Trait
{
    /// The overarching event type.
    type Event: From<Event<Self>> + Into<<Self as frame_system::Trait>::Event>;
    type Currency: Currency<Self::AccountId>;
    type ComplianceManager: ComplianceManagerTrait<Self::Balance>;
    /// Maximum number of smart extensions can attach to a asset.
    /// This hard limit is set to avoid the cases where a asset transfer
    /// gas usage go beyond the block gas limit.
    type MaxNumberOfTMExtensionForAsset: Get<u32>;
}

/// The type of an asset represented by a token.
#[derive(Encode, Decode, Clone, Debug, PartialEq, Eq)]
pub enum AssetType {
    EquityCommon,
    EquityPreferred,
    Commodity,
    FixedIncome,
    REIT,
    Fund,
    RevenueShareAgreement,
    StructuredProduct,
    Derivative,
    Custom(Vec<u8>),
}

impl Default for AssetType {
    fn default() -> Self {
        AssetType::Custom(b"undefined".to_vec())
    }
}

/// The type of an identifier associated with a token.
#[derive(Encode, Decode, Clone, Debug, PartialEq, Eq, PartialOrd, Ord)]
pub enum IdentifierType {
    Cins,
    Cusip,
    Isin,
    Dti,
}

impl Default for IdentifierType {
    fn default() -> Self {
        IdentifierType::Isin
    }
}

/// Ownership status of a ticker/token.
#[derive(Encode, Decode, Clone, Debug, PartialEq, Eq, PartialOrd, Ord)]
pub enum AssetOwnershipRelation {
    NotOwned,
    TickerOwned,
    AssetOwned,
}

impl Default for AssetOwnershipRelation {
    fn default() -> Self {
        Self::NotOwned
    }
}

/// A wrapper for a token name.
#[derive(
    Decode, Encode, Clone, Debug, Default, Hash, PartialEq, Eq, PartialOrd, Ord, VecU8StrongTyped,
)]
pub struct AssetName(pub Vec<u8>);

/// A wrapper for an asset ID.
#[derive(
    Decode, Encode, Clone, Debug, Default, Hash, PartialEq, Eq, PartialOrd, Ord, VecU8StrongTyped,
)]
pub struct AssetIdentifier(pub Vec<u8>);

/// A wrapper for a funding round name.
#[derive(Decode, Encode, Clone, Debug, Hash, PartialEq, Eq, PartialOrd, Ord, VecU8StrongTyped)]
pub struct FundingRoundName(pub Vec<u8>);

impl Default for FundingRoundName {
    fn default() -> Self {
        FundingRoundName("".as_bytes().to_vec())
    }
}

/// struct to store the token details.
#[derive(Encode, Decode, Default, Clone, PartialEq, Debug)]
pub struct SecurityToken<U> {
    pub name: AssetName,
    pub total_supply: U,
    pub owner_did: IdentityId,
    pub divisible: bool,
    pub asset_type: AssetType,
    pub primary_issuance_agent: Option<IdentityId>,
}

/// struct to store the ticker registration details.
#[derive(Encode, Decode, Clone, Default, PartialEq, Debug)]
pub struct TickerRegistration<U> {
    pub owner: IdentityId,
    pub expiry: Option<U>,
}

/// struct to store the ticker registration config.
#[cfg_attr(feature = "std", derive(Serialize, Deserialize))]
#[derive(Encode, Decode, Clone, Default, PartialEq, Debug)]
pub struct TickerRegistrationConfig<U> {
    pub max_ticker_length: u8,
    pub registration_length: Option<U>,
}

/// Enum that represents the current status of a ticker.
#[derive(Encode, Decode, Clone, Eq, PartialEq, Debug)]
pub enum TickerRegistrationStatus {
    RegisteredByOther,
    Available,
    RegisteredByDid,
}

/// Enum that uses as the return type for the restriction verification.
#[derive(Encode, Decode, Clone, Debug, PartialEq, Eq, PartialOrd, Ord)]
pub enum RestrictionResult {
    Valid,
    Invalid,
    ForceValid,
}

impl Default for RestrictionResult {
    fn default() -> Self {
        RestrictionResult::Invalid
    }
}

pub mod weight_for {
    use super::*;

    /// Weight for `_is_valid_transfer()` transfer.
    pub fn weight_for_is_valid_transfer<T: Trait>(
        no_of_tms: u32,
        weight_from_cm: Weight,
    ) -> Weight {
        8 * 10_000_000 // Weight used for encoding a param in `verify_restriction()` call.
            .saturating_add(GAS_LIMIT.saturating_mul(no_of_tms.into())) // used gas limit for a single TM extension call.
            .saturating_add(weight_from_cm) // weight that comes from the compliance manager.
    }
}

/// An Ethereum address (i.e. 20 bytes, used to represent an Ethereum account).
///
/// This gets serialized to the 0x-prefixed hex representation.
#[cfg_attr(feature = "std", derive(Serialize, Deserialize))]
#[derive(Clone, Copy, PartialEq, Eq, Encode, Decode, Default, Debug)]
pub struct EthereumAddress([u8; 20]);

/// Data imported from Polymath Classic regarding ticker registration/creation.
/// Only used at genesis config and not stored on-chain.
#[cfg_attr(feature = "std", derive(Serialize, Deserialize))]
#[derive(Clone)]
pub struct ClassicTickerImport {
    /// Owner of the registration.
    pub eth_owner: ethereum::EthereumAddress,
    /// Name of the ticker registered.
    pub ticker: Ticker,
    /// Is `eth_owner` an Ethereum contract (e.g., in case of a multisig)?
    pub is_contract: bool,
    /// Has the ticker been elevated to a created asset on classic?
    pub is_created: bool,
}

/// Data about a ticker registration from Polymath Classic on-genesis importation.
#[cfg_attr(feature = "std", derive(Serialize, Deserialize))]
#[derive(Encode, Decode, Clone, Debug, PartialEq, Eq)]
pub struct ClassicTickerRegistration {
    /// Owner of the registration.
    pub eth_owner: ethereum::EthereumAddress,
    /// Has the ticker been elevated to a created asset on classic?
    pub is_created: bool,
}

decl_storage! {
    trait Store for Module<T: Trait> as Asset {
        /// Ticker registration details.
        /// (ticker) -> TickerRegistration
        pub Tickers get(fn ticker_registration): map hasher(blake2_128_concat) Ticker => TickerRegistration<T::Moment>;
        /// Ticker registration config.
        /// (ticker) -> TickerRegistrationConfig
        pub TickerConfig get(fn ticker_registration_config) config(): TickerRegistrationConfig<T::Moment>;
        /// Details of the token corresponding to the token ticker.
        /// (ticker) -> SecurityToken details [returns SecurityToken struct]
        pub Tokens get(fn token_details): map hasher(blake2_128_concat) Ticker => SecurityToken<T::Balance>;
        /// The total asset ticker balance per identity.
        /// (ticker, DID) -> Balance
        pub BalanceOf get(fn balance_of): double_map hasher(blake2_128_concat) Ticker, hasher(blake2_128_concat) IdentityId => T::Balance;
        /// A map of pairs of a ticker name and an `IdentifierType` to asset identifiers.
        pub Identifiers get(fn identifiers): map hasher(blake2_128_concat) (Ticker, IdentifierType) => AssetIdentifier;
        /// Checkpoints created per token.
        /// (ticker) -> no. of checkpoints
        pub TotalCheckpoints get(fn total_checkpoints_of): map hasher(blake2_128_concat) Ticker => u64;
        /// Total supply of the token at the checkpoint.
        /// (ticker, checkpointId) -> total supply at given checkpoint
        pub CheckpointTotalSupply get(fn total_supply_at): map hasher(blake2_128_concat) (Ticker, u64) => T::Balance;
        /// Balance of a DID at a checkpoint.
        /// (ticker, did, checkpoint ID) -> Balance of a DID at a checkpoint
        CheckpointBalance get(fn balance_at_checkpoint): map hasher(blake2_128_concat) (Ticker, IdentityId, u64) => T::Balance;
        /// Last checkpoint updated for a DID's balance.
        /// (ticker, did) -> List of checkpoints where user balance changed
        UserCheckpoints get(fn user_checkpoints): map hasher(blake2_128_concat) (Ticker, IdentityId) => Vec<u64>;
        /// The name of the current funding round.
        /// ticker -> funding round
        FundingRound get(fn funding_round): map hasher(blake2_128_concat) Ticker => FundingRoundName;
        /// The total balances of tokens issued in all recorded funding rounds.
        /// (ticker, funding round) -> balance
        IssuedInFundingRound get(fn issued_in_funding_round): map hasher(blake2_128_concat) (Ticker, FundingRoundName) => T::Balance;
        /// List of Smart extension added for the given tokens.
        /// ticker, AccountId (SE address) -> SmartExtension detail
        pub ExtensionDetails get(fn extension_details): map hasher(blake2_128_concat) (Ticker, T::AccountId) => SmartExtension<T::AccountId>;
        /// List of Smart extension added for the given tokens and for the given type.
        /// ticker, type of SE -> address/AccountId of SE
        pub Extensions get(fn extensions): map hasher(blake2_128_concat) (Ticker, SmartExtensionType) => Vec<T::AccountId>;
        /// The set of frozen assets implemented as a membership map.
        /// ticker -> bool
        pub Frozen get(fn frozen): map hasher(blake2_128_concat) Ticker => bool;
        /// Tickers and token owned by a user
        /// (user, ticker) -> AssetOwnership
        pub AssetOwnershipRelations get(fn asset_ownership_relation):
            double_map hasher(twox_64_concat) IdentityId, hasher(blake2_128_concat) Ticker => AssetOwnershipRelation;
        /// Documents attached to an Asset
        /// (ticker, document_name) -> document
        pub AssetDocuments get(fn asset_documents):
            double_map hasher(blake2_128_concat) Ticker, hasher(blake2_128_concat) DocumentName => Document;

        /// Ticker registration details on Polymath Classic / Ethereum.
        pub ClassicTickers get(fn classic_ticker_registration): map hasher(blake2_128_concat) Ticker => Option<ClassicTickerRegistration>;
        /// Balances get stored on the basis of the `ScopeId`.
        /// (ScopeId, IdentityId) => Balance.
        pub BalanceOfAtScope get(fn balance_of_at_scope): double_map hasher(identity) ScopeId, hasher(identity) IdentityId => T::Balance;
        /// Store aggregate balance of those identities that has the same `ScopeId`.
        /// (Ticker, ScopeId) => Balance.
        pub AggregateBalance get(fn aggregate_balance_of): double_map hasher(blake2_128_concat) Ticker, hasher(identity) ScopeId => T::Balance;
        /// Tracks the ScopeId of the identity for a given ticker.
        /// (Ticker, IdentityId) => ScopeId.
        pub ScopeIdOf get(fn scope_id_of): double_map hasher(blake2_128_concat) Ticker, hasher(identity) IdentityId => ScopeId;

    }
    add_extra_genesis {
        config(classic_migration_tickers): Vec<ClassicTickerImport>;
        config(classic_migration_tconfig): TickerRegistrationConfig<T::Moment>;
        config(classic_migration_contract_did): IdentityId;
        build(|config: &GenesisConfig<T>| {
            let cm_did = SystematicIssuers::ClassicMigration.as_id();
            for import in &config.classic_migration_tickers {
                // Use DID of someone at Polymath if it's a contract-made ticker registration.
                let did = if import.is_contract { config.classic_migration_contract_did } else { cm_did };

                // Register the ticker...
                let tconfig = || config.classic_migration_tconfig.clone();
                let expiry = <Module<T>>::ticker_registration_checks(&import.ticker, did, true, tconfig);
                <Module<T>>::_register_ticker(&import.ticker, did, expiry.unwrap());

                // ..and associate it with additional info needed for claiming.
                let classic_ticker = ClassicTickerRegistration {
                    eth_owner: import.eth_owner,
                    is_created: import.is_created,
                };
                ClassicTickers::insert(&import.ticker, classic_ticker);
            }
        });
    }
}

type Identity<T> = identity::Module<T>;

// Public interface for this runtime module.
decl_module! {
    pub struct Module<T: Trait> for enum Call where origin: T::Origin {

        type Error = Error<T>;

        /// initialize the default event for this module
        fn deposit_event() = default;

        /// This function is used to either register a new ticker or extend validity of an existing ticker.
        /// NB: Ticker validity does not get carry forward when renewing ticker.
        ///
        /// # Arguments
        /// * `origin` It contains the secondary key of the caller (i.e who signed the transaction to execute this function).
        /// * `ticker` ticker to register.
        #[weight = T::DbWeight::get().reads_writes(4, 3) + 500_000_000]
        pub fn register_ticker(origin, ticker: Ticker) -> DispatchResult {
            let sender = ensure_signed(origin)?;
            let to_did = Context::current_identity_or::<Identity<T>>(&sender)?;
            let expiry = Self::ticker_registration_checks(&ticker, to_did, false, || Self::ticker_registration_config())?;
            T::ProtocolFee::charge_fee(ProtocolOp::AssetRegisterTicker)?;
            Self::_register_ticker(&ticker, to_did, expiry);
            Ok(())
        }

        /// This function is used to accept a ticker transfer.
        /// NB: To reject the transfer, call remove auth function in identity module.
        ///
        /// # Arguments
        /// * `origin` It contains the secondary key of the caller (i.e who signed the transaction to execute this function).
        /// * `auth_id` Authorization ID of ticker transfer authorization.
        #[weight = T::DbWeight::get().reads_writes(4, 5) + 200_000_000]
        pub fn accept_ticker_transfer(origin, auth_id: u64) -> DispatchResult {
            let sender = ensure_signed(origin)?;
            let to_did = Context::current_identity_or::<Identity<T>>(&sender)?;

            Self::_accept_ticker_transfer(to_did, auth_id)
        }

        /// This function is used to accept a primary issuance agent transfer.
        /// NB: To reject the transfer, call remove auth function in identity module.
        ///
        /// # Arguments
        /// * `origin` It contains the signing key of the caller (i.e who signed the transaction to execute this function).
        /// * `auth_id` Authorization ID of primary issuance agent transfer authorization.
        #[weight = 300_000_000]
        pub fn accept_primary_issuance_agent_transfer(origin, auth_id: u64) -> DispatchResult {
            let sender = ensure_signed(origin)?;
            let to_did = Context::current_identity_or::<Identity<T>>(&sender)?;

            Self::_accept_primary_issuance_agent_transfer(to_did, auth_id)
        }

        /// This function is used to accept a token ownership transfer.
        /// NB: To reject the transfer, call remove auth function in identity module.
        ///
        /// # Arguments
        /// * `origin` It contains the secondary key of the caller (i.e who signed the transaction to execute this function).
        /// * `auth_id` Authorization ID of the token ownership transfer authorization.
        #[weight = T::DbWeight::get().reads_writes(4, 5) + 200_000_000]
        pub fn accept_asset_ownership_transfer(origin, auth_id: u64) -> DispatchResult {
            let sender = ensure_signed(origin)?;
            let to_did = Context::current_identity_or::<Identity<T>>(&sender)?;

            Self::_accept_token_ownership_transfer(to_did, auth_id)
        }

        /// Initializes a new security token
        /// makes the initiating account the owner of the security token
        /// & the balance of the owner is set to total supply.
        ///
        /// # Arguments
        /// * `origin` - contains the secondary key of the caller (i.e who signed the transaction to execute this function).
        /// * `name` - the name of the token.
        /// * `ticker` - the ticker symbol of the token.
        /// * `total_supply` - the total supply of the token.
        /// * `divisible` - a boolean to identify the divisibility status of the token.
        /// * `asset_type` - the asset type.
        /// * `identifiers` - a vector of asset identifiers.
        /// * `funding_round` - name of the funding round.
        ///
        /// # Weight
        /// `3_000_000_000 + 20_000 * identifiers.len()`
        #[weight = 3_000_000_000 + 20_000 * u64::try_from(identifiers.len()).unwrap_or_default()]
        pub fn create_asset(
            origin,
            name: AssetName,
            ticker: Ticker,
            total_supply: T::Balance,
            divisible: bool,
            asset_type: AssetType,
            identifiers: Vec<(IdentifierType, AssetIdentifier)>,
            funding_round: Option<FundingRoundName>,
        ) -> DispatchResult {
            let sender = ensure_signed(origin)?;
            let did = Context::current_identity_or::<Identity<T>>(&sender)?;
            Self::ensure_create_asset_parameters(&ticker, &name, total_supply)?;

            // Ensure its registered by DID or at least expired, thus available.
            let available = match Self::is_ticker_available_or_registered_to(&ticker, did) {
                TickerRegistrationStatus::RegisteredByOther => return Err(Error::<T>::TickerAlreadyRegistered.into()),
                TickerRegistrationStatus::RegisteredByDid => false,
                TickerRegistrationStatus::Available => true,
            };

            if !divisible {
                ensure!(total_supply % ONE_UNIT.into() == 0.into(), Error::<T>::InvalidTotalSupply);
            }

            let token_did = <identity::Module<T>>::get_token_did(&ticker)?;
            // Ensure there's no pre-existing entry for the DID.
            // This should never happen, but let's be defensive here.
            identity::Module::<T>::ensure_no_id_record(token_did)?;

            // Charge protocol fees.
            T::ProtocolFee::charge_fees(&{
                let mut fees = arrayvec::ArrayVec::<[_; 2]>::new();
                if available {
                    fees.push(ProtocolOp::AssetRegisterTicker);
                }
                // Waive the asset fee iff classic ticker hasn't expired,
                // and it was already created on classic.
                if available || ClassicTickers::get(&ticker).filter(|r| r.is_created).is_none() {
                    fees.push(ProtocolOp::AssetCreateAsset);
                }
                fees
            })?;

            //==========================================================================
            // At this point all checks have been made; **only** storage changes follow!
            //==========================================================================

            identity::Module::<T>::commit_token_did(token_did, ticker);

            // Register the ticker or finish its registration.
            if available {
                // Ticker not registered by anyone (or registry expired), so register.
                Self::_register_ticker(&ticker, did, None);
            } else {
                // Ticker already registered by the user.
                <Tickers<T>>::mutate(&ticker, |tr| tr.expiry = None);
            }

            let token = SecurityToken {
                name,
                total_supply,
                owner_did: did,
                divisible,
                asset_type: asset_type.clone(),
                primary_issuance_agent: Some(did),
            };
            <Tokens<T>>::insert(&ticker, token);
            <BalanceOf<T>>::insert(ticker, did, total_supply);
            Portfolio::<T>::set_default_portfolio_balance(did, &ticker, total_supply);
            <AssetOwnershipRelations>::insert(did, ticker, AssetOwnershipRelation::AssetOwned);
            Self::deposit_event(RawEvent::AssetCreated(
                did,
                ticker,
                total_supply,
                divisible,
                asset_type,
                did,
            ));
            for (typ, val) in &identifiers {
                <Identifiers>::insert((ticker, typ.clone()), val.clone());
            }
            // Add funding round name.
            <FundingRound>::insert(ticker, funding_round.unwrap_or_default());

            // Update the investor count of an asset.
            <statistics::Module<T>>::update_transfer_stats(&ticker, None, Some(total_supply), total_supply);

            Self::deposit_event(RawEvent::IdentifiersUpdated(did, ticker, identifiers));
            <IssuedInFundingRound<T>>::insert((ticker, Self::funding_round(ticker)), total_supply);
            Self::deposit_event(RawEvent::Transfer(
                did,
                ticker,
                IdentityId::default(),
                did,
                total_supply
            ));
            Self::deposit_event(RawEvent::Issued(
                did,
                ticker,
                did,
                total_supply,
                Self::funding_round(ticker),
                total_supply,
                Some(did),
            ));
            Ok(())
        }

        /// Freezes transfers and minting of a given token.
        ///
        /// # Arguments
        /// * `origin` - the secondary key of the sender.
        /// * `ticker` - the ticker of the token.
        #[weight = T::DbWeight::get().reads_writes(4, 1) + 300_000_000]
        pub fn freeze(origin, ticker: Ticker) -> DispatchResult {
            let sender = ensure_signed(origin)?;
            let sender_did = Context::current_identity_or::<Identity<T>>(&sender)?;

            // verify the ownership of the token
            ensure!(Self::is_owner(&ticker, sender_did), Error::<T>::Unauthorized);
            ensure!(<Tokens<T>>::contains_key(&ticker), Error::<T>::NoSuchAsset);

            ensure!(!Self::frozen(&ticker), Error::<T>::AlreadyFrozen);
            <Frozen>::insert(&ticker, true);
            Self::deposit_event(RawEvent::AssetFrozen(sender_did, ticker));
            Ok(())
        }

        /// Unfreezes transfers and minting of a given token.
        ///
        /// # Arguments
        /// * `origin` - the secondary key of the sender.
        /// * `ticker` - the ticker of the frozen token.
        #[weight = T::DbWeight::get().reads_writes(4, 1) + 300_000_000]
        pub fn unfreeze(origin, ticker: Ticker) -> DispatchResult {
            let sender = ensure_signed(origin)?;
            let sender_did = Context::current_identity_or::<Identity<T>>(&sender)?;

            // verify the ownership of the token
            ensure!(Self::is_owner(&ticker, sender_did), Error::<T>::Unauthorized);
            ensure!(<Tokens<T>>::contains_key(&ticker), Error::<T>::NoSuchAsset);

            ensure!(Self::frozen(&ticker), Error::<T>::NotFrozen);
            <Frozen>::insert(&ticker, false);
            Self::deposit_event(RawEvent::AssetUnfrozen(sender_did, ticker));
            Ok(())
        }

        /// Renames a given token.
        ///
        /// # Arguments
        /// * `origin` - the secondary key of the sender.
        /// * `ticker` - the ticker of the token.
        /// * `name` - the new name of the token.
        #[weight = T::DbWeight::get().reads_writes(2, 1) + 300_000_000]
        pub fn rename_asset(origin, ticker: Ticker, name: AssetName) -> DispatchResult {
            let sender = ensure_signed(origin)?;
            let sender_did = Context::current_identity_or::<Identity<T>>(&sender)?;

            // verify the ownership of the token
            ensure!(Self::is_owner(&ticker, sender_did), Error::<T>::Unauthorized);
            ensure!(<Tokens<T>>::contains_key(&ticker), Error::<T>::NoSuchAsset);

            <Tokens<T>>::mutate(&ticker, |token| token.name = name.clone());
            Self::deposit_event(RawEvent::AssetRenamed(sender_did, ticker, name));
            Ok(())
        }

        /// Function used to create the checkpoint.
        /// NB: Only called by the owner of the security token i.e owner DID.
        ///
        /// # Arguments
        /// * `origin` Secondary key of the token owner. (Only token owner can call this function).
        /// * `ticker` Ticker of the token.
        #[weight = T::DbWeight::get().reads_writes(3, 2) + 400_000_000]
        pub fn create_checkpoint(origin, ticker: Ticker) -> DispatchResult {
            let sender = ensure_signed(origin)?;
            let did = Context::current_identity_or::<Identity<T>>(&sender)?;

            ensure!(Self::is_owner(&ticker, did), Error::<T>::Unauthorized);
            let _ = Self::_create_checkpoint(&ticker)?;
            Self::deposit_event(RawEvent::CheckpointCreated(did, ticker, Self::total_checkpoints_of(&ticker)));
            Ok(())
        }

        /// Function is used to issue(or mint) new tokens to the primary issuance agent.
        /// It can only be executed by the token owner.
        ///
        /// # Arguments
        /// * `origin` Secondary key of token owner.
        /// * `ticker` Ticker of the token.
        /// * `value` Amount of tokens that get issued.
        #[weight = T::DbWeight::get().reads_writes(6, 3) + 800_000_000]
        pub fn issue(origin, ticker: Ticker, value: T::Balance) -> DispatchResult {
            let sender = ensure_signed(origin)?;
            let did = Context::current_identity_or::<Identity<T>>(&sender)?;

            ensure!(Self::is_owner(&ticker, did), Error::<T>::Unauthorized);
            let beneficiary = Self::token_details(&ticker).primary_issuance_agent.unwrap_or(did);
            Self::_mint(&ticker, sender, beneficiary, value, Some(ProtocolOp::AssetIssue))
        }

        /// Makes an indivisible token divisible. Only called by the token owner.
        ///
        /// # Arguments
        /// * `origin` Secondary key of the token owner.
        /// * `ticker` Ticker of the token.
        #[weight = T::DbWeight::get().reads_writes(2, 1) + 300_000_000]
        pub fn make_divisible(origin, ticker: Ticker) -> DispatchResult {
            let sender = ensure_signed(origin)?;
            let did = Context::current_identity_or::<Identity<T>>(&sender)?;

            ensure!(Self::is_owner(&ticker, did), Error::<T>::Unauthorized);
            // Read the token details
            let mut token = Self::token_details(&ticker);
            ensure!(!token.divisible, Error::<T>::AssetAlreadyDivisible);
            token.divisible = true;
            <Tokens<T>>::insert(&ticker, token);
            Self::deposit_event(RawEvent::DivisibilityChanged(did, ticker, true));
            Ok(())
        }

        /// Add documents for a given token. To be called only by the token owner.
        ///
        /// # Arguments
        /// * `origin` Secondary key of the token owner.
        /// * `ticker` Ticker of the token.
        /// * `documents` Documents to be attached to `ticker`.
        ///
        /// # Weight
        /// `500_000_000 + 600_000 * documents.len()`
        #[weight = T::DbWeight::get().reads_writes(2, 1) + 500_000_000 + 600_000 * u64::try_from(documents.len()).unwrap_or_default()]
        pub fn add_documents(origin, documents: Vec<(DocumentName, Document)>, ticker: Ticker) -> DispatchResult {
            let sender = ensure_signed(origin)?;
            let did = Context::current_identity_or::<Identity<T>>(&sender)?;

            ensure!(Self::is_owner(&ticker, did), Error::<T>::NotAnOwner);

            T::ProtocolFee::batch_charge_fee(ProtocolOp::AssetAddDocument, documents.len())?;

            for (document_name, document) in documents {
                <AssetDocuments>::insert(ticker, &document_name, document.clone());
                Self::deposit_event(RawEvent::DocumentAdded(ticker, document_name, document));
            }

            Ok(())
        }

        /// Remove documents for a given token. To be called only by the token owner.
        ///
        /// # Arguments
        /// * `origin` Secondary key of the token owner.
        /// * `ticker` Ticker of the token.
        /// * `doc_names` Documents to be removed from `ticker`.
        ///
        /// # Weight
        /// `500_000_000 + 600_000 * do_ids.len()`
        #[weight = T::DbWeight::get().reads_writes(2, 1) + 500_000_000 + 600_000 * u64::try_from(doc_names.len()).unwrap_or_default()]
        pub fn remove_documents(origin, doc_names: Vec<DocumentName>, ticker: Ticker) -> DispatchResult {
            let sender = ensure_signed(origin)?;
            let did = Context::current_identity_or::<Identity<T>>(&sender)?;
            ensure!(Self::is_owner(&ticker, did), Error::<T>::NotAnOwner);

            for document_name in doc_names {
                <AssetDocuments>::remove(ticker, &document_name);
                Self::deposit_event(RawEvent::DocumentRemoved(ticker, document_name));
            }

            Ok(())
        }

        /// Sets the name of the current funding round.
        ///
        /// # Arguments
        /// * `origin` - the secondary key of the token owner DID.
        /// * `ticker` - the ticker of the token.
        /// * `name` - the desired name of the current funding round.
        #[weight = T::DbWeight::get().reads_writes(2, 1) + 600_000_000]
        pub fn set_funding_round(origin, ticker: Ticker, name: FundingRoundName) ->
            DispatchResult
        {
            let sender = ensure_signed(origin)?;
            let did = Context::current_identity_or::<Identity<T>>(&sender)?;
            ensure!(Self::is_owner(&ticker, did), Error::<T>::NotAnOwner);
            <FundingRound>::insert(ticker, name.clone());
            Self::deposit_event(RawEvent::FundingRoundSet(did, ticker, name));
            Ok(())
        }

        /// Updates the asset identifiers. Can only be called by the token owner.
        ///
        /// # Arguments
        /// * `origin` - the secondary key of the token owner.
        /// * `ticker` - the ticker of the token.
        /// * `identifiers` - the asset identifiers to be updated in the form of a vector of pairs
        ///    of `IdentifierType` and `AssetIdentifier` value.
        ///
        /// # Weight
        /// `150_000 + 20_000 * identifiers.len()`
        #[weight = T::DbWeight::get().reads_writes(1, 1) + 700_000_000 + 20_000 * u64::try_from(identifiers.len()).unwrap_or_default()]
        pub fn update_identifiers(
            origin,
            ticker: Ticker,
            identifiers: Vec<(IdentifierType, AssetIdentifier)>
        ) -> DispatchResult {
            let sender = ensure_signed(origin)?;
            let did = Context::current_identity_or::<Identity<T>>(&sender)?;
            ensure!(Self::is_owner(&ticker, did), Error::<T>::Unauthorized);
            for (typ, val) in &identifiers {
                <Identifiers>::insert((ticker, typ.clone()), val.clone());
            }
            Self::deposit_event(RawEvent::IdentifiersUpdated(did, ticker, identifiers));
            Ok(())
        }

        /// Permissioning the Smart-Extension address for a given ticker.
        ///
        /// # Arguments
        /// * `origin` - Signatory who owns to ticker/asset.
        /// * `ticker` - ticker for whom extension get added.
        /// * `extension_details` - Details of the smart extension.
        #[weight = T::DbWeight::get().reads_writes(2, 2) + 600_000_000]
        pub fn add_extension(origin, ticker: Ticker, extension_details: SmartExtension<T::AccountId>) -> DispatchResult {
            let sender = ensure_signed(origin)?;
            let my_did = Context::current_identity_or::<identity::Module<T>>(&sender)?;

            ensure!(Self::is_owner(&ticker, my_did), Error::<T>::Unauthorized);

            // Verify the details of smart extension & store it
            ensure!(!<ExtensionDetails<T>>::contains_key((ticker, &extension_details.extension_id)), Error::<T>::ExtensionAlreadyPresent);

            // Ensure the hard limit on the count of maximum transfer manager an asset can have.
            Self::ensure_max_limit_for_tm_extension(&extension_details.extension_type, &ticker)?;

            <ExtensionDetails<T>>::insert((ticker, &extension_details.extension_id), extension_details.clone());
            <Extensions<T>>::mutate((ticker, &extension_details.extension_type), |ids| {
                ids.push(extension_details.extension_id.clone())
            });
            Self::deposit_event(RawEvent::ExtensionAdded(my_did, ticker, extension_details.extension_id, extension_details.extension_name, extension_details.extension_type));
            Ok(())
        }

        /// Archived the extension. Extension is use to verify the compliance or any smart logic it posses.
        ///
        /// # Arguments
        /// * `origin` - Signatory who owns the ticker/asset.
        /// * `ticker` - Ticker symbol of the asset.
        /// * `extension_id` - AccountId of the extension that need to be archived.
        #[weight = T::DbWeight::get().reads_writes(3, 1) + 800_000_000]
        pub fn archive_extension(origin, ticker: Ticker, extension_id: T::AccountId) -> DispatchResult {
            // Ensure the extrinsic is signed and have valid extension id.
            let did = Self::ensure_signed_and_validate_extension_id(origin, &ticker, &extension_id)?;

            // Mutate the extension details
            ensure!(!(<ExtensionDetails<T>>::get((ticker, &extension_id))).is_archive, Error::<T>::AlreadyArchived);
            <ExtensionDetails<T>>::mutate((ticker, &extension_id), |details| details.is_archive = true);
            Self::deposit_event(RawEvent::ExtensionArchived(did, ticker, extension_id));
            Ok(())
        }

        /// Un-archived the extension. Extension is use to verify the compliance or any smart logic it posses.
        ///
        /// # Arguments
        /// * `origin` - Signatory who owns the ticker/asset.
        /// * `ticker` - Ticker symbol of the asset.
        /// * `extension_id` - AccountId of the extension that need to be un-archived.
        #[weight = T::DbWeight::get().reads_writes(2, 2) + 800_000_000]
        pub fn unarchive_extension(origin, ticker: Ticker, extension_id: T::AccountId) -> DispatchResult {
            // Ensure the extrinsic is signed and have valid extension id.
            let did = Self::ensure_signed_and_validate_extension_id(origin, &ticker, &extension_id)?;

            // Mutate the extension details
            ensure!((<ExtensionDetails<T>>::get((ticker, &extension_id))).is_archive, Error::<T>::AlreadyUnArchived);
            <ExtensionDetails<T>>::mutate((ticker, &extension_id), |details| details.is_archive = false);
            Self::deposit_event(RawEvent::ExtensionUnArchived(did, ticker, extension_id));
            Ok(())
        }

        /// Sets the primary issuance agent to None. The caller must be the asset issuer. The asset
        /// issuer can always update the primary issuance agent using `transfer_primary_issuance_agent`. If the issuer
        /// removes their primary issuance agent then it will be immovable until either they transfer
        /// the primary issuance agent to an actual DID, or they add a claim to allow that DID to move the
        /// asset.
        ///
        /// # Arguments
        /// * `origin` - The asset issuer.
        /// * `ticker` - Ticker symbol of the asset.
        #[weight = 250_000_000]
        pub fn remove_primary_issuance_agent(
            origin,
            ticker: Ticker,
        ) -> DispatchResult {
            let sender = ensure_signed(origin)?;
            let did = Context::current_identity_or::<Identity<T>>(&sender)?;
            ensure!(Self::is_owner(&ticker, did), Error::<T>::Unauthorized);
            let mut old_primary_issuance_agent = None;
            <Tokens<T>>::mutate(&ticker, |token| {
                old_primary_issuance_agent = token.primary_issuance_agent;
                token.primary_issuance_agent = None
            });
            Self::deposit_event(RawEvent::PrimaryIssuanceAgentTransfered(did, ticker, old_primary_issuance_agent, None));
            Ok(())
        }

        /// Remove the given smart extension id from the list of extension under a given ticker.
        ///
        /// # Arguments
        /// * `origin` - The asset issuer.
        /// * `ticker` - Ticker symbol of the asset.
        #[weight = 250_000_000]
        pub fn remove_smart_extension(origin, ticker: Ticker, extension_id: T::AccountId) -> DispatchResult {
            // Ensure the extrinsic is signed and have valid extension id.
            let did = Self::ensure_signed_and_validate_extension_id(origin, &ticker, &extension_id)?;

            let extension_type = Self::extension_details((&ticker, &extension_id)).extension_type;

            // Remove the storage reference for the given extension_id.
            <Extensions<T>>::mutate(&(ticker, extension_type), |extension_list| {
                if let Some(pos) = extension_list.iter().position(|ext| ext == &extension_id) {
                    extension_list.remove(pos);
                }
            });
            <ExtensionDetails<T>>::remove((&ticker, &extension_id));
            Self::deposit_event(RawEvent::ExtensionRemoved(did, ticker, extension_id));
            Ok(())
        }

        /// Claim a systematically reserved Polymath Classic (PMC) `ticker`
        /// and transfer it to the `origin`'s identity.
        ///
        /// To verify that the `origin` is in control of the Ethereum account on the books,
        /// an `ethereum_signature` containing the `origin`'s DID as the message
        /// must be provided by that Ethereum account.
        ///
        /// # Errors
        /// - `NoSuchClassicTicker` if this is not a systematically reserved PMC ticker.
        /// - `TickerAlreadyRegistered` if the ticker was already registered, e.g., by `origin`.
        /// - `TickerRegistrationExpired` if the ticker's registration has expired.
        /// - `BadOrigin` if not signed.
        /// - `InvalidEthereumSignature` if the `ethereum_signature` is not valid.
        /// - `NotAnOwner` if the ethereum account is not the owner of the PMC ticker.
        #[weight = 250_000_000]
        pub fn claim_classic_ticker(origin, ticker: Ticker, ethereum_signature: ethereum::EcdsaSignature) -> DispatchResult {
            // Ensure the ticker is a classic one and fetch details.
            let ClassicTickerRegistration { eth_owner, .. } = ClassicTickers::get(ticker)
                .ok_or(Error::<T>::NoSuchClassicTicker)?;

            // Ensure ticker registration is still attached to the systematic DID.
            let sys_did = SystematicIssuers::ClassicMigration.as_id();
            match Self::is_ticker_available_or_registered_to(&ticker, sys_did) {
                TickerRegistrationStatus::RegisteredByOther => return Err(Error::<T>::TickerAlreadyRegistered.into()),
                TickerRegistrationStatus::Available => return Err(Error::<T>::TickerRegistrationExpired.into()),
                TickerRegistrationStatus::RegisteredByDid => {}
            }

            // Ensure we're signed & get did.
            let sender = ensure_signed(origin)?;
            let owner_did = Context::current_identity_or::<Identity<T>>(&sender)?;

            // Have the caller prove that they own *some* Ethereum account
            // by having the signed signature contain the `owner_did`.
            //
            // We specifically use `owner_did` rather than `sender` such that
            // if the signing key's owner DID is changed after the creating
            // `ethereum_signature`, then the call is rejected
            // (caller might not have Ethereum account's private key).
            let eth_signer = ethereum::eth_check(owner_did, b"classic_claim", &ethereum_signature)
                .ok_or(Error::<T>::InvalidEthereumSignature)?;

            // Now we have an Ethereum account; ensure it's the *right one*.
            ensure!(eth_signer == eth_owner, Error::<T>::NotAnOwner);

            // Success; transfer the ticker to `owner_did`.
            Self::transfer_ticker(ticker, owner_did, sys_did);

            // Emit event.
            Self::deposit_event(RawEvent::ClassicTickerClaimed(owner_did, ticker, eth_signer));

            Ok(())
        }
    }
}

decl_event! {
    pub enum Event<T>
        where
        Balance = <T as CommonTrait>::Balance,
        Moment = <T as pallet_timestamp::Trait>::Moment,
        AccountId = <T as frame_system::Trait>::AccountId,
    {
        /// Event for transfer of tokens.
        /// caller DID, ticker, from DID, to DID, value
        Transfer(IdentityId, Ticker, IdentityId, IdentityId, Balance),
        /// Event when an approval is made.
        /// caller DID, ticker, owner DID, spender DID, value
        Approval(IdentityId, Ticker, IdentityId, IdentityId, Balance),
        /// Emit when tokens get issued.
        /// caller DID, ticker, beneficiary DID, value, funding round, total issued in this funding round,
        /// primary issuance agent
        Issued(IdentityId, Ticker, IdentityId, Balance, FundingRoundName, Balance, Option<IdentityId>),
        /// Emit when tokens get redeemed.
        /// caller DID, ticker,  from DID, value
        Redeemed(IdentityId, Ticker, IdentityId, Balance),
        /// Event for forced transfer of tokens.
        /// caller DID/ controller DID, ticker, from DID, to DID, value, data, operator data
        ControllerTransfer(IdentityId, Ticker, IdentityId, IdentityId, Balance, Vec<u8>, Vec<u8>),
        /// Event for when a forced redemption takes place.
        /// caller DID/ controller DID, ticker, token holder DID, value, data, operator data
        ControllerRedemption(IdentityId, Ticker, IdentityId, Balance, Vec<u8>, Vec<u8>),
        /// Event for creation of the asset.
        /// caller DID/ owner DID, ticker, total supply, divisibility, asset type, beneficiary DID
        AssetCreated(IdentityId, Ticker, Balance, bool, AssetType, IdentityId),
        /// Event emitted when a token identifiers are updated.
        /// caller DID, ticker, a vector of (identifier type, identifier value)
        IdentifiersUpdated(IdentityId, Ticker, Vec<(IdentifierType, AssetIdentifier)>),
        /// Event for change in divisibility.
        /// caller DID, ticker, divisibility
        DivisibilityChanged(IdentityId, Ticker, bool),
        /// An additional event to Transfer; emitted when transfer_with_data is called.
        /// caller DID , ticker, from DID, to DID, value, data
        TransferWithData(IdentityId, Ticker, IdentityId, IdentityId, Balance, Vec<u8>),
        /// is_issuable() output
        /// ticker, return value (true if issuable)
        IsIssuable(Ticker, bool),
        /// Emit when ticker is registered.
        /// caller DID / ticker owner did, ticker, ticker owner, expiry
        TickerRegistered(IdentityId, Ticker, Option<Moment>),
        /// Emit when ticker is transferred.
        /// caller DID / ticker transferred to DID, ticker, from
        TickerTransferred(IdentityId, Ticker, IdentityId),
        /// Emit when token ownership is transferred.
        /// caller DID / token ownership transferred to DID, ticker, from
        AssetOwnershipTransferred(IdentityId, Ticker, IdentityId),
        /// An event emitted when an asset is frozen.
        /// Parameter: caller DID, ticker.
        AssetFrozen(IdentityId, Ticker),
        /// An event emitted when an asset is unfrozen.
        /// Parameter: caller DID, ticker.
        AssetUnfrozen(IdentityId, Ticker),
        /// An event emitted when a token is renamed.
        /// Parameters: caller DID, ticker, new token name.
        AssetRenamed(IdentityId, Ticker, AssetName),
        /// An event carrying the name of the current funding round of a ticker.
        /// Parameters: caller DID, ticker, funding round name.
        FundingRoundSet(IdentityId, Ticker, FundingRoundName),
        /// Emitted when extension is added successfully.
        /// caller DID, ticker, extension AccountId, extension name, type of smart Extension
        ExtensionAdded(IdentityId, Ticker, AccountId, SmartExtensionName, SmartExtensionType),
        /// Emitted when extension get archived.
        /// caller DID, ticker, AccountId
        ExtensionArchived(IdentityId, Ticker, AccountId),
        /// Emitted when extension get archived.
        /// caller DID, ticker, AccountId
        ExtensionUnArchived(IdentityId, Ticker, AccountId),
        /// Emitted event for Checkpoint creation.
        /// caller DID. ticker, checkpoint count.
        CheckpointCreated(IdentityId, Ticker, u64),
        /// An event emitted when the primary issuance agent of an asset is transferred.
        /// First DID is the old primary issuance agent and the second DID is the new primary issuance agent.
        PrimaryIssuanceAgentTransfered(IdentityId, Ticker, Option<IdentityId>, Option<IdentityId>),
        /// A new document attached to an asset
        DocumentAdded(Ticker, DocumentName, Document),
        /// A document removed from an asset
        DocumentRemoved(Ticker, DocumentName),
        /// A extension got removed.
        /// caller DID, ticker, AccountId
        ExtensionRemoved(IdentityId, Ticker, AccountId),
        /// A Polymath Classic token was claimed and transferred to a non-systematic DID.
        ClassicTickerClaimed(IdentityId, Ticker, ethereum::EthereumAddress),
    }
}

decl_error! {
    pub enum Error for Module<T: Trait> {
        /// DID not found.
        DIDNotFound,
        /// Not a ticker transfer auth.
        NoTickerTransferAuth,
        /// Not a primary issuance agent transfer auth.
        NoPrimaryIssuanceAgentTransferAuth,
        /// Not a token ownership transfer auth.
        NotTickerOwnershipTransferAuth,
        /// The user is not authorized.
        Unauthorized,
        /// When extension already archived.
        AlreadyArchived,
        /// When extension already un-archived.
        AlreadyUnArchived,
        /// When extension is already added.
        ExtensionAlreadyPresent,
        /// When smart extension failed to execute result.
        IncorrectResult,
        /// The sender must be a secondary key for the DID.
        HolderMustBeSecondaryKeyForHolderDid,
        /// The token has already been created.
        AssetAlreadyCreated,
        /// The ticker length is over the limit.
        TickerTooLong,
        /// The ticker is already registered to someone else.
        TickerAlreadyRegistered,
        /// The token name cannot exceed 64 bytes.
        AssetNameTooLong,
        /// An invalid total supply.
        InvalidTotalSupply,
        /// The total supply is above the limit.
        TotalSupplyAboveLimit,
        /// No such token.
        NoSuchAsset,
        /// The token is already frozen.
        AlreadyFrozen,
        /// Not an owner of the token.
        NotAnOwner,
        /// An overflow while calculating the balance.
        BalanceOverflow,
        /// An underflow while calculating the balance.
        BalanceUnderflow,
        /// An underflow while calculating the default portfolio balance.
        DefaultPortfolioBalanceUnderflow,
        /// An overflow while calculating the allowance.
        AllowanceOverflow,
        /// An underflow in calculating the allowance.
        AllowanceUnderflow,
        /// An overflow in calculating the total allowance.
        TotalAllowanceOverflow,
        /// An underflow in calculating the total allowance.
        TotalAllowanceUnderflow,
        /// An overflow while calculating the checkpoint.
        CheckpointOverflow,
        /// An overflow while calculating the total supply.
        TotalSupplyOverflow,
        /// No such allowance.
        NoSuchAllowance,
        /// Insufficient allowance.
        InsufficientAllowance,
        /// The list of investors is empty.
        NoInvestors,
        /// An invalid granularity.
        InvalidGranularity,
        /// The account does not hold this token.
        NotAnAssetHolder,
        /// The asset must be frozen.
        NotFrozen,
        /// No such smart extension.
        NoSuchSmartExtension,
        /// Transfer validation check failed.
        InvalidTransfer,
        /// The sender balance is not sufficient.
        InsufficientBalance,
        /// The balance of the sender's default portfolio is not sufficient.
        InsufficientDefaultPortfolioBalance,
        /// An invalid signature.
        InvalidSignature,
        /// The signature is already in use.
        SignatureAlreadyUsed,
        /// The token is already divisible.
        AssetAlreadyDivisible,
        /// Number of Transfer Manager extensions attached to an asset is equal to MaxNumberOfTMExtensionForAsset.
        MaximumTMExtensionLimitReached,
        /// An invalid Ethereum `EcdsaSignature`.
        InvalidEthereumSignature,
        /// The given ticker is not a classic one.
        NoSuchClassicTicker,
        /// Registration of ticker has expired.
        TickerRegistrationExpired,
        /// Transfers to self are not allowed
        SenderSameAsReceiver
    }
}

impl<T: Trait> AssetTrait<T::Balance, T::AccountId> for Module<T> {
    fn _mint_from_sto(
        ticker: &Ticker,
        caller: T::AccountId,
        sender: IdentityId,
        assets_purchased: T::Balance,
    ) -> DispatchResult {
        Self::_mint(ticker, caller, sender, assets_purchased, None)
    }

    fn is_owner(ticker: &Ticker, did: IdentityId) -> bool {
        Self::_is_owner(ticker, did)
    }

    /// Get the asset `id` balance of `who`.
    fn balance(ticker: &Ticker, who: IdentityId) -> T::Balance {
        Self::balance_of(ticker, &who)
    }

    // Get the total supply of an asset `id`
    fn total_supply(ticker: &Ticker) -> T::Balance {
        Self::token_details(ticker).total_supply
    }

    fn get_balance_at(ticker: &Ticker, did: IdentityId, at: u64) -> T::Balance {
        Self::get_balance_at(*ticker, did, at)
    }

    fn primary_issuance_agent(ticker: &Ticker) -> IdentityId {
        let token_details = Self::token_details(ticker);
        token_details
            .primary_issuance_agent
            .unwrap_or(token_details.owner_did)
    }

    fn max_number_of_tm_extension() -> u32 {
        T::MaxNumberOfTMExtensionForAsset::get()
    }

    fn base_transfer(
        from_portfolio: PortfolioId,
        to_portfolio: PortfolioId,
        ticker: &Ticker,
        value: T::Balance,
    ) -> DispatchResultWithPostInfo {
        Self::base_transfer(from_portfolio, to_portfolio, ticker, value)
    }
}

impl<T: Trait> CommunicateAsset for Module<T> {
    fn accept_ticker_transfer(to_did: IdentityId, auth_id: u64) -> DispatchResult {
        Self::_accept_ticker_transfer(to_did, auth_id)
    }

    fn accept_primary_issuance_agent_transfer(to_did: IdentityId, auth_id: u64) -> DispatchResult {
        Self::_accept_primary_issuance_agent_transfer(to_did, auth_id)
    }

    fn accept_asset_ownership_transfer(to_did: IdentityId, auth_id: u64) -> DispatchResult {
        Self::_accept_token_ownership_transfer(to_did, auth_id)
    }

    fn update_balance_of_scope_id(of: ScopeId, whom: IdentityId, ticker: Ticker) -> DispatchResult {
        let current_balance = Self::balance_of(ticker, whom);
        <BalanceOfAtScope<T>>::insert(of, whom, current_balance);
        // bal + current_balance is always less then the total_supply of given ticker.
        <AggregateBalance<T>>::mutate(ticker, of, |bal| *bal + current_balance);
        // Caches the `ScopeId` for a given IdentityId and ticker.
        // this is needed to avoid the on-chain iteration of the claims to find the ScopeId.
        <ScopeIdOf>::insert(ticker, whom, of);
        Ok(())
    }
}

/// All functions in the decl_module macro become part of the public interface of the module
/// If they are there, they are accessible via extrinsic calls whether they are public or not
/// However, in the impl module section (this, below) the functions can be public and private
/// Private functions are internal to this module e.g.: _transfer
/// Public functions can be called from other modules e.g.: lock and unlock (being called from the tcr module)
/// All functions in the impl module section are not part of public interface because they are not part of the Call enum.
impl<T: Trait> Module<T> {
    // Public immutables
    pub fn _is_owner(ticker: &Ticker, did: IdentityId) -> bool {
        let token = Self::token_details(ticker);
        token.owner_did == did
    }

    fn maybe_ticker(ticker: &Ticker) -> Option<TickerRegistration<T::Moment>> {
        <Tickers<T>>::contains_key(ticker).then(|| <Tickers<T>>::get(ticker))
    }

    pub fn is_ticker_available(ticker: &Ticker) -> bool {
        // Assumes uppercase ticker
        if let Some(ticker) = Self::maybe_ticker(ticker) {
            ticker
                .expiry
                .filter(|&e| <pallet_timestamp::Module<T>>::get() > e)
                .is_some()
        } else {
            true
        }
    }

    /// Returns `true` iff the ticker exists, is owned by `did`, and ticker hasn't expired.
    pub fn is_ticker_registry_valid(ticker: &Ticker, did: IdentityId) -> bool {
        // Assumes uppercase ticker
        if let Some(ticker) = Self::maybe_ticker(ticker) {
            let now = <pallet_timestamp::Module<T>>::get();
            ticker.owner == did && ticker.expiry.filter(|&e| now > e).is_none()
        } else {
            false
        }
    }

    /// Returns:
    /// - `RegisteredByOther` if ticker is registered to someone else.
    /// - `Available` if ticker is available for registry.
    /// - `RegisteredByDid` if ticker is already registered to provided did.
    pub fn is_ticker_available_or_registered_to(
        ticker: &Ticker,
        did: IdentityId,
    ) -> TickerRegistrationStatus {
        // Assumes uppercase ticker
        match Self::maybe_ticker(ticker) {
            Some(TickerRegistration { expiry, owner }) => match expiry {
                // Ticker registered to someone but expired and can be registered again.
                Some(expiry) if <pallet_timestamp::Module<T>>::get() > expiry => {
                    TickerRegistrationStatus::Available
                }
                // Ticker is already registered to provided did (may or may not expire in future).
                _ if owner == did => TickerRegistrationStatus::RegisteredByDid,
                // Ticker registered to someone else and hasn't expired.
                _ => TickerRegistrationStatus::RegisteredByOther,
            },
            // Ticker not registered yet.
            None => TickerRegistrationStatus::Available,
        }
    }

    /// Before registering a ticker, do some checks, and return the expiry moment.
    fn ticker_registration_checks(
        ticker: &Ticker,
        to_did: IdentityId,
        no_re_register: bool,
        config: impl FnOnce() -> TickerRegistrationConfig<T::Moment>,
    ) -> Result<Option<T::Moment>, DispatchError> {
        ensure!(
            !<Tokens<T>>::contains_key(&ticker),
            Error::<T>::AssetAlreadyCreated
        );

        let config = config();

        // Ensure the ticker is not too long.
        ensure!(
            ticker.len() <= usize::try_from(config.max_ticker_length).unwrap_or_default(),
            Error::<T>::TickerTooLong
        );

        // Ensure that the ticker is not registered by someone else (or `to_did`, possibly).
        if match Self::is_ticker_available_or_registered_to(&ticker, to_did) {
            TickerRegistrationStatus::RegisteredByOther => true,
            TickerRegistrationStatus::RegisteredByDid => no_re_register,
            _ => false,
        } {
            return Err(Error::<T>::TickerAlreadyRegistered.into());
        }

        Ok(config
            .registration_length
            .map(|exp| <pallet_timestamp::Module<T>>::get() + exp))
    }

    /// Without charging any fees,
    /// register the given `ticker` to the `owner` identity,
    /// with the registration being removed at `expiry`.
    fn _register_ticker(ticker: &Ticker, owner: IdentityId, expiry: Option<T::Moment>) {
        if let Some(ticker_details) = Self::maybe_ticker(ticker) {
            <AssetOwnershipRelations>::remove(ticker_details.owner, ticker);
        }

        let ticker_registration = TickerRegistration { owner, expiry };

        // Store ticker registration details
        <Tickers<T>>::insert(ticker, ticker_registration);
        <AssetOwnershipRelations>::insert(owner, ticker, AssetOwnershipRelation::TickerOwned);

        // Not a classic ticker anymore if it was.
        ClassicTickers::remove(&ticker);

        Self::deposit_event(RawEvent::TickerRegistered(owner, *ticker, expiry));
    }

    // Get the total supply of an asset `id`.
    pub fn total_supply(ticker: Ticker) -> T::Balance {
        Self::token_details(ticker).total_supply
    }

    pub fn get_balance_at(ticker: Ticker, did: IdentityId, at: u64) -> T::Balance {
        let ticker_did = (ticker, did);
        if !<TotalCheckpoints>::contains_key(ticker) ||
            at == 0 || //checkpoints start from 1
            at > Self::total_checkpoints_of(&ticker)
        {
            // No checkpoints data exist
            return Self::balance_of(&ticker, &did);
        }

        if <UserCheckpoints>::contains_key(&ticker_did) {
            let user_checkpoints = Self::user_checkpoints(&ticker_did);
            if at > *user_checkpoints.last().unwrap_or(&0) {
                // Using unwrap_or to be defensive.
                // or part should never be triggered due to the check on 2 lines above
                // User has not transacted after checkpoint creation.
                // This means their current balance = their balance at that cp.
                return Self::balance_of(&ticker, &did);
            }
            // Uses the first checkpoint that was created after target checkpoint
            // and the user has data for that checkpoint
            return Self::balance_at_checkpoint((
                ticker,
                did,
                Self::find_ceiling(&user_checkpoints, at),
            ));
        }
        // User has no checkpoint data.
        // This means that user's balance has not changed since first checkpoint was created.
        // Maybe the user never held any balance.
        Self::balance_of(&ticker, &did)
    }

    fn find_ceiling(arr: &[u64], key: u64) -> u64 {
        // This function assumes that key <= last element of the array,
        // the array consists of unique sorted elements,
        // array len > 0
        let mut end = arr.len();
        let mut start = 0;
        let mut mid = (start + end) / 2;

        while mid != 0 && end >= start {
            // Due to our assumptions, we can even remove end >= start condition from here
            if key > arr[mid - 1] && key <= arr[mid] {
                // This condition and the fact that key <= last element of the array mean that
                // start should never become greater than end.
                return arr[mid];
            } else if key > arr[mid] {
                start = mid + 1;
            } else {
                end = mid;
            }
            mid = (start + end) / 2;
        }

        // This should only be reached when mid becomes 0.
        arr[0]
    }

    pub fn _is_valid_transfer(
        ticker: &Ticker,
        extension_caller: T::AccountId,
        from_portfolio: PortfolioId,
        to_portfolio: PortfolioId,
        value: T::Balance,
    ) -> StdResult<(u8, Weight), DispatchError> {
        if Self::frozen(ticker) {
            return Ok((ERC1400_TRANSFERS_HALTED, T::DbWeight::get().reads(1)));
        }

        if Portfolio::<T>::ensure_portfolio_transfer_validity(
            &from_portfolio,
            &to_portfolio,
            ticker,
            &value,
        )
        .is_err()
        {
            return Ok((PORTFOLIO_FAILURE, T::DbWeight::get().reads(4)));
        }

        let primary_issuance_agent = <Tokens<T>>::get(ticker).primary_issuance_agent;
        let (status_code, weight_for_transfer) = T::ComplianceManager::verify_restriction(
            ticker,
            Some(from_portfolio.did),
            Some(to_portfolio.did),
            value,
            primary_issuance_agent,
        )?;
        Ok(if status_code != ERC1400_TRANSFER_SUCCESS {
            (COMPLIANCE_MANAGER_FAILURE, weight_for_transfer)
        } else {
            let mut result = true;
            let mut is_valid = false;
            let mut is_invalid = false;
            let mut force_valid = false;
            let current_holder_count = <statistics::Module<T>>::investor_count_per_asset(ticker);
            let tms = Self::extensions((ticker, SmartExtensionType::TransferManager))
                .into_iter()
                .filter(|tm| !Self::extension_details((ticker, tm)).is_archive)
                .collect::<Vec<T::AccountId>>();
            let tm_count = u32::try_from(tms.len()).unwrap_or_default();
            if !tms.is_empty() {
                for tm in tms.into_iter() {
                    let result = Self::verify_restriction(
                        ticker,
                        extension_caller.clone(),
                        Some(from_portfolio.did),
                        Some(to_portfolio.did),
                        value,
                        current_holder_count,
                        tm,
                    );
                    match result {
                        RestrictionResult::Valid => is_valid = true,
                        RestrictionResult::Invalid => is_invalid = true,
                        RestrictionResult::ForceValid => force_valid = true,
                    }
                }
                //is_valid = force_valid ? true : (is_invalid ? false : is_valid);
                result = force_valid || !is_invalid && is_valid;
            }
            // Compute the result for transfer
            Self::compute_transfer_result(result, tm_count, weight_for_transfer)
        })
    }

    // Transfers tokens from one identity to another
    pub fn unsafe_transfer(
        from_portfolio: PortfolioId,
        to_portfolio: PortfolioId,
        ticker: &Ticker,
        value: T::Balance,
    ) -> DispatchResult {
        // Granularity check
        ensure!(
            Self::check_granularity(ticker, value),
            Error::<T>::InvalidGranularity
        );
        ensure!(
            <BalanceOf<T>>::contains_key(ticker, &from_portfolio.did),
            Error::<T>::NotAnAssetHolder
        );
        ensure!(
            from_portfolio.did != to_portfolio.did,
            Error::<T>::SenderSameAsReceiver
        );

        let from_total_balance = Self::balance_of(ticker, from_portfolio.did);
        ensure!(from_total_balance >= value, Error::<T>::InsufficientBalance);
        let updated_from_total_balance = from_total_balance - value;

        let to_total_balance = Self::balance_of(ticker, to_portfolio.did);
        let updated_to_total_balance = to_total_balance
            .checked_add(&value)
            .ok_or(Error::<T>::BalanceOverflow)?;

        Self::_update_checkpoint(ticker, from_portfolio.did, from_total_balance);
        Self::_update_checkpoint(ticker, to_portfolio.did, to_total_balance);
        // reduce sender's balance
        <BalanceOf<T>>::insert(ticker, &from_portfolio.did, updated_from_total_balance);
        // increase receiver's balance
        <BalanceOf<T>>::insert(ticker, &to_portfolio.did, updated_to_total_balance);
        // transfer portfolio balances
        Portfolio::<T>::unchecked_transfer_portfolio_balance(
            &from_portfolio,
            &to_portfolio,
            ticker,
            value,
        );

        // Update the storage on the basis of the `ScopeId`.
        let to_scope_id = Self::scope_id_of(ticker, &to_did);
        let current_to_aggregate_balance = Self::aggregate_balance_of(ticker, &to_scope_id) + value;

        let from_scope_id = Self::scope_id_of(ticker, &from_did);
        let current_from_aggregate_balance =
            Self::aggregate_balance_of(ticker, &from_scope_id) - value;

        let update_balance = |scope_id, did, update_balance, agg_balance| {
            <AggregateBalance<T>>::insert(ticker, &scope_id, agg_balance);
            <BalanceOfAtScope<T>>::insert(scope_id, did, update_balance);
        };

        update_balance(
            to_scope_id,
            to_did,
            updated_to_total_balance,
            current_to_aggregate_balance,
        );
        update_balance(
            from_scope_id,
            from_did,
            updated_from_total_balance,
            current_from_aggregate_balance,
        );

        // Update statistic info.
        <statistics::Module<T>>::update_transfer_stats(
            ticker,
            Some(current_from_aggregate_balance),
            Some(current_to_aggregate_balance),
            value,
        );

        Self::deposit_event(RawEvent::Transfer(
            from_portfolio.did,
            *ticker,
            from_portfolio.did,
            to_portfolio.did,
            value,
        ));
        Ok(())
    }

    pub fn _create_checkpoint(ticker: &Ticker) -> DispatchResult {
        if <TotalCheckpoints>::contains_key(ticker) {
            let mut checkpoint_count = Self::total_checkpoints_of(ticker);
            checkpoint_count = checkpoint_count
                .checked_add(1)
                .ok_or(Error::<T>::CheckpointOverflow)?;
            <TotalCheckpoints>::insert(ticker, checkpoint_count);
            <CheckpointTotalSupply<T>>::insert(
                &(*ticker, checkpoint_count),
                Self::token_details(ticker).total_supply,
            );
        } else {
            <TotalCheckpoints>::insert(ticker, 1);
            <CheckpointTotalSupply<T>>::insert(
                &(*ticker, 1),
                Self::token_details(ticker).total_supply,
            );
        }
        Ok(())
    }

    fn _update_checkpoint(ticker: &Ticker, user_did: IdentityId, user_balance: T::Balance) {
        if <TotalCheckpoints>::contains_key(ticker) {
            let checkpoint_count = Self::total_checkpoints_of(ticker);
            let ticker_user_did_checkpont = (*ticker, user_did, checkpoint_count);
            if !<CheckpointBalance<T>>::contains_key(&ticker_user_did_checkpont) {
                <CheckpointBalance<T>>::insert(&ticker_user_did_checkpont, user_balance);
                <UserCheckpoints>::mutate(&(*ticker, user_did), |user_checkpoints| {
                    user_checkpoints.push(checkpoint_count);
                });
            }
        }
    }

    fn is_owner(ticker: &Ticker, did: IdentityId) -> bool {
        Self::_is_owner(ticker, did)
    }

    pub fn _mint(
        ticker: &Ticker,
        caller: T::AccountId,
        to_did: IdentityId,
        value: T::Balance,
        protocol_fee_data: Option<ProtocolOp>,
    ) -> DispatchResult {
        // Granularity check
        ensure!(
            Self::check_granularity(ticker, value),
            Error::<T>::InvalidGranularity
        );
        // Read the token details
        let mut token = Self::token_details(ticker);
        // Prepare the updated total supply.
        let updated_total_supply = token
            .total_supply
            .checked_add(&value)
            .ok_or(Error::<T>::TotalSupplyOverflow)?;
        ensure!(
            updated_total_supply <= MAX_SUPPLY.into(),
            Error::<T>::TotalSupplyAboveLimit
        );
        //Increase receiver balance
        let current_to_balance = Self::balance_of(ticker, to_did);
        // No check since the total balance is always <= the total supply. The
        // total supply is already checked above.
        let updated_to_balance = current_to_balance + value;
        // No check since the default portfolio balance is always <= the total
        // supply. The total supply is already checked above.
        let updated_to_def_balance = Portfolio::<T>::portfolio_asset_balances(
            PortfolioId::default_portfolio(to_did),
            ticker,
        ) + value;

        // Charge the given fee.
        if let Some(op) = protocol_fee_data {
            T::ProtocolFee::charge_fee(op)?;
        }
        Self::_update_checkpoint(ticker, to_did, current_to_balance);

        // Increase total supply
        token.total_supply = updated_total_supply;
        <BalanceOf<T>>::insert(ticker, &to_did, updated_to_balance);
        Portfolio::<T>::set_default_portfolio_balance(to_did, ticker, updated_to_def_balance);
        let primary_issuance_agent = token.primary_issuance_agent;
        <Tokens<T>>::insert(ticker, token);

        // Update the investor count of an asset.
        <statistics::Module<T>>::update_transfer_stats(
            &ticker,
            None,
            Some(updated_to_balance),
            value,
        );

        let round = Self::funding_round(ticker);
        let ticker_round = (*ticker, round.clone());
        // No check since the issued balance is always <= the total
        // supply. The total supply is already checked above.
        let issued_in_this_round = Self::issued_in_funding_round(&ticker_round) + value;
        <IssuedInFundingRound<T>>::insert(&ticker_round, issued_in_this_round);
        Self::deposit_event(RawEvent::Transfer(
            Context::current_identity_or::<Identity<T>>(&caller)?,
            *ticker,
            IdentityId::default(),
            to_did,
            value,
        ));
        Self::deposit_event(RawEvent::Issued(
            Context::current_identity_or::<Identity<T>>(&caller)?,
            *ticker,
            to_did,
            value,
            round,
            issued_in_this_round,
            primary_issuance_agent,
        ));

        Ok(())
    }

    fn check_granularity(ticker: &Ticker, value: T::Balance) -> bool {
        // Read the token details
        let token = Self::token_details(ticker);
        token.divisible || value % ONE_UNIT.into() == 0.into()
    }

    /// Accept and process a ticker transfer.
    pub fn _accept_ticker_transfer(to_did: IdentityId, auth_id: u64) -> DispatchResult {
        ensure!(
            <identity::Authorizations<T>>::contains_key(Signatory::from(to_did), auth_id),
            AuthorizationError::Invalid
        );

        let auth = <identity::Authorizations<T>>::get(Signatory::from(to_did), auth_id);

        let ticker = match auth.authorization_data {
            AuthorizationData::TransferTicker(ticker) => ticker,
            _ => return Err(Error::<T>::NoTickerTransferAuth.into()),
        };

        ensure!(
            !<Tokens<T>>::contains_key(&ticker),
            Error::<T>::AssetAlreadyCreated
        );
        let ticker_details = Self::ticker_registration(&ticker);

        <identity::Module<T>>::consume_auth(
            ticker_details.owner,
            Signatory::from(to_did),
            auth_id,
        )?;

        Self::transfer_ticker(ticker, to_did, ticker_details.owner);
        ClassicTickers::remove(&ticker); // Not a classic ticker anymore if it was.
        Ok(())
    }

    /// Transfer the given `ticker`'s registration from `from` to `to`.
    fn transfer_ticker(ticker: Ticker, to: IdentityId, from: IdentityId) {
        <AssetOwnershipRelations>::remove(from, ticker);
        <AssetOwnershipRelations>::insert(to, ticker, AssetOwnershipRelation::TickerOwned);
        <Tickers<T>>::mutate(&ticker, |tr| tr.owner = to);
        Self::deposit_event(RawEvent::TickerTransferred(to, ticker, from));
    }

    /// Accept and process a primary issuance agent transfer.
    pub fn _accept_primary_issuance_agent_transfer(
        to_did: IdentityId,
        auth_id: u64,
    ) -> DispatchResult {
        ensure!(
            <identity::Authorizations<T>>::contains_key(Signatory::from(to_did), auth_id),
            AuthorizationError::Invalid
        );

        let auth = <identity::Authorizations<T>>::get(Signatory::from(to_did), auth_id);

        let ticker = match auth.authorization_data {
            AuthorizationData::TransferPrimaryIssuanceAgent(ticker) => ticker,
            _ => return Err(Error::<T>::NoPrimaryIssuanceAgentTransferAuth.into()),
        };

        let token = <Tokens<T>>::get(&ticker);
        <identity::Module<T>>::consume_auth(token.owner_did, Signatory::from(to_did), auth_id)?;

        let mut old_primary_issuance_agent = None;
        <Tokens<T>>::mutate(&ticker, |token| {
            old_primary_issuance_agent = token.primary_issuance_agent;
            token.primary_issuance_agent = Some(to_did);
        });

        Self::deposit_event(RawEvent::PrimaryIssuanceAgentTransfered(
            to_did,
            ticker,
            old_primary_issuance_agent,
            Some(to_did),
        ));

        Ok(())
    }

    /// Accept and process a token ownership transfer.
    pub fn _accept_token_ownership_transfer(to_did: IdentityId, auth_id: u64) -> DispatchResult {
        ensure!(
            <identity::Authorizations<T>>::contains_key(Signatory::from(to_did), auth_id),
            AuthorizationError::Invalid
        );

        let auth = <identity::Authorizations<T>>::get(Signatory::from(to_did), auth_id);

        let ticker = match auth.authorization_data {
            AuthorizationData::TransferAssetOwnership(ticker) => ticker,
            _ => return Err(Error::<T>::NotTickerOwnershipTransferAuth.into()),
        };

        ensure!(<Tokens<T>>::contains_key(&ticker), Error::<T>::NoSuchAsset);

        let token_details = Self::token_details(&ticker);
        let ticker_details = Self::ticker_registration(&ticker);

        <identity::Module<T>>::consume_auth(
            token_details.owner_did,
            Signatory::from(to_did),
            auth_id,
        )?;

        <AssetOwnershipRelations>::remove(ticker_details.owner, ticker);

        <AssetOwnershipRelations>::insert(to_did, ticker, AssetOwnershipRelation::AssetOwned);

        <Tickers<T>>::mutate(&ticker, |tr| {
            tr.owner = to_did;
        });
        <Tokens<T>>::mutate(&ticker, |tr| {
            tr.owner_did = to_did;
        });

        Self::deposit_event(RawEvent::AssetOwnershipTransferred(
            to_did,
            ticker,
            token_details.owner_did,
        ));

        Ok(())
    }

    pub fn verify_restriction(
        ticker: &Ticker,
        extension_caller: T::AccountId,
        from_did: Option<IdentityId>,
        to_did: Option<IdentityId>,
        value: T::Balance,
        holder_count: Counter,
        dest: T::AccountId,
    ) -> RestrictionResult {
        // 4 byte selector of verify_transfer - 0xD9386E41
        let selector = hex!("D9386E41");
        let balance_to = match to_did {
            Some(did) => {
                let scope_id = Self::scope_id_of(ticker, &did);
                // Using aggregate balance instead of individual identity balance.
                T::Balance::encode(&Self::aggregate_balance_of(ticker, &scope_id))
            }
            None => T::Balance::encode(&(0.into())),
        };
        let balance_from = match from_did {
            Some(did) => {
                let scope_id = Self::scope_id_of(ticker, &did);
                // Using aggregate balance instead of individual identity balance.
                T::Balance::encode(&Self::aggregate_balance_of(ticker, &scope_id))
            }
            None => T::Balance::encode(&(0.into())),
        };
        let encoded_to = Option::<IdentityId>::encode(&to_did);
        let encoded_from = Option::<IdentityId>::encode(&from_did);
        let encoded_value = T::Balance::encode(&value);
        let total_supply = T::Balance::encode(&<Tokens<T>>::get(&ticker).total_supply);
        let current_holder_count = Counter::encode(&holder_count);

        // Creation of the encoded data for the verifyTransfer function of the extension
        // i.e fn verify_transfer(
        //        from: Option<IdentityId>,
        //        to: Option<IdentityId>,
        //        value: Balance,
        //        balance_from: Balance,
        //        balance_to: Balance,
        //        total_supply: Balance,
        //        current_holder_count: Counter
        //    ) -> RestrictionResult { }

        let encoded_data = [
            &selector[..],
            &encoded_from[..],
            &encoded_to[..],
            &encoded_value[..],
            &balance_from[..],
            &balance_to[..],
            &total_supply[..],
            &current_holder_count[..],
        ]
        .concat();

        // Calling extension to verify the compliance requirement
        // native currency value should be `0` as no funds need to transfer to the smart extension
        // We are passing arbitrary high `gas_limit` value to make sure extension's function execute successfully
        // TODO: Once gas estimate function will be introduced, arbitrary gas value will be replaced by the estimated gas
        let is_allowed =
            Self::call_extension(extension_caller, dest, 0.into(), GAS_LIMIT, encoded_data);
        if is_allowed.is_success() {
            if let Ok(allowed) = RestrictionResult::decode(&mut &is_allowed.data[..]) {
                return allowed;
            }
        }
        RestrictionResult::Invalid
    }

    /// A helper function that is used to call the smart extension function.
    ///
    /// # Arguments
    /// * `from` - Caller of the extension.
    /// * `dest` - Address/AccountId of the smart extension whom get called.
    /// * `value` - Amount of native currency that need to transfer to the extension.
    /// * `gas_limit` - Maximum amount of gas passed to successfully execute the function.
    /// * `data` - Encoded data that contains function selector and function arguments values.
    pub fn call_extension(
        from: T::AccountId,
        dest: T::AccountId,
        _value: T::Balance,
        gas_limit: Gas,
        data: Vec<u8>,
    ) -> ExecReturnValue {
        // TODO: Fix the value conversion into Currency
        match <pallet_contracts::Module<T>>::bare_call(from, dest, 0.into(), gas_limit, data) {
            Ok(encoded_value) => encoded_value,
            Err(err) => {
                let reason: &'static str = err.reason.into();
                // status 0 is used for extension call successfully executed
                ExecReturnValue {
                    status: 1,
                    data: reason.as_bytes().to_vec(),
                }
            }
        }
    }

    /// RPC: Function allows external users to know wether the transfer extrinsic
    /// will be valid or not beforehand.
    pub fn unsafe_can_transfer(
        sender: T::AccountId,
        from_custodian: Option<IdentityId>,
        from_portfolio: PortfolioId,
        to_custodian: Option<IdentityId>,
        to_portfolio: PortfolioId,
        ticker: &Ticker,
        value: T::Balance,
    ) -> StdResult<u8, &'static str> {
        // Granularity check
        if !Self::check_granularity(&ticker, value) {
            return Ok(INVALID_GRANULARITY);
        }

        if from_portfolio.did == to_portfolio.did {
            return Ok(INVALID_RECEIVER_DID);
        }

        if !Identity::<T>::has_valid_cdd(from_portfolio.did) {
            return Ok(INVALID_SENDER_DID);
        }

        if Portfolio::<T>::ensure_portfolio_custody(
            from_portfolio,
            from_custodian.unwrap_or(from_portfolio.did),
        )
        .is_err()
        {
            return Ok(CUSTODIAN_ERROR);
        }

        if !Identity::<T>::has_valid_cdd(to_portfolio.did) {
            return Ok(INVALID_RECEIVER_DID);
        }

        if Portfolio::<T>::ensure_portfolio_custody(
            to_portfolio,
            to_custodian.unwrap_or(to_portfolio.did),
        )
        .is_err()
        {
            return Ok(CUSTODIAN_ERROR);
        }

        if Self::balance_of(&ticker, from_portfolio.did) < value {
            return Ok(ERC1400_INSUFFICIENT_BALANCE);
        }

        if Portfolio::<T>::ensure_portfolio_transfer_validity(
            &from_portfolio,
            &to_portfolio,
            ticker,
            &value,
        )
        .is_err()
        {
            return Ok(PORTFOLIO_FAILURE);
        }

        // Compliance manager & Smart Extension check
        Ok(
            Self::_is_valid_transfer(&ticker, sender, from_portfolio, to_portfolio, value)
                .map(|(status, _)| status)
                .unwrap_or(ERC1400_TRANSFER_FAILURE),
        )
    }

    /// Transfers an asset from one identity portfolio to another
    pub fn base_transfer(
        from_portfolio: PortfolioId,
        to_portfolio: PortfolioId,
        ticker: &Ticker,
        value: T::Balance,
    ) -> DispatchResultWithPostInfo {
        // NB: This function does not check if the sender/receiver have custodian permissions on the portfolios.
        // The custodian permissions must be checked before this function is called.
        // The only place this function is used right now is the settlement engine and the settlement engine
        // checks custodial permissions when the instruction is authorized.

        // Validate the transfer
        let (is_transfer_success, weight_for_transfer) = Self::_is_valid_transfer(
            &ticker,
            <identity::Module<T>>::did_records(from_portfolio.did).primary_key,
            from_portfolio,
            to_portfolio,
            value,
        )?;

        ensure!(
            is_transfer_success == ERC1400_TRANSFER_SUCCESS,
            Error::<T>::InvalidTransfer
        );

        Self::unsafe_transfer(from_portfolio, to_portfolio, ticker, value)?;

        Ok(Some(weight_for_transfer).into())
    }

    /// Performs necessary checks on parameters of `create_asset`.
    fn ensure_create_asset_parameters(
        ticker: &Ticker,
        name: &AssetName,
        total_supply: T::Balance,
    ) -> DispatchResult {
        // Ensure that the ticker is new.
        ensure!(
            !<Tokens<T>>::contains_key(&ticker),
            Error::<T>::AssetAlreadyCreated
        );
        let ticker_config = Self::ticker_registration_config();
        // Limit the ticker length.
        ensure!(
            ticker.len() <= usize::try_from(ticker_config.max_ticker_length).unwrap_or_default(),
            Error::<T>::TickerTooLong
        );
        // Check the name length.
        // TODO: Limit the maximum size of a name.
        ensure!(name.as_slice().len() <= 64, Error::<T>::AssetNameTooLong);
        // Limit the total supply.
        ensure!(
            total_supply <= MAX_SUPPLY.into(),
            Error::<T>::TotalSupplyAboveLimit
        );
        Ok(())
    }

    /// Ensure the number of attached transfer manager extension should be < `MaxNumberOfTMExtensionForAsset`.
    fn ensure_max_limit_for_tm_extension(
        ext_type: &SmartExtensionType,
        ticker: &Ticker,
    ) -> DispatchResult {
        if *ext_type == SmartExtensionType::TransferManager {
            let no_of_ext = u32::try_from(
                <Extensions<T>>::get((ticker, SmartExtensionType::TransferManager)).len(),
            )
            .unwrap_or_default();
            ensure!(
                no_of_ext < T::MaxNumberOfTMExtensionForAsset::get(),
                Error::<T>::MaximumTMExtensionLimitReached
            );
        }
        Ok(())
    }

    /// Compute the result of the transfer
    pub fn compute_transfer_result(
        final_result: bool,
        tm_count: u32,
        cm_result: Weight,
    ) -> (u8, Weight) {
        let weight_for_valid_transfer =
            weight_for::weight_for_is_valid_transfer::<T>(tm_count, cm_result);
        let transfer_status = match final_result {
            true => ERC1400_TRANSFER_SUCCESS,
            false => SMART_EXTENSION_FAILURE,
        };
        (transfer_status, weight_for_valid_transfer)
    }

    /// Ensure the extrinsic is signed and have valid extension id.
    fn ensure_signed_and_validate_extension_id(
        origin: T::Origin,
        ticker: &Ticker,
        id: &T::AccountId,
    ) -> Result<IdentityId, DispatchError> {
        let sender = ensure_signed(origin)?;
        let did = Context::current_identity_or::<identity::Module<T>>(&sender)?;

        ensure!(Self::is_owner(ticker, did), Error::<T>::Unauthorized);
        ensure!(
            <ExtensionDetails<T>>::contains_key((ticker, id)),
            Error::<T>::NoSuchSmartExtension
        );
        Ok(did)
    }
}<|MERGE_RESOLUTION|>--- conflicted
+++ resolved
@@ -108,13 +108,8 @@
     CommonTrait, Context, SystematicIssuers,
 };
 use polymesh_primitives::{
-<<<<<<< HEAD
-    AuthorizationData, AuthorizationError, Document, DocumentName, IdentityId, ScopeId, Signatory,
-    SmartExtension, SmartExtensionName, SmartExtensionType, Ticker,
-=======
     AuthorizationData, AuthorizationError, Document, DocumentName, IdentityId, PortfolioId,
-    Signatory, SmartExtension, SmartExtensionName, SmartExtensionType, Ticker,
->>>>>>> 6a8752e8
+    Signatory, SmartExtension, SmartExtensionName, SmartExtensionType, Ticker, ScopeId
 };
 use polymesh_primitives_derive::VecU8StrongTyped;
 use sp_runtime::traits::{CheckedAdd, Saturating};
