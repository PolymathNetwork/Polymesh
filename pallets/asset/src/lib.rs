--- conflicted
+++ resolved
@@ -405,26 +405,7 @@
         ///
         /// # Weight
         /// `400_000 + 20_000 * identifiers.len()`
-<<<<<<< HEAD
         #[weight = 400_000 + 20_000 * u64::try_from(identifiers.len()).unwrap_or_default()]
-=======
-        #[weight = FunctionOf(
-            |(_, _, _, _, _, identifiers, _, _): (
-                &AssetName,
-                &Ticker,
-                &T::Balance,
-                &bool,
-                &AssetType,
-                &Vec<(IdentifierType, AssetIdentifier)>,
-                &Option<FundingRoundName>,
-                &Option<IdentityId>,
-            )| {
-                400_000 + 20_000 * u32::try_from(identifiers.len()).unwrap_or_default()
-            },
-            DispatchClass::Normal,
-            true
-        )]
->>>>>>> 67f9f59c
         pub fn create_asset(
             origin,
             name: AssetName,
@@ -1346,7 +1327,7 @@
         /// * `origin` - The asset issuer.
         /// * `ticker` - Ticker symbol of the asset.
         /// * `treasury_did` - The treasury DID wrapped in a value of type [`Option`].
-        #[weight = SimpleDispatchInfo::FixedNormal(250_000)]
+        #[weight = 250_000]
         pub fn set_treasury_did(
             origin,
             ticker: Ticker,
