// This file is part of the Polymesh distribution (https://github.com/PolymathNetwork/Polymesh).
// Copyright (c) 2020 Polymath

// This program is free software: you can redistribute it and/or modify
// it under the terms of the GNU General Public License as published by
// the Free Software Foundation, version 3.

// This program is distributed in the hope that it will be useful, but
// WITHOUT ANY WARRANTY; without even the implied warranty of
// MERCHANTABILITY or FITNESS FOR A PARTICULAR PURPOSE. See the GNU
// General Public License for more details.

// You should have received a copy of the GNU General Public License
// along with this program. If not, see <http://www.gnu.org/licenses/>.

//! # Asset Module
//!
//! The Asset module is one place to create the security tokens on the Polymesh blockchain.
//! It consist every required functionality related to securityToken and every function
//! execution can be differentiate at the token level by providing the ticker of the token.
//! In Ethereum analogy every token has different smart contract address which act as the unique identity
//! of the token while here token lives at low-level where token ticker act as the differentiator.
//!
//! ## Overview
//!
//! The Asset module provides functions for:
//!
//! - Creating the tokens.
//! - Creation of checkpoints on the token level.
//! - Management of the token (Document mgt etc).
//! - Transfer/redeem functionality of the token.
//! - Custodian functionality.
//!
//! ## Interface
//!
//! ### Dispatchable Functions
//!
//! - `register_ticker` - Used to either register a new ticker or extend registration of an existing ticker.
//! - `accept_ticker_transfer` - Used to accept a ticker transfer authorization.
//! - `accept_asset_ownership_transfer` - Used to accept the token transfer authorization.
//! - `create_asset` - Initializes a new security token.
//! - `freeze` - Freezes transfers and minting of a given token.
//! - `unfreeze` - Unfreezes transfers and minting of a given token.
//! - `rename_asset` - Renames a given asset.
//! - `transfer` - Transfer tokens from one DID to another DID as tokens are stored/managed on the DID level.
//! - `controller_transfer` - Forces a transfer between two DID.
//! - `approve` - Approve token transfer from one DID to another.
//! - `transfer_from` - If sufficient allowance provided, transfer from a DID to another DID without token owner's signature.
//! - `create_checkpoint` - Function used to create the checkpoint.
//! - `issue` - Function is used to issue(or mint) new tokens for the given DID.
//! - `batch_issue` - Batch version of issue function.
//! - `redeem` - Used to redeem the security tokens.
//! - `redeem_from` - Used to redeem the security tokens by some other DID who has approval.
//! - `controller_redeem` - Forces a redemption of an DID's tokens. Can only be called by token owner.
//! - `make_divisible` - Change the divisibility of the token to divisible. Only called by the token owner.
//! - `can_transfer` - Checks whether a transaction with given parameters can take place or not.
//! - `transfer_with_data` - This function can be used by the exchanges of other third parties to dynamically validate the transaction by passing the data blob.
//! - `transfer_from_with_data` - This function can be used by the exchanges of other third parties to dynamically validate the transaction by passing the data blob.
//! - `is_issuable` - Used to know whether the given token will issue new tokens or not.
//! - `batch_add_document` - Add documents for a given token, Only be called by the token owner.
//! - `batch_remove_document` - Remove documents for a given token, Only be called by the token owner.
//! - `batch_update_document` - Update documents for the given token, Only be called by the token owner.
//! - `increase_custody_allowance` - Used to increase the allowance for a given custodian.
//! - `increase_custody_allowance_of` - Used to increase the allowance for a given custodian by providing the off chain signature.
//! - `transfer_by_custodian` - Used to transfer the tokens by the approved custodian.
//! - `set_funding_round` - Sets the name of the current funding round.
//! - `update_identifiers` - Updates the asset identifiers. Only called by the token owner.
//! - `add_extension` - It is used to permission the Smart-Extension address for a given ticker.
//! - `archive_extension` - Extension gets archived it means extension is no more use to verify the compliance or any smart logic it posses.
//! - `unarchive_extension` - Extension gets un-archived it means extension is use to verify the compliance or any smart logic it posses.
//!
//! ### Public Functions
//!
//! - `ticker_registration` - Provide ticker registration details.
//! - `ticker_registration_config` - Provide the ticker registration configuration details.
//! - `token_details` - Returns details of the token.
//! - `balance_of` - Returns the balance of the DID corresponds to the ticker.
//! - `identifiers` - It provides the identifiers for a given ticker.
//! - `total_checkpoints_of` - Returns the checkpoint Id.
//! - `total_supply_at` - Returns the total supply at a given checkpoint.
//! - `custodian_allowance`- Returns the allowance provided to a custodian for a given ticker and token holder.
//! - `total_custody_allowance` - Returns the total allowance approved by the token holder.
//! - `extension_details` - It provides the list of Smart extension added for the given tokens.
//! - `extensions` - It provides the list of Smart extension added for the given tokens and for the given type.
//! - `frozen` - It tells whether the given ticker is frozen or not.
//! - `is_ticker_available` - It checks whether the given ticker is available or not.
//! - `is_ticker_registry_valid` - It checks whether the ticker is own by a given IdentityId or not.
//! - `is_ticker_available_or_registered_to` - It provides the status of a given ticker.
//! - `total_supply` - It provides the total supply of a ticker.
//! - `get_balance_at` - It provides the balance of a DID at a certain checkpoint.
//! - `verify_restriction` - It is use to verify the restriction implied by the smart extension and the Compliance Manager.
//! - `call_extension` - A helper function that is used to call the smart extension function.
#![cfg_attr(not(feature = "std"), no_std)]
#![recursion_limit = "256"]
#[cfg(feature = "runtime-benchmarks")]
pub mod benchmarking;

use pallet_identity as identity;
use pallet_statistics as statistics;
use polymesh_common_utilities::{
    asset::{AcceptTransfer, IssueAssetItem, Trait as AssetTrait},
    balances::Trait as BalancesTrait,
    compliance_manager::Trait as ComplianceManagerTrait,
    constants::*,
    identity::Trait as IdentityTrait,
    protocol_fee::{ChargeProtocolFee, ProtocolOp},
    CommonTrait, Context,
};
use polymesh_primitives::{
    AuthorizationData, AuthorizationError, Document, IdentityId, LinkData, PortfolioId,
    PortfolioName, PortfolioNumber, Signatory, SmartExtension, SmartExtensionName,
    SmartExtensionType, Ticker,
};
use polymesh_primitives_derive::VecU8StrongTyped;

use codec::{Decode, Encode};
use core::result::Result as StdResult;
use currency::*;
use frame_support::{
    decl_error, decl_event, decl_module, decl_storage, dispatch::DispatchResult, ensure,
    traits::Currency,
};
use frame_system::{self as system, ensure_signed};
use hex_literal::hex;
use pallet_contracts::{ExecReturnValue, Gas};
use sp_runtime::traits::{CheckedAdd, CheckedSub, Verify};
#[cfg(feature = "std")]
use sp_runtime::{Deserialize, Serialize};
use sp_std::{convert::TryFrom, prelude::*};

type Portfolio<T> = pallet_portfolio::Module<T>;

/// The module's configuration trait.
pub trait Trait:
    frame_system::Trait
    + BalancesTrait
    + IdentityTrait
    + pallet_session::Trait
    + statistics::Trait
    + pallet_contracts::Trait
    + pallet_portfolio::Trait
{
    /// The overarching event type.
    type Event: From<Event<Self>> + Into<<Self as frame_system::Trait>::Event>;
    type Currency: Currency<Self::AccountId>;
    type ComplianceManager: ComplianceManagerTrait<Self::Balance>;
}

/// The type of an asset represented by a token.
#[derive(Encode, Decode, Clone, Debug, PartialEq, Eq)]
pub enum AssetType {
    EquityCommon,
    EquityPreferred,
    Commodity,
    FixedIncome,
    REIT,
    Fund,
    RevenueShareAgreement,
    StructuredProduct,
    Derivative,
    Custom(Vec<u8>),
}

impl Default for AssetType {
    fn default() -> Self {
        AssetType::Custom(b"undefined".to_vec())
    }
}

/// The type of an identifier associated with a token.
#[derive(Encode, Decode, Clone, Debug, PartialEq, Eq, PartialOrd, Ord)]
pub enum IdentifierType {
    Cins,
    Cusip,
    Isin,
}

impl Default for IdentifierType {
    fn default() -> Self {
        IdentifierType::Isin
    }
}

/// A wrapper for a token name.
#[derive(
    Decode, Encode, Clone, Debug, Default, Hash, PartialEq, Eq, PartialOrd, Ord, VecU8StrongTyped,
)]
pub struct AssetName(pub Vec<u8>);

/// A wrapper for an asset ID.
#[derive(
    Decode, Encode, Clone, Debug, Default, Hash, PartialEq, Eq, PartialOrd, Ord, VecU8StrongTyped,
)]
pub struct AssetIdentifier(pub Vec<u8>);

/// A wrapper for a funding round name.
#[derive(Decode, Encode, Clone, Debug, Hash, PartialEq, Eq, PartialOrd, Ord, VecU8StrongTyped)]
pub struct FundingRoundName(pub Vec<u8>);

impl Default for FundingRoundName {
    fn default() -> Self {
        FundingRoundName("".as_bytes().to_vec())
    }
}

/// struct to store the token details.
#[derive(Encode, Decode, Default, Clone, PartialEq, Debug)]
pub struct SecurityToken<U> {
    pub name: AssetName,
    pub total_supply: U,
    pub owner_did: IdentityId,
    pub divisible: bool,
    pub asset_type: AssetType,
    pub link_id: u64,
    pub treasury_did: Option<IdentityId>,
}

/// struct to store the signed data.
#[derive(Encode, Decode, Default, Clone, PartialEq, Debug)]
pub struct SignData<U> {
    pub custodian_did: IdentityId,
    pub holder_did: IdentityId,
    pub ticker: Ticker,
    pub value: U,
    pub nonce: u16,
}

/// struct to store the ticker registration details.
#[derive(Encode, Decode, Clone, Default, PartialEq, Debug)]
pub struct TickerRegistration<U> {
    pub owner: IdentityId,
    pub expiry: Option<U>,
    pub link_id: u64,
}

/// struct to store the ticker registration config.
#[cfg_attr(feature = "std", derive(Serialize, Deserialize))]
#[derive(Encode, Decode, Clone, Default, PartialEq, Debug)]
pub struct TickerRegistrationConfig<U> {
    pub max_ticker_length: u8,
    pub registration_length: Option<U>,
}

/// Enum that represents the current status of a ticker.
#[derive(Encode, Decode, Clone, Eq, PartialEq, Debug)]
pub enum TickerRegistrationStatus {
    RegisteredByOther,
    Available,
    RegisteredByDid,
}

/// Enum that uses as the return type for the restriction verification.
#[derive(Encode, Decode, Clone, Debug, PartialEq, Eq, PartialOrd, Ord)]
pub enum RestrictionResult {
    Valid,
    Invalid,
    ForceValid,
}

impl Default for RestrictionResult {
    fn default() -> Self {
        RestrictionResult::Invalid
    }
}

decl_storage! {
    trait Store for Module<T: Trait> as Asset {
        /// Ticker registration details.
        /// (ticker) -> TickerRegistration
        pub Tickers get(fn ticker_registration): map hasher(blake2_128_concat) Ticker => TickerRegistration<T::Moment>;
        /// Ticker registration config.
        /// (ticker) -> TickerRegistrationConfig
        pub TickerConfig get(fn ticker_registration_config) config(): TickerRegistrationConfig<T::Moment>;
        /// Details of the token corresponding to the token ticker.
        /// (ticker) -> SecurityToken details [returns SecurityToken struct]
        pub Tokens get(fn token_details): map hasher(blake2_128_concat) Ticker => SecurityToken<T::Balance>;
        /// The total asset ticker balance per identity.
        /// (ticker, DID) -> Balance
        pub BalanceOf get(fn balance_of): double_map hasher(blake2_128_concat) Ticker, hasher(blake2_128_concat) IdentityId => T::Balance;
        /// A map of pairs of a ticker name and an `IdentifierType` to asset identifiers.
        pub Identifiers get(fn identifiers): map hasher(blake2_128_concat) (Ticker, IdentifierType) => AssetIdentifier;
        /// (ticker, sender (DID), spender(DID)) -> allowance amount
        Allowance get(fn allowance): map hasher(blake2_128_concat) (Ticker, IdentityId, IdentityId) => T::Balance;
        /// Checkpoints created per token.
        /// (ticker) -> no. of checkpoints
        pub TotalCheckpoints get(fn total_checkpoints_of): map hasher(blake2_128_concat) Ticker => u64;
        /// Total supply of the token at the checkpoint.
        /// (ticker, checkpointId) -> total supply at given checkpoint
        pub CheckpointTotalSupply get(fn total_supply_at): map hasher(blake2_128_concat) (Ticker, u64) => T::Balance;
        /// Balance of a DID at a checkpoint.
        /// (ticker, did, checkpoint ID) -> Balance of a DID at a checkpoint
        CheckpointBalance get(fn balance_at_checkpoint): map hasher(blake2_128_concat) (Ticker, IdentityId, u64) => T::Balance;
        /// Last checkpoint updated for a DID's balance.
        /// (ticker, did) -> List of checkpoints where user balance changed
        UserCheckpoints get(fn user_checkpoints): map hasher(blake2_128_concat) (Ticker, IdentityId) => Vec<u64>;
        /// Allowance provided to the custodian.
        /// (ticker, token holder, custodian) -> balance
        pub CustodianAllowance get(fn custodian_allowance): map hasher(blake2_128_concat) (Ticker, IdentityId, IdentityId) => T::Balance;
        /// Total custodian allowance for a given token holder.
        /// (ticker, token holder) -> balance
        pub TotalCustodyAllowance get(fn total_custody_allowance): map hasher(blake2_128_concat) (Ticker, IdentityId) => T::Balance;
        /// Store the nonce for off chain signature to increase the custody allowance.
        /// (ticker, token holder, nonce) -> bool
        AuthenticationNonce get(fn authentication_nonce): map hasher(blake2_128_concat) (Ticker, IdentityId, u16) => bool;
        /// The name of the current funding round.
        /// ticker -> funding round
        FundingRound get(fn funding_round): map hasher(blake2_128_concat) Ticker => FundingRoundName;
        /// The total balances of tokens issued in all recorded funding rounds.
        /// (ticker, funding round) -> balance
        IssuedInFundingRound get(fn issued_in_funding_round): map hasher(blake2_128_concat) (Ticker, FundingRoundName) => T::Balance;
        /// List of Smart extension added for the given tokens.
        /// ticker, AccountId (SE address) -> SmartExtension detail
        pub ExtensionDetails get(fn extension_details): map hasher(blake2_128_concat) (Ticker, T::AccountId) => SmartExtension<T::AccountId>;
        /// List of Smart extension added for the given tokens and for the given type.
        /// ticker, type of SE -> address/AccountId of SE
        pub Extensions get(fn extensions): map hasher(blake2_128_concat) (Ticker, SmartExtensionType) => Vec<T::AccountId>;
        /// The set of frozen assets implemented as a membership map.
        /// ticker -> bool
        pub Frozen get(fn frozen): map hasher(blake2_128_concat) Ticker => bool;
    }
}

type Identity<T> = identity::Module<T>;

// Public interface for this runtime module.
decl_module! {
    pub struct Module<T: Trait> for enum Call where origin: T::Origin {

        type Error = Error<T>;

        /// initialize the default event for this module
        fn deposit_event() = default;

        /// This function is used to either register a new ticker or extend validity of an existing ticker.
        /// NB: Ticker validity does not get carry forward when renewing ticker.
        ///
        /// # Arguments
        /// * `origin` It contains the signing key of the caller (i.e who signed the transaction to execute this function).
        /// * `ticker` ticker to register.
        #[weight = 500_000]
        pub fn register_ticker(origin, ticker: Ticker) -> DispatchResult {
            let sender = ensure_signed(origin)?;
            let signer = Signatory::Account(sender.clone());
            let to_did = Context::current_identity_or::<Identity<T>>(&sender)?;

            ensure!(!<Tokens<T>>::contains_key(&ticker), Error::<T>::AssetAlreadyCreated);

            let ticker_config = Self::ticker_registration_config();

            ensure!(
                ticker.len() <= usize::try_from(ticker_config.max_ticker_length).unwrap_or_default(),
                Error::<T>::TickerTooLong
            );

            // Ensure that the ticker is not registered by someone else
            ensure!(
                Self::is_ticker_available_or_registered_to(&ticker, to_did) != TickerRegistrationStatus::RegisteredByOther,
                Error::<T>::TickerAlreadyRegistered
            );

            let now = <pallet_timestamp::Module<T>>::get();
            let expiry = if let Some(exp) = ticker_config.registration_length { Some(now + exp) } else { None };

            Self::_register_ticker(&ticker, &signer, to_did, expiry)
        }

        /// This function is used to accept a ticker transfer.
        /// NB: To reject the transfer, call remove auth function in identity module.
        ///
        /// # Arguments
        /// * `origin` It contains the signing key of the caller (i.e who signed the transaction to execute this function).
        /// * `auth_id` Authorization ID of ticker transfer authorization.
        #[weight = 500_000]
        pub fn accept_ticker_transfer(origin, auth_id: u64) -> DispatchResult {
            let sender = ensure_signed(origin)?;
            let to_did = Context::current_identity_or::<Identity<T>>(&sender)?;

            Self::_accept_ticker_transfer(to_did, auth_id)
        }

        /// This function is used to accept a token ownership transfer.
        /// NB: To reject the transfer, call remove auth function in identity module.
        ///
        /// # Arguments
        /// * `origin` It contains the signing key of the caller (i.e who signed the transaction to execute this function).
        /// * `auth_id` Authorization ID of the token ownership transfer authorization.
        #[weight = 500_000]
        pub fn accept_asset_ownership_transfer(origin, auth_id: u64) -> DispatchResult {
            let sender = ensure_signed(origin)?;
            let to_did = Context::current_identity_or::<Identity<T>>(&sender)?;

            Self::_accept_token_ownership_transfer(to_did, auth_id)
        }

        /// Initializes a new security token
        /// makes the initiating account the owner of the security token
        /// & the balance of the owner is set to total supply.
        ///
        /// # Arguments
        /// * `origin` - contains the signing key of the caller (i.e who signed the transaction to execute this function).
        /// * `name` - the name of the token.
        /// * `ticker` - the ticker symbol of the token.
        /// * `total_supply` - the total supply of the token.
        /// * `divisible` - a boolean to identify the divisibility status of the token.
        /// * `asset_type` - the asset type.
        /// * `identifiers` - a vector of asset identifiers.
        /// * `funding_round` - name of the funding round.
        ///
        /// # Weight
        /// `400_000 + 20_000 * identifiers.len()`
        #[weight = 400_000 + 20_000 * u64::try_from(identifiers.len()).unwrap_or_default()]
        pub fn create_asset(
            origin,
            name: AssetName,
            ticker: Ticker,
            total_supply: T::Balance,
            divisible: bool,
            asset_type: AssetType,
            identifiers: Vec<(IdentifierType, AssetIdentifier)>,
            funding_round: Option<FundingRoundName>,
            treasury_did: Option<IdentityId>,
        ) -> DispatchResult {
            let sender = ensure_signed(origin)?;
            let did = Context::current_identity_or::<Identity<T>>(&sender)?;
            let signer = Signatory::Account(sender);

            // Check that sender is allowed to act on behalf of `did`
            ensure!(!<Tokens<T>>::contains_key(&ticker), Error::<T>::AssetAlreadyCreated);

            let ticker_config = Self::ticker_registration_config();

            ensure!(
                ticker.len() <= usize::try_from(ticker_config.max_ticker_length).unwrap_or_default(),
                Error::<T>::TickerTooLong
            );

            // checking max size for name and ticker
            // byte arrays (Vec) with no max size should be avoided
            ensure!(name.as_slice().len() <= 64, Error::<T>::AssetNameTooLong);

            let is_ticker_available_or_registered_to = Self::is_ticker_available_or_registered_to(&ticker, did);

            ensure!(
                is_ticker_available_or_registered_to != TickerRegistrationStatus::RegisteredByOther,
                Error::<T>::TickerAlreadyRegistered
            );

            if !divisible {
                ensure!(total_supply % ONE_UNIT.into() == 0.into(), Error::<T>::InvalidTotalSupply);
            }

            ensure!(total_supply <= MAX_SUPPLY.into(), Error::<T>::TotalSupplyAboveLimit);

            <<T as IdentityTrait>::ProtocolFee>::charge_fee(
                &signer,
                ProtocolOp::AssetCreateAsset,
            )?;
            <identity::Module<T>>::register_asset_did(&ticker)?;

            if is_ticker_available_or_registered_to == TickerRegistrationStatus::Available {
                // ticker not registered by anyone (or registry expired). we can charge fee and register this ticker
                Self::_register_ticker(&ticker, &signer, did, None)?;
            } else {
                // Ticker already registered by the user
                <Tickers<T>>::mutate(&ticker, |tr| tr.expiry = None);
            }

            let link = <identity::Module<T>>::add_link(Signatory::from(did), LinkData::AssetOwned(ticker), None);

            let token = SecurityToken {
                name,
                total_supply,
                owner_did: did,
                divisible,
                asset_type: asset_type.clone(),
                link_id: link,
                treasury_did,
            };
            <Tokens<T>>::insert(&ticker, token);
            <BalanceOf<T>>::insert(ticker, did, total_supply);
            Self::deposit_event(RawEvent::AssetCreated(
                did,
                ticker,
                total_supply,
                divisible,
                asset_type,
            ));
            for (typ, val) in &identifiers {
                <Identifiers>::insert((ticker, typ.clone()), val.clone());
            }
            // Add funding round name
            if let Some(round) = funding_round {
                <FundingRound>::insert(ticker, round);
            } else {
                <FundingRound>::insert(ticker, FundingRoundName::default());
            }
            Self::deposit_event(RawEvent::IdentifiersUpdated(did, ticker, identifiers));
            <IssuedInFundingRound<T>>::insert((ticker, Self::funding_round(ticker)), total_supply);
            Self::deposit_event(RawEvent::Issued(
                did,
                ticker,
                did,
                total_supply,
                Self::funding_round(ticker),
                total_supply
            ));
            Ok(())
        }

        /// Freezes transfers and minting of a given token.
        ///
        /// # Arguments
        /// * `origin` - the signing key of the sender.
        /// * `ticker` - the ticker of the token.
        #[weight = 150_000]
        pub fn freeze(origin, ticker: Ticker) -> DispatchResult {
            let sender = ensure_signed(origin)?;
            let sender_did = Context::current_identity_or::<Identity<T>>(&sender)?;

            // verify the ownership of the token
            ensure!(Self::is_owner(&ticker, sender_did), Error::<T>::Unauthorized);
            ensure!(<Tokens<T>>::contains_key(&ticker), Error::<T>::NoSuchAsset);

            ensure!(!Self::frozen(&ticker), Error::<T>::AlreadyFrozen);
            <Frozen>::insert(&ticker, true);
            Self::deposit_event(RawEvent::AssetFrozen(sender_did, ticker));
            Ok(())
        }

        /// Unfreezes transfers and minting of a given token.
        ///
        /// # Arguments
        /// * `origin` - the signing key of the sender.
        /// * `ticker` - the ticker of the frozen token.
        #[weight = 150_000]
        pub fn unfreeze(origin, ticker: Ticker) -> DispatchResult {
            let sender = ensure_signed(origin)?;
            let sender_did = Context::current_identity_or::<Identity<T>>(&sender)?;

            // verify the ownership of the token
            ensure!(Self::is_owner(&ticker, sender_did), Error::<T>::Unauthorized);
            ensure!(<Tokens<T>>::contains_key(&ticker), Error::<T>::NoSuchAsset);

            ensure!(Self::frozen(&ticker), Error::<T>::NotFrozen);
            <Frozen>::insert(&ticker, false);
            Self::deposit_event(RawEvent::AssetUnfrozen(sender_did, ticker));
            Ok(())
        }

        /// Renames a given token.
        ///
        /// # Arguments
        /// * `origin` - the signing key of the sender.
        /// * `ticker` - the ticker of the token.
        /// * `name` - the new name of the token.
        #[weight = 150_000]
        pub fn rename_asset(origin, ticker: Ticker, name: AssetName) -> DispatchResult {
            let sender = ensure_signed(origin)?;
            let sender_did = Context::current_identity_or::<Identity<T>>(&sender)?;

            // verify the ownership of the token
            ensure!(Self::is_owner(&ticker, sender_did), Error::<T>::Unauthorized);
            ensure!(<Tokens<T>>::contains_key(&ticker), Error::<T>::NoSuchAsset);

            <Tokens<T>>::mutate(&ticker, |token| token.name = name.clone());
            Self::deposit_event(RawEvent::AssetRenamed(sender_did, ticker, name));
            Ok(())
        }

        /// Transfer tokens from one DID to another DID as tokens are stored/managed on the DID level.
        ///
        /// # Arguments
        /// * `origin` signing key of the sender.
        /// * `ticker` Ticker of the token.
        /// * `to_did` DID of the `to` token holder, to whom token needs to transferred.
        /// * `value` Value that needs to transferred.
<<<<<<< HEAD
        #[weight = SimpleDispatchInfo::FixedNormal(400_000)]
        pub fn transfer(
            origin,
            ticker: Ticker,
            to_did: IdentityId,
            value: T::Balance
        ) -> DispatchResult {
=======
        #[weight = 400_000]
        pub fn transfer(origin, ticker: Ticker, to_did: IdentityId, value: T::Balance) -> DispatchResult {
>>>>>>> 0804aada
            let sender = ensure_signed(origin)?;
            let did = Context::current_identity_or::<Identity<T>>(&sender)?;

            // Check whether the custody allowance remain intact or not
            Self::_check_custody_allowance(&ticker, did, value)?;
            ensure!(
                Self::_is_valid_transfer(&ticker, sender, Some(did), Some(to_did), value)? == ERC1400_TRANSFER_SUCCESS,
                Error::<T>::InvalidTransfer
            );

            Self::_transfer(did, &ticker, did, to_did, value)
        }

        /// Forces a transfer between two DIDs & This can only be called by security token owner.
        /// This function doesn't validate any type of restriction beside a valid CDD check.
        ///
        /// # Arguments
        /// * `origin` signing key of the token owner DID.
        /// * `ticker` symbol of the token.
        /// * `from_did` DID of the token holder from whom balance token will be transferred.
        /// * `to_did` DID of token holder to whom token balance will be transferred.
        /// * `value` Amount of tokens.
        /// * `data` Some off chain data to validate the restriction.
        /// * `operator_data` It is a string which describes the reason of this control transfer call.
        #[weight = 400_000]
        pub fn controller_transfer(origin, ticker: Ticker, from_did: IdentityId, to_did: IdentityId, value: T::Balance, data: Vec<u8>, operator_data: Vec<u8>) -> DispatchResult {
            let sender = ensure_signed(origin)?;
            let did = Context::current_identity_or::<Identity<T>>(&sender)?;

            ensure!(Self::is_owner(&ticker, did), Error::<T>::Unauthorized);

            Self::_transfer(did, &ticker, from_did, to_did, value)?;

            Self::deposit_event(RawEvent::ControllerTransfer(did, ticker, from_did, to_did, value, data, operator_data));

            Ok(())
        }

        /// Approve token transfer from one DID to another.
        /// once this is done, transfer_from can be called with corresponding values.
        ///
        /// # Arguments
        /// * `origin` Signing key of the token owner (i.e sender).
        /// * `spender_did` DID of the spender.
        /// * `value` Amount of the tokens approved.
        #[weight = 200_000]
        fn approve(origin, ticker: Ticker, spender_did: IdentityId, value: T::Balance) -> DispatchResult {
            let sender = ensure_signed(origin)?;
            let did = Context::current_identity_or::<Identity<T>>(&sender)?;

            ensure!(<BalanceOf<T>>::contains_key(ticker, did), Error::<T>::NotAnOwner);
            let allowance = Self::allowance((ticker, did, spender_did));
            let updated_allowance = allowance.checked_add(&value)
                .ok_or(Error::<T>::AllowanceOverflow)?;
            <Allowance<T>>::insert((ticker, did, spender_did), updated_allowance);

            Self::deposit_event(RawEvent::Approval(did, ticker, did, spender_did, value));

            Ok(())
        }

        /// If sufficient allowance provided, transfer from a DID to another DID without token owner's signature.
        ///
        /// # Arguments
        /// * `origin` Signing key of spender.
        /// * `ticker` Ticker of the token.
        /// * `from_did` DID from whom token is being transferred.
        /// * `to_did` DID to whom token is being transferred.
        /// * `value` Amount of the token for transfer.
        #[weight = 500_000]
        pub fn transfer_from(origin, ticker: Ticker, from_did: IdentityId, to_did: IdentityId, value: T::Balance) -> DispatchResult {
            let sender = ensure_signed(origin)?;
            let did = Context::current_identity_or::<Identity<T>>(&sender)?;

            let ticker_from_did_did = (ticker, from_did, did);
            ensure!(<Allowance<T>>::contains_key(&ticker_from_did_did), Error::<T>::NoSuchAllowance);
            let allowance = Self::allowance(&ticker_from_did_did);
            ensure!(allowance >= value, Error::<T>::InsufficientAllowance);

            // using checked_sub (safe math) to avoid overflow
            let updated_allowance = allowance.checked_sub(&value)
                .ok_or(Error::<T>::AllowanceOverflow)?;
            // Check whether the custody allowance remain intact or not
            Self::_check_custody_allowance(&ticker, from_did, value)?;

            ensure!(
                Self::_is_valid_transfer(&ticker, sender, Some(from_did), Some(to_did), value)? == ERC1400_TRANSFER_SUCCESS,
                Error::<T>::InvalidTransfer
            );
            Self::_transfer(did, &ticker, from_did, to_did, value)?;

            // Change allowance afterwards
            <Allowance<T>>::insert(&ticker_from_did_did, updated_allowance);

            Self::deposit_event(RawEvent::Approval(did, ticker, from_did, did, value));
            Ok(())
        }

        /// Function used to create the checkpoint.
        /// NB: Only called by the owner of the security token i.e owner DID.
        ///
        /// # Arguments
        /// * `origin` Signing key of the token owner. (Only token owner can call this function).
        /// * `ticker` Ticker of the token.
        #[weight = 300_000]
        pub fn create_checkpoint(origin, ticker: Ticker) -> DispatchResult {
            let sender = ensure_signed(origin)?;
            let did = Context::current_identity_or::<Identity<T>>(&sender)?;

            ensure!(Self::is_owner(&ticker, did), Error::<T>::Unauthorized);
            let _ = Self::_create_checkpoint(&ticker)?;
            Self::deposit_event(RawEvent::CheckpointCreated(did, ticker, Self::total_checkpoints_of(&ticker)));
            Ok(())
        }

        /// Function is used to issue(or mint) new tokens for the given DID
        /// can only be executed by the token owner.
        ///
        /// # Arguments
        /// * `origin` Signing key of token owner.
        /// * `ticker` Ticker of the token.
        /// * `to_did` DID of the token holder to whom new tokens get issued.
        /// * `value` Amount of tokens that get issued.
        #[weight = 700_000]
        pub fn issue(origin, ticker: Ticker, to_did: IdentityId, value: T::Balance, _data: Vec<u8>) -> DispatchResult {
            let sender = ensure_signed(origin)?;
            let did = Context::current_identity_or::<Identity<T>>(&sender)?;
            let signer = Signatory::Account(sender.clone());

            ensure!(Self::is_owner(&ticker, did), Error::<T>::Unauthorized);
            Self::_mint(&ticker, sender, to_did, value, Some((&signer, ProtocolOp::AssetIssue)))
        }

        /// Function is used issue(or mint) new tokens for the given DIDs
        /// can only be executed by the token owner.
        ///
        /// # Arguments
        /// * `origin` Signing key of token owner.
        /// * `ticker` Ticker of the token.
        /// * `investor_dids` Array of the DID of the token holders to whom new tokens get issued.
        /// * `values` Array of the Amount of tokens that get issued.
        ///
        /// # Weight
        /// `300_000 + 400_000 * issue_asset_items.len().max(values.len())`
        #[weight =
            300_000 + 400_000 * u64::try_from(issue_asset_items.len()).unwrap_or_default()
        ]
        pub fn batch_issue(origin, issue_asset_items: Vec<IssueAssetItem<T::Balance>>, ticker: Ticker) -> DispatchResult {
            let sender = ensure_signed(origin)?;
            let did = Context::current_identity_or::<Identity<T>>(&sender)?;

            ensure!(!issue_asset_items.is_empty(), Error::<T>::NoInvestors);
            ensure!(Self::is_owner(&ticker, did), Error::<T>::Unauthorized);

            // A helper vec for calculated new investor balances
            let mut updated_balances = Vec::with_capacity(issue_asset_items.len());
            // A helper vec for calculated new investor balances
            let mut current_balances = Vec::with_capacity(issue_asset_items.len());
            // Get current token details for supply update
            let mut token = Self::token_details(ticker);

            let round = Self::funding_round(&ticker);
            let ticker_round = (ticker, round.clone());
            // Update the total token balance issued in this funding round.
            let mut issued_in_this_round = Self::issued_in_funding_round(&ticker_round);

            // A round of per-investor checks
            for i in 0..issue_asset_items.len() {
                ensure!(
                    Self::check_granularity(&ticker, issue_asset_items[i].value),
                    Error::<T>::InvalidGranularity
                );
                let updated_total_supply = token
                    .total_supply
                    .checked_add(&issue_asset_items[i].value)
                    .ok_or(Error::<T>::TotalSupplyOverflow)?;
                ensure!(updated_total_supply <= MAX_SUPPLY.into(), Error::<T>::TotalSupplyAboveLimit);

                current_balances.push(Self::balance(&ticker, &issue_asset_items[i].investor_did));
                updated_balances.push(current_balances[i]
                    .checked_add(&issue_asset_items[i].value)
                    .ok_or(Error::<T>::BalanceOverflow)?);

                // verify transfer check
                ensure!(
                    Self::_is_valid_transfer(&ticker, sender.clone(),  None, Some(issue_asset_items[i].investor_did), issue_asset_items[i].value)? == ERC1400_TRANSFER_SUCCESS,
                    Error::<T>::InvalidTransfer
                );

                issued_in_this_round = issued_in_this_round
                    .checked_add(&issue_asset_items[i].value)
                    .ok_or(Error::<T>::FundingRoundTotalOverflow)?;

                // New total supply must be valid
                token.total_supply = updated_total_supply;
            }
            <<T as IdentityTrait>::ProtocolFee>::batch_charge_fee(
                &Signatory::Account(sender),
                ProtocolOp::AssetIssue,
                issue_asset_items.len()
            )?;
            <IssuedInFundingRound<T>>::insert(&ticker_round, issued_in_this_round);
            // Update investor balances and emit events quoting the updated total token balance issued.
            for i in 0..issue_asset_items.len() {
                Self::_update_checkpoint(&ticker, issue_asset_items[i].investor_did, current_balances[i]);
                <BalanceOf<T>>::insert(ticker, issue_asset_items[i].investor_did, updated_balances[i]);
                <statistics::Module<T>>::update_transfer_stats(&ticker, None, Some(updated_balances[i]), issue_asset_items[i].value);
                Self::deposit_event(RawEvent::Issued(
                    did,
                    ticker,
                    issue_asset_items[i].investor_did,
                    issue_asset_items[i].value,
                    round.clone(),
                    issued_in_this_round
                ));
            }
            <Tokens<T>>::insert(ticker, token);

            Ok(())
        }

        /// Used to redeem the security tokens.
        ///
        /// # Arguments
        /// * `origin` Signing key of the token holder who wants to redeem the tokens.
        /// * `ticker` Ticker of the token.
        /// * `value` Amount of the tokens needs to redeem.
        /// * `_data` An off chain data blob used to validate the redeem functionality.
        #[weight = 500_000]
        pub fn redeem(origin, ticker: Ticker, value: T::Balance, _data: Vec<u8>) -> DispatchResult {
            let sender = ensure_signed(origin)?;
            let did = Context::current_identity_or::<Identity<T>>(&sender)?;

            // Granularity check
            ensure!(Self::check_granularity(&ticker, value), Error::<T>::InvalidGranularity);
            ensure!(<BalanceOf<T>>::contains_key(&ticker, &did), Error::<T>::NotAnOwner);
            let burner_balance = Self::balance(&ticker, &did);
            ensure!(burner_balance >= value, Error::<T>::InsufficientBalance);

            // Reduce sender's balance
            let updated_burner_balance = burner_balance
                .checked_sub(&value)
                .ok_or(Error::<T>::BalanceOverflow)?;
            // Check whether the custody allowance remain intact or not
            Self::_check_custody_allowance(&ticker, did, value)?;

            // verify transfer check
            ensure!(
                Self::_is_valid_transfer(&ticker, sender, Some(did), None, value)? == ERC1400_TRANSFER_SUCCESS,
                Error::<T>::InvalidTransfer
            );

            //Decrease total supply
            let mut token = Self::token_details(&ticker);
            token.total_supply = token.total_supply.checked_sub(&value)
                .ok_or(Error::<T>::BalanceOverflow)?;

            Self::_update_checkpoint(&ticker, did, burner_balance);

            <BalanceOf<T>>::insert(ticker, did, updated_burner_balance);
            <Tokens<T>>::insert(&ticker, token);
            <statistics::Module<T>>::update_transfer_stats(&ticker, Some(updated_burner_balance), None, value);

            Self::deposit_event(RawEvent::Redeemed(did, ticker, did, value));
            Ok(())
        }

        /// Used to redeem the security tokens by some other DID who has approval.
        ///
        /// # Arguments
        /// * `origin` Signing key of the spender who has valid approval to redeem the tokens.
        /// * `ticker` Ticker of the token.
        /// * `from_did` DID from whom balance get reduced.
        /// * `value` Amount of the tokens needs to redeem.
        /// * `_data` An off chain data blob used to validate the redeem functionality.
        #[weight = 500_000]
        pub fn redeem_from(origin, ticker: Ticker, from_did: IdentityId, value: T::Balance, _data: Vec<u8>) -> DispatchResult {
            let sender = ensure_signed(origin)?;
            let did = Context::current_identity_or::<Identity<T>>(&sender)?;

            // Granularity check
            ensure!(Self::check_granularity(&ticker, value), Error::<T>::InvalidGranularity);
            ensure!(<BalanceOf<T>>::contains_key(&ticker, &did), Error::<T>::NotAnOwner);
            let burner_balance = Self::balance(&ticker, &did);
            ensure!(burner_balance >= value, Error::<T>::InsufficientBalance);

            // Reduce sender's balance
            let updated_burner_balance = burner_balance
                .checked_sub(&value)
                .ok_or(Error::<T>::BalanceOverflow)?;

            let ticker_from_did_did = (ticker, from_did, did);
            ensure!(<Allowance<T>>::contains_key(&ticker_from_did_did), Error::<T>::NoSuchAllowance);
            let allowance = Self::allowance(&ticker_from_did_did);
            ensure!(allowance >= value, Error::<T>::InsufficientAllowance);
            // Check whether the custody allowance remain intact or not
            Self::_check_custody_allowance(&ticker, did, value)?;
            ensure!(
                Self::_is_valid_transfer(&ticker, sender, Some(from_did), None, value)? == ERC1400_TRANSFER_SUCCESS,
                Error::<T>::InvalidTransfer
            );

            let updated_allowance = allowance.checked_sub(&value)
                .ok_or(Error::<T>::AllowanceOverflow)?;

            //Decrease total supply
            let mut token = Self::token_details(&ticker);
            token.total_supply = token.total_supply.checked_sub(&value)
                .ok_or(Error::<T>::BalanceOverflow)?;

            Self::_update_checkpoint(&ticker, did, burner_balance);

            <Allowance<T>>::insert(&ticker_from_did_did, updated_allowance);
            <BalanceOf<T>>::insert(&ticker, &did, updated_burner_balance);
            <Tokens<T>>::insert(&ticker, token);
            <statistics::Module<T>>::update_transfer_stats( &ticker, Some(updated_burner_balance), None, value);

            Self::deposit_event(RawEvent::Redeemed(did, ticker, from_did, value));
            Self::deposit_event(RawEvent::Approval(did, ticker, from_did, did, value));

            Ok(())
        }

        /// Forces a redemption of an DID's tokens. Can only be called by token owner.
        ///
        /// # Arguments
        /// * `origin` Signing key of the token owner.
        /// * `ticker` Ticker of the token.
        /// * `token_holder_did` DID from whom balance get reduced.
        /// * `value` Amount of the tokens needs to redeem.
        /// * `data` An off chain data blob used to validate the redeem functionality.
        /// * `operator_data` Any data blob that defines the reason behind the force redeem.
        #[weight = 400_000]
        pub fn controller_redeem(origin, ticker: Ticker, token_holder_did: IdentityId, value: T::Balance, data: Vec<u8>, operator_data: Vec<u8>) -> DispatchResult {
            let sender = ensure_signed(origin)?;
            let did = Context::current_identity_or::<Identity<T>>(&sender)?;

            ensure!(Self::is_owner(&ticker, did), Error::<T>::NotAnOwner);
            // Granularity check
            ensure!(Self::check_granularity(&ticker, value), Error::<T>::InvalidGranularity);
            ensure!(<BalanceOf<T>>::contains_key(&ticker, &token_holder_did), Error::<T>::NotAnAssetHolder);
            let burner_balance = Self::balance(&ticker, &token_holder_did);
            ensure!(burner_balance >= value, Error::<T>::InsufficientBalance);

            // Reduce sender's balance
            let updated_burner_balance = burner_balance
                .checked_sub(&value)
                .ok_or(Error::<T>::BalanceOverflow)?;

            // Decrease total supply
            let mut token = Self::token_details(&ticker);
            token.total_supply = token.total_supply.checked_sub(&value).ok_or(Error::<T>::BalanceOverflow)?;

            Self::_update_checkpoint(&ticker, token_holder_did, burner_balance);

            <BalanceOf<T>>::insert(&ticker, &token_holder_did, updated_burner_balance);
            <Tokens<T>>::insert(&ticker, token);
            <statistics::Module<T>>::update_transfer_stats( &ticker, Some(updated_burner_balance), None, value);

            Self::deposit_event(RawEvent::ControllerRedemption(did, ticker, token_holder_did, value, data, operator_data));

            Ok(())
        }

        /// Makes an indivisible token divisible. Only called by the token owner.
        ///
        /// # Arguments
        /// * `origin` Signing key of the token owner.
        /// * `ticker` Ticker of the token.
        #[weight = 150_000]
        pub fn make_divisible(origin, ticker: Ticker) -> DispatchResult {
            let sender = ensure_signed(origin)?;
            let did = Context::current_identity_or::<Identity<T>>(&sender)?;

            ensure!(Self::is_owner(&ticker, did), Error::<T>::Unauthorized);
            // Read the token details
            let mut token = Self::token_details(&ticker);
            ensure!(!token.divisible, Error::<T>::AssetAlreadyDivisible);
            token.divisible = true;
            <Tokens<T>>::insert(&ticker, token);
            Self::deposit_event(RawEvent::DivisibilityChanged(did, ticker, true));
            Ok(())
        }

        /// An ERC1594 transfer with data
        /// This function can be used by the exchanges or other third parties to dynamically validate the transaction
        /// by passing the data blob.
        ///
        /// # Arguments
        /// * `origin` Signing key of the sender.
        /// * `ticker` Ticker of the token.
        /// * `to_did` DID to whom tokens will be transferred.
        /// * `value` Amount of the tokens.
        /// * `data` Off chain data blob to validate the transfer.
        #[weight = 450_000]
        pub fn transfer_with_data(origin, ticker: Ticker, to_did: IdentityId, value: T::Balance, data: Vec<u8>) -> DispatchResult {

            let sender = ensure_signed(origin.clone())?;
            let did = Context::current_identity_or::<Identity<T>>(&sender)?;

            Self::transfer(origin, ticker, to_did, value)?;

            Self::deposit_event(RawEvent::TransferWithData(did, ticker, did, to_did, value, data));
            Ok(())
        }

        /// An ERC1594 transfer_from with data
        /// This function can be used by the exchanges or other third parties to dynamically validate the transaction
        /// by passing the data blob.
        ///
        /// # Arguments
        /// * `origin` Signing key of the spender.
        /// * `ticker` Ticker of the token.
        /// * `from_did` DID from whom tokens will be transferred.
        /// * `to_did` DID to whom tokens will be transferred.
        /// * `value` Amount of the tokens.
        /// * `data` Off chain data blob to validate the transfer.
        #[weight = 550_000]
        pub fn transfer_from_with_data(origin, ticker: Ticker, from_did: IdentityId, to_did: IdentityId, value: T::Balance, data: Vec<u8>) -> DispatchResult {
            let sender = ensure_signed(origin.clone())?;
            let did = Context::current_identity_or::<Identity<T>>(&sender)?;

            Self::transfer_from(origin, ticker, from_did,  to_did, value)?;

            Self::deposit_event(RawEvent::TransferWithData(did, ticker, from_did, to_did, value, data));
            Ok(())
        }

        /// Used to know whether the given token will issue new tokens or not.
        ///
        /// # Arguments
        /// * `_origin` Signing key.
        /// * `ticker` Ticker of the token whose issuance status need to know.
        #[weight = 5_000]
        pub fn is_issuable(_origin, ticker:Ticker) {
            Self::deposit_event(RawEvent::IsIssuable(ticker, true));
        }

        /// Add documents for a given token. To be called only by the token owner.
        ///
        /// # Arguments
        /// * `origin` Signing key of the token owner.
        /// * `ticker` Ticker of the token.
        /// * `documents` Documents to be attached to `ticker`.
        ///
        /// # Weight
        /// `200_000 + 60_000 * documents.len()`
        #[weight = 200_000 + 60_000 * u64::try_from(documents.len()).unwrap_or_default()]
        pub fn batch_add_document(origin, documents: Vec<Document>, ticker: Ticker) -> DispatchResult {
            let sender = ensure_signed(origin)?;
            let did = Context::current_identity_or::<Identity<T>>(&sender)?;

            ensure!(Self::is_owner(&ticker, did), Error::<T>::NotAnOwner);

            let ticker_did = <identity::Module<T>>::get_token_did(&ticker)?;
            let signer = Signatory::from(ticker_did);
            <<T as IdentityTrait>::ProtocolFee>::batch_charge_fee(
                &Signatory::Account(sender),
                ProtocolOp::AssetAddDocument,
                documents.len()
            )?;
            documents.into_iter().for_each(|doc| {
                <identity::Module<T>>::add_link(signer.clone(), LinkData::DocumentOwned(doc), None);
            });

            Ok(())
        }

        /// Remove documents for a given token. To be called only by the token owner.
        ///
        /// # Arguments
        /// * `origin` Signing key of the token owner.
        /// * `ticker` Ticker of the token.
        /// * `doc_ids` Documents to be removed from `ticker`.
        ///
        /// # Weight
        /// `200_000 + 60_000 * do_ids.len()`
        #[weight = 200_000 + 60_000 * u64::try_from(doc_ids.len()).unwrap_or_default()]
        pub fn batch_remove_document(origin, doc_ids: Vec<u64>, ticker: Ticker) -> DispatchResult {
            let sender = ensure_signed(origin)?;
            let did = Context::current_identity_or::<Identity<T>>(&sender)?;
            ensure!(Self::is_owner(&ticker, did), Error::<T>::NotAnOwner);

            let ticker_did = <identity::Module<T>>::get_token_did(&ticker)?;
            let signer = Signatory::from(ticker_did);
            doc_ids.into_iter().for_each(|doc_id| {
                <identity::Module<T>>::remove_link(signer.clone(), doc_id)
            });

            Ok(())
        }

        /// Update documents for the given token, Only be called by the token owner.
        ///
        /// # Arguments
        /// * `origin` Signing key of the token owner.
        /// * `ticker` Ticker of the token.
        /// * `docs` Vector of tuples (Document to be updated, Contents of new document).
        ///
        /// # Weight
        /// `200_000 + 60_000 * docs.len()`
        #[weight = 200_000 + 60_000 * u64::try_from(docs.len()).unwrap_or_default()]
        pub fn batch_update_document(origin, docs: Vec<(u64, Document)>, ticker: Ticker) -> DispatchResult {
            let sender = ensure_signed(origin)?;
            let did = Context::current_identity_or::<Identity<T>>(&sender)?;

            ensure!(Self::is_owner(&ticker, did), Error::<T>::NotAnOwner);

            let ticker_did = <identity::Module<T>>::get_token_did(&ticker)?;
            let signer = Signatory::from(ticker_did);
            docs.into_iter().for_each(|(doc_id, doc)| {
                <identity::Module<T>>::update_link(signer.clone(), doc_id, LinkData::DocumentOwned(doc))
            });

            Ok(())
        }

        /// ERC-2258 Implementation

        /// Used to increase the allowance for a given custodian
        /// Any investor/token holder can add a custodian and transfer the token transfer ownership to the custodian
        /// Through that investor balance will remain the same but the given token are only transfer by the custodian.
        /// This implementation make sure to have an accurate investor count from omnibus wallets.
        ///
        /// # Arguments
        /// * `origin` Signing key of the token holder.
        /// * `ticker` Ticker of the token.
        /// * `custodian_did` DID of the custodian (i.e whom allowance provided).
        /// * `value` Allowance amount.
        #[weight = 300_000]
        pub fn increase_custody_allowance(origin, ticker: Ticker, custodian_did: IdentityId, value: T::Balance) -> DispatchResult {
            let sender = ensure_signed(origin)?;
            let sender_did = Context::current_identity_or::<Identity<T>>(&sender)?;
            Self::_increase_custody_allowance(sender_did, ticker, sender_did, custodian_did, value)?;
            Ok(())
        }

        /// Used to increase the allowance for a given custodian by providing the off chain signature.
        ///
        /// # Arguments
        /// * `origin` Signing key of a DID who posses off chain signature.
        /// * `ticker` Ticker of the token.
        /// * `holder_did` DID of the token holder (i.e who wants to increase the custody allowance).
        /// * `holder_account_id` Signing key which signs the off chain data blob.
        /// * `custodian_did` DID of the custodian (i.e whom allowance provided).
        /// * `value` Allowance amount.
        /// * `nonce` A u16 number which avoid the replay attack.
        /// * `signature` Signature provided by the holder_did.
        #[weight = 450_000]
        pub fn increase_custody_allowance_of(
            origin,
            ticker: Ticker,
            holder_did: IdentityId,
            holder_account_id: T::AccountId,
            custodian_did: IdentityId,
            value: T::Balance,
            nonce: u16,
            signature: T::OffChainSignature
        ) -> DispatchResult {
            let sender = ensure_signed(origin)?;
            let caller_did = Context::current_identity_or::<Identity<T>>(&sender)?;
            ensure!(
                !Self::authentication_nonce((ticker, holder_did, nonce)),
                Error::<T>::SignatureAlreadyUsed
            );

            let msg = SignData {
                custodian_did: custodian_did,
                holder_did: holder_did,
                ticker,
                value,
                nonce
            };
            // holder_account_id should be a part of the holder_did
            ensure!(
                signature.verify(&msg.encode()[..], &holder_account_id),
                Error::<T>::InvalidSignature
            );
            // Validate the holder signing key
            let holder_signer = Signatory::Account(holder_account_id);
            ensure!(
                <identity::Module<T>>::is_signer_authorized(holder_did, &holder_signer),
                Error::<T>::HolderMustBeSigningKeyForHolderDid
            );
            Self::_increase_custody_allowance(caller_did, ticker, holder_did, custodian_did, value)?;
            <AuthenticationNonce>::insert((ticker, holder_did, nonce), true);
            Ok(())
        }

        /// Used to transfer the tokens by the approved custodian.
        ///
        /// # Arguments
        /// * `origin` Signing key of the custodian.
        /// * `ticker` Ticker of the token.
        /// * `holder_did` DID of the token holder (i.e whom balance get reduced).
        /// * `receiver_did` DID of the receiver.
        /// * `value` Amount of tokens need to transfer.
        #[weight = 750_000]
        pub fn transfer_by_custodian(
            origin,
            ticker: Ticker,
            holder_did: IdentityId,
            receiver_did: IdentityId,
            value: T::Balance
        ) -> DispatchResult {
            let sender = ensure_signed(origin)?;
            let custodian_did = Context::current_identity_or::<Identity<T>>(&sender)?;

            let mut custodian_allowance = Self::custodian_allowance((ticker, holder_did, custodian_did));
            // Check whether the custodian has enough allowance or not
            ensure!(custodian_allowance >= value, Error::<T>::InsufficientAllowance);
            // using checked_sub (safe math) to avoid underflow
            custodian_allowance = custodian_allowance.checked_sub(&value)
                .ok_or(Error::<T>::AllowanceUnderflow)?;
            // using checked_sub (safe math) to avoid underflow
            let new_total_allowance = Self::total_custody_allowance((ticker, holder_did))
                .checked_sub(&value)
                .ok_or(Error::<T>::TotalAllowanceUnderflow)?;
            // Validate the transfer
            ensure!(
                Self::_is_valid_transfer(&ticker, sender, Some(holder_did), Some(receiver_did), value)? == ERC1400_TRANSFER_SUCCESS,
                Error::<T>::InvalidTransfer
            );
            Self::_transfer(custodian_did, &ticker, holder_did, receiver_did, value)?;
            // Update Storage of allowance
            <CustodianAllowance<T>>::insert((ticker, holder_did, custodian_did), &custodian_allowance);
            <TotalCustodyAllowance<T>>::insert((ticker, holder_did), new_total_allowance);
            Self::deposit_event(RawEvent::CustodyTransfer(custodian_did, ticker, holder_did, receiver_did, value));
            Ok(())
        }

        /// Sets the name of the current funding round.
        ///
        /// # Arguments
        /// * `origin` - the signing key of the token owner DID.
        /// * `ticker` - the ticker of the token.
        /// * `name` - the desired name of the current funding round.
        #[weight = 150_000]
        pub fn set_funding_round(origin, ticker: Ticker, name: FundingRoundName) ->
            DispatchResult
        {
            let sender = ensure_signed(origin)?;
            let did = Context::current_identity_or::<Identity<T>>(&sender)?;
            ensure!(Self::is_owner(&ticker, did), Error::<T>::NotAnOwner);
            <FundingRound>::insert(ticker, name.clone());
            Self::deposit_event(RawEvent::FundingRoundSet(did, ticker, name));
            Ok(())
        }

        /// Updates the asset identifiers. Can only be called by the token owner.
        ///
        /// # Arguments
        /// * `origin` - the signing key of the token owner.
        /// * `ticker` - the ticker of the token.
        /// * `identifiers` - the asset identifiers to be updated in the form of a vector of pairs
        ///    of `IdentifierType` and `AssetIdentifier` value.
        ///
        /// # Weight
        /// `150_000 + 20_000 * identifiers.len()`
        #[weight = 150_000 + 20_000 * u64::try_from(identifiers.len()).unwrap_or_default()]
        pub fn update_identifiers(
            origin,
            ticker: Ticker,
            identifiers: Vec<(IdentifierType, AssetIdentifier)>
        ) -> DispatchResult {
            let sender = ensure_signed(origin)?;
            let did = Context::current_identity_or::<Identity<T>>(&sender)?;
            ensure!(Self::is_owner(&ticker, did), Error::<T>::Unauthorized);
            for (typ, val) in &identifiers {
                <Identifiers>::insert((ticker, typ.clone()), val.clone());
            }
            Self::deposit_event(RawEvent::IdentifiersUpdated(did, ticker, identifiers));
            Ok(())
        }

        /// Permissioning the Smart-Extension address for a given ticker.
        ///
        /// # Arguments
        /// * `origin` - Signatory who owns to ticker/asset.
        /// * `ticker` - ticker for whom extension get added.
        /// * `extension_details` - Details of the smart extension.
        #[weight = 250_000]
        pub fn add_extension(origin, ticker: Ticker, extension_details: SmartExtension<T::AccountId>) -> DispatchResult {
            let sender = ensure_signed(origin)?;
            let my_did = Context::current_identity_or::<identity::Module<T>>(&sender)?;

            ensure!(Self::is_owner(&ticker, my_did), Error::<T>::Unauthorized);

            // Verify the details of smart extension & store it
            ensure!(!<ExtensionDetails<T>>::contains_key((ticker, &extension_details.extension_id)), Error::<T>::ExtensionAlreadyPresent);
            <ExtensionDetails<T>>::insert((ticker, &extension_details.extension_id), extension_details.clone());
            <Extensions<T>>::mutate((ticker, &extension_details.extension_type), |ids| {
                ids.push(extension_details.extension_id.clone())
            });
            Self::deposit_event(RawEvent::ExtensionAdded(my_did, ticker, extension_details.extension_id, extension_details.extension_name, extension_details.extension_type));
            Ok(())
        }

        /// Archived the extension. Extension is use to verify the compliance or any smart logic it posses.
        ///
        /// # Arguments
        /// * `origin` - Signatory who owns the ticker/asset.
        /// * `ticker` - Ticker symbol of the asset.
        /// * `extension_id` - AccountId of the extension that need to be archived.
        #[weight = 250_000]
        pub fn archive_extension(origin, ticker: Ticker, extension_id: T::AccountId) -> DispatchResult {
            let sender = ensure_signed(origin)?;
            let my_did =  Context::current_identity_or::<identity::Module<T>>(&sender)?;

            ensure!(Self::is_owner(&ticker, my_did), Error::<T>::Unauthorized);
            ensure!(
                <ExtensionDetails<T>>::contains_key((ticker, &extension_id)),
                Error::<T>::NoSuchSmartExtension
            );
            // Mutate the extension details
            ensure!(!(<ExtensionDetails<T>>::get((ticker, &extension_id))).is_archive, Error::<T>::AlreadyArchived);
            <ExtensionDetails<T>>::mutate((ticker, &extension_id), |details| { details.is_archive = true; });
            Self::deposit_event(RawEvent::ExtensionArchived(my_did, ticker, extension_id));
            Ok(())
        }

        /// Un-archived the extension. Extension is use to verify the compliance or any smart logic it posses.
        ///
        /// # Arguments
        /// * `origin` - Signatory who owns the ticker/asset.
        /// * `ticker` - Ticker symbol of the asset.
        /// * `extension_id` - AccountId of the extension that need to be un-archived.
        #[weight = 250_000]
        pub fn unarchive_extension(origin, ticker: Ticker, extension_id: T::AccountId) -> DispatchResult {
            let sender = ensure_signed(origin)?;
            let my_did = Context::current_identity_or::<identity::Module<T>>(&sender)?;

            ensure!(Self::is_owner(&ticker, my_did), Error::<T>::Unauthorized);
            ensure!(
                <ExtensionDetails<T>>::contains_key((ticker, &extension_id)),
                Error::<T>::NoSuchSmartExtension
            );
            // Mutate the extension details
            ensure!((<ExtensionDetails<T>>::get((ticker, &extension_id))).is_archive, Error::<T>::AlreadyUnArchived);
            <ExtensionDetails<T>>::mutate((ticker, &extension_id), |details| { details.is_archive = false; });
            Self::deposit_event(RawEvent::ExtensionUnArchived(my_did, ticker, extension_id));
            Ok(())
        }

        /// Sets the treasury DID to a given value. The caller must be the asset issuer. The asset
        /// issuer can always update the treasury DID, including setting it to `None`. If the issuer
        /// modifies their treasury DID to `None` then it will be immovable until either they change
        /// the treasury DID to `Some` DID, or they add a claim to allow that DID to move the
        /// asset.
        ///
        /// # Arguments
        /// * `origin` - The asset issuer.
        /// * `ticker` - Ticker symbol of the asset.
        /// * `treasury_did` - The treasury DID wrapped in a value of type [`Option`].
        #[weight = 250_000]
        pub fn set_treasury_did(
            origin,
            ticker: Ticker,
            treasury_did: Option<IdentityId>,
        ) -> DispatchResult {
            let sender = ensure_signed(origin)?;
            let did = Context::current_identity_or::<Identity<T>>(&sender)?;
            ensure!(Self::is_owner(&ticker, did), Error::<T>::Unauthorized);
            <Tokens<T>>::mutate(&ticker, |token| token.treasury_did = treasury_did);
            Self::deposit_event(RawEvent::TreasuryDidSet(did, ticker, treasury_did));
            Ok(())
        }
    }
}

decl_event! {
    pub enum Event<T>
        where
        Balance = <T as CommonTrait>::Balance,
        Moment = <T as pallet_timestamp::Trait>::Moment,
        AccountId = <T as frame_system::Trait>::AccountId,
    {
        /// Event for transfer of tokens.
        /// caller DID, ticker, from DID, to DID, value
        Transfer(IdentityId, Ticker, IdentityId, IdentityId, Balance),
        /// Event when an approval is made.
        /// caller DID, ticker, owner DID, spender DID, value
        Approval(IdentityId, Ticker, IdentityId, IdentityId, Balance),
        /// Emit when tokens get issued.
        /// caller DID, ticker, beneficiary DID, value, funding round, total issued in this funding round
        Issued(IdentityId, Ticker, IdentityId, Balance, FundingRoundName, Balance),
        /// Emit when tokens get redeemed.
        /// caller DID, ticker,  from DID, value
        Redeemed(IdentityId, Ticker, IdentityId, Balance),
        /// Event for forced transfer of tokens.
        /// caller DID/ controller DID, ticker, from DID, to DID, value, data, operator data
        ControllerTransfer(IdentityId, Ticker, IdentityId, IdentityId, Balance, Vec<u8>, Vec<u8>),
        /// Event for when a forced redemption takes place.
        /// caller DID/ controller DID, ticker, token holder DID, value, data, operator data
        ControllerRedemption(IdentityId, Ticker, IdentityId, Balance, Vec<u8>, Vec<u8>),
        /// Event for creation of the asset.
        /// caller DID/ owner DID, ticker, total supply, divisibility, asset type
        AssetCreated(IdentityId, Ticker, Balance, bool, AssetType),
        /// Event emitted when a token identifiers are updated.
        /// caller DID, ticker, a vector of (identifier type, identifier value)
        IdentifiersUpdated(IdentityId, Ticker, Vec<(IdentifierType, AssetIdentifier)>),
        /// Event for change in divisibility.
        /// caller DID, ticker, divisibility
        DivisibilityChanged(IdentityId, Ticker, bool),
        /// An additional event to Transfer; emitted when transfer_with_data is called.
        /// caller DID , ticker, from DID, to DID, value, data
        TransferWithData(IdentityId, Ticker, IdentityId, IdentityId, Balance, Vec<u8>),
        /// is_issuable() output
        /// ticker, return value (true if issuable)
        IsIssuable(Ticker, bool),
        /// Emit when tokens transferred by the custodian.
        /// caller DID / custodian DID , ticker, holder/from did, to did, amount
        CustodyTransfer(IdentityId, Ticker, IdentityId, IdentityId, Balance),
        /// Emit when allowance get increased.
        /// caller DID, ticker, holder did, custodian did, oldAllowance, newAllowance
        CustodyAllowanceChanged(IdentityId, Ticker, IdentityId, IdentityId, Balance, Balance),
        /// Emit when ticker is registered.
        /// caller DID / ticker owner did, ticker, ticker owner, expiry
        TickerRegistered(IdentityId, Ticker, Option<Moment>),
        /// Emit when ticker is transferred.
        /// caller DID / ticker transferred to DID, ticker, from
        TickerTransferred(IdentityId, Ticker, IdentityId),
        /// Emit when token ownership is transferred.
        /// caller DID / token ownership transferred to DID, ticker, from
        AssetOwnershipTransferred(IdentityId, Ticker, IdentityId),
        /// An event emitted when an asset is frozen.
        /// Parameter: caller DID, ticker.
        AssetFrozen(IdentityId, Ticker),
        /// An event emitted when an asset is unfrozen.
        /// Parameter: caller DID, ticker.
        AssetUnfrozen(IdentityId, Ticker),
        /// An event emitted when a token is renamed.
        /// Parameters: caller DID, ticker, new token name.
        AssetRenamed(IdentityId, Ticker, AssetName),
        /// An event carrying the name of the current funding round of a ticker.
        /// Parameters: caller DID, ticker, funding round name.
        FundingRoundSet(IdentityId, Ticker, FundingRoundName),
        /// Emitted when extension is added successfully.
        /// caller DID, ticker, extension AccountId, extension name, type of smart Extension
        ExtensionAdded(IdentityId, Ticker, AccountId, SmartExtensionName, SmartExtensionType),
        /// Emitted when extension get archived.
        /// caller DID, ticker, AccountId
        ExtensionArchived(IdentityId, Ticker, AccountId),
        /// Emitted when extension get archived.
        /// caller DID, ticker, AccountId
        ExtensionUnArchived(IdentityId, Ticker, AccountId),
        /// Emitted event for Checkpoint creation.
        /// caller DID. ticker, checkpoint count.
        CheckpointCreated(IdentityId, Ticker, u64),
        /// An event emitted when the treasury DID of an asset is set.
        TreasuryDidSet(IdentityId, Ticker, Option<IdentityId>),
    }
}

decl_error! {
    pub enum Error for Module<T: Trait> {
        /// DID not found.
        DIDNotFound,
        /// Not a ticker transfer auth.
        NoTickerTransferAuth,
        /// Not a token ownership transfer auth.
        NotTickerOwnershipTransferAuth,
        /// The user is not authorized.
        Unauthorized,
        /// When extension already archived.
        AlreadyArchived,
        /// When extension already un-archived.
        AlreadyUnArchived,
        /// When extension is already added.
        ExtensionAlreadyPresent,
        /// When smart extension failed to execute result.
        IncorrectResult,
        /// The sender must be a signing key for the DID.
        HolderMustBeSigningKeyForHolderDid,
        /// The token has already been created.
        AssetAlreadyCreated,
        /// The ticker length is over the limit.
        TickerTooLong,
        /// The ticker is already registered to someone else.
        TickerAlreadyRegistered,
        /// The token name cannot exceed 64 bytes.
        AssetNameTooLong,
        /// An invalid total supply.
        InvalidTotalSupply,
        /// The total supply is above the limit.
        TotalSupplyAboveLimit,
        /// No such token.
        NoSuchAsset,
        /// The token is already frozen.
        AlreadyFrozen,
        /// Not an owner of the token.
        NotAnOwner,
        /// An overflow while calculating the balance.
        BalanceOverflow,
        /// An underflow while calculating the balance.
        BalanceUnderflow,
        /// An overflow while calculating the allowance.
        AllowanceOverflow,
        /// An underflow in calculating the allowance.
        AllowanceUnderflow,
        /// An overflow in calculating the total allowance.
        TotalAllowanceOverflow,
        /// An underflow in calculating the total allowance.
        TotalAllowanceUnderflow,
        /// An overflow while calculating the current funding round total.
        FundingRoundTotalOverflow,
        /// An overflow while calculating the checkpoint.
        CheckpointOverflow,
        /// An overflow while calculating the total supply.
        TotalSupplyOverflow,
        /// No such allowance.
        NoSuchAllowance,
        /// Insufficient allowance.
        InsufficientAllowance,
        /// The list of investors is empty.
        NoInvestors,
        /// An invalid granularity.
        InvalidGranularity,
        /// The account does not hold this token.
        NotAnAssetHolder,
        /// The asset must be frozen.
        NotFrozen,
        /// No such smart extension.
        NoSuchSmartExtension,
        /// Transfer validation check failed.
        InvalidTransfer,
        /// The sender balance is not sufficient.
        InsufficientBalance,
        /// An invalid signature.
        InvalidSignature,
        /// The signature is already in use.
        SignatureAlreadyUsed,
        /// The token is already divisible.
        AssetAlreadyDivisible,
        /// An invalid custodian DID.
        InvalidCustodianDid,
    }
}

impl<T: Trait> AssetTrait<T::Balance, T::AccountId> for Module<T> {
    fn _mint_from_sto(
        ticker: &Ticker,
        caller: T::AccountId,
        sender: IdentityId,
        assets_purchased: T::Balance,
    ) -> DispatchResult {
        Self::_mint(ticker, caller, sender, assets_purchased, None)
    }

    fn is_owner(ticker: &Ticker, did: IdentityId) -> bool {
        Self::_is_owner(ticker, did)
    }

    /// Get the asset `id` balance of `who`.
    fn balance(ticker: &Ticker, who: IdentityId) -> T::Balance {
        Self::balance_of(ticker, &who)
    }

    // Get the total supply of an asset `id`
    fn total_supply(ticker: &Ticker) -> T::Balance {
        Self::token_details(ticker).total_supply
    }

    fn get_balance_at(ticker: &Ticker, did: IdentityId, at: u64) -> T::Balance {
        Self::get_balance_at(*ticker, did, at)
    }
}

impl<T: Trait> AcceptTransfer for Module<T> {
    fn accept_ticker_transfer(to_did: IdentityId, auth_id: u64) -> DispatchResult {
        Self::_accept_ticker_transfer(to_did, auth_id)
    }

    fn accept_asset_ownership_transfer(to_did: IdentityId, auth_id: u64) -> DispatchResult {
        Self::_accept_token_ownership_transfer(to_did, auth_id)
    }
}

/// All functions in the decl_module macro become part of the public interface of the module
/// If they are there, they are accessible via extrinsics calls whether they are public or not
/// However, in the impl module section (this, below) the functions can be public and private
/// Private functions are internal to this module e.g.: _transfer
/// Public functions can be called from other modules e.g.: lock and unlock (being called from the tcr module)
/// All functions in the impl module section are not part of public interface because they are not part of the Call enum.
impl<T: Trait> Module<T> {
    // Public immutables
    pub fn _is_owner(ticker: &Ticker, did: IdentityId) -> bool {
        let token = Self::token_details(ticker);
        token.owner_did == did
    }

    pub fn is_ticker_available(ticker: &Ticker) -> bool {
        // Assumes uppercase ticker
        if <Tickers<T>>::contains_key(ticker) {
            let now = <pallet_timestamp::Module<T>>::get();
            if let Some(expiry) = Self::ticker_registration(*ticker).expiry {
                if now <= expiry {
                    return false;
                }
            } else {
                return false;
            }
        }
        true
    }

    pub fn is_ticker_registry_valid(ticker: &Ticker, did: IdentityId) -> bool {
        // Assumes uppercase ticker
        if <Tickers<T>>::contains_key(ticker) {
            let now = <pallet_timestamp::Module<T>>::get();
            let ticker_reg = Self::ticker_registration(ticker);
            if ticker_reg.owner == did {
                if let Some(expiry) = ticker_reg.expiry {
                    if now > expiry {
                        return false;
                    }
                } else {
                    return true;
                }
                return true;
            }
        }
        false
    }

    /// Returns 0 if ticker is registered to someone else.
    /// 1 if ticker is available for registry.
    /// 2 if ticker is already registered to provided did.
    pub fn is_ticker_available_or_registered_to(
        ticker: &Ticker,
        did: IdentityId,
    ) -> TickerRegistrationStatus {
        // Assumes uppercase ticker
        if <Tickers<T>>::contains_key(ticker) {
            let ticker_reg = Self::ticker_registration(*ticker);
            if let Some(expiry) = ticker_reg.expiry {
                let now = <pallet_timestamp::Module<T>>::get();
                if now > expiry {
                    // ticker registered to someone but expired and can be registered again
                    return TickerRegistrationStatus::Available;
                } else if ticker_reg.owner == did {
                    // ticker is already registered to provided did (but may expire in future)
                    return TickerRegistrationStatus::RegisteredByDid;
                }
            } else if ticker_reg.owner == did {
                // ticker is already registered to provided did (and will never expire)
                return TickerRegistrationStatus::RegisteredByDid;
            }
            // ticker registered to someone else
            return TickerRegistrationStatus::RegisteredByOther;
        }
        // Ticker not registered yet
        TickerRegistrationStatus::Available
    }

    fn _register_ticker(
        ticker: &Ticker,
        signer: &Signatory<T::AccountId>,
        to_did: IdentityId,
        expiry: Option<T::Moment>,
    ) -> DispatchResult {
        <<T as IdentityTrait>::ProtocolFee>::charge_fee(&signer, ProtocolOp::AssetRegisterTicker)?;

        if <Tickers<T>>::contains_key(ticker) {
            let ticker_details = <Tickers<T>>::get(ticker);
            <identity::Module<T>>::remove_link(
                Signatory::from(ticker_details.owner),
                ticker_details.link_id,
            );
        }

        let link = <identity::Module<T>>::add_link(
            Signatory::from(to_did),
            LinkData::TickerOwned(*ticker),
            expiry,
        );

        let ticker_registration = TickerRegistration {
            owner: to_did,
            expiry,
            link_id: link,
        };

        // Store ticker registration details
        <Tickers<T>>::insert(ticker, ticker_registration);

        Self::deposit_event(RawEvent::TickerRegistered(to_did, *ticker, expiry));
        Ok(())
    }

    /// Get the asset `id` balance of `who`.
    pub fn balance(ticker: &Ticker, did: &IdentityId) -> T::Balance {
        Self::balance_of(ticker, did)
    }

    // Get the total supply of an asset `id`.
    pub fn total_supply(ticker: Ticker) -> T::Balance {
        Self::token_details(ticker).total_supply
    }

    pub fn get_balance_at(ticker: Ticker, did: IdentityId, at: u64) -> T::Balance {
        let ticker_did = (ticker, did);
        if !<TotalCheckpoints>::contains_key(ticker) ||
            at == 0 || //checkpoints start from 1
            at > Self::total_checkpoints_of(&ticker)
        {
            // No checkpoints data exist
            return Self::balance(&ticker, &did);
        }

        if <UserCheckpoints>::contains_key(&ticker_did) {
            let user_checkpoints = Self::user_checkpoints(&ticker_did);
            if at > *user_checkpoints.last().unwrap_or(&0) {
                // Using unwrap_or to be defensive.
                // or part should never be triggered due to the check on 2 lines above
                // User has not transacted after checkpoint creation.
                // This means their current balance = their balance at that cp.
                return Self::balance(&ticker, &did);
            }
            // Uses the first checkpoint that was created after target checkpoint
            // and the user has data for that checkpoint
            return Self::balance_at_checkpoint((
                ticker,
                did,
                Self::find_ceiling(&user_checkpoints, at),
            ));
        }
        // User has no checkpoint data.
        // This means that user's balance has not changed since first checkpoint was created.
        // Maybe the user never held any balance.
        Self::balance(&ticker, &did)
    }

    fn find_ceiling(arr: &Vec<u64>, key: u64) -> u64 {
        // This function assumes that key <= last element of the array,
        // the array consists of unique sorted elements,
        // array len > 0
        let mut end = arr.len();
        let mut start = 0;
        let mut mid = (start + end) / 2;

        while mid != 0 && end >= start {
            // Due to our assumptions, we can even remove end >= start condition from here
            if key > arr[mid - 1] && key <= arr[mid] {
                // This condition and the fact that key <= last element of the array mean that
                // start should never become greater than end.
                return arr[mid];
            } else if key > arr[mid] {
                start = mid + 1;
            } else {
                end = mid;
            }
            mid = (start + end) / 2;
        }

        // This should only be reached when mid becomes 0.
        arr[0]
    }

    fn _is_valid_transfer(
        ticker: &Ticker,
        extension_caller: T::AccountId,
        from_did: Option<IdentityId>,
        to_did: Option<IdentityId>,
        value: T::Balance,
    ) -> StdResult<u8, &'static str> {
        if Self::frozen(ticker) {
            return Ok(ERC1400_TRANSFERS_HALTED);
        }
        let treasury_did = <Tokens<T>>::get(ticker).treasury_did;
        let general_status_code = T::ComplianceManager::verify_restriction(
            ticker,
            from_did,
            to_did,
            value,
            treasury_did,
        )?;
        Ok(if general_status_code != ERC1400_TRANSFER_SUCCESS {
            COMPLIANCE_MANAGER_FAILURE
        } else {
            let mut final_result = true;
            let mut is_valid = false;
            let mut is_invalid = false;
            let mut force_valid = false;
            let tms = Self::extensions((ticker, SmartExtensionType::TransferManager))
                .into_iter()
                .filter(|tm| !Self::extension_details((ticker, tm)).is_archive)
                .collect::<Vec<T::AccountId>>();
            if !tms.is_empty() {
                for tm in tms.into_iter() {
                    let result = Self::verify_restriction(
                        ticker,
                        extension_caller.clone(),
                        from_did,
                        to_did,
                        value,
                        tm,
                    );
                    match result {
                        RestrictionResult::Valid => is_valid = true,
                        RestrictionResult::Invalid => is_invalid = true,
                        RestrictionResult::ForceValid => force_valid = true,
                    }
                }
                //is_valid = force_valid ? true : (is_invalid ? false : is_valid);
                final_result = force_valid || !is_invalid && is_valid;
            }
            if final_result {
                return Ok(ERC1400_TRANSFER_SUCCESS);
            } else {
                return Ok(SMART_EXTENSION_FAILURE);
            }
        })
    }

    // The SimpleToken standard transfer function
    // internal
    fn _transfer(
        sender: IdentityId,
        ticker: &Ticker,
        from_did: IdentityId,
        to_did: IdentityId,
        value: T::Balance,
    ) -> DispatchResult {
        // Granularity check
        ensure!(
            Self::check_granularity(ticker, value),
            Error::<T>::InvalidGranularity
        );
        ensure!(
            <BalanceOf<T>>::contains_key(ticker, &from_did),
            Error::<T>::NotAnAssetHolder
        );
        ensure!(from_did != to_did, Error::<T>::InvalidTransfer);
        let from_total_balance = Self::balance(ticker, &from_did);
        let from_def_balance = Portfolio::<T>::default_portfolio_balance(from_did, ticker);
        ensure!(from_def_balance >= value, Error::<T>::InsufficientBalance);
        let updated_from_total_balance = from_total_balance
            .checked_sub(&value)
            .ok_or(Error::<T>::BalanceOverflow)?;
        let updated_from_def_balance = from_def_balance
            .checked_sub(&value)
            .ok_or(Error::<T>::BalanceOverflow)?;

        let to_total_balance = Self::balance(ticker, &to_did);
        let to_def_balance = Portfolio::<T>::default_portfolio_balance(to_did, ticker);
        let updated_to_total_balance = to_total_balance
            .checked_add(&value)
            .ok_or(Error::<T>::BalanceOverflow)?;
        let updated_to_def_balance = to_def_balance
            .checked_sub(&value)
            .ok_or(Error::<T>::BalanceOverflow)?;

        Self::_update_checkpoint(ticker, from_did, from_total_balance);
        Self::_update_checkpoint(ticker, to_did, to_total_balance);
        // reduce sender's balance
        <BalanceOf<T>>::insert(ticker, &from_did, updated_from_total_balance);
        Portfolio::<T>::set_default_portfolio_balance(from_did, ticker, updated_from_def_balance);

        // increase receiver's balance
        <BalanceOf<T>>::insert(ticker, &to_did, updated_to_total_balance);
        Portfolio::<T>::set_default_portfolio_balance(to_did, ticker, updated_to_def_balance);

        // Update statistic info.
        <statistics::Module<T>>::update_transfer_stats(
            ticker,
            Some(updated_from_total_balance),
            Some(updated_to_total_balance),
            value,
        );

        Self::deposit_event(RawEvent::Transfer(sender, *ticker, from_did, to_did, value));
        Ok(())
    }

    pub fn _create_checkpoint(ticker: &Ticker) -> DispatchResult {
        if <TotalCheckpoints>::contains_key(ticker) {
            let mut checkpoint_count = Self::total_checkpoints_of(ticker);
            checkpoint_count = checkpoint_count
                .checked_add(1)
                .ok_or(Error::<T>::CheckpointOverflow)?;
            <TotalCheckpoints>::insert(ticker, checkpoint_count);
            <CheckpointTotalSupply<T>>::insert(
                &(*ticker, checkpoint_count),
                Self::token_details(ticker).total_supply,
            );
        } else {
            <TotalCheckpoints>::insert(ticker, 1);
            <CheckpointTotalSupply<T>>::insert(
                &(*ticker, 1),
                Self::token_details(ticker).total_supply,
            );
        }
        Ok(())
    }

    fn _update_checkpoint(ticker: &Ticker, user_did: IdentityId, user_balance: T::Balance) {
        if <TotalCheckpoints>::contains_key(ticker) {
            let checkpoint_count = Self::total_checkpoints_of(ticker);
            let ticker_user_did_checkpont = (*ticker, user_did, checkpoint_count);
            if !<CheckpointBalance<T>>::contains_key(&ticker_user_did_checkpont) {
                <CheckpointBalance<T>>::insert(&ticker_user_did_checkpont, user_balance);
                <UserCheckpoints>::mutate(&(*ticker, user_did), |user_checkpoints| {
                    user_checkpoints.push(checkpoint_count);
                });
            }
        }
    }

    fn is_owner(ticker: &Ticker, did: IdentityId) -> bool {
        Self::_is_owner(ticker, did)
    }

    pub fn _mint(
        ticker: &Ticker,
        caller: T::AccountId,
        to_did: IdentityId,
        value: T::Balance,
        protocol_fee_data: Option<(&Signatory<T::AccountId>, ProtocolOp)>,
    ) -> DispatchResult {
        // Granularity check
        ensure!(
            Self::check_granularity(ticker, value),
            Error::<T>::InvalidGranularity
        );
        //Increase receiver balance
        let current_to_balance = Self::balance(ticker, &to_did);
        let updated_to_balance = current_to_balance
            .checked_add(&value)
            .ok_or(Error::<T>::BalanceOverflow)?;
        // verify transfer check
        ensure!(
            Self::_is_valid_transfer(ticker, caller.clone(), None, Some(to_did), value)?
                == ERC1400_TRANSFER_SUCCESS,
            Error::<T>::InvalidTransfer
        );

        // Read the token details
        let mut token = Self::token_details(ticker);
        let updated_total_supply = token
            .total_supply
            .checked_add(&value)
            .ok_or(Error::<T>::TotalSupplyOverflow)?;
        ensure!(
            updated_total_supply <= MAX_SUPPLY.into(),
            Error::<T>::TotalSupplyAboveLimit
        );
        // Increase total supply
        token.total_supply = updated_total_supply;

        // Charge the given fee.
        if let Some((payee, op)) = protocol_fee_data {
            <<T as IdentityTrait>::ProtocolFee>::charge_fee(payee, op)?;
        }
        Self::_update_checkpoint(ticker, to_did, current_to_balance);

        <BalanceOf<T>>::insert(ticker, &to_did, updated_to_balance);
        <Tokens<T>>::insert(ticker, token);
        let round = Self::funding_round(ticker);
        let ticker_round = (*ticker, round.clone());
        let issued_in_this_round = Self::issued_in_funding_round(&ticker_round)
            .checked_add(&value)
            .ok_or(Error::<T>::FundingRoundTotalOverflow)?;
        <IssuedInFundingRound<T>>::insert(&ticker_round, issued_in_this_round);
        Self::deposit_event(RawEvent::Issued(
            Context::current_identity_or::<Identity<T>>(&caller)?,
            *ticker,
            to_did,
            value,
            round,
            issued_in_this_round,
        ));

        Ok(())
    }

    fn check_granularity(ticker: &Ticker, value: T::Balance) -> bool {
        // Read the token details
        let token = Self::token_details(ticker);
        token.divisible || value % ONE_UNIT.into() == 0.into()
    }

    fn _check_custody_allowance(
        ticker: &Ticker,
        holder_did: IdentityId,
        value: T::Balance,
    ) -> DispatchResult {
        let remaining_balance = Self::balance(&ticker, &holder_did)
            .checked_sub(&value)
            .ok_or(Error::<T>::BalanceUnderflow)?;
        ensure!(
            remaining_balance >= Self::total_custody_allowance(&(*ticker, holder_did)),
            Error::<T>::InsufficientBalance
        );
        Ok(())
    }

    fn _increase_custody_allowance(
        caller_did: IdentityId,
        ticker: Ticker,
        holder_did: IdentityId,
        custodian_did: IdentityId,
        value: T::Balance,
    ) -> DispatchResult {
        let new_custody_allowance = Self::total_custody_allowance((ticker, holder_did))
            .checked_add(&value)
            .ok_or(Error::<T>::TotalAllowanceOverflow)?;
        // Ensure that balance of the token holder should greater than or equal to the total custody allowance + value
        ensure!(
            Self::balance(&ticker, &holder_did) >= new_custody_allowance,
            Error::<T>::InsufficientBalance
        );
        // Ensure the valid DID
        ensure!(
            <identity::DidRecords<T>>::contains_key(custodian_did),
            Error::<T>::InvalidCustodianDid
        );

        let old_allowance = Self::custodian_allowance((ticker, holder_did, custodian_did));
        let new_current_allowance = old_allowance
            .checked_add(&value)
            .ok_or(Error::<T>::AllowanceOverflow)?;
        // Update Storage
        <CustodianAllowance<T>>::insert(
            (ticker, holder_did, custodian_did),
            &new_current_allowance,
        );
        <TotalCustodyAllowance<T>>::insert((ticker, holder_did), new_custody_allowance);
        Self::deposit_event(RawEvent::CustodyAllowanceChanged(
            caller_did,
            ticker,
            holder_did,
            custodian_did,
            old_allowance,
            new_current_allowance,
        ));
        Ok(())
    }

    /// Accept and process a ticker transfer.
    pub fn _accept_ticker_transfer(to_did: IdentityId, auth_id: u64) -> DispatchResult {
        ensure!(
            <identity::Authorizations<T>>::contains_key(Signatory::from(to_did), auth_id),
            AuthorizationError::Invalid
        );

        let auth = <identity::Authorizations<T>>::get(Signatory::from(to_did), auth_id);

        let ticker = match auth.authorization_data {
            AuthorizationData::TransferTicker(ticker) => ticker,
            _ => return Err(Error::<T>::NoTickerTransferAuth.into()),
        };

        ensure!(
            !<Tokens<T>>::contains_key(&ticker),
            Error::<T>::AssetAlreadyCreated
        );
        let ticker_details = Self::ticker_registration(&ticker);

        <identity::Module<T>>::consume_auth(
            Signatory::from(ticker_details.owner),
            Signatory::from(to_did),
            auth_id,
        )?;

        <identity::Module<T>>::remove_link(
            Signatory::from(ticker_details.owner),
            ticker_details.link_id,
        );

        let link = <identity::Module<T>>::add_link(
            Signatory::from(to_did),
            LinkData::TickerOwned(ticker),
            ticker_details.expiry,
        );

        <Tickers<T>>::mutate(&ticker, |tr| {
            tr.owner = to_did;
            tr.link_id = link;
        });

        Self::deposit_event(RawEvent::TickerTransferred(
            to_did,
            ticker,
            ticker_details.owner,
        ));

        Ok(())
    }

    /// Accept and process a token ownership transfer.
    pub fn _accept_token_ownership_transfer(to_did: IdentityId, auth_id: u64) -> DispatchResult {
        ensure!(
            <identity::Authorizations<T>>::contains_key(Signatory::from(to_did), auth_id),
            AuthorizationError::Invalid
        );

        let auth = <identity::Authorizations<T>>::get(Signatory::from(to_did), auth_id);

        let ticker = match auth.authorization_data {
            AuthorizationData::TransferAssetOwnership(ticker) => ticker,
            _ => return Err(Error::<T>::NotTickerOwnershipTransferAuth.into()),
        };

        ensure!(<Tokens<T>>::contains_key(&ticker), Error::<T>::NoSuchAsset);

        let token_details = Self::token_details(&ticker);
        let ticker_details = Self::ticker_registration(&ticker);

        <identity::Module<T>>::consume_auth(
            Signatory::from(token_details.owner_did),
            Signatory::from(to_did),
            auth_id,
        )?;

        <identity::Module<T>>::remove_link(
            Signatory::from(ticker_details.owner),
            ticker_details.link_id,
        );
        <identity::Module<T>>::remove_link(
            Signatory::from(token_details.owner_did),
            token_details.link_id,
        );

        let ticker_link = <identity::Module<T>>::add_link(
            Signatory::from(to_did),
            LinkData::TickerOwned(ticker),
            None,
        );
        let token_link = <identity::Module<T>>::add_link(
            Signatory::from(to_did),
            LinkData::AssetOwned(ticker),
            None,
        );

        <Tickers<T>>::mutate(&ticker, |tr| {
            tr.owner = to_did;
            tr.link_id = ticker_link;
        });
        <Tokens<T>>::mutate(&ticker, |tr| {
            tr.owner_did = to_did;
            tr.link_id = token_link;
        });

        Self::deposit_event(RawEvent::AssetOwnershipTransferred(
            to_did,
            ticker,
            token_details.owner_did,
        ));

        Ok(())
    }

    pub fn verify_restriction(
        ticker: &Ticker,
        extension_caller: T::AccountId,
        from_did: Option<IdentityId>,
        to_did: Option<IdentityId>,
        value: T::Balance,
        dest: T::AccountId,
    ) -> RestrictionResult {
        // 4 byte selector of verify_transfer - 0xD9386E41
        let selector = hex!("D9386E41");
        let balance_to = match to_did {
            Some(did) => T::Balance::encode(&<BalanceOf<T>>::get(ticker, &did)),
            None => T::Balance::encode(&(0.into())),
        };
        let balance_from = match from_did {
            Some(did) => T::Balance::encode(&<BalanceOf<T>>::get(ticker, &did)),
            None => T::Balance::encode(&(0.into())),
        };
        let encoded_to = Option::<IdentityId>::encode(&to_did);
        let encoded_from = Option::<IdentityId>::encode(&from_did);
        let encoded_value = T::Balance::encode(&value);
        let total_supply = T::Balance::encode(&<Tokens<T>>::get(&ticker).total_supply);

        // Creation of the encoded data for the verifyTransfer function of the extension
        // i.e fn verify_transfer(
        //        from: Option<IdentityId>,
        //        to: Option<IdentityId>,
        //        value: Balance,
        //        balance_from: Balance,
        //        balance_to: Balance,
        //        total_supply: Balance
        //    ) -> RestrictionResult { }

        let encoded_data = [
            &selector[..],
            &encoded_from[..],
            &encoded_to[..],
            &encoded_value[..],
            &balance_from[..],
            &balance_to[..],
            &total_supply[..],
        ]
        .concat();

        // Calling extension to verify the compliance rule
        // native currency value should be `0` as no funds need to transfer to the smart extension
        // We are passing arbitrary high `gas_limit` value to make sure extension's function execute successfully
        // TODO: Once gas estimate function will be introduced, arbitrary gas value will be replaced by the estimated gas
        let is_allowed =
            Self::call_extension(extension_caller, dest, 0.into(), 5_000_000, encoded_data);
        if is_allowed.is_success() {
            if let Ok(allowed) = RestrictionResult::decode(&mut &is_allowed.data[..]) {
                return allowed;
            }
        }
        RestrictionResult::Invalid
    }

    /// A helper function that is used to call the smart extension function.
    ///
    /// # Arguments
    /// * `from` - Caller of the extension.
    /// * `dest` - Address/AccountId of the smart extension whom get called.
    /// * `value` - Amount of native currency that need to transfer to the extension.
    /// * `gas_limit` - Maximum amount of gas passed to successfully execute the function.
    /// * `data` - Encoded data that contains function selector and function arguments values.
    pub fn call_extension(
        from: T::AccountId,
        dest: T::AccountId,
        _value: T::Balance,
        gas_limit: Gas,
        data: Vec<u8>,
    ) -> ExecReturnValue {
        // TODO: Fix the value conversion into Currency
        match <pallet_contracts::Module<T>>::bare_call(from, dest, 0.into(), gas_limit, data) {
            Ok(encoded_value) => encoded_value,
            Err(err) => {
                let reason: &'static str = err.reason.into();
                // status 0 is used for extension call successfully executed
                ExecReturnValue {
                    status: 1,
                    data: reason.as_bytes().to_vec(),
                }
            }
        }
    }

    /// RPC: Function allows external users to know wether the transfer extrinsic
    /// will be valid or not beforehand.
    pub fn unsafe_can_transfer(
        sender: T::AccountId,
        ticker: Ticker,
        from_did: Option<IdentityId>,
        to_did: Option<IdentityId>,
        amount: T::Balance,
    ) -> StdResult<u8, &'static str> {
        // Granularity check
        if !Self::check_granularity(&ticker, amount) {
            return Ok(INVALID_GRANULARITY);
        }
        if from_did == to_did {
            return Ok(INVALID_RECEIVER_DID);
        }
        // Non-Issuance case check
        if let Some(from_id) = from_did {
            if Identity::<T>::has_valid_cdd(from_id) {
                let balance = Self::balance(&ticker, &from_id);
                if balance < amount
                    || balance - amount < Self::total_custody_allowance((ticker, from_id))
                {
                    return Ok(ERC1400_INSUFFICIENT_BALANCE);
                }
            } else {
                return Ok(INVALID_SENDER_DID);
            }
        }
        // Non-Redeem case check
        if let Some(to_id) = to_did {
            if !Identity::<T>::has_valid_cdd(to_id) {
                return Ok(INVALID_RECEIVER_DID);
            }
        }
        // Compliance manager & Smart Extension check
        Ok(
            Self::_is_valid_transfer(&ticker, sender, from_did, to_did, amount)
                .unwrap_or(ERC1400_TRANSFER_FAILURE),
        )
    }
}<|MERGE_RESOLUTION|>--- conflicted
+++ resolved
@@ -574,18 +574,8 @@
         /// * `ticker` Ticker of the token.
         /// * `to_did` DID of the `to` token holder, to whom token needs to transferred.
         /// * `value` Value that needs to transferred.
-<<<<<<< HEAD
-        #[weight = SimpleDispatchInfo::FixedNormal(400_000)]
-        pub fn transfer(
-            origin,
-            ticker: Ticker,
-            to_did: IdentityId,
-            value: T::Balance
-        ) -> DispatchResult {
-=======
         #[weight = 400_000]
         pub fn transfer(origin, ticker: Ticker, to_did: IdentityId, value: T::Balance) -> DispatchResult {
->>>>>>> 0804aada
             let sender = ensure_signed(origin)?;
             let did = Context::current_identity_or::<Identity<T>>(&sender)?;
 
