--- conflicted
+++ resolved
@@ -224,11 +224,7 @@
     pub owner_did: IdentityId,
     pub divisible: bool,
     pub asset_type: AssetType,
-<<<<<<< HEAD
     pub primary_issuance_agent: Option<IdentityId>,
-=======
-    pub primary_issuance_did: Option<IdentityId>,
->>>>>>> bc865624
 }
 
 /// struct to store the signed data.
@@ -464,10 +460,6 @@
             asset_type: AssetType,
             identifiers: Vec<(IdentifierType, AssetIdentifier)>,
             funding_round: Option<FundingRoundName>,
-<<<<<<< HEAD
-            primary_issuance_agent: Option<IdentityId>,
-=======
->>>>>>> bc865624
         ) -> DispatchResult {
             let sender = ensure_signed(origin)?;
             let did = Context::current_identity_or::<Identity<T>>(&sender)?;
@@ -497,20 +489,11 @@
                 owner_did: did,
                 divisible,
                 asset_type: asset_type.clone(),
-<<<<<<< HEAD
-                primary_issuance_agent,
-            };
-            <Tokens<T>>::insert(&ticker, token);
-            let beneficiary_did = primary_issuance_agent.unwrap_or(did);
-            <BalanceOf<T>>::insert(ticker, beneficiary_did, total_supply);
-            Portfolio::<T>::set_default_portfolio_balance(beneficiary_did, &ticker, total_supply);
-=======
                 primary_issuance_did: Some(did),
             };
             <Tokens<T>>::insert(&ticker, token);
             <BalanceOf<T>>::insert(ticker, did, total_supply);
             Portfolio::<T>::set_default_portfolio_balance(did, &ticker, total_supply);
->>>>>>> bc865624
             <AssetOwnershipRelations>::insert(did, ticker, AssetOwnershipRelation::AssetOwned);
             Self::deposit_event(RawEvent::AssetCreated(
                 did,
@@ -549,11 +532,7 @@
                 total_supply,
                 Self::funding_round(ticker),
                 total_supply,
-<<<<<<< HEAD
-                primary_issuance_agent,
-=======
                 Some(did),
->>>>>>> bc865624
             ));
             Ok(())
         }
@@ -859,11 +838,7 @@
                     *value,
                     round.clone(),
                     issued_in_this_round,
-<<<<<<< HEAD
                     token.primary_issuance_agent,
-=======
-                    token.primary_issuance_did,
->>>>>>> bc865624
                 ));
             }
             <Tokens<T>>::insert(ticker, token);
@@ -1374,50 +1349,29 @@
             Ok(())
         }
 
-<<<<<<< HEAD
-        /// Sets the primary issuance agent to a given value. The caller must be the asset issuer. The asset
-        /// issuer can always update the primary issuance agent, including setting it to `None`. If the issuer
-        /// modifies their primary issuance agent to `None` then it will be immovable until either they change
-        /// the primary issuance agent to `Some` DID, or they add a claim to allow that DID to move the
-=======
         /// Sets the treasury DID to None. The caller must be the asset issuer. The asset
         /// issuer can always update the treasury DID using `transfer_treasury`. If the issuer
         /// clears their treasury DID then it will be immovable until either they transfer
         /// the treasury DID to an actual DID, or they add a claim to allow that DID to move the
->>>>>>> bc865624
         /// asset.
         ///
         /// # Arguments
         /// * `origin` - The asset issuer.
         /// * `ticker` - Ticker symbol of the asset.
-<<<<<<< HEAD
-        /// * `PRIMARY_ISSUANCE_AGENT` - The primary issuance agent wrapped in a value of type [`Option`].
-        #[weight = T::DbWeight::get().reads_writes(1, 1) + 50_000_000]
-        pub fn set_primary_issuance_agent(
-            origin,
-            ticker: Ticker,
-            primary_issuance_agent: Option<IdentityId>,
-=======
         #[weight = 250_000]
         pub fn clear_primary_issuance_did(
             origin,
             ticker: Ticker,
->>>>>>> bc865624
         ) -> DispatchResult {
             let sender = ensure_signed(origin)?;
             let did = Context::current_identity_or::<Identity<T>>(&sender)?;
             ensure!(Self::is_owner(&ticker, did), Error::<T>::Unauthorized);
-<<<<<<< HEAD
-            <Tokens<T>>::mutate(&ticker, |token| token.primary_issuance_agent = primary_issuance_agent);
-            Self::deposit_event(RawEvent::PrimaryIssuanceAgentSet(did, ticker, primary_issuance_agent));
-=======
             let mut old_treasury = None;
             <Tokens<T>>::mutate(&ticker, |token| {
                 old_treasury = token.primary_issuance_did;
                 token.primary_issuance_did = None
             });
             Self::deposit_event(RawEvent::TreasuryTransferred(did, ticker, old_treasury, None));
->>>>>>> bc865624
             Ok(())
         }
     }
@@ -1503,14 +1457,9 @@
         /// Emitted event for Checkpoint creation.
         /// caller DID. ticker, checkpoint count.
         CheckpointCreated(IdentityId, Ticker, u64),
-<<<<<<< HEAD
-        /// An event emitted when the primary issuance agent of an asset is set.
-        PrimaryIssuanceAgentSet(IdentityId, Ticker, Option<IdentityId>),
-=======
         /// An event emitted when the treasury DID of an asset is transferred.
         /// First DID is the old treasury and the second DID is the new treasury.
         TreasuryTransferred(IdentityId, Ticker, Option<IdentityId>, Option<IdentityId>),
->>>>>>> bc865624
         /// A new document attached to an asset
         DocumentAdded(Ticker, DocumentName, Document),
         /// A document removed from an asset
@@ -1690,11 +1639,7 @@
     fn primary_issuance_agent(ticker: &Ticker) -> IdentityId {
         let token_details = Self::token_details(ticker);
         token_details
-<<<<<<< HEAD
             .primary_issuance_agent
-=======
-            .primary_issuance_did
->>>>>>> bc865624
             .unwrap_or(token_details.owner_did)
     }
 }
@@ -1897,21 +1842,13 @@
         if Self::frozen(ticker) {
             return Ok(ERC1400_TRANSFERS_HALTED);
         }
-<<<<<<< HEAD
         let primary_issuance_agent = <Tokens<T>>::get(ticker).primary_issuance_agent;
-=======
-        let primary_issuance_did = <Tokens<T>>::get(ticker).primary_issuance_did;
->>>>>>> bc865624
         let general_status_code = T::ComplianceManager::verify_restriction(
             ticker,
             from_did,
             to_did,
             value,
-<<<<<<< HEAD
             primary_issuance_agent,
-=======
-            primary_issuance_did,
->>>>>>> bc865624
         )?;
         Ok(if general_status_code != ERC1400_TRANSFER_SUCCESS {
             COMPLIANCE_MANAGER_FAILURE
@@ -2110,11 +2047,7 @@
         token.total_supply = updated_total_supply;
         <BalanceOf<T>>::insert(ticker, &to_did, updated_to_balance);
         Portfolio::<T>::set_default_portfolio_balance(to_did, ticker, updated_to_def_balance);
-<<<<<<< HEAD
         let primary_issuance_agent = token.primary_issuance_agent;
-=======
-        let primary_issuance_did = token.primary_issuance_did;
->>>>>>> bc865624
         <Tokens<T>>::insert(ticker, token);
 
         // Update the investor count of an asset.
@@ -2145,11 +2078,7 @@
             value,
             round,
             issued_in_this_round,
-<<<<<<< HEAD
             primary_issuance_agent,
-=======
-            primary_issuance_did,
->>>>>>> bc865624
         ));
 
         Ok(())
