--- conflicted
+++ resolved
@@ -103,11 +103,7 @@
 use pallet_identity::{self as identity, PermissionedCallOriginData};
 use pallet_statistics::Counter;
 use polymesh_common_utilities::{
-<<<<<<< HEAD
-    asset::{AssetFnTrait, AssetName, AssetSubTrait, AssetType, FundingRoundName, GAS_LIMIT},
-=======
-    asset::{AssetName, AssetSubTrait, AssetType, FundingRoundName, Trait as AssetTrait},
->>>>>>> 76105c7c
+    asset::{AssetFnTrait, AssetName, AssetSubTrait, AssetType, FundingRoundName},
     balances::Trait as BalancesTrait,
     compliance_manager::Trait as ComplianceManagerTrait,
     constants::*,
@@ -185,12 +181,10 @@
     /// Max length of the funding round name.
     type FundingRoundNameMaxLength: Get<usize>;
 
-<<<<<<< HEAD
     type AssetFn: AssetFnTrait<Self::Balance, Self::AccountId, Self::Origin>;
-=======
+
     /// Maximum gas used for smart extension execution.
     type AllowedGasLimit: Get<u64>;
->>>>>>> 76105c7c
 
     type WeightInfo: WeightInfo;
 }
