--- conflicted
+++ resolved
@@ -95,6 +95,16 @@
 #[cfg(feature = "runtime-benchmarks")]
 pub mod benchmarking;
 
+use codec::{Decode, Encode};
+use core::result::Result as StdResult;
+use currency::*;
+use frame_support::{
+    decl_error, decl_event, decl_module, decl_storage, dispatch::DispatchResult, ensure,
+    traits::Currency,
+};
+use frame_system::{self as system, ensure_signed};
+use hex_literal::hex;
+use pallet_contracts::{ExecReturnValue, Gas};
 use pallet_identity as identity;
 use pallet_statistics as statistics;
 use polymesh_common_utilities::{
@@ -111,23 +121,7 @@
     SmartExtension, SmartExtensionName, SmartExtensionType, Ticker,
 };
 use polymesh_primitives_derive::VecU8StrongTyped;
-
-use codec::{Decode, Encode};
-use core::result::Result as StdResult;
-use currency::*;
-use frame_support::{
-    decl_error, decl_event, decl_module, decl_storage, dispatch::DispatchResult, ensure,
-    traits::Currency,
-};
-use frame_system::{self as system, ensure_signed};
-use hex_literal::hex;
-use pallet_contracts::{ExecReturnValue, Gas};
-<<<<<<< HEAD
-use sp_runtime::traits::{CheckedAdd, CheckedSub, Verify};
-=======
 use sp_runtime::traits::{CheckedAdd, CheckedSub, Saturating, Verify};
-
->>>>>>> 3fdead0f
 #[cfg(feature = "std")]
 use sp_runtime::{Deserialize, Serialize};
 use sp_std::{convert::TryFrom, prelude::*};
