--- conflicted
+++ resolved
@@ -1091,7 +1091,6 @@
             Ok(())
         }
 
-<<<<<<< HEAD
         /// Remove the given smart extension id from the list of extension under a given ticker.
         ///
         /// # Arguments
@@ -1112,7 +1111,9 @@
             });
             <ExtensionDetails<T>>::remove((&ticker, &extension_id));
             Self::deposit_event(RawEvent::ExtensionRemoved(did, ticker, extension_id));
-=======
+            Ok(())
+        }
+
         /// Claim a systematically reserved Polymath Classic (PMC) `ticker`
         /// and transfer it to the `origin`'s identity.
         ///
@@ -1164,7 +1165,6 @@
             // Emit event.
             Self::deposit_event(RawEvent::ClassicTickerClaimed(owner_did, ticker, eth_signer));
 
->>>>>>> 7214a990
             Ok(())
         }
     }
@@ -1257,14 +1257,11 @@
         DocumentAdded(Ticker, DocumentName, Document),
         /// A document removed from an asset
         DocumentRemoved(Ticker, DocumentName),
-<<<<<<< HEAD
         /// A extension got removed.
         /// caller DID, ticker, AccountId
         ExtensionRemoved(IdentityId, Ticker, AccountId),
-=======
         /// A Polymath Classic token was claimed and transferred to a non-systematic DID.
         ClassicTickerClaimed(IdentityId, Ticker, ethereum::EthereumAddress),
->>>>>>> 7214a990
     }
 }
 
