// This file is part of the Polymesh distribution (https://github.com/PolymathNetwork/Polymesh).
// Copyright (c) 2020 Polymath

// This program is free software: you can redistribute it and/or modify
// it under the terms of the GNU General Public License as published by
// the Free Software Foundation, version 3.

// This program is distributed in the hope that it will be useful, but
// WITHOUT ANY WARRANTY; without even the implied warranty of
// MERCHANTABILITY or FITNESS FOR A PARTICULAR PURPOSE. See the GNU
// General Public License for more details.

// You should have received a copy of the GNU General Public License
// along with this program. If not, see <http://www.gnu.org/licenses/>.

//! # Asset Module
//!
//! The Asset module is one place to create the security tokens on the Polymesh blockchain.
//! It consist every required functionality related to securityToken and every function
//! execution can be differentiate at the token level by providing the ticker of the token.
//! In Ethereum analogy every token has different smart contract address which act as the unique identity
//! of the token while here token lives at low-level where token ticker act as the differentiator.
//!
//! ## Overview
//!
//! The Asset module provides functions for:
//!
//! - Creating the tokens.
//! - Creation of checkpoints on the token level.
//! - Management of the token (Document mgt etc).
//! - Transfer/redeem functionality of the token.
//! - Custodian functionality.
//!
//! ## Interface
//!
//! ### Dispatchable Functions
//!
//! - `register_ticker` - Used to either register a new ticker or extend registration of an existing ticker.
//! - `accept_ticker_transfer` - Used to accept a ticker transfer authorization.
//! - `accept_asset_ownership_transfer` - Used to accept the token transfer authorization.
//! - `create_asset` - Initializes a new security token.
//! - `freeze` - Freezes transfers and minting of a given token.
//! - `unfreeze` - Unfreezes transfers and minting of a given token.
//! - `rename_asset` - Renames a given asset.
//! - `controller_transfer` - Forces a transfer between two DID.
//! - `create_checkpoint` - Function used to create the checkpoint.
//! - `issue` - Function is used to issue(or mint) new tokens to the primary issuance agent.
//! - `controller_redeem` - Forces a redemption of an DID's tokens. Can only be called by token owner.
//! - `make_divisible` - Change the divisibility of the token to divisible. Only called by the token owner.
//! - `can_transfer` - Checks whether a transaction with given parameters can take place or not.
//! - `batch_add_document` - Add documents for a given token, Only be called by the token owner.
//! - `batch_remove_document` - Remove documents for a given token, Only be called by the token owner.
//! - `increase_custody_allowance` - Used to increase the allowance for a given custodian.
//! - `increase_custody_allowance_of` - Used to increase the allowance for a given custodian by providing the off chain signature.
//! - `transfer_by_custodian` - Used to transfer the tokens by the approved custodian.
//! - `set_funding_round` - Sets the name of the current funding round.
//! - `update_identifiers` - Updates the asset identifiers. Only called by the token owner.
//! - `add_extension` - It is used to permission the Smart-Extension address for a given ticker.
//! - `archive_extension` - Extension gets archived it means extension is no more use to verify the compliance or any smart logic it posses.
//! - `unarchive_extension` - Extension gets un-archived it means extension is use to verify the compliance or any smart logic it posses.
//!
//! ### Public Functions
//!
//! - `ticker_registration` - Provide ticker registration details.
//! - `ticker_registration_config` - Provide the ticker registration configuration details.
//! - `token_details` - Returns details of the token.
//! - `balance_of` - Returns the balance of the DID corresponds to the ticker.
//! - `identifiers` - It provides the identifiers for a given ticker.
//! - `total_checkpoints_of` - Returns the checkpoint Id.
//! - `total_supply_at` - Returns the total supply at a given checkpoint.
//! - `custodian_allowance`- Returns the allowance provided to a custodian for a given ticker and token holder.
//! - `total_custody_allowance` - Returns the total allowance approved by the token holder.
//! - `extension_details` - It provides the list of Smart extension added for the given tokens.
//! - `extensions` - It provides the list of Smart extension added for the given tokens and for the given type.
//! - `frozen` - It tells whether the given ticker is frozen or not.
//! - `is_ticker_available` - It checks whether the given ticker is available or not.
//! - `is_ticker_registry_valid` - It checks whether the ticker is own by a given IdentityId or not.
//! - `is_ticker_available_or_registered_to` - It provides the status of a given ticker.
//! - `total_supply` - It provides the total supply of a ticker.
//! - `get_balance_at` - It provides the balance of a DID at a certain checkpoint.
//! - `verify_restriction` - It is use to verify the restriction implied by the smart extension and the Compliance Manager.
//! - `call_extension` - A helper function that is used to call the smart extension function.
#![cfg_attr(not(feature = "std"), no_std)]
#![recursion_limit = "256"]
#[cfg(feature = "runtime-benchmarks")]
pub mod benchmarking;

use codec::{Decode, Encode};
use core::result::Result as StdResult;
use currency::*;
use frame_support::{
    decl_error, decl_event, decl_module, decl_storage,
    dispatch::{DispatchError, DispatchResult, DispatchResultWithPostInfo},
    ensure,
    traits::{Currency, Get},
    weights::Weight,
};
use frame_system::{self as system, ensure_signed};
use hex_literal::hex;
use pallet_contracts::{ExecReturnValue, Gas};
use pallet_identity as identity;
use pallet_statistics::{self as statistics, Counter};
use polymesh_common_utilities::{
    asset::{AcceptTransfer, Trait as AssetTrait, GAS_LIMIT},
    balances::Trait as BalancesTrait,
    compliance_manager::Trait as ComplianceManagerTrait,
    constants::*,
    identity::Trait as IdentityTrait,
    protocol_fee::{ChargeProtocolFee, ProtocolOp},
    CommonTrait, Context,
};
use polymesh_primitives::{
    AuthorizationData, AuthorizationError, Document, DocumentName, IdentityId, Signatory,
    SmartExtension, SmartExtensionName, SmartExtensionType, Ticker,
};
use polymesh_primitives_derive::VecU8StrongTyped;
use sp_runtime::traits::{CheckedAdd, CheckedSub, Saturating, Verify};
#[cfg(feature = "std")]
use sp_runtime::{Deserialize, Serialize};
use sp_std::{convert::TryFrom, prelude::*};

type Portfolio<T> = pallet_portfolio::Module<T>;

/// The module's configuration trait.
pub trait Trait:
    frame_system::Trait
    + BalancesTrait
    + IdentityTrait
    + pallet_session::Trait
    + statistics::Trait
    + pallet_contracts::Trait
    + pallet_portfolio::Trait
{
    /// The overarching event type.
    type Event: From<Event<Self>> + Into<<Self as frame_system::Trait>::Event>;
    type Currency: Currency<Self::AccountId>;
    type ComplianceManager: ComplianceManagerTrait<Self::Balance>;
    /// Maximum number of smart extensions can attach to a asset.
    /// This hard limit is set to avoid the cases where a asset transfer
    /// gas usage go beyond the block gas limit.
    type MaxNumberOfTMExtensionForAsset: Get<u32>;
}

/// The type of an asset represented by a token.
#[derive(Encode, Decode, Clone, Debug, PartialEq, Eq)]
pub enum AssetType {
    EquityCommon,
    EquityPreferred,
    Commodity,
    FixedIncome,
    REIT,
    Fund,
    RevenueShareAgreement,
    StructuredProduct,
    Derivative,
    Custom(Vec<u8>),
}

impl Default for AssetType {
    fn default() -> Self {
        AssetType::Custom(b"undefined".to_vec())
    }
}

/// The type of an identifier associated with a token.
#[derive(Encode, Decode, Clone, Debug, PartialEq, Eq, PartialOrd, Ord)]
pub enum IdentifierType {
    Cins,
    Cusip,
    Isin,
}

impl Default for IdentifierType {
    fn default() -> Self {
        IdentifierType::Isin
    }
}

/// Ownership status of a ticker/token.
#[derive(Encode, Decode, Clone, Debug, PartialEq, Eq, PartialOrd, Ord)]
pub enum AssetOwnershipRelation {
    NotOwned,
    TickerOwned,
    AssetOwned,
}

impl Default for AssetOwnershipRelation {
    fn default() -> Self {
        Self::NotOwned
    }
}

/// A wrapper for a token name.
#[derive(
    Decode, Encode, Clone, Debug, Default, Hash, PartialEq, Eq, PartialOrd, Ord, VecU8StrongTyped,
)]
pub struct AssetName(pub Vec<u8>);

/// A wrapper for an asset ID.
#[derive(
    Decode, Encode, Clone, Debug, Default, Hash, PartialEq, Eq, PartialOrd, Ord, VecU8StrongTyped,
)]
pub struct AssetIdentifier(pub Vec<u8>);

/// A wrapper for a funding round name.
#[derive(Decode, Encode, Clone, Debug, Hash, PartialEq, Eq, PartialOrd, Ord, VecU8StrongTyped)]
pub struct FundingRoundName(pub Vec<u8>);

impl Default for FundingRoundName {
    fn default() -> Self {
        FundingRoundName("".as_bytes().to_vec())
    }
}

/// struct to store the token details.
#[derive(Encode, Decode, Default, Clone, PartialEq, Debug)]
pub struct SecurityToken<U> {
    pub name: AssetName,
    pub total_supply: U,
    pub owner_did: IdentityId,
    pub divisible: bool,
    pub asset_type: AssetType,
    pub primary_issuance_agent: Option<IdentityId>,
}

/// struct to store the signed data.
#[derive(Encode, Decode, Default, Clone, PartialEq, Debug)]
pub struct SignData<U> {
    pub custodian_did: IdentityId,
    pub holder_did: IdentityId,
    pub ticker: Ticker,
    pub value: U,
    pub nonce: u16,
}

/// struct to store the ticker registration details.
#[derive(Encode, Decode, Clone, Default, PartialEq, Debug)]
pub struct TickerRegistration<U> {
    pub owner: IdentityId,
    pub expiry: Option<U>,
}

/// struct to store the ticker registration config.
#[cfg_attr(feature = "std", derive(Serialize, Deserialize))]
#[derive(Encode, Decode, Clone, Default, PartialEq, Debug)]
pub struct TickerRegistrationConfig<U> {
    pub max_ticker_length: u8,
    pub registration_length: Option<U>,
}

/// Enum that represents the current status of a ticker.
#[derive(Encode, Decode, Clone, Eq, PartialEq, Debug)]
pub enum TickerRegistrationStatus {
    RegisteredByOther,
    Available,
    RegisteredByDid,
}

/// Enum that uses as the return type for the restriction verification.
#[derive(Encode, Decode, Clone, Debug, PartialEq, Eq, PartialOrd, Ord)]
pub enum RestrictionResult {
    Valid,
    Invalid,
    ForceValid,
}

impl Default for RestrictionResult {
    fn default() -> Self {
        RestrictionResult::Invalid
    }
}

/// The total asset balance and the balance of the asset in a specified portfolio of an identity.
#[cfg_attr(feature = "std", derive(Debug))]
#[derive(Clone, PartialEq, Eq, PartialOrd, Ord)]
pub struct FocusedBalances<Balance> {
    /// The total balance of the asset held by the identity.
    pub total: Balance,
    /// The balance of the asset in the default portfolio of the identity.
    pub portfolio: Balance,
}

pub mod weight_for {
    use super::*;

    /// Weight for `_is_valid_transfer()` transfer.
    pub fn weight_for_is_valid_transfer<T: Trait>(
        no_of_tms: u32,
        weight_from_cm: Weight,
    ) -> Weight {
        8 * 10_000_000 // Weight used for encoding a param in `verify_restriction()` call.
            .saturating_add(GAS_LIMIT.saturating_mul(no_of_tms.into())) // used gas limit for a single TM extension call.
            .saturating_add(weight_from_cm) // weight that comes from the compliance manager.
    }

    /// Weight for `unsafe_transfer_by_custodian()`.
    pub fn weight_for_unsafe_transfer_by_custodian<T: Trait>(
        weight_for_transfer_rest: Weight,
    ) -> Weight {
        weight_for_transfer_rest
            .saturating_add(T::DbWeight::get().reads_writes(3, 2)) // Read and write of `unsafe_transfer_by_custodian()`
            .saturating_add(T::DbWeight::get().reads_writes(4, 5)) // read and write for `unsafe_transfer()`
    }
}

decl_storage! {
    trait Store for Module<T: Trait> as Asset {
        /// Ticker registration details.
        /// (ticker) -> TickerRegistration
        pub Tickers get(fn ticker_registration): map hasher(blake2_128_concat) Ticker => TickerRegistration<T::Moment>;
        /// Ticker registration config.
        /// (ticker) -> TickerRegistrationConfig
        pub TickerConfig get(fn ticker_registration_config) config(): TickerRegistrationConfig<T::Moment>;
        /// Details of the token corresponding to the token ticker.
        /// (ticker) -> SecurityToken details [returns SecurityToken struct]
        pub Tokens get(fn token_details): map hasher(blake2_128_concat) Ticker => SecurityToken<T::Balance>;
        /// The total asset ticker balance per identity.
        /// (ticker, DID) -> Balance
        pub BalanceOf get(fn balance_of): double_map hasher(blake2_128_concat) Ticker, hasher(blake2_128_concat) IdentityId => T::Balance;
        /// A map of pairs of a ticker name and an `IdentifierType` to asset identifiers.
        pub Identifiers get(fn identifiers): map hasher(blake2_128_concat) (Ticker, IdentifierType) => AssetIdentifier;
        /// Checkpoints created per token.
        /// (ticker) -> no. of checkpoints
        pub TotalCheckpoints get(fn total_checkpoints_of): map hasher(blake2_128_concat) Ticker => u64;
        /// Total supply of the token at the checkpoint.
        /// (ticker, checkpointId) -> total supply at given checkpoint
        pub CheckpointTotalSupply get(fn total_supply_at): map hasher(blake2_128_concat) (Ticker, u64) => T::Balance;
        /// Balance of a DID at a checkpoint.
        /// (ticker, did, checkpoint ID) -> Balance of a DID at a checkpoint
        CheckpointBalance get(fn balance_at_checkpoint): map hasher(blake2_128_concat) (Ticker, IdentityId, u64) => T::Balance;
        /// Last checkpoint updated for a DID's balance.
        /// (ticker, did) -> List of checkpoints where user balance changed
        UserCheckpoints get(fn user_checkpoints): map hasher(blake2_128_concat) (Ticker, IdentityId) => Vec<u64>;
        /// Allowance provided to the custodian.
        /// (ticker, token holder, custodian) -> balance
        pub CustodianAllowance get(fn custodian_allowance): map hasher(blake2_128_concat) (Ticker, IdentityId, IdentityId) => T::Balance;
        /// Total custodian allowance for a given token holder.
        /// (ticker, token holder) -> balance
        pub TotalCustodyAllowance get(fn total_custody_allowance): map hasher(blake2_128_concat) (Ticker, IdentityId) => T::Balance;
        /// Store the nonce for off chain signature to increase the custody allowance.
        /// (ticker, token holder, nonce) -> bool
        AuthenticationNonce get(fn authentication_nonce): map hasher(blake2_128_concat) (Ticker, IdentityId, u16) => bool;
        /// The name of the current funding round.
        /// ticker -> funding round
        FundingRound get(fn funding_round): map hasher(blake2_128_concat) Ticker => FundingRoundName;
        /// The total balances of tokens issued in all recorded funding rounds.
        /// (ticker, funding round) -> balance
        IssuedInFundingRound get(fn issued_in_funding_round): map hasher(blake2_128_concat) (Ticker, FundingRoundName) => T::Balance;
        /// List of Smart extension added for the given tokens.
        /// ticker, AccountId (SE address) -> SmartExtension detail
        pub ExtensionDetails get(fn extension_details): map hasher(blake2_128_concat) (Ticker, T::AccountId) => SmartExtension<T::AccountId>;
        /// List of Smart extension added for the given tokens and for the given type.
        /// ticker, type of SE -> address/AccountId of SE
        pub Extensions get(fn extensions): map hasher(blake2_128_concat) (Ticker, SmartExtensionType) => Vec<T::AccountId>;
        /// The set of frozen assets implemented as a membership map.
        /// ticker -> bool
        pub Frozen get(fn frozen): map hasher(blake2_128_concat) Ticker => bool;
        /// Tickers and token owned by a user
        /// (user, ticker) -> AssetOwnership
        pub AssetOwnershipRelations get(fn asset_ownership_relation):
            double_map hasher(twox_64_concat) IdentityId, hasher(blake2_128_concat) Ticker => AssetOwnershipRelation;
        /// Documents attached to an Asset
        /// (ticker, document_name) -> document
        pub AssetDocuments get(fn asset_documents):
            double_map hasher(blake2_128_concat) Ticker, hasher(blake2_128_concat) DocumentName => Document;
    }
}

type Identity<T> = identity::Module<T>;

// Public interface for this runtime module.
decl_module! {
    pub struct Module<T: Trait> for enum Call where origin: T::Origin {

        type Error = Error<T>;

        /// initialize the default event for this module
        fn deposit_event() = default;

        /// This function is used to either register a new ticker or extend validity of an existing ticker.
        /// NB: Ticker validity does not get carry forward when renewing ticker.
        ///
        /// # Arguments
        /// * `origin` It contains the secondary key of the caller (i.e who signed the transaction to execute this function).
        /// * `ticker` ticker to register.
        #[weight = T::DbWeight::get().reads_writes(4, 3) + 500_000_000]
        pub fn register_ticker(origin, ticker: Ticker) -> DispatchResult {
            let sender = ensure_signed(origin)?;
            let to_did = Context::current_identity_or::<Identity<T>>(&sender)?;

            ensure!(!<Tokens<T>>::contains_key(&ticker), Error::<T>::AssetAlreadyCreated);

            let ticker_config = Self::ticker_registration_config();

            ensure!(
                ticker.len() <= usize::try_from(ticker_config.max_ticker_length).unwrap_or_default(),
                Error::<T>::TickerTooLong
            );

            // Ensure that the ticker is not registered by someone else
            ensure!(
                Self::is_ticker_available_or_registered_to(&ticker, to_did) != TickerRegistrationStatus::RegisteredByOther,
                Error::<T>::TickerAlreadyRegistered
            );

            let now = <pallet_timestamp::Module<T>>::get();
            let expiry = if let Some(exp) = ticker_config.registration_length { Some(now + exp) } else { None };

            Self::_register_ticker(&ticker, to_did, expiry)
        }

        /// This function is used to accept a ticker transfer.
        /// NB: To reject the transfer, call remove auth function in identity module.
        ///
        /// # Arguments
        /// * `origin` It contains the secondary key of the caller (i.e who signed the transaction to execute this function).
        /// * `auth_id` Authorization ID of ticker transfer authorization.
        #[weight = T::DbWeight::get().reads_writes(4, 5) + 200_000_000]
        pub fn accept_ticker_transfer(origin, auth_id: u64) -> DispatchResult {
            let sender = ensure_signed(origin)?;
            let to_did = Context::current_identity_or::<Identity<T>>(&sender)?;

            Self::_accept_ticker_transfer(to_did, auth_id)
        }

        /// This function is used to accept a primary issuance agent transfer.
        /// NB: To reject the transfer, call remove auth function in identity module.
        ///
        /// # Arguments
        /// * `origin` It contains the signing key of the caller (i.e who signed the transaction to execute this function).
        /// * `auth_id` Authorization ID of primary issuance agent transfer authorization.
        #[weight = 300_000_000]
        pub fn accept_primary_issuance_agent_transfer(origin, auth_id: u64) -> DispatchResult {
            let sender = ensure_signed(origin)?;
            let to_did = Context::current_identity_or::<Identity<T>>(&sender)?;

            Self::_accept_primary_issuance_agent_transfer(to_did, auth_id)
        }

        /// This function is used to accept a token ownership transfer.
        /// NB: To reject the transfer, call remove auth function in identity module.
        ///
        /// # Arguments
        /// * `origin` It contains the secondary key of the caller (i.e who signed the transaction to execute this function).
        /// * `auth_id` Authorization ID of the token ownership transfer authorization.
        #[weight = T::DbWeight::get().reads_writes(4, 5) + 200_000_000]
        pub fn accept_asset_ownership_transfer(origin, auth_id: u64) -> DispatchResult {
            let sender = ensure_signed(origin)?;
            let to_did = Context::current_identity_or::<Identity<T>>(&sender)?;

            Self::_accept_token_ownership_transfer(to_did, auth_id)
        }

        /// Initializes a new security token
        /// makes the initiating account the owner of the security token
        /// & the balance of the owner is set to total supply.
        ///
        /// # Arguments
        /// * `origin` - contains the secondary key of the caller (i.e who signed the transaction to execute this function).
        /// * `name` - the name of the token.
        /// * `ticker` - the ticker symbol of the token.
        /// * `total_supply` - the total supply of the token.
        /// * `divisible` - a boolean to identify the divisibility status of the token.
        /// * `asset_type` - the asset type.
        /// * `identifiers` - a vector of asset identifiers.
        /// * `funding_round` - name of the funding round.
        ///
        /// # Weight
        /// `3_000_000_000 + 20_000 * identifiers.len()`
        #[weight = 3_000_000_000 + 20_000 * u64::try_from(identifiers.len()).unwrap_or_default()]
        pub fn create_asset(
            origin,
            name: AssetName,
            ticker: Ticker,
            total_supply: T::Balance,
            divisible: bool,
            asset_type: AssetType,
            identifiers: Vec<(IdentifierType, AssetIdentifier)>,
            funding_round: Option<FundingRoundName>,
        ) -> DispatchResult {
            let sender = ensure_signed(origin)?;
            let did = Context::current_identity_or::<Identity<T>>(&sender)?;
            Self::ensure_create_asset_parameters(&ticker, &name, total_supply)?;
            let is_ticker_available_or_registered_to = Self::is_ticker_available_or_registered_to(&ticker, did);
            ensure!(
                is_ticker_available_or_registered_to != TickerRegistrationStatus::RegisteredByOther,
                Error::<T>::TickerAlreadyRegistered
            );
            if !divisible {
                ensure!(total_supply % ONE_UNIT.into() == 0.into(), Error::<T>::InvalidTotalSupply);
            }
            // Once all the checks are made, charge the protocol fee.
            <<T as IdentityTrait>::ProtocolFee>::charge_fee(ProtocolOp::AssetCreateAsset)?;
            <identity::Module<T>>::register_asset_did(&ticker)?;
            // Register the ticker or finish its registration.
            if is_ticker_available_or_registered_to == TickerRegistrationStatus::Available {
                // ticker not registered by anyone (or registry expired). we can charge fee and register this ticker
                Self::_register_ticker(&ticker, did, None)?;
            } else {
                // Ticker already registered by the user
                <Tickers<T>>::mutate(&ticker, |tr| tr.expiry = None);
            }
            let token = SecurityToken {
                name,
                total_supply,
                owner_did: did,
                divisible,
                asset_type: asset_type.clone(),
                primary_issuance_agent: Some(did),
            };
            <Tokens<T>>::insert(&ticker, token);
            <BalanceOf<T>>::insert(ticker, did, total_supply);
            Portfolio::<T>::set_default_portfolio_balance(did, &ticker, total_supply);
            <AssetOwnershipRelations>::insert(did, ticker, AssetOwnershipRelation::AssetOwned);
            Self::deposit_event(RawEvent::AssetCreated(
                did,
                ticker,
                total_supply,
                divisible,
                asset_type,
                did,
            ));
            for (typ, val) in &identifiers {
                <Identifiers>::insert((ticker, typ.clone()), val.clone());
            }
            // Add funding round name
            if let Some(round) = funding_round {
                <FundingRound>::insert(ticker, round);
            } else {
                <FundingRound>::insert(ticker, FundingRoundName::default());
            }

            // Update the investor count of an asset.
            <statistics::Module<T>>::update_transfer_stats(&ticker, None, Some(total_supply), total_supply);

            Self::deposit_event(RawEvent::IdentifiersUpdated(did, ticker, identifiers));
            <IssuedInFundingRound<T>>::insert((ticker, Self::funding_round(ticker)), total_supply);
            Self::deposit_event(RawEvent::Transfer(
                did,
                ticker,
                IdentityId::default(),
                did,
                total_supply
            ));
            Self::deposit_event(RawEvent::Issued(
                did,
                ticker,
                did,
                total_supply,
                Self::funding_round(ticker),
                total_supply,
                Some(did),
            ));
            Ok(())
        }

        /// Freezes transfers and minting of a given token.
        ///
        /// # Arguments
        /// * `origin` - the secondary key of the sender.
        /// * `ticker` - the ticker of the token.
        #[weight = T::DbWeight::get().reads_writes(4, 1) + 300_000_000]
        pub fn freeze(origin, ticker: Ticker) -> DispatchResult {
            let sender = ensure_signed(origin)?;
            let sender_did = Context::current_identity_or::<Identity<T>>(&sender)?;

            // verify the ownership of the token
            ensure!(Self::is_owner(&ticker, sender_did), Error::<T>::Unauthorized);
            ensure!(<Tokens<T>>::contains_key(&ticker), Error::<T>::NoSuchAsset);

            ensure!(!Self::frozen(&ticker), Error::<T>::AlreadyFrozen);
            <Frozen>::insert(&ticker, true);
            Self::deposit_event(RawEvent::AssetFrozen(sender_did, ticker));
            Ok(())
        }

        /// Unfreezes transfers and minting of a given token.
        ///
        /// # Arguments
        /// * `origin` - the secondary key of the sender.
        /// * `ticker` - the ticker of the frozen token.
        #[weight = T::DbWeight::get().reads_writes(4, 1) + 300_000_000]
        pub fn unfreeze(origin, ticker: Ticker) -> DispatchResult {
            let sender = ensure_signed(origin)?;
            let sender_did = Context::current_identity_or::<Identity<T>>(&sender)?;

            // verify the ownership of the token
            ensure!(Self::is_owner(&ticker, sender_did), Error::<T>::Unauthorized);
            ensure!(<Tokens<T>>::contains_key(&ticker), Error::<T>::NoSuchAsset);

            ensure!(Self::frozen(&ticker), Error::<T>::NotFrozen);
            <Frozen>::insert(&ticker, false);
            Self::deposit_event(RawEvent::AssetUnfrozen(sender_did, ticker));
            Ok(())
        }

        /// Renames a given token.
        ///
        /// # Arguments
        /// * `origin` - the secondary key of the sender.
        /// * `ticker` - the ticker of the token.
        /// * `name` - the new name of the token.
        #[weight = T::DbWeight::get().reads_writes(2, 1) + 300_000_000]
        pub fn rename_asset(origin, ticker: Ticker, name: AssetName) -> DispatchResult {
            let sender = ensure_signed(origin)?;
            let sender_did = Context::current_identity_or::<Identity<T>>(&sender)?;

            // verify the ownership of the token
            ensure!(Self::is_owner(&ticker, sender_did), Error::<T>::Unauthorized);
            ensure!(<Tokens<T>>::contains_key(&ticker), Error::<T>::NoSuchAsset);

            <Tokens<T>>::mutate(&ticker, |token| token.name = name.clone());
            Self::deposit_event(RawEvent::AssetRenamed(sender_did, ticker, name));
            Ok(())
        }

        /// Forces a transfer between two DIDs & This can only be called by security token owner.
        /// This function doesn't validate any type of restriction beside a valid CDD check.
        ///
        /// # Arguments
        /// * `origin` secondary key of the token owner DID.
        /// * `ticker` symbol of the token.
        /// * `from_did` DID of the token holder from whom balance token will be transferred.
        /// * `to_did` DID of token holder to whom token balance will be transferred.
        /// * `value` Amount of tokens.
        /// * `data` Some off chain data to validate the restriction.
        /// * `operator_data` It is a string which describes the reason of this control transfer call.
        #[weight = T::DbWeight::get().reads_writes(3, 2) + 500_000_000]
        pub fn controller_transfer(origin, ticker: Ticker, from_did: IdentityId, to_did: IdentityId, value: T::Balance, data: Vec<u8>, operator_data: Vec<u8>) -> DispatchResult {
            let sender = ensure_signed(origin)?;
            let did = Context::current_identity_or::<Identity<T>>(&sender)?;

            ensure!(Self::is_owner(&ticker, did), Error::<T>::Unauthorized);

            Self::unsafe_transfer(did, &ticker, from_did, to_did, value)?;

            Self::deposit_event(RawEvent::ControllerTransfer(did, ticker, from_did, to_did, value, data, operator_data));

            Ok(())
        }

        /// Function used to create the checkpoint.
        /// NB: Only called by the owner of the security token i.e owner DID.
        ///
        /// # Arguments
        /// * `origin` Secondary key of the token owner. (Only token owner can call this function).
        /// * `ticker` Ticker of the token.
        #[weight = T::DbWeight::get().reads_writes(3, 2) + 400_000_000]
        pub fn create_checkpoint(origin, ticker: Ticker) -> DispatchResult {
            let sender = ensure_signed(origin)?;
            let did = Context::current_identity_or::<Identity<T>>(&sender)?;

            ensure!(Self::is_owner(&ticker, did), Error::<T>::Unauthorized);
            let _ = Self::_create_checkpoint(&ticker)?;
            Self::deposit_event(RawEvent::CheckpointCreated(did, ticker, Self::total_checkpoints_of(&ticker)));
            Ok(())
        }

        /// Function is used to issue(or mint) new tokens to the primary issuance agent.
        /// It can only be executed by the token owner.
        ///
        /// # Arguments
        /// * `origin` Secondary key of token owner.
        /// * `ticker` Ticker of the token.
        /// * `value` Amount of tokens that get issued.
        #[weight = T::DbWeight::get().reads_writes(6, 3) + 800_000_000]
        pub fn issue(origin, ticker: Ticker, value: T::Balance) -> DispatchResult {
            let sender = ensure_signed(origin)?;
            let did = Context::current_identity_or::<Identity<T>>(&sender)?;

            ensure!(Self::is_owner(&ticker, did), Error::<T>::Unauthorized);
            let beneficiary = Self::token_details(&ticker).primary_issuance_agent.unwrap_or(did);
            Self::_mint(&ticker, sender, beneficiary, value, Some(ProtocolOp::AssetIssue))
        }

        /// Forces a redemption of an DID's tokens. Can only be called by token owner.
        ///
        /// # Arguments
        /// * `origin` Secondary key of the token owner.
        /// * `ticker` Ticker of the token.
        /// * `token_holder_did` DID from whom balance get reduced.
        /// * `value` Amount of the tokens needs to redeem.
        /// * `data` An off chain data blob used to validate the redeem functionality.
        /// * `operator_data` Any data blob that defines the reason behind the force redeem.
        #[weight = T::DbWeight::get().reads_writes(6, 3) + 800_000_000]
        pub fn controller_redeem(origin, ticker: Ticker, token_holder_did: IdentityId, value: T::Balance, data: Vec<u8>, operator_data: Vec<u8>) -> DispatchResult {
            let sender = ensure_signed(origin)?;
            let did = Context::current_identity_or::<Identity<T>>(&sender)?;

            ensure!(Self::is_owner(&ticker, did), Error::<T>::NotAnOwner);
            // Granularity check
            ensure!(Self::check_granularity(&ticker, value), Error::<T>::InvalidGranularity);
            ensure!(<BalanceOf<T>>::contains_key(&ticker, &token_holder_did), Error::<T>::NotAnAssetHolder);
            let FocusedBalances {
                total: burner_balance,
                portfolio: burner_def_balance,
            } = Self::balance(&ticker, token_holder_did);
            ensure!(burner_balance >= value, Error::<T>::InsufficientBalance);
            ensure!(burner_def_balance >= value, Error::<T>::InsufficientDefaultPortfolioBalance);

            // Reduce sender's balance
            let updated_burner_def_balance = burner_def_balance
                .checked_sub(&value)
                .ok_or(Error::<T>::DefaultPortfolioBalanceUnderflow)?;
            // No check since the total balance is always >= the default
            // portfolio balance. The default portfolio balance is already checked above.
            let updated_burner_balance = burner_balance - value;

            // Decrease total supply
            let mut token = Self::token_details(&ticker);
            // No check since the total supply is always >= the default
            // portfolio balance. The default portfolio balance is already checked above.
            token.total_supply -= value;

            Self::_update_checkpoint(&ticker, token_holder_did, burner_balance);

            <BalanceOf<T>>::insert(&ticker, &token_holder_did, updated_burner_balance);
            Portfolio::<T>::set_default_portfolio_balance(token_holder_did, &ticker, updated_burner_def_balance);
            <Tokens<T>>::insert(&ticker, token);
            <statistics::Module<T>>::update_transfer_stats( &ticker, Some(updated_burner_balance), None, value);

            Self::deposit_event(RawEvent::ControllerRedemption(did, ticker, token_holder_did, value, data, operator_data));

            Ok(())
        }

        /// Makes an indivisible token divisible. Only called by the token owner.
        ///
        /// # Arguments
        /// * `origin` Secondary key of the token owner.
        /// * `ticker` Ticker of the token.
        #[weight = T::DbWeight::get().reads_writes(2, 1) + 300_000_000]
        pub fn make_divisible(origin, ticker: Ticker) -> DispatchResult {
            let sender = ensure_signed(origin)?;
            let did = Context::current_identity_or::<Identity<T>>(&sender)?;

            ensure!(Self::is_owner(&ticker, did), Error::<T>::Unauthorized);
            // Read the token details
            let mut token = Self::token_details(&ticker);
            ensure!(!token.divisible, Error::<T>::AssetAlreadyDivisible);
            token.divisible = true;
            <Tokens<T>>::insert(&ticker, token);
            Self::deposit_event(RawEvent::DivisibilityChanged(did, ticker, true));
            Ok(())
        }

        /// Add documents for a given token. To be called only by the token owner.
        ///
        /// # Arguments
        /// * `origin` Secondary key of the token owner.
        /// * `ticker` Ticker of the token.
        /// * `documents` Documents to be attached to `ticker`.
        ///
        /// # Weight
        /// `500_000_000 + 600_000 * documents.len()`
        #[weight = T::DbWeight::get().reads_writes(2, 1) + 500_000_000 + 600_000 * u64::try_from(documents.len()).unwrap_or_default()]
        pub fn batch_add_document(origin, documents: Vec<(DocumentName, Document)>, ticker: Ticker) -> DispatchResult {
            let sender = ensure_signed(origin)?;
            let did = Context::current_identity_or::<Identity<T>>(&sender)?;

            ensure!(Self::is_owner(&ticker, did), Error::<T>::NotAnOwner);

            <<T as IdentityTrait>::ProtocolFee>::batch_charge_fee(
                ProtocolOp::AssetAddDocument,
                documents.len()
            )?;

            for (document_name, document) in documents {
                <AssetDocuments>::insert(ticker, &document_name, document.clone());
                Self::deposit_event(RawEvent::DocumentAdded(ticker, document_name, document));
            }

            Ok(())
        }

        /// Remove documents for a given token. To be called only by the token owner.
        ///
        /// # Arguments
        /// * `origin` Secondary key of the token owner.
        /// * `ticker` Ticker of the token.
        /// * `doc_names` Documents to be removed from `ticker`.
        ///
        /// # Weight
        /// `500_000_000 + 600_000 * do_ids.len()`
        #[weight = T::DbWeight::get().reads_writes(2, 1) + 500_000_000 + 600_000 * u64::try_from(doc_names.len()).unwrap_or_default()]
        pub fn batch_remove_document(origin, doc_names: Vec<DocumentName>, ticker: Ticker) -> DispatchResult {
            let sender = ensure_signed(origin)?;
            let did = Context::current_identity_or::<Identity<T>>(&sender)?;
            ensure!(Self::is_owner(&ticker, did), Error::<T>::NotAnOwner);

            for document_name in doc_names {
                <AssetDocuments>::remove(ticker, &document_name);
                Self::deposit_event(RawEvent::DocumentRemoved(ticker, document_name));
            }

            Ok(())
        }

        /// ERC-2258 Implementation

        /// Used to increase the allowance for a given custodian
        /// Any investor/token holder can add a custodian and transfer the token transfer ownership to the custodian
        /// Through that investor balance will remain the same but the given token are only transfer by the custodian.
        /// This implementation make sure to have an accurate investor count from omnibus wallets.
        ///
        /// # Arguments
        /// * `origin` Secondary key of the token holder.
        /// * `ticker` Ticker of the token.
        /// * `custodian_did` DID of the custodian (i.e whom allowance provided).
        /// * `value` Allowance amount.
        #[weight = T::DbWeight::get().reads_writes(4, 2) + 500_000_000]
        pub fn increase_custody_allowance(origin, ticker: Ticker, custodian_did: IdentityId, value: T::Balance) -> DispatchResult {
            let sender = ensure_signed(origin)?;
            let sender_did = Context::current_identity_or::<Identity<T>>(&sender)?;
            Self::unsafe_increase_custody_allowance(sender_did, ticker, sender_did, custodian_did, value)?;
            Ok(())
        }

        /// Used to increase the allowance for a given custodian by providing the off chain signature.
        ///
        /// # Arguments
        /// * `origin` Secondary key of a DID who posses off chain signature.
        /// * `ticker` Ticker of the token.
        /// * `holder_did` DID of the token holder (i.e who wants to increase the custody allowance).
        /// * `holder_account_id` Secondary key which signs the off chain data blob.
        /// * `custodian_did` DID of the custodian (i.e whom allowance provided).
        /// * `value` Allowance amount.
        /// * `nonce` A u16 number which avoid the replay attack.
        /// * `signature` Signature provided by the holder_did.
        #[weight = T::DbWeight::get().reads_writes(6, 3) + 600_000_000]
        pub fn increase_custody_allowance_of(
            origin,
            ticker: Ticker,
            holder_did: IdentityId,
            holder_account_id: T::AccountId,
            custodian_did: IdentityId,
            value: T::Balance,
            nonce: u16,
            signature: T::OffChainSignature
        ) -> DispatchResult {
            let sender = ensure_signed(origin)?;
            let caller_did = Context::current_identity_or::<Identity<T>>(&sender)?;
            ensure!(
                !Self::authentication_nonce((ticker, holder_did, nonce)),
                Error::<T>::SignatureAlreadyUsed
            );

            let msg = SignData {
                custodian_did,
                holder_did,
                ticker,
                value,
                nonce
            };
            // holder_account_id should be a part of the holder_did
            ensure!(
                signature.verify(&msg.encode()[..], &holder_account_id),
                Error::<T>::InvalidSignature
            );
            // Validate the holder secondary key
            let holder_signer = Signatory::Account(holder_account_id);
            ensure!(
                <identity::Module<T>>::is_signer_authorized(holder_did, &holder_signer),
                Error::<T>::HolderMustBeSecondaryKeyForHolderDid
            );
            Self::unsafe_increase_custody_allowance(caller_did, ticker, holder_did, custodian_did, value)?;
            <AuthenticationNonce>::insert((ticker, holder_did, nonce), true);
            Ok(())
        }

        /// Used to transfer the tokens by the approved custodian.
        ///
        /// # Arguments
        /// * `origin` Secondary key of the custodian.
        /// * `ticker` Ticker of the token.
        /// * `holder_did` DID of the token holder (i.e whom balance get reduced).
        /// * `receiver_did` DID of the receiver.
        /// * `value` Amount of tokens need to transfer.
        #[weight = T::DbWeight::get().reads_writes(6, 3) + 600_000_000]
        pub fn transfer_by_custodian(
            origin,
            ticker: Ticker,
            holder_did: IdentityId,
            receiver_did: IdentityId,
            value: T::Balance
        ) -> DispatchResultWithPostInfo {
            let sender = ensure_signed(origin)?;
            let custodian_did = Context::current_identity_or::<Identity<T>>(&sender)?;

            Self::unsafe_transfer_by_custodian(custodian_did, ticker, holder_did, receiver_did, value)
        }

        /// Sets the name of the current funding round.
        ///
        /// # Arguments
        /// * `origin` - the secondary key of the token owner DID.
        /// * `ticker` - the ticker of the token.
        /// * `name` - the desired name of the current funding round.
        #[weight = T::DbWeight::get().reads_writes(2, 1) + 600_000_000]
        pub fn set_funding_round(origin, ticker: Ticker, name: FundingRoundName) ->
            DispatchResult
        {
            let sender = ensure_signed(origin)?;
            let did = Context::current_identity_or::<Identity<T>>(&sender)?;
            ensure!(Self::is_owner(&ticker, did), Error::<T>::NotAnOwner);
            <FundingRound>::insert(ticker, name.clone());
            Self::deposit_event(RawEvent::FundingRoundSet(did, ticker, name));
            Ok(())
        }

        /// Updates the asset identifiers. Can only be called by the token owner.
        ///
        /// # Arguments
        /// * `origin` - the secondary key of the token owner.
        /// * `ticker` - the ticker of the token.
        /// * `identifiers` - the asset identifiers to be updated in the form of a vector of pairs
        ///    of `IdentifierType` and `AssetIdentifier` value.
        ///
        /// # Weight
        /// `150_000 + 20_000 * identifiers.len()`
        #[weight = T::DbWeight::get().reads_writes(1, 1) + 700_000_000 + 20_000 * u64::try_from(identifiers.len()).unwrap_or_default()]
        pub fn update_identifiers(
            origin,
            ticker: Ticker,
            identifiers: Vec<(IdentifierType, AssetIdentifier)>
        ) -> DispatchResult {
            let sender = ensure_signed(origin)?;
            let did = Context::current_identity_or::<Identity<T>>(&sender)?;
            ensure!(Self::is_owner(&ticker, did), Error::<T>::Unauthorized);
            for (typ, val) in &identifiers {
                <Identifiers>::insert((ticker, typ.clone()), val.clone());
            }
            Self::deposit_event(RawEvent::IdentifiersUpdated(did, ticker, identifiers));
            Ok(())
        }

        /// Permissioning the Smart-Extension address for a given ticker.
        ///
        /// # Arguments
        /// * `origin` - Signatory who owns to ticker/asset.
        /// * `ticker` - ticker for whom extension get added.
        /// * `extension_details` - Details of the smart extension.
        #[weight = T::DbWeight::get().reads_writes(2, 2) + 600_000_000]
        pub fn add_extension(origin, ticker: Ticker, extension_details: SmartExtension<T::AccountId>) -> DispatchResult {
            let sender = ensure_signed(origin)?;
            let my_did = Context::current_identity_or::<identity::Module<T>>(&sender)?;

            ensure!(Self::is_owner(&ticker, my_did), Error::<T>::Unauthorized);

            // Verify the details of smart extension & store it
            ensure!(!<ExtensionDetails<T>>::contains_key((ticker, &extension_details.extension_id)), Error::<T>::ExtensionAlreadyPresent);

            // Ensure the hard limit on the count of maximum transfer manager an asset can have.
            Self::ensure_max_limit_for_tm_extension(&extension_details.extension_type, &ticker)?;

            <ExtensionDetails<T>>::insert((ticker, &extension_details.extension_id), extension_details.clone());
            <Extensions<T>>::mutate((ticker, &extension_details.extension_type), |ids| {
                ids.push(extension_details.extension_id.clone())
            });
            Self::deposit_event(RawEvent::ExtensionAdded(my_did, ticker, extension_details.extension_id, extension_details.extension_name, extension_details.extension_type));
            Ok(())
        }

        /// Archived the extension. Extension is use to verify the compliance or any smart logic it posses.
        ///
        /// # Arguments
        /// * `origin` - Signatory who owns the ticker/asset.
        /// * `ticker` - Ticker symbol of the asset.
        /// * `extension_id` - AccountId of the extension that need to be archived.
        #[weight = T::DbWeight::get().reads_writes(3, 1) + 800_000_000]
        pub fn archive_extension(origin, ticker: Ticker, extension_id: T::AccountId) -> DispatchResult {
            let sender = ensure_signed(origin)?;
            let my_did =  Context::current_identity_or::<identity::Module<T>>(&sender)?;

            ensure!(Self::is_owner(&ticker, my_did), Error::<T>::Unauthorized);
            ensure!(
                <ExtensionDetails<T>>::contains_key((ticker, &extension_id)),
                Error::<T>::NoSuchSmartExtension
            );
            // Mutate the extension details
            ensure!(!(<ExtensionDetails<T>>::get((ticker, &extension_id))).is_archive, Error::<T>::AlreadyArchived);
            <ExtensionDetails<T>>::mutate((ticker, &extension_id), |details| { details.is_archive = true; });
            Self::deposit_event(RawEvent::ExtensionArchived(my_did, ticker, extension_id));
            Ok(())
        }

        /// Un-archived the extension. Extension is use to verify the compliance or any smart logic it posses.
        ///
        /// # Arguments
        /// * `origin` - Signatory who owns the ticker/asset.
        /// * `ticker` - Ticker symbol of the asset.
        /// * `extension_id` - AccountId of the extension that need to be un-archived.
        #[weight = T::DbWeight::get().reads_writes(2, 2) + 800_000_000]
        pub fn unarchive_extension(origin, ticker: Ticker, extension_id: T::AccountId) -> DispatchResult {
            let sender = ensure_signed(origin)?;
            let my_did = Context::current_identity_or::<identity::Module<T>>(&sender)?;

            ensure!(Self::is_owner(&ticker, my_did), Error::<T>::Unauthorized);
            ensure!(
                <ExtensionDetails<T>>::contains_key((ticker, &extension_id)),
                Error::<T>::NoSuchSmartExtension
            );
            // Mutate the extension details
            ensure!((<ExtensionDetails<T>>::get((ticker, &extension_id))).is_archive, Error::<T>::AlreadyUnArchived);
            <ExtensionDetails<T>>::mutate((ticker, &extension_id), |details| { details.is_archive = false; });
            Self::deposit_event(RawEvent::ExtensionUnArchived(my_did, ticker, extension_id));
            Ok(())
        }

        /// Sets the primary issuance agent to None. The caller must be the asset issuer. The asset
        /// issuer can always update the primary issuance agent using `transfer_primary_issuance_agent`. If the issuer
        /// removes their primary issuance agent then it will be immovable until either they transfer
        /// the primary issuance agent to an actual DID, or they add a claim to allow that DID to move the
        /// asset.
        ///
        /// # Arguments
        /// * `origin` - The asset issuer.
        /// * `ticker` - Ticker symbol of the asset.
        #[weight = 250_000_000]
        pub fn remove_primary_issuance_agent(
            origin,
            ticker: Ticker,
        ) -> DispatchResult {
            let sender = ensure_signed(origin)?;
            let did = Context::current_identity_or::<Identity<T>>(&sender)?;
            ensure!(Self::is_owner(&ticker, did), Error::<T>::Unauthorized);
            let mut old_primary_issuance_agent = None;
            <Tokens<T>>::mutate(&ticker, |token| {
                old_primary_issuance_agent = token.primary_issuance_agent;
                token.primary_issuance_agent = None
            });
            Self::deposit_event(RawEvent::PrimaryIssuanceAgentTransfered(did, ticker, old_primary_issuance_agent, None));
            Ok(())
        }
    }
}

decl_event! {
    pub enum Event<T>
        where
        Balance = <T as CommonTrait>::Balance,
        Moment = <T as pallet_timestamp::Trait>::Moment,
        AccountId = <T as frame_system::Trait>::AccountId,
    {
        /// Event for transfer of tokens.
        /// caller DID, ticker, from DID, to DID, value
        Transfer(IdentityId, Ticker, IdentityId, IdentityId, Balance),
        /// Event when an approval is made.
        /// caller DID, ticker, owner DID, spender DID, value
        Approval(IdentityId, Ticker, IdentityId, IdentityId, Balance),
        /// Emit when tokens get issued.
        /// caller DID, ticker, beneficiary DID, value, funding round, total issued in this funding round,
        /// primary issuance agent
        Issued(IdentityId, Ticker, IdentityId, Balance, FundingRoundName, Balance, Option<IdentityId>),
        /// Emit when tokens get redeemed.
        /// caller DID, ticker,  from DID, value
        Redeemed(IdentityId, Ticker, IdentityId, Balance),
        /// Event for forced transfer of tokens.
        /// caller DID/ controller DID, ticker, from DID, to DID, value, data, operator data
        ControllerTransfer(IdentityId, Ticker, IdentityId, IdentityId, Balance, Vec<u8>, Vec<u8>),
        /// Event for when a forced redemption takes place.
        /// caller DID/ controller DID, ticker, token holder DID, value, data, operator data
        ControllerRedemption(IdentityId, Ticker, IdentityId, Balance, Vec<u8>, Vec<u8>),
        /// Event for creation of the asset.
        /// caller DID/ owner DID, ticker, total supply, divisibility, asset type, beneficiary DID
        AssetCreated(IdentityId, Ticker, Balance, bool, AssetType, IdentityId),
        /// Event emitted when a token identifiers are updated.
        /// caller DID, ticker, a vector of (identifier type, identifier value)
        IdentifiersUpdated(IdentityId, Ticker, Vec<(IdentifierType, AssetIdentifier)>),
        /// Event for change in divisibility.
        /// caller DID, ticker, divisibility
        DivisibilityChanged(IdentityId, Ticker, bool),
        /// An additional event to Transfer; emitted when transfer_with_data is called.
        /// caller DID , ticker, from DID, to DID, value, data
        TransferWithData(IdentityId, Ticker, IdentityId, IdentityId, Balance, Vec<u8>),
        /// is_issuable() output
        /// ticker, return value (true if issuable)
        IsIssuable(Ticker, bool),
        /// Emit when tokens transferred by the custodian.
        /// caller DID / custodian DID , ticker, holder/from did, to did, amount
        CustodyTransfer(IdentityId, Ticker, IdentityId, IdentityId, Balance),
        /// Emit when allowance get increased.
        /// caller DID, ticker, holder did, custodian did, oldAllowance, newAllowance
        CustodyAllowanceChanged(IdentityId, Ticker, IdentityId, IdentityId, Balance, Balance),
        /// Emit when ticker is registered.
        /// caller DID / ticker owner did, ticker, ticker owner, expiry
        TickerRegistered(IdentityId, Ticker, Option<Moment>),
        /// Emit when ticker is transferred.
        /// caller DID / ticker transferred to DID, ticker, from
        TickerTransferred(IdentityId, Ticker, IdentityId),
        /// Emit when token ownership is transferred.
        /// caller DID / token ownership transferred to DID, ticker, from
        AssetOwnershipTransferred(IdentityId, Ticker, IdentityId),
        /// An event emitted when an asset is frozen.
        /// Parameter: caller DID, ticker.
        AssetFrozen(IdentityId, Ticker),
        /// An event emitted when an asset is unfrozen.
        /// Parameter: caller DID, ticker.
        AssetUnfrozen(IdentityId, Ticker),
        /// An event emitted when a token is renamed.
        /// Parameters: caller DID, ticker, new token name.
        AssetRenamed(IdentityId, Ticker, AssetName),
        /// An event carrying the name of the current funding round of a ticker.
        /// Parameters: caller DID, ticker, funding round name.
        FundingRoundSet(IdentityId, Ticker, FundingRoundName),
        /// Emitted when extension is added successfully.
        /// caller DID, ticker, extension AccountId, extension name, type of smart Extension
        ExtensionAdded(IdentityId, Ticker, AccountId, SmartExtensionName, SmartExtensionType),
        /// Emitted when extension get archived.
        /// caller DID, ticker, AccountId
        ExtensionArchived(IdentityId, Ticker, AccountId),
        /// Emitted when extension get archived.
        /// caller DID, ticker, AccountId
        ExtensionUnArchived(IdentityId, Ticker, AccountId),
        /// Emitted event for Checkpoint creation.
        /// caller DID. ticker, checkpoint count.
        CheckpointCreated(IdentityId, Ticker, u64),
        /// An event emitted when the primary issuance agent of an asset is transferred.
        /// First DID is the old primary issuance agent and the second DID is the new primary issuance agent.
        PrimaryIssuanceAgentTransfered(IdentityId, Ticker, Option<IdentityId>, Option<IdentityId>),
        /// A new document attached to an asset
        DocumentAdded(Ticker, DocumentName, Document),
        /// A document removed from an asset
        DocumentRemoved(Ticker, DocumentName),
    }
}

decl_error! {
    pub enum Error for Module<T: Trait> {
        /// DID not found.
        DIDNotFound,
        /// Not a ticker transfer auth.
        NoTickerTransferAuth,
        /// Not a primary issuance agent transfer auth.
        NoPrimaryIssuanceAgentTransferAuth,
        /// Not a token ownership transfer auth.
        NotTickerOwnershipTransferAuth,
        /// The user is not authorized.
        Unauthorized,
        /// When extension already archived.
        AlreadyArchived,
        /// When extension already un-archived.
        AlreadyUnArchived,
        /// When extension is already added.
        ExtensionAlreadyPresent,
        /// When smart extension failed to execute result.
        IncorrectResult,
        /// The sender must be a secondary key for the DID.
        HolderMustBeSecondaryKeyForHolderDid,
        /// The token has already been created.
        AssetAlreadyCreated,
        /// The ticker length is over the limit.
        TickerTooLong,
        /// The ticker is already registered to someone else.
        TickerAlreadyRegistered,
        /// The token name cannot exceed 64 bytes.
        AssetNameTooLong,
        /// An invalid total supply.
        InvalidTotalSupply,
        /// The total supply is above the limit.
        TotalSupplyAboveLimit,
        /// No such token.
        NoSuchAsset,
        /// The token is already frozen.
        AlreadyFrozen,
        /// Not an owner of the token.
        NotAnOwner,
        /// An overflow while calculating the balance.
        BalanceOverflow,
        /// An underflow while calculating the balance.
        BalanceUnderflow,
        /// An underflow while calculating the default portfolio balance.
        DefaultPortfolioBalanceUnderflow,
        /// An overflow while calculating the allowance.
        AllowanceOverflow,
        /// An underflow in calculating the allowance.
        AllowanceUnderflow,
        /// An overflow in calculating the total allowance.
        TotalAllowanceOverflow,
        /// An underflow in calculating the total allowance.
        TotalAllowanceUnderflow,
        /// An overflow while calculating the checkpoint.
        CheckpointOverflow,
        /// An overflow while calculating the total supply.
        TotalSupplyOverflow,
        /// No such allowance.
        NoSuchAllowance,
        /// Insufficient allowance.
        InsufficientAllowance,
        /// The list of investors is empty.
        NoInvestors,
        /// An invalid granularity.
        InvalidGranularity,
        /// The account does not hold this token.
        NotAnAssetHolder,
        /// The asset must be frozen.
        NotFrozen,
        /// No such smart extension.
        NoSuchSmartExtension,
        /// Transfer validation check failed.
        InvalidTransfer,
        /// The sender balance is not sufficient.
        InsufficientBalance,
        /// The balance of the sender's default portfolio is not sufficient.
        InsufficientDefaultPortfolioBalance,
        /// An invalid signature.
        InvalidSignature,
        /// The signature is already in use.
        SignatureAlreadyUsed,
        /// The token is already divisible.
        AssetAlreadyDivisible,
        /// An invalid custodian DID.
        InvalidCustodianDid,
        /// Number of Transfer Manager extensions attached to an asset is equal to MaxNumberOfTMExtensionForAsset.
        MaximumTMExtensionLimitReached
    }
}

impl<T: Trait> AssetTrait<T::Balance, T::AccountId> for Module<T> {
    fn _mint_from_sto(
        ticker: &Ticker,
        caller: T::AccountId,
        sender: IdentityId,
        assets_purchased: T::Balance,
    ) -> DispatchResult {
        Self::_mint(ticker, caller, sender, assets_purchased, None)
    }

    fn is_owner(ticker: &Ticker, did: IdentityId) -> bool {
        Self::_is_owner(ticker, did)
    }

    /// Get the asset `id` balance of `who`.
    fn balance(ticker: &Ticker, who: IdentityId) -> T::Balance {
        Self::balance_of(ticker, &who)
    }

    // Get the total supply of an asset `id`
    fn total_supply(ticker: &Ticker) -> T::Balance {
        Self::token_details(ticker).total_supply
    }

    fn get_balance_at(ticker: &Ticker, did: IdentityId, at: u64) -> T::Balance {
        Self::get_balance_at(*ticker, did, at)
    }

    fn unsafe_increase_custody_allowance(
        caller_did: IdentityId,
        ticker: Ticker,
        holder_did: IdentityId,
        custodian_did: IdentityId,
        value: T::Balance,
    ) -> DispatchResult {
        Self::unsafe_increase_custody_allowance(
            caller_did,
            ticker,
            holder_did,
            custodian_did,
            value,
        )
    }

    fn unsafe_decrease_custody_allowance(
        caller_did: IdentityId,
        ticker: Ticker,
        holder_did: IdentityId,
        custodian_did: IdentityId,
        value: T::Balance,
    ) {
        Self::unsafe_decrease_custody_allowance(
            caller_did,
            ticker,
            holder_did,
            custodian_did,
            value,
        )
    }

    fn unsafe_system_transfer(
        sender: IdentityId,
        ticker: &Ticker,
        from_did: IdentityId,
        to_did: IdentityId,
        value: T::Balance,
    ) {
        Self::unsafe_system_transfer(sender, ticker, from_did, to_did, value);
    }

    fn unsafe_transfer_by_custodian(
        custodian_did: IdentityId,
        ticker: Ticker,
        holder_did: IdentityId,
        receiver_did: IdentityId,
        value: T::Balance,
    ) -> DispatchResultWithPostInfo {
        Self::unsafe_transfer_by_custodian(custodian_did, ticker, holder_did, receiver_did, value)
    }

    fn primary_issuance_agent(ticker: &Ticker) -> IdentityId {
        let token_details = Self::token_details(ticker);
        token_details
            .primary_issuance_agent
            .unwrap_or(token_details.owner_did)
    }

    fn max_number_of_tm_extension() -> u32 {
        T::MaxNumberOfTMExtensionForAsset::get()
    }
}

impl<T: Trait> AcceptTransfer for Module<T> {
    fn accept_ticker_transfer(to_did: IdentityId, auth_id: u64) -> DispatchResult {
        Self::_accept_ticker_transfer(to_did, auth_id)
    }

    fn accept_primary_issuance_agent_transfer(to_did: IdentityId, auth_id: u64) -> DispatchResult {
        Self::_accept_primary_issuance_agent_transfer(to_did, auth_id)
    }

    fn accept_asset_ownership_transfer(to_did: IdentityId, auth_id: u64) -> DispatchResult {
        Self::_accept_token_ownership_transfer(to_did, auth_id)
    }
}

/// All functions in the decl_module macro become part of the public interface of the module
/// If they are there, they are accessible via extrinsics calls whether they are public or not
/// However, in the impl module section (this, below) the functions can be public and private
/// Private functions are internal to this module e.g.: _transfer
/// Public functions can be called from other modules e.g.: lock and unlock (being called from the tcr module)
/// All functions in the impl module section are not part of public interface because they are not part of the Call enum.
impl<T: Trait> Module<T> {
    // Public immutables
    pub fn _is_owner(ticker: &Ticker, did: IdentityId) -> bool {
        let token = Self::token_details(ticker);
        token.owner_did == did
    }

    pub fn is_ticker_available(ticker: &Ticker) -> bool {
        // Assumes uppercase ticker
        if <Tickers<T>>::contains_key(ticker) {
            let now = <pallet_timestamp::Module<T>>::get();
            if let Some(expiry) = Self::ticker_registration(*ticker).expiry {
                if now <= expiry {
                    return false;
                }
            } else {
                return false;
            }
        }
        true
    }

    pub fn is_ticker_registry_valid(ticker: &Ticker, did: IdentityId) -> bool {
        // Assumes uppercase ticker
        if <Tickers<T>>::contains_key(ticker) {
            let now = <pallet_timestamp::Module<T>>::get();
            let ticker_reg = Self::ticker_registration(ticker);
            if ticker_reg.owner == did {
                if let Some(expiry) = ticker_reg.expiry {
                    if now > expiry {
                        return false;
                    }
                } else {
                    return true;
                }
                return true;
            }
        }
        false
    }

    /// Returns 0 if ticker is registered to someone else.
    /// 1 if ticker is available for registry.
    /// 2 if ticker is already registered to provided did.
    pub fn is_ticker_available_or_registered_to(
        ticker: &Ticker,
        did: IdentityId,
    ) -> TickerRegistrationStatus {
        // Assumes uppercase ticker
        if <Tickers<T>>::contains_key(ticker) {
            let ticker_reg = Self::ticker_registration(*ticker);
            if let Some(expiry) = ticker_reg.expiry {
                let now = <pallet_timestamp::Module<T>>::get();
                if now > expiry {
                    // ticker registered to someone but expired and can be registered again
                    return TickerRegistrationStatus::Available;
                } else if ticker_reg.owner == did {
                    // ticker is already registered to provided did (but may expire in future)
                    return TickerRegistrationStatus::RegisteredByDid;
                }
            } else if ticker_reg.owner == did {
                // ticker is already registered to provided did (and will never expire)
                return TickerRegistrationStatus::RegisteredByDid;
            }
            // ticker registered to someone else
            return TickerRegistrationStatus::RegisteredByOther;
        }
        // Ticker not registered yet
        TickerRegistrationStatus::Available
    }

    fn _register_ticker(
        ticker: &Ticker,
        to_did: IdentityId,
        expiry: Option<T::Moment>,
    ) -> DispatchResult {
        <<T as IdentityTrait>::ProtocolFee>::charge_fee(ProtocolOp::AssetRegisterTicker)?;

        if <Tickers<T>>::contains_key(ticker) {
            let ticker_details = <Tickers<T>>::get(ticker);
            <AssetOwnershipRelations>::remove(ticker_details.owner, ticker);
        }

        let ticker_registration = TickerRegistration {
            owner: to_did,
            expiry,
        };

        // Store ticker registration details
        <Tickers<T>>::insert(ticker, ticker_registration);
        <AssetOwnershipRelations>::insert(to_did, ticker, AssetOwnershipRelation::TickerOwned);

        Self::deposit_event(RawEvent::TickerRegistered(to_did, *ticker, expiry));
        Ok(())
    }

    /// Get the asset `ticker` balance of `did`, both total and that of the default portfolio.
    pub fn balance(ticker: &Ticker, did: IdentityId) -> FocusedBalances<T::Balance> {
        FocusedBalances {
            total: Self::balance_of(ticker, &did),
            portfolio: Portfolio::<T>::default_portfolio_balance(did, ticker),
        }
    }

    // Get the total supply of an asset `id`.
    pub fn total_supply(ticker: Ticker) -> T::Balance {
        Self::token_details(ticker).total_supply
    }

    pub fn get_balance_at(ticker: Ticker, did: IdentityId, at: u64) -> T::Balance {
        let ticker_did = (ticker, did);
        if !<TotalCheckpoints>::contains_key(ticker) ||
            at == 0 || //checkpoints start from 1
            at > Self::total_checkpoints_of(&ticker)
        {
            // No checkpoints data exist
            return Self::balance_of(&ticker, &did);
        }

        if <UserCheckpoints>::contains_key(&ticker_did) {
            let user_checkpoints = Self::user_checkpoints(&ticker_did);
            if at > *user_checkpoints.last().unwrap_or(&0) {
                // Using unwrap_or to be defensive.
                // or part should never be triggered due to the check on 2 lines above
                // User has not transacted after checkpoint creation.
                // This means their current balance = their balance at that cp.
                return Self::balance_of(&ticker, &did);
            }
            // Uses the first checkpoint that was created after target checkpoint
            // and the user has data for that checkpoint
            return Self::balance_at_checkpoint((
                ticker,
                did,
                Self::find_ceiling(&user_checkpoints, at),
            ));
        }
        // User has no checkpoint data.
        // This means that user's balance has not changed since first checkpoint was created.
        // Maybe the user never held any balance.
        Self::balance_of(&ticker, &did)
    }

    fn find_ceiling(arr: &[u64], key: u64) -> u64 {
        // This function assumes that key <= last element of the array,
        // the array consists of unique sorted elements,
        // array len > 0
        let mut end = arr.len();
        let mut start = 0;
        let mut mid = (start + end) / 2;

        while mid != 0 && end >= start {
            // Due to our assumptions, we can even remove end >= start condition from here
            if key > arr[mid - 1] && key <= arr[mid] {
                // This condition and the fact that key <= last element of the array mean that
                // start should never become greater than end.
                return arr[mid];
            } else if key > arr[mid] {
                start = mid + 1;
            } else {
                end = mid;
            }
            mid = (start + end) / 2;
        }

        // This should only be reached when mid becomes 0.
        arr[0]
    }

    pub fn _is_valid_transfer(
        ticker: &Ticker,
        extension_caller: T::AccountId,
        from_did: Option<IdentityId>,
        to_did: Option<IdentityId>,
        value: T::Balance,
    ) -> StdResult<(u8, Weight), DispatchError> {
        if Self::frozen(ticker) {
            return Ok((ERC1400_TRANSFERS_HALTED, T::DbWeight::get().reads(1)));
        }
<<<<<<< HEAD
        let primary_issuance_did = <Tokens<T>>::get(ticker).primary_issuance_did;
        let (status_code, weight_for_transfer) = T::ComplianceManager::verify_restriction(
=======
        let primary_issuance_agent = <Tokens<T>>::get(ticker).primary_issuance_agent;
        let general_status_code = T::ComplianceManager::verify_restriction(
>>>>>>> 0031533f
            ticker,
            from_did,
            to_did,
            value,
            primary_issuance_agent,
        )?;
        Ok(if status_code != ERC1400_TRANSFER_SUCCESS {
            (COMPLIANCE_MANAGER_FAILURE, weight_for_transfer)
        } else {
            let mut final_result = true;
            let mut is_valid = false;
            let mut is_invalid = false;
            let mut force_valid = false;
            let current_holder_count = <statistics::Module<T>>::investor_count_per_asset(ticker);
            let tms = Self::extensions((ticker, SmartExtensionType::TransferManager))
                .into_iter()
                .filter(|tm| !Self::extension_details((ticker, tm)).is_archive)
                .collect::<Vec<T::AccountId>>();
            let tm_count = u32::try_from(tms.len()).unwrap_or_default();
            if !tms.is_empty() {
                for tm in tms.into_iter() {
                    let result = Self::verify_restriction(
                        ticker,
                        extension_caller.clone(),
                        from_did,
                        to_did,
                        value,
                        current_holder_count,
                        tm,
                    );
                    match result {
                        RestrictionResult::Valid => is_valid = true,
                        RestrictionResult::Invalid => is_invalid = true,
                        RestrictionResult::ForceValid => force_valid = true,
                    }
                }
                //is_valid = force_valid ? true : (is_invalid ? false : is_valid);
                final_result = force_valid || !is_invalid && is_valid;
            }
            // Compute the result for transfer
            Self::compute_transfer_result(final_result, tm_count, weight_for_transfer)
        })
    }

    // Transfers tokens from one identity to another
    pub fn unsafe_transfer(
        sender: IdentityId,
        ticker: &Ticker,
        from_did: IdentityId,
        to_did: IdentityId,
        value: T::Balance,
    ) -> DispatchResult {
        // Granularity check
        ensure!(
            Self::check_granularity(ticker, value),
            Error::<T>::InvalidGranularity
        );
        ensure!(
            <BalanceOf<T>>::contains_key(ticker, &from_did),
            Error::<T>::NotAnAssetHolder
        );
        ensure!(from_did != to_did, Error::<T>::InvalidTransfer);
        let FocusedBalances {
            total: from_total_balance,
            portfolio: from_def_balance,
        } = Self::balance(ticker, from_did);
        ensure!(from_total_balance >= value, Error::<T>::InsufficientBalance);
        ensure!(
            from_def_balance >= value,
            Error::<T>::InsufficientDefaultPortfolioBalance
        );
        let updated_from_def_balance = from_def_balance
            .checked_sub(&value)
            .ok_or(Error::<T>::DefaultPortfolioBalanceUnderflow)?;
        // No check since the total balance is always >= the default
        // portfolio balance. The default portfolio balance is already checked above.
        let updated_from_total_balance = from_total_balance - value;

        let FocusedBalances {
            total: to_total_balance,
            portfolio: to_def_balance,
        } = Self::balance(ticker, to_did);
        let updated_to_total_balance = to_total_balance
            .checked_add(&value)
            .ok_or(Error::<T>::BalanceOverflow)?;
        // No check since the default portfolio balance is always <= the total
        // balance. The total balance is already checked above.
        let updated_to_def_balance = to_def_balance + value;

        Self::_update_checkpoint(ticker, from_did, from_total_balance);
        Self::_update_checkpoint(ticker, to_did, to_total_balance);
        // reduce sender's balance
        <BalanceOf<T>>::insert(ticker, &from_did, updated_from_total_balance);
        Portfolio::<T>::set_default_portfolio_balance(from_did, ticker, updated_from_def_balance);

        // increase receiver's balance
        <BalanceOf<T>>::insert(ticker, &to_did, updated_to_total_balance);
        Portfolio::<T>::set_default_portfolio_balance(to_did, ticker, updated_to_def_balance);

        // Update statistic info.
        <statistics::Module<T>>::update_transfer_stats(
            ticker,
            Some(updated_from_total_balance),
            Some(updated_to_total_balance),
            value,
        );

        Self::deposit_event(RawEvent::Transfer(sender, *ticker, from_did, to_did, value));
        Ok(())
    }

    pub fn _create_checkpoint(ticker: &Ticker) -> DispatchResult {
        if <TotalCheckpoints>::contains_key(ticker) {
            let mut checkpoint_count = Self::total_checkpoints_of(ticker);
            checkpoint_count = checkpoint_count
                .checked_add(1)
                .ok_or(Error::<T>::CheckpointOverflow)?;
            <TotalCheckpoints>::insert(ticker, checkpoint_count);
            <CheckpointTotalSupply<T>>::insert(
                &(*ticker, checkpoint_count),
                Self::token_details(ticker).total_supply,
            );
        } else {
            <TotalCheckpoints>::insert(ticker, 1);
            <CheckpointTotalSupply<T>>::insert(
                &(*ticker, 1),
                Self::token_details(ticker).total_supply,
            );
        }
        Ok(())
    }

    fn _update_checkpoint(ticker: &Ticker, user_did: IdentityId, user_balance: T::Balance) {
        if <TotalCheckpoints>::contains_key(ticker) {
            let checkpoint_count = Self::total_checkpoints_of(ticker);
            let ticker_user_did_checkpont = (*ticker, user_did, checkpoint_count);
            if !<CheckpointBalance<T>>::contains_key(&ticker_user_did_checkpont) {
                <CheckpointBalance<T>>::insert(&ticker_user_did_checkpont, user_balance);
                <UserCheckpoints>::mutate(&(*ticker, user_did), |user_checkpoints| {
                    user_checkpoints.push(checkpoint_count);
                });
            }
        }
    }

    fn is_owner(ticker: &Ticker, did: IdentityId) -> bool {
        Self::_is_owner(ticker, did)
    }

    pub fn _mint(
        ticker: &Ticker,
        caller: T::AccountId,
        to_did: IdentityId,
        value: T::Balance,
        protocol_fee_data: Option<ProtocolOp>,
    ) -> DispatchResult {
        // Granularity check
        ensure!(
            Self::check_granularity(ticker, value),
            Error::<T>::InvalidGranularity
        );
        // Read the token details
        let mut token = Self::token_details(ticker);
        // Prepare the updated total supply.
        let updated_total_supply = token
            .total_supply
            .checked_add(&value)
            .ok_or(Error::<T>::TotalSupplyOverflow)?;
        ensure!(
            updated_total_supply <= MAX_SUPPLY.into(),
            Error::<T>::TotalSupplyAboveLimit
        );
        //Increase receiver balance
        let FocusedBalances {
            total: current_to_balance,
            portfolio: current_to_def_balance,
        } = Self::balance(ticker, to_did);
        // No check since the total balance is always <= the total supply. The
        // total supply is already checked above.
        let updated_to_balance = current_to_balance + value;
        // No check since the default portfolio balance is always <= the total
        // supply. The total supply is already checked above.
        let updated_to_def_balance = current_to_def_balance + value;

        // Charge the given fee.
        if let Some(op) = protocol_fee_data {
            <<T as IdentityTrait>::ProtocolFee>::charge_fee(op)?;
        }
        Self::_update_checkpoint(ticker, to_did, current_to_balance);

        // Increase total supply
        token.total_supply = updated_total_supply;
        <BalanceOf<T>>::insert(ticker, &to_did, updated_to_balance);
        Portfolio::<T>::set_default_portfolio_balance(to_did, ticker, updated_to_def_balance);
        let primary_issuance_agent = token.primary_issuance_agent;
        <Tokens<T>>::insert(ticker, token);

        // Update the investor count of an asset.
        <statistics::Module<T>>::update_transfer_stats(
            &ticker,
            None,
            Some(updated_to_balance),
            value,
        );

        let round = Self::funding_round(ticker);
        let ticker_round = (*ticker, round.clone());
        // No check since the issued balance is always <= the total
        // supply. The total supply is already checked above.
        let issued_in_this_round = Self::issued_in_funding_round(&ticker_round) + value;
        <IssuedInFundingRound<T>>::insert(&ticker_round, issued_in_this_round);
        Self::deposit_event(RawEvent::Transfer(
            Context::current_identity_or::<Identity<T>>(&caller)?,
            *ticker,
            IdentityId::default(),
            to_did,
            value,
        ));
        Self::deposit_event(RawEvent::Issued(
            Context::current_identity_or::<Identity<T>>(&caller)?,
            *ticker,
            to_did,
            value,
            round,
            issued_in_this_round,
            primary_issuance_agent,
        ));

        Ok(())
    }

    fn check_granularity(ticker: &Ticker, value: T::Balance) -> bool {
        // Read the token details
        let token = Self::token_details(ticker);
        token.divisible || value % ONE_UNIT.into() == 0.into()
    }

    fn _check_custody_allowance(
        ticker: &Ticker,
        holder_did: IdentityId,
        value: T::Balance,
    ) -> DispatchResult {
        let remaining_balance = Self::balance_of(&ticker, &holder_did)
            .checked_sub(&value)
            .ok_or(Error::<T>::BalanceUnderflow)?;
        ensure!(
            remaining_balance >= Self::total_custody_allowance(&(*ticker, holder_did)),
            Error::<T>::InsufficientBalance
        );
        Ok(())
    }

    fn unsafe_increase_custody_allowance(
        caller_did: IdentityId,
        ticker: Ticker,
        holder_did: IdentityId,
        custodian_did: IdentityId,
        value: T::Balance,
    ) -> DispatchResult {
        let new_custody_allowance = Self::total_custody_allowance((ticker, holder_did))
            .checked_add(&value)
            .ok_or(Error::<T>::TotalAllowanceOverflow)?;
        // Ensure that balance of the token holder is >= the total custody allowance + value
        ensure!(
            Self::balance_of(&ticker, &holder_did) >= new_custody_allowance,
            Error::<T>::InsufficientBalance
        );
        // Ensure the valid DID
        ensure!(
            <identity::DidRecords<T>>::contains_key(custodian_did),
            Error::<T>::InvalidCustodianDid
        );

        let old_allowance = Self::custodian_allowance((ticker, holder_did, custodian_did));
        let new_current_allowance = old_allowance
            .checked_add(&value)
            .ok_or(Error::<T>::AllowanceOverflow)?;
        // Update Storage
        <CustodianAllowance<T>>::insert(
            (ticker, holder_did, custodian_did),
            &new_current_allowance,
        );
        <TotalCustodyAllowance<T>>::insert((ticker, holder_did), new_custody_allowance);
        Self::deposit_event(RawEvent::CustodyAllowanceChanged(
            caller_did,
            ticker,
            holder_did,
            custodian_did,
            old_allowance,
            new_current_allowance,
        ));
        Ok(())
    }

    fn unsafe_decrease_custody_allowance(
        caller_did: IdentityId,
        ticker: Ticker,
        holder_did: IdentityId,
        custodian_did: IdentityId,
        value: T::Balance,
    ) {
        let new_custody_allowance =
            Self::total_custody_allowance((ticker, holder_did)).saturating_sub(value);

        let old_allowance = Self::custodian_allowance((ticker, holder_did, custodian_did));
        let new_current_allowance = old_allowance.saturating_sub(value);

        // Update Storage
        <CustodianAllowance<T>>::insert(
            (ticker, holder_did, custodian_did),
            &new_current_allowance,
        );
        <TotalCustodyAllowance<T>>::insert((ticker, holder_did), new_custody_allowance);
        Self::deposit_event(RawEvent::CustodyAllowanceChanged(
            caller_did,
            ticker,
            holder_did,
            custodian_did,
            old_allowance,
            new_current_allowance,
        ));
    }

    /// Accept and process a ticker transfer.
    pub fn _accept_ticker_transfer(to_did: IdentityId, auth_id: u64) -> DispatchResult {
        ensure!(
            <identity::Authorizations<T>>::contains_key(Signatory::from(to_did), auth_id),
            AuthorizationError::Invalid
        );

        let auth = <identity::Authorizations<T>>::get(Signatory::from(to_did), auth_id);

        let ticker = match auth.authorization_data {
            AuthorizationData::TransferTicker(ticker) => ticker,
            _ => return Err(Error::<T>::NoTickerTransferAuth.into()),
        };

        ensure!(
            !<Tokens<T>>::contains_key(&ticker),
            Error::<T>::AssetAlreadyCreated
        );
        let ticker_details = Self::ticker_registration(&ticker);

        <identity::Module<T>>::consume_auth(
            ticker_details.owner,
            Signatory::from(to_did),
            auth_id,
        )?;

        <AssetOwnershipRelations>::remove(ticker_details.owner, ticker);

        <AssetOwnershipRelations>::insert(to_did, ticker, AssetOwnershipRelation::TickerOwned);

        <Tickers<T>>::mutate(&ticker, |tr| {
            tr.owner = to_did;
        });

        Self::deposit_event(RawEvent::TickerTransferred(
            to_did,
            ticker,
            ticker_details.owner,
        ));

        Ok(())
    }

    /// Accept and process a primary issuance agent transfer.
    pub fn _accept_primary_issuance_agent_transfer(
        to_did: IdentityId,
        auth_id: u64,
    ) -> DispatchResult {
        ensure!(
            <identity::Authorizations<T>>::contains_key(Signatory::from(to_did), auth_id),
            AuthorizationError::Invalid
        );

        let auth = <identity::Authorizations<T>>::get(Signatory::from(to_did), auth_id);

        let ticker = match auth.authorization_data {
            AuthorizationData::TransferPrimaryIssuanceAgent(ticker) => ticker,
            _ => return Err(Error::<T>::NoPrimaryIssuanceAgentTransferAuth.into()),
        };

        let token = <Tokens<T>>::get(&ticker);
        <identity::Module<T>>::consume_auth(token.owner_did, Signatory::from(to_did), auth_id)?;

        let mut old_primary_issuance_agent = None;
        <Tokens<T>>::mutate(&ticker, |token| {
            old_primary_issuance_agent = token.primary_issuance_agent;
            token.primary_issuance_agent = Some(to_did);
        });

        Self::deposit_event(RawEvent::PrimaryIssuanceAgentTransfered(
            to_did,
            ticker,
            old_primary_issuance_agent,
            Some(to_did),
        ));

        Ok(())
    }

    /// Accept and process a token ownership transfer.
    pub fn _accept_token_ownership_transfer(to_did: IdentityId, auth_id: u64) -> DispatchResult {
        ensure!(
            <identity::Authorizations<T>>::contains_key(Signatory::from(to_did), auth_id),
            AuthorizationError::Invalid
        );

        let auth = <identity::Authorizations<T>>::get(Signatory::from(to_did), auth_id);

        let ticker = match auth.authorization_data {
            AuthorizationData::TransferAssetOwnership(ticker) => ticker,
            _ => return Err(Error::<T>::NotTickerOwnershipTransferAuth.into()),
        };

        ensure!(<Tokens<T>>::contains_key(&ticker), Error::<T>::NoSuchAsset);

        let token_details = Self::token_details(&ticker);
        let ticker_details = Self::ticker_registration(&ticker);

        <identity::Module<T>>::consume_auth(
            token_details.owner_did,
            Signatory::from(to_did),
            auth_id,
        )?;

        <AssetOwnershipRelations>::remove(ticker_details.owner, ticker);

        <AssetOwnershipRelations>::insert(to_did, ticker, AssetOwnershipRelation::AssetOwned);

        <Tickers<T>>::mutate(&ticker, |tr| {
            tr.owner = to_did;
        });
        <Tokens<T>>::mutate(&ticker, |tr| {
            tr.owner_did = to_did;
        });

        Self::deposit_event(RawEvent::AssetOwnershipTransferred(
            to_did,
            ticker,
            token_details.owner_did,
        ));

        Ok(())
    }

    pub fn verify_restriction(
        ticker: &Ticker,
        extension_caller: T::AccountId,
        from_did: Option<IdentityId>,
        to_did: Option<IdentityId>,
        value: T::Balance,
        holder_count: Counter,
        dest: T::AccountId,
    ) -> RestrictionResult {
        // 4 byte selector of verify_transfer - 0xD9386E41
        let selector = hex!("D9386E41");
        let balance_to = match to_did {
            Some(did) => T::Balance::encode(&<BalanceOf<T>>::get(ticker, &did)),
            None => T::Balance::encode(&(0.into())),
        };
        let balance_from = match from_did {
            Some(did) => T::Balance::encode(&<BalanceOf<T>>::get(ticker, &did)),
            None => T::Balance::encode(&(0.into())),
        };
        let encoded_to = Option::<IdentityId>::encode(&to_did);
        let encoded_from = Option::<IdentityId>::encode(&from_did);
        let encoded_value = T::Balance::encode(&value);
        let total_supply = T::Balance::encode(&<Tokens<T>>::get(&ticker).total_supply);
        let current_holder_count = Counter::encode(&holder_count);

        // Creation of the encoded data for the verifyTransfer function of the extension
        // i.e fn verify_transfer(
        //        from: Option<IdentityId>,
        //        to: Option<IdentityId>,
        //        value: Balance,
        //        balance_from: Balance,
        //        balance_to: Balance,
        //        total_supply: Balance,
        //        current_holder_count: Counter
        //    ) -> RestrictionResult { }

        let encoded_data = [
            &selector[..],
            &encoded_from[..],
            &encoded_to[..],
            &encoded_value[..],
            &balance_from[..],
            &balance_to[..],
            &total_supply[..],
            &current_holder_count[..],
        ]
        .concat();

        // Calling extension to verify the compliance rule
        // native currency value should be `0` as no funds need to transfer to the smart extension
        // We are passing arbitrary high `gas_limit` value to make sure extension's function execute successfully
        // TODO: Once gas estimate function will be introduced, arbitrary gas value will be replaced by the estimated gas
        let is_allowed =
            Self::call_extension(extension_caller, dest, 0.into(), GAS_LIMIT, encoded_data);
        if is_allowed.is_success() {
            if let Ok(allowed) = RestrictionResult::decode(&mut &is_allowed.data[..]) {
                return allowed;
            }
        }
        RestrictionResult::Invalid
    }

    /// A helper function that is used to call the smart extension function.
    ///
    /// # Arguments
    /// * `from` - Caller of the extension.
    /// * `dest` - Address/AccountId of the smart extension whom get called.
    /// * `value` - Amount of native currency that need to transfer to the extension.
    /// * `gas_limit` - Maximum amount of gas passed to successfully execute the function.
    /// * `data` - Encoded data that contains function selector and function arguments values.
    pub fn call_extension(
        from: T::AccountId,
        dest: T::AccountId,
        _value: T::Balance,
        gas_limit: Gas,
        data: Vec<u8>,
    ) -> ExecReturnValue {
        // TODO: Fix the value conversion into Currency
        match <pallet_contracts::Module<T>>::bare_call(from, dest, 0.into(), gas_limit, data) {
            Ok(encoded_value) => encoded_value,
            Err(err) => {
                let reason: &'static str = err.reason.into();
                // status 0 is used for extension call successfully executed
                ExecReturnValue {
                    status: 1,
                    data: reason.as_bytes().to_vec(),
                }
            }
        }
    }

    /// RPC: Function allows external users to know wether the transfer extrinsic
    /// will be valid or not beforehand.
    pub fn unsafe_can_transfer(
        sender: T::AccountId,
        ticker: Ticker,
        from_did: Option<IdentityId>,
        to_did: Option<IdentityId>,
        amount: T::Balance,
    ) -> StdResult<u8, &'static str> {
        // Granularity check
        if !Self::check_granularity(&ticker, amount) {
            return Ok(INVALID_GRANULARITY);
        }
        if from_did == to_did {
            return Ok(INVALID_RECEIVER_DID);
        }
        // Non-Issuance case check
        if let Some(from_id) = from_did {
            if Identity::<T>::has_valid_cdd(from_id) {
                let FocusedBalances {
                    total: balance,
                    portfolio: def_balance,
                } = Self::balance(&ticker, from_id);
                if balance < amount
                    || def_balance < amount
                    || balance - amount < Self::total_custody_allowance((ticker, from_id))
                {
                    return Ok(ERC1400_INSUFFICIENT_BALANCE);
                }
            } else {
                return Ok(INVALID_SENDER_DID);
            }
        }
        // Non-Redeem case check
        if let Some(to_id) = to_did {
            if !Identity::<T>::has_valid_cdd(to_id) {
                return Ok(INVALID_RECEIVER_DID);
            }
        }
        // Compliance manager & Smart Extension check
        Ok(
            Self::_is_valid_transfer(&ticker, sender, from_did, to_did, amount)
                .map(|(status, _)| status)
                .unwrap_or(ERC1400_TRANSFER_FAILURE),
        )
    }

    /// Transfers an asset using custodial allowance
    fn unsafe_transfer_by_custodian(
        custodian_did: IdentityId,
        ticker: Ticker,
        holder_did: IdentityId,
        receiver_did: IdentityId,
        value: T::Balance,
    ) -> DispatchResultWithPostInfo {
        let mut custodian_allowance =
            Self::custodian_allowance((ticker, holder_did, custodian_did));
        // using checked_sub (safe math) to avoid underflow
        custodian_allowance = custodian_allowance
            .checked_sub(&value)
            .ok_or(Error::<T>::AllowanceUnderflow)?;
        // using checked_sub (safe math) to avoid underflow
        let new_total_allowance = Self::total_custody_allowance((ticker, holder_did))
            .checked_sub(&value)
            .ok_or(Error::<T>::TotalAllowanceUnderflow)?;
        // Validate the transfer
        let (is_transfer_success, weight_for_transfer) = Self::_is_valid_transfer(
            &ticker,
            <identity::Module<T>>::did_records(custodian_did).primary_key,
            Some(holder_did),
            Some(receiver_did),
            value,
        )?;
        ensure!(
            is_transfer_success == ERC1400_TRANSFER_SUCCESS,
            Error::<T>::InvalidTransfer
        );
        Self::unsafe_transfer(custodian_did, &ticker, holder_did, receiver_did, value)?;
        // Update Storage of allowance
        <CustodianAllowance<T>>::insert((ticker, holder_did, custodian_did), &custodian_allowance);
        <TotalCustodyAllowance<T>>::insert((ticker, holder_did), new_total_allowance);
        Self::deposit_event(RawEvent::CustodyTransfer(
            custodian_did,
            ticker,
            holder_did,
            receiver_did,
            value,
        ));
        Ok(
            Some(weight_for::weight_for_unsafe_transfer_by_custodian::<T>(
                weight_for_transfer,
            ))
            .into(),
        )
    }

    /// Internal function to process a transfer without any checks.
    /// Used for reverting failed settlements
    fn unsafe_system_transfer(
        sender: IdentityId,
        ticker: &Ticker,
        from_did: IdentityId,
        to_did: IdentityId,
        value: T::Balance,
    ) {
        let FocusedBalances {
            total: from_balance,
            portfolio: from_def_balance,
        } = Self::balance(ticker, from_did);
        let updated_from_balance = from_balance.saturating_sub(value);
        let updated_from_def_balance = from_def_balance.saturating_sub(value);
        let FocusedBalances {
            total: to_balance,
            portfolio: to_def_balance,
        } = Self::balance(ticker, to_did);
        let updated_to_balance = to_balance.saturating_add(value);
        let updated_to_def_balance = to_def_balance.saturating_add(value);

        Self::_update_checkpoint(ticker, from_did, from_balance);
        Self::_update_checkpoint(ticker, to_did, to_balance);

        // reduce sender's balance
        <BalanceOf<T>>::insert(ticker, &from_did, updated_from_balance);
        Portfolio::<T>::set_default_portfolio_balance(from_did, ticker, updated_from_def_balance);

        // increase receiver's balance
        <BalanceOf<T>>::insert(ticker, &to_did, updated_to_balance);
        Portfolio::<T>::set_default_portfolio_balance(to_did, ticker, updated_to_def_balance);

        // Update statistic info.
        <statistics::Module<T>>::update_transfer_stats(
            ticker,
            Some(updated_from_balance),
            Some(updated_to_balance),
            value,
        );

        Self::deposit_event(RawEvent::Transfer(sender, *ticker, from_did, to_did, value));
    }

    /// Performs necessary checks on parameters of `create_asset`.
    fn ensure_create_asset_parameters(
        ticker: &Ticker,
        name: &AssetName,
        total_supply: T::Balance,
    ) -> DispatchResult {
        // Ensure that the ticker is new.
        ensure!(
            !<Tokens<T>>::contains_key(&ticker),
            Error::<T>::AssetAlreadyCreated
        );
        let ticker_config = Self::ticker_registration_config();
        // Limit the ticker length.
        ensure!(
            ticker.len() <= usize::try_from(ticker_config.max_ticker_length).unwrap_or_default(),
            Error::<T>::TickerTooLong
        );
        // Check the name length.
        // TODO: Limit the maximum size of a name.
        ensure!(name.as_slice().len() <= 64, Error::<T>::AssetNameTooLong);
        // Limit the total supply.
        ensure!(
            total_supply <= MAX_SUPPLY.into(),
            Error::<T>::TotalSupplyAboveLimit
        );
        Ok(())
    }

    /// Ensure the number of attached transfer manager extension should be < `MaxNumberOfTMExtensionForAsset`.
    fn ensure_max_limit_for_tm_extension(
        ext_type: &SmartExtensionType,
        ticker: &Ticker,
    ) -> DispatchResult {
        if *ext_type == SmartExtensionType::TransferManager {
            let no_of_ext = u32::try_from(
                <Extensions<T>>::get((ticker, SmartExtensionType::TransferManager)).len(),
            )
            .unwrap_or_default();
            ensure!(
                no_of_ext < T::MaxNumberOfTMExtensionForAsset::get(),
                Error::<T>::MaximumTMExtensionLimitReached
            );
        }
        Ok(())
    }

    /// Compute the result of the transfer
    fn compute_transfer_result(final_result: bool, tm_count: u32, cm_result: Weight) -> (u8, Weight) {
        let weight_for_valid_transfer = weight_for::weight_for_is_valid_transfer::<T>(tm_count, cm_result);
        let transfer_status = match final_result {
            true => ERC1400_TRANSFER_SUCCESS,
            false => SMART_EXTENSION_FAILURE
        };
        return (transfer_status, weight_for_valid_transfer);
    }
}<|MERGE_RESOLUTION|>--- conflicted
+++ resolved
@@ -1506,13 +1506,8 @@
         if Self::frozen(ticker) {
             return Ok((ERC1400_TRANSFERS_HALTED, T::DbWeight::get().reads(1)));
         }
-<<<<<<< HEAD
-        let primary_issuance_did = <Tokens<T>>::get(ticker).primary_issuance_did;
+        let primary_issuance_agent = <Tokens<T>>::get(ticker).primary_issuance_agent;
         let (status_code, weight_for_transfer) = T::ComplianceManager::verify_restriction(
-=======
-        let primary_issuance_agent = <Tokens<T>>::get(ticker).primary_issuance_agent;
-        let general_status_code = T::ComplianceManager::verify_restriction(
->>>>>>> 0031533f
             ticker,
             from_did,
             to_did,
