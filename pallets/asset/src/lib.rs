// This file is part of the Polymesh distribution (https://github.com/PolymathNetwork/Polymesh).
// Copyright (c) 2020 Polymath

// This program is free software: you can redistribute it and/or modify
// it under the terms of the GNU General Public License as published by
// the Free Software Foundation, version 3.

// This program is distributed in the hope that it will be useful, but
// WITHOUT ANY WARRANTY; without even the implied warranty of
// MERCHANTABILITY or FITNESS FOR A PARTICULAR PURPOSE. See the GNU
// General Public License for more details.

// You should have received a copy of the GNU General Public License
// along with this program. If not, see <http://www.gnu.org/licenses/>.

//! # Asset Module
//!
//! The Asset module is one place to create the security tokens on the Polymesh blockchain.
//! The module provides based functionality related to security tokens.
//! Functions in the module differentiate between tokens using its `Ticker`.
//! In Ethereum analogy every token has different smart contract address which act as the unique identity
//! of the token while here token lives at low-level where token ticker act as the differentiator.
//!
//! ## Overview
//!
//! The Asset module provides functions for:
//!
//! - Creating the tokens.
//! - Creation of checkpoints on the token level.
//! - Management of the token (Document mgt etc).
//! - Transfer/redeem functionality of the token.
//!
//! ## Interface
//!
//! ### Dispatchable Functions
//!
//! - `register_ticker` - Used to either register a new ticker or extend registration of an existing ticker.
//! - `accept_ticker_transfer` - Used to accept a ticker transfer authorization.
//! - `accept_asset_ownership_transfer` - Used to accept the token transfer authorization.
//! - `create_asset` - Initializes a new security token.
//! - `freeze` - Freezes transfers and minting of a given token.
//! - `unfreeze` - Unfreezes transfers and minting of a given token.
//! - `rename_asset` - Renames a given asset.
//! - `controller_transfer` - Forces a transfer between two DID.
//! - `issue` - Function is used to issue(or mint) new tokens to the primary issuance agent.
//! - `redeem` - Redeems tokens from PIA's (Primary Issuance Agent) default portfolio.
//! - `make_divisible` - Change the divisibility of the token to divisible. Only called by the token owner.
//! - `can_transfer` - Checks whether a transaction with given parameters can take place or not.
//! - `add_documents` - Add documents for a given token, Only be called by the token owner.
//! - `remove_documents` - Remove documents for a given token, Only be called by the token owner.
//! - `set_funding_round` - Sets the name of the current funding round.
//! - `update_identifiers` - Updates the asset identifiers. Only called by the token owner.
//! - `add_extension` - It is used to permission the Smart-Extension address for a given ticker.
//! - `archive_extension` - Extension gets archived meaning it no longer is used to verify compliance or any smart logic it possesses.
//! - `unarchive_extension` - Extension gets un-archived meaning it is again used to verify compliance or any smart logic it possesses.
//!
//! ### Public Functions
//!
//! - `ticker_registration` - Provide ticker registration details.
//! - `ticker_registration_config` - Provide the ticker registration configuration details.
//! - `token_details` - Returns details of the token.
//! - `balance_of` - Returns the balance of the DID corresponds to the ticker.
//! - `identifiers` - It provides the identifiers for a given ticker.
//! - `total_checkpoints_of` - Returns the checkpoint Id.
//! - `total_supply_at` - Returns the total supply at a given checkpoint.
//! - `extension_details` - It provides the list of Smart extension added for the given tokens.
//! - `extensions` - It provides the list of Smart extension added for the given tokens and for the given type.
//! - `frozen` - It tells whether the given ticker is frozen or not.
//! - `is_ticker_available` - It checks whether the given ticker is available or not.
//! - `is_ticker_registry_valid` - It checks whether the ticker is owned by a given IdentityId or not.
//! - `is_ticker_available_or_registered_to` - It provides the status of a given ticker.
//! - `total_supply` - It provides the total supply of a ticker.
//! - `get_balance_at` - It provides the balance of a DID at a certain checkpoint.
//! - `call_extension` - A helper function that is used to call the smart extension function.

#![cfg_attr(not(feature = "std"), no_std)]
#![recursion_limit = "256"]
#![feature(bool_to_option, or_patterns, const_option)]

#[cfg(feature = "runtime-benchmarks")]
pub mod benchmarking;
pub mod checkpoint;
pub mod ethereum;

use arrayvec::ArrayVec;
use codec::{Decode, Encode};
use core::mem;
use core::result::Result as StdResult;
use currency::*;
use ethereum::{EcdsaSignature, EthereumAddress};
use frame_support::{
    decl_error, decl_event, decl_module, decl_storage,
    dispatch::{DispatchError, DispatchResult},
    ensure, fail,
    traits::{Currency, Get, UnixTime},
    weights::Weight,
};
use frame_system::ensure_root;
use pallet_identity::{self as identity, PermissionedCallOriginData};
use polymesh_common_utilities::{
    asset::{AssetFnTrait, AssetSubTrait},
    balances::Trait as BalancesTrait,
    compliance_manager::Trait as ComplianceManagerTrait,
    constants::*,
    protocol_fee::{ChargeProtocolFee, ProtocolOp},
    with_transaction, CommonTrait, Context, SystematicIssuers,
};
use polymesh_primitives::{
    asset::{AssetName, AssetType, FundingRoundName},
    calendar::CheckpointId,
    ensure_as_ok,
    migrate::MigrationError,
    storage_migrate_on, storage_migration_ver, AssetIdentifier, AuthorizationData, Document,
    DocumentId, IdentityId, MetaVersion as ExtVersion, PortfolioId, ScopeId, SecondaryKey,
    Signatory, SmartExtension, SmartExtensionName, SmartExtensionType, Ticker,
};
use sp_runtime::traits::{CheckedAdd, Saturating, Zero};
#[cfg(feature = "std")]
use sp_runtime::{Deserialize, Serialize};
use sp_std::{convert::TryFrom, prelude::*};

type Portfolio<T> = pallet_portfolio::Module<T>;
type Statistics<T> = pallet_statistics::Module<T>;
type Checkpoint<T> = checkpoint::Module<T>;

pub trait WeightInfo {
    fn register_ticker() -> Weight;
    fn accept_ticker_transfer() -> Weight;
    fn accept_asset_ownership_transfer() -> Weight;
    fn create_asset(n: u32, i: u32, f: u32) -> Weight;
    fn freeze() -> Weight;
    fn unfreeze() -> Weight;
    fn rename_asset(n: u32) -> Weight;
    fn issue() -> Weight;
    fn redeem() -> Weight;
    fn make_divisible() -> Weight;
    fn add_documents(d: u32) -> Weight;
    fn remove_documents(d: u32) -> Weight;
    fn set_funding_round(f: u32) -> Weight;
    fn update_identifiers(i: u32) -> Weight;
    fn remove_primary_issuance_agent() -> Weight;
    fn claim_classic_ticker() -> Weight;
    fn reserve_classic_ticker() -> Weight;
    fn add_extension() -> Weight;
    fn remove_smart_extension() -> Weight;
    fn archive_extension() -> Weight;
    fn unarchive_extension() -> Weight;
    fn accept_primary_issuance_agent_transfer() -> Weight;
    fn controller_transfer() -> Weight;
}

/// The module's configuration trait.
pub trait Trait:
    BalancesTrait
    + pallet_session::Trait
    + pallet_statistics::Trait
    + polymesh_contracts::Trait
    + pallet_portfolio::Trait
{
    /// The overarching event type.
    type Event: From<Event<Self>>
        + From<checkpoint::Event<Self>>
        + Into<<Self as frame_system::Trait>::Event>;

    type Currency: Currency<Self::AccountId>;

    type ComplianceManager: ComplianceManagerTrait<Self::Balance>;

    /// Maximum number of smart extensions can attach to an asset.
    /// This hard limit is set to avoid the cases where an asset transfer
    /// gas usage go beyond the block gas limit.
    type MaxNumberOfTMExtensionForAsset: Get<u32>;

    /// Time used in computation of checkpoints.
    type UnixTime: UnixTime;

    /// Max length for the name of an asset.
    type AssetNameMaxLength: Get<usize>;

    /// Max length of the funding round name.
    type FundingRoundNameMaxLength: Get<usize>;

    type AssetFn: AssetFnTrait<Self::Balance, Self::AccountId, Self::Origin>;

    /// Maximum gas used for smart extension execution.
    type AllowedGasLimit: Get<u64>;

    type WeightInfo: WeightInfo;
    type CPWeightInfo: checkpoint::WeightInfo;
}

/// Ownership status of a ticker/token.
#[derive(Encode, Decode, Clone, Debug, PartialEq, Eq, PartialOrd, Ord)]
pub enum AssetOwnershipRelation {
    NotOwned,
    TickerOwned,
    AssetOwned,
}

impl Default for AssetOwnershipRelation {
    fn default() -> Self {
        Self::NotOwned
    }
}

/// struct to store the token details.
#[derive(Encode, Decode, Default, Clone, PartialEq, Debug)]
pub struct SecurityToken<U> {
    pub name: AssetName,
    pub total_supply: U,
    pub owner_did: IdentityId,
    pub divisible: bool,
    pub asset_type: AssetType,
    pub primary_issuance_agent: Option<IdentityId>,
}

/// struct to store the ticker registration details.
#[derive(Encode, Decode, Clone, Default, PartialEq, Debug)]
pub struct TickerRegistration<U> {
    pub owner: IdentityId,
    pub expiry: Option<U>,
}

/// struct to store the ticker registration config.
#[cfg_attr(feature = "std", derive(Serialize, Deserialize))]
#[derive(Encode, Decode, Clone, Default, PartialEq, Debug)]
pub struct TickerRegistrationConfig<U> {
    pub max_ticker_length: u8,
    pub registration_length: Option<U>,
}

/// Enum that represents the current status of a ticker.
#[derive(Encode, Decode, Clone, Eq, PartialEq, Debug)]
pub enum TickerRegistrationStatus {
    RegisteredByOther,
    Available,
    RegisteredByDid,
}

/// Enum that uses as the return type for the restriction verification.
#[derive(Encode, Decode, Clone, Debug, PartialEq, Eq, PartialOrd, Ord)]
pub enum RestrictionResult {
    Valid,
    Invalid,
    ForceValid,
}

impl Default for RestrictionResult {
    fn default() -> Self {
        RestrictionResult::Invalid
    }
}

/// Data imported from Polymath Classic regarding ticker registration/creation.
/// Only used at genesis config and not stored on-chain.
#[cfg_attr(feature = "std", derive(Serialize, Deserialize))]
#[derive(Encode, Decode, Copy, Clone, Debug, PartialEq, Eq)]
pub struct ClassicTickerImport {
    /// Owner of the registration.
    pub eth_owner: EthereumAddress,
    /// Name of the ticker registered.
    pub ticker: Ticker,
    /// Is `eth_owner` an Ethereum contract (e.g., in case of a multisig)?
    pub is_contract: bool,
    /// Has the ticker been elevated to a created asset on classic?
    pub is_created: bool,
}

/// Data about a ticker registration from Polymath Classic on-genesis importation.
#[cfg_attr(feature = "std", derive(Serialize, Deserialize))]
#[derive(Encode, Decode, Clone, Debug, PartialEq, Eq)]
pub struct ClassicTickerRegistration {
    /// Owner of the registration.
    pub eth_owner: EthereumAddress,
    /// Has the ticker been elevated to a created asset on classic?
    pub is_created: bool,
}

// A value placed in storage that represents the current version of this storage. This value
// is used by the `on_runtime_upgrade` logic to determine whether we run storage migration logic.
storage_migration_ver!(2);

decl_storage! {
    trait Store for Module<T: Trait> as Asset {
        /// Ticker registration details.
        /// (ticker) -> TickerRegistration
        pub Tickers get(fn ticker_registration): map hasher(blake2_128_concat) Ticker => TickerRegistration<T::Moment>;
        /// Ticker registration config.
        /// (ticker) -> TickerRegistrationConfig
        pub TickerConfig get(fn ticker_registration_config) config(): TickerRegistrationConfig<T::Moment>;
        /// Details of the token corresponding to the token ticker.
        /// (ticker) -> SecurityToken details [returns SecurityToken struct]
        pub Tokens get(fn token_details): map hasher(blake2_128_concat) Ticker => SecurityToken<T::Balance>;
        /// The total asset ticker balance per identity.
        /// (ticker, DID) -> Balance
        pub BalanceOf get(fn balance_of): double_map hasher(blake2_128_concat) Ticker, hasher(blake2_128_concat) IdentityId => T::Balance;
        /// A map of a ticker name and asset identifiers.
        pub Identifiers get(fn identifiers): map hasher(blake2_128_concat) Ticker => Vec<AssetIdentifier>;

        /// The name of the current funding round.
        /// ticker -> funding round
        FundingRound get(fn funding_round): map hasher(blake2_128_concat) Ticker => FundingRoundName;
        /// The total balances of tokens issued in all recorded funding rounds.
        /// (ticker, funding round) -> balance
        IssuedInFundingRound get(fn issued_in_funding_round): map hasher(blake2_128_concat) (Ticker, FundingRoundName) => T::Balance;
        /// List of Smart extension added for the given tokens.
        /// ticker, AccountId (SE address) -> SmartExtension detail
        pub ExtensionDetails get(fn extension_details): map hasher(blake2_128_concat) (Ticker, T::AccountId) => SmartExtension<T::AccountId>;
        /// List of Smart extension added for the given tokens and for the given type.
        /// ticker, type of SE -> address/AccountId of SE
        pub Extensions get(fn extensions): map hasher(blake2_128_concat) (Ticker, SmartExtensionType) => Vec<T::AccountId>;
        /// The set of frozen assets implemented as a membership map.
        /// ticker -> bool
        pub Frozen get(fn frozen): map hasher(blake2_128_concat) Ticker => bool;
        /// Tickers and token owned by a user
        /// (user, ticker) -> AssetOwnership
        pub AssetOwnershipRelations get(fn asset_ownership_relation):
            double_map hasher(twox_64_concat) IdentityId, hasher(blake2_128_concat) Ticker => AssetOwnershipRelation;
        /// Documents attached to an Asset
        /// (ticker, doc_id) -> document
        pub AssetDocuments get(fn asset_documents):
            double_map hasher(blake2_128_concat) Ticker, hasher(blake2_128_concat) DocumentId => Document;
        /// Per-ticker document ID counter.
        /// (ticker) -> doc_id
        pub AssetDocumentsIdSequence get(fn asset_documents_id_sequence): map hasher(blake2_128_concat) Ticker => DocumentId;
        /// Ticker registration details on Polymath Classic / Ethereum.
        pub ClassicTickers get(fn classic_ticker_registration): map hasher(blake2_128_concat) Ticker => Option<ClassicTickerRegistration>;
        /// Supported extension version.
        pub CompatibleSmartExtVersion get(fn compatible_extension_version): map hasher(blake2_128_concat) SmartExtensionType => ExtVersion;
        /// Balances get stored on the basis of the `ScopeId`.
        /// Right now it is only helpful for the UI purposes but in future it can be used to do miracles on-chain.
        /// (ScopeId, IdentityId) => Balance.
        pub BalanceOfAtScope get(fn balance_of_at_scope): double_map hasher(identity) ScopeId, hasher(identity) IdentityId => T::Balance;
        /// Store aggregate balance of those identities that has the same `ScopeId`.
        /// (Ticker, ScopeId) => Balance.
        pub AggregateBalance get(fn aggregate_balance_of): double_map hasher(blake2_128_concat) Ticker, hasher(identity) ScopeId => T::Balance;
        /// Tracks the ScopeId of the identity for a given ticker.
        /// (Ticker, IdentityId) => ScopeId.
        pub ScopeIdOf get(fn scope_id_of): double_map hasher(blake2_128_concat) Ticker, hasher(identity) IdentityId => ScopeId;
        /// Storage version.
        StorageVersion get(fn storage_version) build(|_| Version::new(2).unwrap()): Version;
    }
    add_extra_genesis {
        config(classic_migration_tickers): Vec<ClassicTickerImport>;
        config(classic_migration_tconfig): TickerRegistrationConfig<T::Moment>;
        config(classic_migration_contract_did): IdentityId;
        config(reserved_country_currency_codes): Vec<Ticker>;
        /// Smart Extension supported version at genesis.
        config(versions): Vec<(SmartExtensionType, ExtVersion)>;
        build(|config: &GenesisConfig<T>| {
            use frame_system::RawOrigin;

            for &import in &config.classic_migration_tickers {
                <Module<T>>::reserve_classic_ticker(
                    RawOrigin::Root.into(),
                    import,
                    config.classic_migration_contract_did,
                    config.classic_migration_tconfig.clone()
                ).expect("`reserve_classic_ticker` failed on genesis");
            }

            // Reserving country currency logic
            let fiat_tickers_reservation_did = SystematicIssuers::FiatTickersReservation.as_id();
            for currency_ticker in &config.reserved_country_currency_codes {
                <Module<T>>::unverified_register_ticker(&currency_ticker, fiat_tickers_reservation_did, None);
            }
            config.versions
                .iter()
                .filter(|(t, _)| !<CompatibleSmartExtVersion>::contains_key(&t))
                .for_each(|(se_type, ver)| {
                    CompatibleSmartExtVersion::insert(se_type, ver);
            });

        });
    }
}

type Identity<T> = identity::Module<T>;

/// Errors of migration on this pallet.
#[derive(Clone, PartialEq, Eq, Encode, Decode, Debug)]
pub enum AssetMigrationError {
    /// Migration of document fails on the given ticker and document id.
    AssetDocumentFail(Ticker, DocumentId),
}

// Public interface for this runtime module.
decl_module! {
    pub struct Module<T: Trait> for enum Call where origin: T::Origin {

        type Error = Error<T>;

        const AllowedGasLimit: u64 = T::AllowedGasLimit::get();

        /// initialize the default event for this module
        fn deposit_event() = default;

        fn on_runtime_upgrade() -> frame_support::weights::Weight {
            // Migrate `AssetDocuments`.
            use frame_support::{Blake2_128Concat, Twox64Concat};
            use polymesh_primitives::{ migrate::{migrate_double_map_only_values, Migrate, Empty}, document::DocumentOld};

            let storage_ver = StorageVersion::get();
            storage_migrate_on!(storage_ver, 2, {
                migrate_double_map_only_values::<_, _, Blake2_128Concat, _, Twox64Concat, _, _, _>(
                    b"Asset", b"AssetDocuments",
                    |t: Ticker, id: DocumentId, doc: DocumentOld|
                        doc.migrate(Empty).ok_or_else(|| AssetMigrationError::AssetDocumentFail(t, id)))
                .for_each(|doc_migrate_status| {
                    if let Err(migrate_err) = doc_migrate_status {
                        Self::deposit_event( RawEvent::MigrationFailure(migrate_err));
                    }
                })
            });

            1_000
        }

        /// Registers a new ticker or extends validity of an existing ticker.
        /// NB: Ticker validity does not get carry forward when renewing ticker.
        ///
        /// # Arguments
        /// * `origin` It contains the secondary key of the caller (i.e. who signed the transaction to execute this function).
        /// * `ticker` ticker to register.
        ///
        /// # Permissions
        /// * Asset
        #[weight = <T as Trait>::WeightInfo::register_ticker()]
        pub fn register_ticker(origin, ticker: Ticker) -> DispatchResult {
            Self::base_register_ticker(origin, ticker)
        }

        /// Accepts a ticker transfer.
        ///
        /// Consumes the authorization `auth_id` (see `pallet_identity::consume_auth`).
        /// NB: To reject the transfer, call remove auth function in identity module.
        ///
        /// # Arguments
        /// * `origin` It contains the secondary key of the caller (i.e. who signed the transaction to execute this function).
        /// * `auth_id` Authorization ID of ticker transfer authorization.
        ///
        /// ## Errors
        /// - `NoTickerTransferAuth` if `auth_id` is not a valid authorization for ticket
        /// transferring.
        ///
        #[weight = <T as Trait>::WeightInfo::accept_ticker_transfer()]
        pub fn accept_ticker_transfer(origin, auth_id: u64) -> DispatchResult {
            let to_did = Identity::<T>::ensure_perms(origin)?;
            Self::base_accept_ticker_transfer(to_did, auth_id)
        }

        /// This function is used to accept a primary issuance agent transfer.
        /// NB: To reject the transfer, call remove auth function in identity module.
        ///
        /// # Arguments
        /// * `origin` It contains the signing key of the caller (i.e. who signed the transaction to execute this function).
        /// * `auth_id` Authorization ID of primary issuance agent transfer authorization.
        ///
        /// ## Errors
        /// - `NoPrimaryIssuanceAgentTransferAuth` if `auth_id` is not an authorization to transfer
        /// the primary issuance agent.
        #[weight = <T as Trait>::WeightInfo::accept_primary_issuance_agent_transfer()]
        pub fn accept_primary_issuance_agent_transfer(origin, auth_id: u64) -> DispatchResult {
            let to_did = Identity::<T>::ensure_perms(origin)?;
            Self::base_accept_primary_issuance_agent_transfer(to_did, auth_id)
        }

        /// This function is used to accept a token ownership transfer.
        /// NB: To reject the transfer, call remove auth function in identity module.
        ///
        /// # Arguments
        /// * `origin` It contains the secondary key of the caller (i.e. who signed the transaction to execute this function).
        /// * `auth_id` Authorization ID of the token ownership transfer authorization.
        #[weight = <T as Trait>::WeightInfo::accept_asset_ownership_transfer()]
        pub fn accept_asset_ownership_transfer(origin, auth_id: u64) -> DispatchResult {
            let to_did = Identity::<T>::ensure_perms(origin)?;
            Self::base_accept_token_ownership_transfer(to_did, auth_id)
        }

        /// Initializes a new security token
        /// makes the initiating account the owner of the security token
        /// & the balance of the owner is set to total supply.
        ///
        /// # Arguments
        /// * `origin` - contains the secondary key of the caller (i.e. who signed the transaction to execute this function).
        /// * `name` - the name of the token.
        /// * `ticker` - the ticker symbol of the token.
        /// * `total_supply` - the total supply of the token.
        /// * `divisible` - a boolean to identify the divisibility status of the token.
        /// * `asset_type` - the asset type.
        /// * `identifiers` - a vector of asset identifiers.
        /// * `funding_round` - name of the funding round.
        ///
        /// ## Errors
        /// - `InvalidAssetIdentifier` if any of `identifiers` are invalid.
        /// - `MaxLengthOfAssetNameExceeded` if `name`'s length exceeds `T::AssetNameMaxLength`.
        /// - `FundingRoundNameMaxLengthExceeded` if the name of the funding round is longer that
        /// `T::FundingRoundNameMaxLength`.
        /// - `AssetAlreadyCreated` if asset was already created.
        /// - `TotalSupplyAboveLimit` if `total_supply > MAX_SUPPLY`.
        /// - `TickerTooLong` if `ticker`'s length is greater than `config.max_ticker_length` chain
        /// parameter.
        /// - `TickerNotAscii` if `ticker` is not yet registered, and contains non-ascii printable characters (from code 32 to 126) or any character after first occurrence of `\0`.
        ///
        /// ## Permissions
        /// * Portfolio
        #[weight = <T as Trait>::WeightInfo::create_asset(
            name.len() as u32,
            identifiers.len() as u32,
            funding_round.as_ref().map_or(0, |name| name.len()) as u32)]
        pub fn create_asset(
                origin,
                name: AssetName,
                ticker: Ticker,
                total_supply: T::Balance,
                divisible: bool,
                asset_type: AssetType,
                identifiers: Vec<AssetIdentifier>,
                funding_round: Option<FundingRoundName>
        ) -> DispatchResult {
            Self::base_create_asset(origin, name, ticker, total_supply, divisible, asset_type, identifiers, funding_round)
        }

        /// Freezes transfers and minting of a given token.
        ///
        /// # Arguments
        /// * `origin` - the secondary key of the sender.
        /// * `ticker` - the ticker of the token.
        ///
        /// ## Errors
        /// - `AlreadyFrozen` if `ticker` is already frozen.
        ///
        /// # Permissions
        /// * Asset
        #[weight = <T as Trait>::WeightInfo::freeze()]
        pub fn freeze(origin, ticker: Ticker) -> DispatchResult {
            Self::set_freeze(origin, ticker, true)
        }

        /// Unfreezes transfers and minting of a given token.
        ///
        /// # Arguments
        /// * `origin` - the secondary key of the sender.
        /// * `ticker` - the ticker of the frozen token.
        ///
        /// ## Errors
        /// - `NotFrozen` if `ticker` is not frozen yet.
        ///
        /// # Permissions
        /// * Asset
        #[weight = <T as Trait>::WeightInfo::unfreeze()]
        pub fn unfreeze(origin, ticker: Ticker) -> DispatchResult {
            Self::set_freeze(origin, ticker, false)
        }

        /// Renames a given token.
        ///
        /// # Arguments
        /// * `origin` - the secondary key of the sender.
        /// * `ticker` - the ticker of the token.
        /// * `name` - the new name of the token.
        ///
        /// ## Errors
        /// - `MaxLengthOfAssetNameExceeded` if length of `name` is greater than
        /// `T::AssetNameMaxLength`.
        ///
        /// # Permissions
        /// * Asset
        #[weight = <T as Trait>::WeightInfo::rename_asset(ticker.len() as u32)]
        pub fn rename_asset(origin, ticker: Ticker, name: AssetName) -> DispatchResult {
            Self::base_rename_asset(origin, ticker, name)
        }

        /// Function is used to issue(or mint) new tokens to the primary issuance agent.
        /// It can be executed by the token owner or the PIA.
        ///
        /// # Arguments
        /// * `origin` Secondary key of token owner.
        /// * `ticker` Ticker of the token.
        /// * `value` Amount of tokens that get issued.
        ///
        /// # Permissions
        /// * Asset
        /// * Portfolio
        #[weight = <T as Trait>::WeightInfo::issue()]
        pub fn issue(origin, ticker: Ticker, value: T::Balance) -> DispatchResult {
            // Ensure origin is PIA with custody and permissions for default portfolio.
            let PermissionedCallOriginData {
                sender,
                primary_did,
                ..
            } = Self::ensure_pia_with_custody_and_permissions(origin, ticker)?;

            Self::_mint(&ticker, sender, primary_did, value, Some(ProtocolOp::AssetIssue))
        }

        /// Redeems existing tokens by reducing the balance of the PIA's default portfolio and the total supply of the token
        ///
        /// # Arguments
        /// * `origin` Secondary key of token owner.
        /// * `ticker` Ticker of the token.
        /// * `value` Amount of tokens to redeem.
        ///
        /// # Errors
        /// - `Unauthorized` If called by someone other than the token owner or the PIA
        /// - `InvalidGranularity` If the amount is not divisible by 10^6 for non-divisible tokens
        /// - `InsufficientPortfolioBalance` If the PIA's default portfolio doesn't have enough free balance
        ///
        /// # Permissions
        /// * Asset
        /// * Portfolio
        #[weight = <T as Trait>::WeightInfo::redeem()]
        pub fn redeem(origin, ticker: Ticker, value: T::Balance) -> DispatchResult {
            Self::base_redeem(origin, ticker, value)
        }

        /// Makes an indivisible token divisible. Only called by the token owner.
        ///
        /// # Arguments
        /// * `origin` Secondary key of the token owner.
        /// * `ticker` Ticker of the token.
        ///
        /// ## Errors
        /// - `AssetAlreadyDivisible` if `ticker` is already divisible.
        ///
        /// # Permissions
        /// * Asset
        #[weight = <T as Trait>::WeightInfo::make_divisible()]
        pub fn make_divisible(origin, ticker: Ticker) -> DispatchResult {
            Self::base_make_divisible(origin, ticker)
        }

        /// Add documents for a given token. To be called only by the token owner.
        ///
        /// # Arguments
        /// * `origin` Secondary key of the token owner.
        /// * `ticker` Ticker of the token.
        /// * `docs` Documents to be attached to `ticker`.
        ///
        /// # Permissions
        /// * Asset
        #[weight = <T as Trait>::WeightInfo::add_documents(docs.len() as u32)]
        pub fn add_documents(origin, docs: Vec<Document>, ticker: Ticker) -> DispatchResult {
            Self::base_add_documents(origin, docs, ticker)
        }

        /// Remove documents for a given token. To be called only by the token owner.
        ///
        /// # Arguments
        /// * `origin` Secondary key of the token owner.
        /// * `ticker` Ticker of the token.
        /// * `ids` Documents ids to be removed from `ticker`.
        ///
        /// # Permissions
        /// * Asset
        #[weight = <T as Trait>::WeightInfo::remove_documents(ids.len() as u32)]
        pub fn remove_documents(origin, ids: Vec<DocumentId>, ticker: Ticker) -> DispatchResult {
            Self::base_remove_documents(origin, ids, ticker)
        }

        /// Sets the name of the current funding round.
        ///
        /// # Arguments
        /// * `origin` - the secondary key of the token owner DID.
        /// * `ticker` - the ticker of the token.
        /// * `name` - the desired name of the current funding round.
        ///
        /// ## Errors
        /// - `FundingRoundNameMaxLengthExceeded` if length of `name` is greater than
        /// `T::FundingRoundNameMaxLength`.
        ///
        /// # Permissions
        /// * Asset
        #[weight = <T as Trait>::WeightInfo::set_funding_round( name.len() as u32 )]
        pub fn set_funding_round(origin, ticker: Ticker, name: FundingRoundName) -> DispatchResult {
            Self::base_set_funding_round(origin, ticker, name)
        }

        /// Updates the asset identifiers. Can only be called by the token owner.
        ///
        /// # Arguments
        /// * `origin` - the secondary key of the token owner.
        /// * `ticker` - the ticker of the token.
        /// * `identifiers` - the asset identifiers to be updated in the form of a vector of pairs
        ///    of `IdentifierType` and `AssetIdentifier` value.
        ///
        /// ## Errors
        /// - `InvalidAssetIdentifier` if `identifiers` contains any invalid identifier.
        ///
        /// # Permissions
        /// * Asset
        #[weight = <T as Trait>::WeightInfo::update_identifiers( identifiers.len() as u32)]
        pub fn update_identifiers(
            origin,
            ticker: Ticker,
            identifiers: Vec<AssetIdentifier>
        ) -> DispatchResult {
            Self::base_update_identifiers(origin, ticker, identifiers)
        }

        /// Permissioning the Smart-Extension address for a given ticker.
        ///
        /// # Arguments
        /// * `origin` - Signatory who owns to ticker/asset.
        /// * `ticker` - ticker for whom extension get added.
        /// * `extension_details` - Details of the smart extension.
        ///
        /// ## Errors
        /// - `ExtensionAlreadyPresent` if `extension_details` is already linked to `ticker`.
        /// - `IncompatibleExtensionVersion` if `extension_details` is not compatible.
        ///
        /// # Permissions
        /// * Asset
        #[weight = <T as Trait>::WeightInfo::add_extension()]
        pub fn add_extension(origin, ticker: Ticker, extension_details: SmartExtension<T::AccountId>) -> DispatchResult {
            Self::base_add_extension(origin, ticker, extension_details)
        }

        /// Remove the given smart extension id from the list of extension under a given ticker.
        ///
        /// # Arguments
        /// * `origin` - The asset issuer.
        /// * `ticker` - Ticker symbol of the asset.
        ///
        /// ## Errors
        /// - `MissingExtensionDetails` if `ticker` is not linked to `extension_id`.
        ///
        /// # Permissions
        /// * Asset
        #[weight = <T as Trait>::WeightInfo::remove_smart_extension()]
        pub fn remove_smart_extension(origin, ticker: Ticker, extension_id: T::AccountId) -> DispatchResult {
            Self::base_remove_smart_extension(origin, ticker, extension_id)
        }

        /// Archived the extension, which was used to verify compliance according to any smart logic it possesses.
        ///
        /// # Arguments
        /// * `origin` - Signatory who owns the ticker/asset.
        /// * `ticker` - Ticker symbol of the asset.
        /// * `extension_id` - AccountId of the extension that need to be archived.
        ///
        /// ## Errors
        /// -  `AlreadyArchived` if `extension_id` of `ticker` is already archived.
        ///
        /// # Permissions
        /// * Asset
        #[weight = <T as Trait>::WeightInfo::archive_extension()]
        pub fn archive_extension(origin, ticker: Ticker, extension_id: T::AccountId) -> DispatchResult {
            Self::set_archive_on_extension(origin, ticker, extension_id, true)
        }

        /// Unarchived the extension. Extension is used to verify the compliance or any smart logic it possesses.
        ///
        /// # Arguments
        /// * `origin` - Signatory who owns the ticker/asset.
        /// * `ticker` - Ticker symbol of the asset.
        /// * `extension_id` - AccountId of the extension that need to be unarchived.
        ///
        /// ## Errors
        /// -  `AlreadyArchived` if `extension_id` of `ticker` is already archived.
        ///
        /// # Permissions
        /// * Asset
        #[weight = <T as Trait>::WeightInfo::unarchive_extension()]
        pub fn unarchive_extension(origin, ticker: Ticker, extension_id: T::AccountId) -> DispatchResult {
            Self::set_archive_on_extension(origin, ticker, extension_id, false)
        }

        /// Sets the primary issuance agent back to None. The caller must be the asset issuer. The asset
        /// issuer can always update the primary issuance agent using `transfer_primary_issuance_agent`.
        ///
        /// # Arguments
        /// * `origin` - The asset issuer.
        /// * `ticker` - Ticker symbol of the asset.
        ///
        /// # Permissions
        /// * Asset
        #[weight = <T as Trait>::WeightInfo::remove_primary_issuance_agent()]
        pub fn remove_primary_issuance_agent( origin, ticker: Ticker) -> DispatchResult {
            Self::base_remove_primary_issuance_agent(origin, ticker)
        }

        /// Claim a systematically reserved Polymath Classic (PMC) `ticker`
        /// and transfer it to the `origin`'s identity.
        ///
        /// To verify that the `origin` is in control of the Ethereum account on the books,
        /// an `ethereum_signature` containing the `origin`'s DID as the message
        /// must be provided by that Ethereum account.
        ///
        /// # Errors
        /// - `NoSuchClassicTicker` if this is not a systematically reserved PMC ticker.
        /// - `TickerAlreadyRegistered` if the ticker was already registered, e.g., by `origin`.
        /// - `TickerRegistrationExpired` if the ticker's registration has expired.
        /// - `BadOrigin` if not signed.
        /// - `InvalidEthereumSignature` if the `ethereum_signature` is not valid.
        /// - `NotAnOwner` if the ethereum account is not the owner of the PMC ticker.
        #[weight = <T as Trait>::WeightInfo::claim_classic_ticker()]
<<<<<<< HEAD
        pub fn claim_classic_ticker(origin, ticker: Ticker, ethereum_signature: ethereum::EcdsaSignature) -> DispatchResult {
            Self::base_claim_classic_ticker(origin, ticker, ethereum_signature)
=======
        pub fn claim_classic_ticker(origin, ticker: Ticker, ethereum_signature: EcdsaSignature) {
            // Ensure the ticker is a classic one and fetch details.
            let ClassicTickerRegistration { eth_owner, .. } = ClassicTickers::get(ticker)
                .ok_or(Error::<T>::NoSuchClassicTicker)?;

            // Ensure ticker registration is still attached to the systematic DID.
            let sys_did = SystematicIssuers::ClassicMigration.as_id();
            match Self::is_ticker_available_or_registered_to(&ticker, sys_did) {
                TickerRegistrationStatus::RegisteredByOther => return Err(Error::<T>::TickerAlreadyRegistered.into()),
                TickerRegistrationStatus::Available => return Err(Error::<T>::TickerRegistrationExpired.into()),
                TickerRegistrationStatus::RegisteredByDid => {}
            }

            // Ensure we're signed & get did.
            let owner_did = Identity::<T>::ensure_perms(origin)?;

            // Have the caller prove that they own *some* Ethereum account
            // by having the signed signature contain the `owner_did`.
            //
            // We specifically use `owner_did` rather than `sender` such that
            // if the signing key's owner DID is changed after the creating
            // `ethereum_signature`, then the call is rejected
            // (caller might not have Ethereum account's private key).
            let eth_signer = ethereum::eth_check(owner_did, b"classic_claim", &ethereum_signature)
                .ok_or(Error::<T>::InvalidEthereumSignature)?;

            // Now we have an Ethereum account; ensure it's the *right one*.
            ensure!(eth_signer == eth_owner, Error::<T>::NotAnOwner);

            // Success; transfer the ticker to `owner_did`.
            Self::transfer_ticker(ticker, owner_did, sys_did);

            // Emit event.
            Self::deposit_event(RawEvent::ClassicTickerClaimed(owner_did, ticker, eth_signer));
>>>>>>> ba707b74
        }

        /// Reserve a Polymath Classic (PMC) ticker.
        /// Must be called by root, and assigns the ticker to a systematic DID.
        ///
        /// # Arguments
        /// * `origin` which must be root.
        /// * `classic_ticker_import` specification for the PMC ticker.
        /// * `contract_did` to reserve the ticker to if `classic_ticker_import.is_contract` holds.
        /// * `config` to use for expiry and ticker length.
        ///
        /// # Errors
        /// * `AssetAlreadyCreated` if `classic_ticker_import.ticker` was created as an asset.
        /// * `TickerTooLong` if the `config` considers the `classic_ticker_import.ticker` too long.
        /// * `TickerAlreadyRegistered` if `classic_ticker_import.ticker` was already registered.
        #[weight = <T as Trait>::WeightInfo::reserve_classic_ticker()]
        pub fn reserve_classic_ticker(
            origin,
            classic_ticker_import: ClassicTickerImport,
            contract_did: IdentityId,
            config: TickerRegistrationConfig<T::Moment>,
        ) -> DispatchResult {
            Self::base_reserve_classic_ticker(origin, classic_ticker_import, contract_did, config)
        }

        /// Forces a transfer of token from `from_portfolio` to the PIA's default portfolio.
        /// Only PIA is allowed to execute this.
        ///
        /// # Arguments
        /// * `origin` Must be a PIA for a given ticker.
        /// * `ticker` Ticker symbol of the asset.
        /// * `value`  Amount of tokens need to force transfer.
        /// * `from_portfolio` From whom portfolio tokens gets transferred.
        #[weight = <T as Trait>::WeightInfo::controller_transfer()]
        pub fn controller_transfer(origin, ticker: Ticker, value: T::Balance, from_portfolio: PortfolioId) -> DispatchResult {
            Self::base_controller_transfer(origin, ticker, value, from_portfolio)
        }
    }
}

decl_event! {
    pub enum Event<T>
    where
        Balance = <T as CommonTrait>::Balance,
        Moment = <T as pallet_timestamp::Trait>::Moment,
        AccountId = <T as frame_system::Trait>::AccountId,
    {
        /// Event for transfer of tokens.
        /// caller DID, ticker, from portfolio, to portfolio, value
        Transfer(IdentityId, Ticker, PortfolioId, PortfolioId, Balance),
        /// Emit when tokens get issued.
        /// caller DID, ticker, beneficiary DID, value, funding round, total issued in this funding round
        Issued(IdentityId, Ticker, IdentityId, Balance, FundingRoundName, Balance),
        /// Emit when tokens get redeemed.
        /// caller DID, ticker,  from DID, value
        Redeemed(IdentityId, Ticker, IdentityId, Balance),
        /// Event for creation of the asset.
        /// caller DID/ owner DID, ticker, total supply, divisibility, asset type, beneficiary DID
        AssetCreated(IdentityId, Ticker, Balance, bool, AssetType, IdentityId),
        /// Event emitted when any token identifiers are updated.
        /// caller DID, ticker, a vector of (identifier type, identifier value)
        IdentifiersUpdated(IdentityId, Ticker, Vec<AssetIdentifier>),
        /// Event for change in divisibility.
        /// caller DID, ticker, divisibility
        DivisibilityChanged(IdentityId, Ticker, bool),
        /// An additional event to Transfer; emitted when `ransfer_with_data` is called.
        /// caller DID , ticker, from DID, to DID, value, data
        TransferWithData(IdentityId, Ticker, IdentityId, IdentityId, Balance, Vec<u8>),
        /// is_issuable() output
        /// ticker, return value (true if issuable)
        IsIssuable(Ticker, bool),
        /// Emit when ticker is registered.
        /// caller DID / ticker owner did, ticker, ticker owner, expiry
        TickerRegistered(IdentityId, Ticker, Option<Moment>),
        /// Emit when ticker is transferred.
        /// caller DID / ticker transferred to DID, ticker, from
        TickerTransferred(IdentityId, Ticker, IdentityId),
        /// Emit when token ownership is transferred.
        /// caller DID / token ownership transferred to DID, ticker, from
        AssetOwnershipTransferred(IdentityId, Ticker, IdentityId),
        /// An event emitted when an asset is frozen.
        /// Parameter: caller DID, ticker.
        AssetFrozen(IdentityId, Ticker),
        /// An event emitted when an asset is unfrozen.
        /// Parameter: caller DID, ticker.
        AssetUnfrozen(IdentityId, Ticker),
        /// An event emitted when a token is renamed.
        /// Parameters: caller DID, ticker, new token name.
        AssetRenamed(IdentityId, Ticker, AssetName),
        /// An event carrying the name of the current funding round of a ticker.
        /// Parameters: caller DID, ticker, funding round name.
        FundingRoundSet(IdentityId, Ticker, FundingRoundName),
        /// Emitted when extension is added successfully.
        /// caller DID, ticker, extension AccountId, extension name, type of smart Extension
        ExtensionAdded(IdentityId, Ticker, AccountId, SmartExtensionName, SmartExtensionType),
        /// Emitted when extension get archived.
        /// caller DID, ticker, AccountId
        ExtensionArchived(IdentityId, Ticker, AccountId),
        /// Emitted when extension get archived.
        /// caller DID, ticker, AccountId
        ExtensionUnArchived(IdentityId, Ticker, AccountId),
        /// An event emitted when the primary issuance agent of an asset is transferred.
        /// First DID is the old primary issuance agent and the second DID is the new primary issuance agent.
        PrimaryIssuanceAgentTransferred(IdentityId, Ticker, Option<IdentityId>, Option<IdentityId>),
        /// A new document attached to an asset
        DocumentAdded(IdentityId, Ticker, DocumentId, Document),
        /// A document removed from an asset
        DocumentRemoved(IdentityId, Ticker, DocumentId),
        /// A extension got removed.
        /// caller DID, ticker, AccountId
        ExtensionRemoved(IdentityId, Ticker, AccountId),
        /// A Polymath Classic token was claimed and transferred to a non-systematic DID.
        ClassicTickerClaimed(IdentityId, Ticker, EthereumAddress),
        /// Migration error event.
        MigrationFailure(MigrationError<AssetMigrationError>),
        /// Event for when a forced transfer takes place.
        /// caller DID/ controller DID, ticker, Portfolio of token holder, value.
        ControllerTransfer(IdentityId, Ticker, PortfolioId, Balance),
    }
}

decl_error! {
    pub enum Error for Module<T: Trait> {
        /// Not a ticker transfer auth.
        NoTickerTransferAuth,
        /// Not a primary issuance agent transfer auth.
        NoPrimaryIssuanceAgentTransferAuth,
        /// Not a token ownership transfer auth.
        NotTickerOwnershipTransferAuth,
        /// The user is not authorized.
        Unauthorized,
        /// When extension already archived.
        AlreadyArchived,
        /// When extension already un-archived.
        AlreadyUnArchived,
        /// When extension is already added.
        ExtensionAlreadyPresent,
        /// The token has already been created.
        AssetAlreadyCreated,
        /// The ticker length is over the limit.
        TickerTooLong,
        /// The ticker has non-ascii-encoded parts.
        TickerNotAscii,
        /// The ticker is already registered to someone else.
        TickerAlreadyRegistered,
        /// An invalid total supply.
        InvalidTotalSupply,
        /// The total supply is above the limit.
        TotalSupplyAboveLimit,
        /// No such token.
        NoSuchAsset,
        /// The token is already frozen.
        AlreadyFrozen,
        /// Not an owner of the token.
        NotAnOwner,
        /// An overflow while calculating the balance.
        BalanceOverflow,
        /// An overflow while calculating the total supply.
        TotalSupplyOverflow,
        /// An invalid granularity.
        InvalidGranularity,
        /// The asset must be frozen.
        NotFrozen,
        /// No such smart extension.
        NoSuchSmartExtension,
        /// Transfer validation check failed.
        InvalidTransfer,
        /// The sender balance is not sufficient.
        InsufficientBalance,
        /// The token is already divisible.
        AssetAlreadyDivisible,
        /// Number of Transfer Manager extensions attached to an asset is equal to MaxNumberOfTMExtensionForAsset.
        MaximumTMExtensionLimitReached,
        /// Given smart extension is not compatible with the asset.
        IncompatibleExtensionVersion,
        /// An invalid Ethereum `EcdsaSignature`.
        InvalidEthereumSignature,
        /// The given ticker is not a classic one.
        NoSuchClassicTicker,
        /// Registration of ticker has expired.
        TickerRegistrationExpired,
        /// Transfers to self are not allowed
        SenderSameAsReceiver,
        /// The given Document does not exist.
        NoSuchDoc,
        /// The secondary key does not have the required Asset permission
        SecondaryKeyNotAuthorizedForAsset,
        /// Maximum length of asset name has been exceeded.
        MaxLengthOfAssetNameExceeded,
        /// Maximum length of the funding round name has been exceeded.
        FundingRoundNameMaxLengthExceeded,
        /// Invalid asset identifiers.
        InvalidAssetIdentifier,
    }
}

impl<T: Trait> AssetFnTrait<T::Balance, T::AccountId, T::Origin> for Module<T> {
    /// Get the asset `id` balance of `who`.
    fn balance(ticker: &Ticker, who: IdentityId) -> T::Balance {
        Self::balance_of(ticker, &who)
    }

    /// Returns the PIA if it's assigned or else the owner of the token
    fn primary_issuance_agent_or_owner(ticker: &Ticker) -> IdentityId {
        let token_details = Self::token_details(ticker);
        token_details
            .primary_issuance_agent
            .unwrap_or(token_details.owner_did)
    }

    fn ensure_perms_owner_asset(
        origin: T::Origin,
        ticker: &Ticker,
    ) -> Result<IdentityId, DispatchError> {
        Self::ensure_perms_owner_asset(origin, ticker)
    }

    #[inline]
    fn create_asset(
        origin: T::Origin,
        name: AssetName,
        ticker: Ticker,
        total_supply: T::Balance,
        divisible: bool,
        asset_type: AssetType,
        identifiers: Vec<AssetIdentifier>,
        funding_round: Option<FundingRoundName>,
    ) -> DispatchResult {
        Self::create_asset(
            origin,
            name,
            ticker,
            total_supply,
            divisible,
            asset_type,
            identifiers,
            funding_round,
        )
    }

    #[inline]
    fn register_ticker(origin: T::Origin, ticker: Ticker) -> DispatchResult {
        Self::base_register_ticker(origin, ticker)
    }

    #[cfg(feature = "runtime-benchmarks")]
    /// Adds an artificial IU claim for benchmarks
    fn add_investor_uniqueness_claim(did: IdentityId, ticker: Ticker) {
        use polymesh_primitives::{CddId, Claim, InvestorUid, Scope};
        Identity::<T>::base_add_claim(
            did,
            Claim::InvestorUniqueness(
                Scope::Ticker(ticker),
                did,
                CddId::new(did, InvestorUid::from(did.to_bytes())),
            ),
            did,
            None,
        );
        let current_balance = Self::balance_of(ticker, did);
        <AggregateBalance<T>>::insert(ticker, &did, current_balance);
        <BalanceOfAtScope<T>>::insert(did, did, current_balance);
        <ScopeIdOf>::insert(ticker, did, did);
    }
}

impl<T: Trait> AssetSubTrait<T::Balance> for Module<T> {
    fn accept_ticker_transfer(to_did: IdentityId, auth_id: u64) -> DispatchResult {
        Self::base_accept_ticker_transfer(to_did, auth_id)
    }

    fn accept_primary_issuance_agent_transfer(to_did: IdentityId, auth_id: u64) -> DispatchResult {
        Self::base_accept_primary_issuance_agent_transfer(to_did, auth_id)
    }

    fn accept_asset_ownership_transfer(to_did: IdentityId, auth_id: u64) -> DispatchResult {
        Self::base_accept_token_ownership_transfer(to_did, auth_id)
    }

    fn update_balance_of_scope_id(
        of: ScopeId,
        target_did: IdentityId,
        ticker: Ticker,
    ) -> DispatchResult {
        let balance_at_scope = Self::balance_of_at_scope(of, target_did);
        // Used `balance_at_scope` variable to skip re-updating the aggregate balance of the given identityId whom
        // has the scope claim already.
        if balance_at_scope == Zero::zero() {
            let current_balance = Self::balance_of(ticker, target_did);
            // Update the balance on the identityId under the given scopeId.
            <BalanceOfAtScope<T>>::insert(of, target_did, current_balance);
            // current aggregate balance + current identity balance is always less than the `total_supply` of given ticker.
            <AggregateBalance<T>>::mutate(ticker, of, |bal| *bal = *bal + current_balance);
        }
        // Caches the `ScopeId` for a given IdentityId and ticker.
        // this is needed to avoid the on-chain iteration of the claims to find the ScopeId.
        ScopeIdOf::insert(ticker, target_did, of);
        Ok(())
    }

    /// Returns balance for a given scope id and target DID.
    fn balance_of_at_scope(scope_id: &ScopeId, target: &IdentityId) -> T::Balance {
        Self::balance_of_at_scope(scope_id, target)
    }
}

/// All functions in the decl_module macro become part of the public interface of the module
/// If they are there, they are accessible via extrinsic calls whether they are public or not
/// However, in the impl module section (this, below) the functions can be public and private
/// Private functions are internal to this module e.g.: _transfer
/// Public functions can be called from other modules e.g.: lock and unlock (being called from the tcr module)
/// All functions in the impl module section are not part of public interface because they are not part of the Call enum.
impl<T: Trait> Module<T> {
    pub fn base_register_ticker(origin: T::Origin, ticker: Ticker) -> DispatchResult {
        let to_did = Identity::<T>::ensure_perms(origin)?;
        let expiry = Self::ticker_registration_checks(&ticker, to_did, false, || {
            Self::ticker_registration_config()
        })?;

        T::ProtocolFee::charge_fee(ProtocolOp::AssetRegisterTicker)?;

        Self::unverified_register_ticker(&ticker, to_did, expiry);
        Ok(())
    }

    fn ensure_pia_with_custody_and_permissions(
        origin: T::Origin,
        ticker: Ticker,
    ) -> Result<PermissionedCallOriginData<T::AccountId>, DispatchError> {
        let data = Identity::<T>::ensure_origin_call_permissions(origin)?;
        let skey = data.secondary_key.as_ref();

        // Ensure that the secondary key has asset permission
        Self::ensure_asset_perms(skey, &ticker)?;

        // Ensure that the sender is the PIA
        Self::ensure_pia(&ticker, data.primary_did)?;

        // Ensure that the caller has relevant portfolio permissions
        let portfolio = PortfolioId::default_portfolio(data.primary_did);

        // Ensure the PIA has not assigned custody of their default portfolio, and that caller is permissioned
        Portfolio::<T>::ensure_portfolio_custody_and_permission(portfolio, data.primary_did, skey)?;
        Ok(data)
    }

    /// Ensure that `origin` is permissioned for this call, its identity is `ticker`'s owner and,
    /// the secondary key has relevant asset permissions.
    pub fn ensure_perms_owner_asset(
        origin: T::Origin,
        ticker: &Ticker,
    ) -> Result<IdentityId, DispatchError> {
        // Ensure that the caller has extrinsic permission.
        let PermissionedCallOriginData {
            primary_did,
            secondary_key,
            ..
        } = Identity::<T>::ensure_origin_call_permissions(origin)?;

        // Ensure that the caller's did is the owner of the token.
        Self::ensure_owner(ticker, primary_did)?;

        // Ensure that the secondary key has asset permission
        Self::ensure_asset_perms(secondary_key.as_ref(), ticker)?;

        Ok(primary_did)
    }

    /// Ensure that the secondary key has relevant asset permissions.
    /// If `secondary_key` is None, the caller is the primary key and has all permissions.
    pub fn ensure_asset_perms(
        secondary_key: Option<&SecondaryKey<T::AccountId>>,
        ticker: &Ticker,
    ) -> DispatchResult {
        if let Some(sk) = secondary_key {
            ensure!(
                sk.has_asset_permission(*ticker),
                Error::<T>::SecondaryKeyNotAuthorizedForAsset
            );
        }
        Ok(())
    }

    /// Ensure that `did` is the owner of `ticker`.
    pub fn ensure_owner(ticker: &Ticker, did: IdentityId) -> DispatchResult {
        ensure!(Self::is_owner(ticker, did), Error::<T>::Unauthorized);
        Ok(())
    }

    /// Ensure that `ticker` is a valid created asset.
    fn ensure_asset_exists(ticker: &Ticker) -> DispatchResult {
        ensure!(<Tokens<T>>::contains_key(&ticker), Error::<T>::NoSuchAsset);
        Ok(())
    }

    /// Ensure that the document `doc` exists for `ticker`.
    pub fn ensure_doc_exists(ticker: &Ticker, doc: &DocumentId) -> DispatchResult {
        ensure!(
            AssetDocuments::contains_key(ticker, doc),
            Error::<T>::NoSuchDoc
        );
        Ok(())
    }

    pub fn is_owner(ticker: &Ticker, did: IdentityId) -> bool {
        match Self::asset_ownership_relation(&did, &ticker) {
            AssetOwnershipRelation::AssetOwned | AssetOwnershipRelation::TickerOwned => true,
            AssetOwnershipRelation::NotOwned => false,
        }
    }

    fn maybe_ticker(ticker: &Ticker) -> Option<TickerRegistration<T::Moment>> {
        <Tickers<T>>::contains_key(ticker).then(|| <Tickers<T>>::get(ticker))
    }

    pub fn is_ticker_available(ticker: &Ticker) -> bool {
        // Assumes uppercase ticker
        if let Some(ticker) = Self::maybe_ticker(ticker) {
            ticker
                .expiry
                .filter(|&e| <pallet_timestamp::Module<T>>::get() > e)
                .is_some()
        } else {
            true
        }
    }

    /// Returns `true` iff the ticker exists, is owned by `did`, and ticker hasn't expired.
    pub fn is_ticker_registry_valid(ticker: &Ticker, did: IdentityId) -> bool {
        // Assumes uppercase ticker
        if let Some(ticker) = Self::maybe_ticker(ticker) {
            let now = <pallet_timestamp::Module<T>>::get();
            ticker.owner == did && ticker.expiry.filter(|&e| now > e).is_none()
        } else {
            false
        }
    }

    /// Returns:
    /// - `RegisteredByOther` if ticker is registered to someone else.
    /// - `Available` if ticker is available for registry.
    /// - `RegisteredByDid` if ticker is already registered to provided did.
    pub fn is_ticker_available_or_registered_to(
        ticker: &Ticker,
        did: IdentityId,
    ) -> TickerRegistrationStatus {
        // Assumes uppercase ticker
        match Self::maybe_ticker(ticker) {
            Some(TickerRegistration { expiry, owner }) => match expiry {
                // Ticker registered to someone but expired and can be registered again.
                Some(expiry) if <pallet_timestamp::Module<T>>::get() > expiry => {
                    TickerRegistrationStatus::Available
                }
                // Ticker is already registered to provided did (may or may not expire in future).
                _ if owner == did => TickerRegistrationStatus::RegisteredByDid,
                // Ticker registered to someone else and hasn't expired.
                _ => TickerRegistrationStatus::RegisteredByOther,
            },
            // Ticker not registered yet.
            None => TickerRegistrationStatus::Available,
        }
    }

    /// Ensure `ticker` is fully printable ASCII (SPACE to '~').
    fn ensure_ticker_ascii(ticker: &Ticker) -> DispatchResult {
        let bytes = ticker.as_slice();
        // Find first byte not printable ASCII.
        let good = bytes
            .iter()
            .position(|b| !matches!(b, 32..=126))
            // Everything after must be a NULL byte.
            .map_or(true, |nm_pos| bytes[nm_pos..].iter().all(|b| *b == 0));
        ensure!(good, Error::<T>::TickerNotAscii);
        Ok(())
    }

    /// Before registering a ticker, do some checks, and return the expiry moment.
    fn ticker_registration_checks(
        ticker: &Ticker,
        to_did: IdentityId,
        no_re_register: bool,
        config: impl FnOnce() -> TickerRegistrationConfig<T::Moment>,
    ) -> Result<Option<T::Moment>, DispatchError> {
        Self::ensure_ticker_ascii(&ticker)?;
        Self::ensure_asset_fresh(&ticker)?;

        let config = config();

        // Ensure the ticker is not too long.
        Self::ensure_ticker_length(&ticker, &config)?;

        // Ensure that the ticker is not registered by someone else (or `to_did`, possibly).
        if match Self::is_ticker_available_or_registered_to(&ticker, to_did) {
            TickerRegistrationStatus::RegisteredByOther => true,
            TickerRegistrationStatus::RegisteredByDid => no_re_register,
            _ => false,
        } {
            fail!(Error::<T>::TickerAlreadyRegistered);
        }

        Ok(config
            .registration_length
            .map(|exp| <pallet_timestamp::Module<T>>::get() + exp))
    }

    /// Registers the given `ticker` to the `owner` identity with an optional expiry time.
    ///
    /// ## Expected constraints
    /// - `owner` should be a valid IdentityId.
    /// - `ticker` should be valid, please see `ticker_registration_checks`.
    /// - `ticker` should be available or already registered by `owner`.
    fn unverified_register_ticker(ticker: &Ticker, owner: IdentityId, expiry: Option<T::Moment>) {
        if let Some(ticker_details) = Self::maybe_ticker(ticker) {
            AssetOwnershipRelations::remove(ticker_details.owner, ticker);
        }

        let ticker_registration = TickerRegistration { owner, expiry };

        // Store ticker registration details
        <Tickers<T>>::insert(ticker, ticker_registration);
        AssetOwnershipRelations::insert(owner, ticker, AssetOwnershipRelation::TickerOwned);

        // Not a classic ticker anymore if it was.
        ClassicTickers::remove(&ticker);

        Self::deposit_event(RawEvent::TickerRegistered(owner, *ticker, expiry));
    }

    // Get the total supply of an asset `id`.
    pub fn total_supply(ticker: Ticker) -> T::Balance {
        Self::token_details(ticker).total_supply
    }

    pub fn get_balance_at(ticker: Ticker, did: IdentityId, at: CheckpointId) -> T::Balance {
        <Checkpoint<T>>::balance_at(ticker, did, at)
            .unwrap_or_else(|| Self::balance_of(&ticker, &did))
    }

    pub fn _is_valid_transfer(
        ticker: &Ticker,
        from_portfolio: PortfolioId,
        to_portfolio: PortfolioId,
        value: T::Balance,
    ) -> StdResult<u8, DispatchError> {
        if Self::frozen(ticker) {
            return Ok(ERC1400_TRANSFERS_HALTED);
        }

        if !Identity::<T>::verify_iu_claims_for_transfer(
            *ticker,
            to_portfolio.did,
            from_portfolio.did,
        ) {
            return Ok(SCOPE_CLAIM_MISSING);
        }

        if Portfolio::<T>::ensure_portfolio_transfer_validity(
            &from_portfolio,
            &to_portfolio,
            ticker,
            &value,
        )
        .is_err()
        {
            return Ok(PORTFOLIO_FAILURE);
        }

        let from_scope_id = Self::scope_id_of(ticker, &from_portfolio.did);
        let to_scope_id = Self::scope_id_of(ticker, &to_portfolio.did);
        let token = <Tokens<T>>::get(ticker);
        if Statistics::<T>::verify_tm_restrictions(
            ticker,
            from_scope_id,
            to_scope_id,
            value,
            Self::aggregate_balance_of(ticker, &from_scope_id),
            Self::aggregate_balance_of(ticker, &to_scope_id),
            token.total_supply,
        )
        .is_err()
        {
            return Ok(TRANSFER_MANAGER_FAILURE);
        }

        let status_code = T::ComplianceManager::verify_restriction(
            ticker,
            Some(from_portfolio.did),
            Some(to_portfolio.did),
            value,
            Self::primary_issuance_agent_or_owner(&ticker),
        )
        .unwrap_or(COMPLIANCE_MANAGER_FAILURE);

        if status_code != ERC1400_TRANSFER_SUCCESS {
            return Ok(COMPLIANCE_MANAGER_FAILURE);
        }

        Ok(ERC1400_TRANSFER_SUCCESS)
    }

    // Transfers tokens from one identity to another
    pub fn unsafe_transfer(
        from_portfolio: PortfolioId,
        to_portfolio: PortfolioId,
        ticker: &Ticker,
        value: T::Balance,
    ) -> DispatchResult {
        Self::ensure_granular(ticker, value)?;

        ensure!(
            from_portfolio.did != to_portfolio.did,
            Error::<T>::SenderSameAsReceiver
        );

        let from_total_balance = Self::balance_of(ticker, from_portfolio.did);
        ensure!(from_total_balance >= value, Error::<T>::InsufficientBalance);
        let updated_from_total_balance = from_total_balance - value;

        let to_total_balance = Self::balance_of(ticker, to_portfolio.did);
        let updated_to_total_balance = to_total_balance
            .checked_add(&value)
            .ok_or(Error::<T>::BalanceOverflow)?;

        <Checkpoint<T>>::advance_update_balances(
            ticker,
            &[
                (from_portfolio.did, from_total_balance),
                (to_portfolio.did, to_total_balance),
            ],
        )?;

        // reduce sender's balance
        <BalanceOf<T>>::insert(ticker, &from_portfolio.did, updated_from_total_balance);
        // increase receiver's balance
        <BalanceOf<T>>::insert(ticker, &to_portfolio.did, updated_to_total_balance);
        // transfer portfolio balances
        Portfolio::<T>::unchecked_transfer_portfolio_balance(
            &from_portfolio,
            &to_portfolio,
            ticker,
            value,
        );

        let from_scope_id = Self::scope_id_of(ticker, &from_portfolio.did);
        let to_scope_id = Self::scope_id_of(ticker, &to_portfolio.did);

        Self::update_scope_balance(
            ticker,
            value,
            from_scope_id,
            from_portfolio.did,
            updated_from_total_balance,
            true,
        );
        Self::update_scope_balance(
            ticker,
            value,
            to_scope_id,
            to_portfolio.did,
            updated_to_total_balance,
            false,
        );

        // Update statistic info.
        // Using the aggregate balance to update the unique investor count.
        Statistics::<T>::update_transfer_stats(
            ticker,
            Some(Self::aggregate_balance_of(ticker, &from_scope_id)),
            Some(Self::aggregate_balance_of(ticker, &to_scope_id)),
            value,
        );

        Self::deposit_event(RawEvent::Transfer(
            from_portfolio.did,
            *ticker,
            from_portfolio,
            to_portfolio,
            value,
        ));
        Ok(())
    }

    /// Updates scope balances after a transfer
    pub fn update_scope_balance(
        ticker: &Ticker,
        value: T::Balance,
        scope_id: ScopeId,
        did: IdentityId,
        updated_balance: T::Balance,
        is_sender: bool,
    ) {
        // Calculate the new aggregate balance for given did.
        // It should not be underflow/overflow but still to be defensive.
        let aggregate_balance = Self::aggregate_balance_of(ticker, &scope_id);
        let new_aggregate_balance = if is_sender {
            aggregate_balance.saturating_sub(value)
        } else {
            aggregate_balance.saturating_add(value)
        };

        <AggregateBalance<T>>::insert(ticker, &scope_id, new_aggregate_balance);
        <BalanceOfAtScope<T>>::insert(scope_id, did, updated_balance);
    }

    /// Ensure that `did` is the assigned PIA, or the token owner if no PIA is assigned
    pub fn ensure_pia(ticker: &Ticker, did: IdentityId) -> DispatchResult {
        ensure!(
            Self::primary_issuance_agent_or_owner(ticker) == did,
            Error::<T>::Unauthorized
        );
        Ok(())
    }

    pub fn _mint(
        ticker: &Ticker,
        caller: T::AccountId,
        to_did: IdentityId,
        value: T::Balance,
        protocol_fee_data: Option<ProtocolOp>,
    ) -> DispatchResult {
        Self::ensure_granular(ticker, value)?;

        // Read the token details
        let mut token = Self::token_details(ticker);
        // Prepare the updated total supply.
        let updated_total_supply = token
            .total_supply
            .checked_add(&value)
            .ok_or(Error::<T>::TotalSupplyOverflow)?;
        Self::ensure_within_max_supply(updated_total_supply)?;
        // Increase receiver balance.
        let current_to_balance = Self::balance_of(ticker, to_did);
        // No check since the total balance is always <= the total supply. The
        // total supply is already checked above.
        let updated_to_balance = current_to_balance + value;
        // No check since the default portfolio balance is always <= the total
        // supply. The total supply is already checked above.
        let updated_to_def_balance = Portfolio::<T>::portfolio_asset_balances(
            PortfolioId::default_portfolio(to_did),
            ticker,
        ) + value;

        let caller_did = Context::current_identity_or::<Identity<T>>(&caller)?;

        // In transaction because we don't want fee to be charged if advancing fails.
        with_transaction(|| {
            // Charge the fee.
            if let Some(op) = protocol_fee_data {
                T::ProtocolFee::charge_fee(op)?;
            }

            // Advance checkpoint schedules and update last checkpoint.
            <Checkpoint<T>>::advance_update_balances(ticker, &[(to_did, current_to_balance)])
        })?;

        // Increase total supply
        token.total_supply = updated_total_supply;
        <BalanceOf<T>>::insert(ticker, &to_did, updated_to_balance);
        Portfolio::<T>::set_default_portfolio_balance(to_did, ticker, updated_to_def_balance);
        <Tokens<T>>::insert(ticker, token);

        let updated_to_balance = if ScopeIdOf::contains_key(ticker, &to_did) {
            let scope_id = Self::scope_id_of(ticker, &to_did);
            Self::update_scope_balance(&ticker, value, scope_id, to_did, updated_to_balance, false);
            // Using the aggregate balance to update the unique investor count.
            Self::aggregate_balance_of(ticker, &scope_id)
        } else {
            // Since the PIA does not have a scope claim yet, we assume this is their only identity
            value
        };
        Statistics::<T>::update_transfer_stats(&ticker, None, Some(updated_to_balance), value);

        let round = Self::funding_round(ticker);
        let ticker_round = (*ticker, round.clone());
        // No check since the issued balance is always <= the total
        // supply. The total supply is already checked above.
        let issued_in_this_round = Self::issued_in_funding_round(&ticker_round) + value;
        <IssuedInFundingRound<T>>::insert(&ticker_round, issued_in_this_round);

        Self::deposit_event(RawEvent::Transfer(
            caller_did,
            *ticker,
            PortfolioId::default(),
            PortfolioId::default_portfolio(to_did),
            value,
        ));
        Self::deposit_event(RawEvent::Issued(
            caller_did,
            *ticker,
            to_did,
            value,
            round,
            issued_in_this_round,
        ));

        Ok(())
    }

    fn ensure_granular(ticker: &Ticker, value: T::Balance) -> DispatchResult {
        ensure!(
            Self::check_granularity(&ticker, value),
            Error::<T>::InvalidGranularity
        );
        Ok(())
    }

    fn check_granularity(ticker: &Ticker, value: T::Balance) -> bool {
        // Read the token details
        let token = Self::token_details(ticker);
        token.divisible || Self::is_unit_multiple(value)
    }

    /// Is `value` a multiple of "one unit"?
    fn is_unit_multiple(value: T::Balance) -> bool {
        value % ONE_UNIT.into() == 0u32.into()
    }

    /// Accepts and executes the ticker transfer.
    pub fn base_accept_ticker_transfer(to_did: IdentityId, auth_id: u64) -> DispatchResult {
        let auth = <Identity<T>>::ensure_authorization(&to_did.into(), auth_id)?.authorization_data;

        let ticker = match auth {
            AuthorizationData::TransferTicker(ticker) => ticker,
            _ => fail!(Error::<T>::NoTickerTransferAuth),
        };

        Self::ensure_asset_fresh(&ticker)?;
        let ticker_details = Self::ticker_registration(&ticker);

        <Identity<T>>::consume_auth(ticker_details.owner, Signatory::from(to_did), auth_id)?;

        Self::transfer_ticker(ticker, to_did, ticker_details.owner);
        ClassicTickers::remove(&ticker); // Not a classic ticker anymore if it was.
        Ok(())
    }

    /// Transfer the given `ticker`'s registration from `from` to `to`.
    fn transfer_ticker(ticker: Ticker, to: IdentityId, from: IdentityId) {
        AssetOwnershipRelations::remove(from, ticker);
        AssetOwnershipRelations::insert(to, ticker, AssetOwnershipRelation::TickerOwned);
        <Tickers<T>>::mutate(&ticker, |tr| tr.owner = to);
        Self::deposit_event(RawEvent::TickerTransferred(to, ticker, from));
    }

    /// Accept and process a primary issuance agent transfer.
    pub fn base_accept_primary_issuance_agent_transfer(
        to_did: IdentityId,
        auth_id: u64,
    ) -> DispatchResult {
        let auth = <Identity<T>>::ensure_authorization(&to_did.into(), auth_id)?.authorization_data;

        let ticker = match auth {
            AuthorizationData::TransferPrimaryIssuanceAgent(ticker) => ticker,
            _ => fail!(Error::<T>::NoPrimaryIssuanceAgentTransferAuth),
        };

        Self::consume_auth_by_owner(&ticker, to_did, auth_id)?;

        let pia = Some(to_did);
        let old_pia = <Tokens<T>>::mutate(&ticker, |token| {
            mem::replace(&mut token.primary_issuance_agent, pia)
        });

        Self::deposit_event(RawEvent::PrimaryIssuanceAgentTransferred(
            to_did, ticker, old_pia, pia,
        ));

        Ok(())
    }

    /// Accept and process a token ownership transfer.
    pub fn base_accept_token_ownership_transfer(
        to_did: IdentityId,
        auth_id: u64,
    ) -> DispatchResult {
        let auth = <Identity<T>>::ensure_authorization(&to_did.into(), auth_id)?;

        let ticker = match auth.authorization_data {
            AuthorizationData::TransferAssetOwnership(ticker) => ticker,
            _ => fail!(Error::<T>::NotTickerOwnershipTransferAuth),
        };

        Self::ensure_asset_exists(&ticker)?;
        Self::consume_auth_by_owner(&ticker, to_did, auth_id)?;

        let ticker_details = Self::ticker_registration(&ticker);
        AssetOwnershipRelations::remove(ticker_details.owner, ticker);

        AssetOwnershipRelations::insert(to_did, ticker, AssetOwnershipRelation::AssetOwned);

        <Tickers<T>>::mutate(&ticker, |tr| tr.owner = to_did);
        let owner = <Tokens<T>>::mutate(&ticker, |tr| mem::replace(&mut tr.owner_did, to_did));

        Self::deposit_event(RawEvent::AssetOwnershipTransferred(to_did, ticker, owner));

        Ok(())
    }

    pub fn consume_auth_by_owner(
        ticker: &Ticker,
        to_did: IdentityId,
        auth_id: u64,
    ) -> DispatchResult {
        let owner = Self::token_details(ticker).owner_did;
        <Identity<T>>::consume_auth(owner, Signatory::from(to_did), auth_id)
    }

    /// RPC: Function allows external users to know whether the transfer extrinsic
    /// will be valid or not beforehand.
    pub fn unsafe_can_transfer(
        from_custodian: Option<IdentityId>,
        from_portfolio: PortfolioId,
        to_custodian: Option<IdentityId>,
        to_portfolio: PortfolioId,
        ticker: &Ticker,
        value: T::Balance,
    ) -> StdResult<u8, &'static str> {
        ensure_as_ok!(Self::check_granularity(&ticker, value), INVALID_GRANULARITY);
        ensure_as_ok!(from_portfolio.did != to_portfolio.did, INVALID_RECEIVER_DID);
        ensure_as_ok!(
            Identity::<T>::has_valid_cdd(from_portfolio.did),
            INVALID_SENDER_DID
        );

        ensure_as_ok!(
            Identity::<T>::verify_iu_claims_for_transfer(
                *ticker,
                to_portfolio.did,
                from_portfolio.did
            ),
            SCOPE_CLAIM_MISSING
        );

        let from_custodian = from_custodian.unwrap_or(from_portfolio.did);
        ensure_as_ok!(
            Portfolio::<T>::ensure_portfolio_custody(from_portfolio, from_custodian).is_ok(),
            CUSTODIAN_ERROR
        );

        ensure_as_ok!(
            Identity::<T>::has_valid_cdd(to_portfolio.did),
            INVALID_RECEIVER_DID
        );

        let to_custodian = to_custodian.unwrap_or(to_portfolio.did);
        ensure_as_ok!(
            Portfolio::<T>::ensure_portfolio_custody(to_portfolio, to_custodian).is_ok(),
            CUSTODIAN_ERROR
        );

        ensure_as_ok!(
            Self::balance_of(&ticker, from_portfolio.did) >= value,
            ERC1400_INSUFFICIENT_BALANCE
        );
        ensure_as_ok!(
            Portfolio::<T>::ensure_portfolio_transfer_validity(
                &from_portfolio,
                &to_portfolio,
                ticker,
                &value
            )
            .is_ok(),
            PORTFOLIO_FAILURE
        );

        // Compliance manager & Smart Extension check
        Ok(
            Self::_is_valid_transfer(&ticker, from_portfolio, to_portfolio, value)
                .unwrap_or(ERC1400_TRANSFER_FAILURE),
        )
    }

    /// Transfers an asset from one identity portfolio to another
    pub fn base_transfer(
        from_portfolio: PortfolioId,
        to_portfolio: PortfolioId,
        ticker: &Ticker,
        value: T::Balance,
    ) -> DispatchResult {
        // NB: This function does not check if the sender/receiver have custodian permissions on the portfolios.
        // The custodian permissions must be checked before this function is called.
        // The only place this function is used right now is the settlement engine and the settlement engine
        // checks custodial permissions when the instruction is authorized.

        // Validate the transfer
        let is_transfer_success =
            Self::_is_valid_transfer(&ticker, from_portfolio, to_portfolio, value)?;

        ensure!(
            is_transfer_success == ERC1400_TRANSFER_SUCCESS,
            Error::<T>::InvalidTransfer
        );

        Self::unsafe_transfer(from_portfolio, to_portfolio, ticker, value)?;

        Ok(())
    }

    /// Performs necessary checks on parameters of `create_asset`.
    fn ensure_create_asset_parameters(ticker: &Ticker, total_supply: T::Balance) -> DispatchResult {
        Self::ensure_asset_fresh(&ticker)?;
        Self::ensure_within_max_supply(total_supply)?;
        Self::ensure_ticker_length(&ticker, &Self::ticker_registration_config())
    }

    /// Ensure asset `ticker` doesn't exist yet.
    fn ensure_asset_fresh(ticker: &Ticker) -> DispatchResult {
        ensure!(
            !<Tokens<T>>::contains_key(ticker),
            Error::<T>::AssetAlreadyCreated
        );
        Ok(())
    }

    /// Ensure `supply <= MAX_SUPPLY`.
    fn ensure_within_max_supply(supply: T::Balance) -> DispatchResult {
        ensure!(
            supply <= MAX_SUPPLY.into(),
            Error::<T>::TotalSupplyAboveLimit
        );
        Ok(())
    }

    /// Ensure ticker length is within limit per `config`.
    fn ensure_ticker_length<U>(
        ticker: &Ticker,
        config: &TickerRegistrationConfig<U>,
    ) -> DispatchResult {
        ensure!(
            ticker.len() <= usize::try_from(config.max_ticker_length).unwrap_or_default(),
            Error::<T>::TickerTooLong
        );
        Ok(())
    }

    // Return bool to know whether the given extension is compatible with the supported version of asset.
    fn is_ext_compatible(ext_type: &SmartExtensionType, extension_id: &T::AccountId) -> bool {
        // Access version.
        let ext_version = <polymesh_contracts::Module<T>>::extension_info(extension_id).version;
        Self::compatible_extension_version(ext_type) == ext_version
    }

    /// Ensure the number of attached transfer manager extension should be < `MaxNumberOfTMExtensionForAsset`.
    fn ensure_max_limit_for_tm_extension(
        ext_type: &SmartExtensionType,
        ticker: &Ticker,
    ) -> DispatchResult {
        if *ext_type == SmartExtensionType::TransferManager {
            let no_of_ext = u32::try_from(
                <Extensions<T>>::get((ticker, SmartExtensionType::TransferManager)).len(),
            )
            .unwrap_or_default();
            ensure!(
                no_of_ext < T::MaxNumberOfTMExtensionForAsset::get(),
                Error::<T>::MaximumTMExtensionLimitReached
            );
        }
        Ok(())
    }

    /// Ensure the extrinsic is signed and have valid extension id.
    fn ensure_signed_and_validate_extension_id(
        origin: T::Origin,
        ticker: &Ticker,
        id: &T::AccountId,
    ) -> Result<IdentityId, DispatchError> {
        let did = Self::ensure_perms_owner_asset(origin, ticker)?;
        ensure!(
            <ExtensionDetails<T>>::contains_key((ticker, id)),
            Error::<T>::NoSuchSmartExtension
        );
        Ok(did)
    }

    fn base_create_asset(
        origin: T::Origin,
        name: AssetName,
        ticker: Ticker,
        total_supply: T::Balance,
        divisible: bool,
        asset_type: AssetType,
        identifiers: Vec<AssetIdentifier>,
        funding_round: Option<FundingRoundName>,
    ) -> DispatchResult {
        ensure!(
            name.len() <= T::AssetNameMaxLength::get(),
            Error::<T>::MaxLengthOfAssetNameExceeded
        );
        ensure!(
            funding_round.as_ref().map_or(0, |name| name.len())
                <= T::FundingRoundNameMaxLength::get(),
            Error::<T>::FundingRoundNameMaxLengthExceeded
        );
        Self::ensure_all_asset_identifiers_are_valid(identifiers.clone())?;

        let PermissionedCallOriginData {
            sender,
            primary_did: did,
            secondary_key,
        } = Identity::<T>::ensure_origin_call_permissions(origin)?;

        // Check total supply here to avoid any later failure
        Self::ensure_create_asset_parameters(&ticker, total_supply)?;
        ensure!(
            divisible || Self::is_unit_multiple(total_supply),
            Error::<T>::InvalidTotalSupply
        );

        // Ensure its registered by DID or at least expired, thus available.
        let available = match Self::is_ticker_available_or_registered_to(&ticker, did) {
            TickerRegistrationStatus::RegisteredByOther => {
                fail!(Error::<T>::TickerAlreadyRegistered)
            }
            TickerRegistrationStatus::RegisteredByDid => false,
            TickerRegistrationStatus::Available => true,
        };

        // If `ticker` isn't registered, it will be, so ensure it is fully ascii.
        if available {
            Self::ensure_ticker_ascii(&ticker)?;
        }

        let token_did = Identity::<T>::get_token_did(&ticker)?;
        // Ensure there's no pre-existing entry for the DID.
        // This should never happen, but let's be defensive here.
        Identity::<T>::ensure_no_id_record(token_did)?;

        // Ensure that the caller has relevant portfolio permissions
        let user_default_portfolio = PortfolioId::default_portfolio(did);
        Portfolio::<T>::ensure_portfolio_custody_and_permission(
            user_default_portfolio,
            did,
            secondary_key.as_ref(),
        )?;

        // Charge protocol fees.
        T::ProtocolFee::charge_fees(&{
            let mut fees = ArrayVec::<[_; 2]>::new();
            if available {
                fees.push(ProtocolOp::AssetRegisterTicker);
            }
            // Waive the asset fee iff classic ticker hasn't expired,
            // and it was already created on classic.
            if available
                || ClassicTickers::get(&ticker)
                    .filter(|r| r.is_created)
                    .is_none()
            {
                fees.push(ProtocolOp::AssetCreateAsset);
            }
            fees
        })?;

        //==========================================================================
        // At this point all checks have been made; **only** storage changes follow!
        //==========================================================================

        Identity::<T>::commit_token_did(token_did, ticker);

        // Register the ticker or finish its registration.
        if available {
            // Ticker not registered by anyone (or registry expired), so register.
            Self::unverified_register_ticker(&ticker, did, None);
        } else {
            // Ticker already registered by the user.
            <Tickers<T>>::mutate(&ticker, |tr| tr.expiry = None);
        }

        let token = SecurityToken {
            name,
            total_supply: Zero::zero(),
            owner_did: did,
            divisible,
            asset_type: asset_type.clone(),
            primary_issuance_agent: None,
        };
        <Tokens<T>>::insert(&ticker, token);
        // NB - At the time of asset creation it is obvious that asset issuer/ primary issuance agent will not have
        // `InvestorUniqueness` claim. So we are skipping the scope claim based stats update as
        // those data points will get added in to the system whenever asset issuer/ primary issuance agent
        // have InvestorUniqueness claim. This also applies when issuing assets.
        <AssetOwnershipRelations>::insert(did, ticker, AssetOwnershipRelation::AssetOwned);
        Self::deposit_event(RawEvent::AssetCreated(
            did,
            ticker,
            total_supply,
            divisible,
            asset_type,
            did,
        ));

        Identifiers::insert(ticker, identifiers.clone());

        // Add funding round name.
        FundingRound::insert(ticker, funding_round.unwrap_or_default());

        Self::deposit_event(RawEvent::IdentifiersUpdated(did, ticker, identifiers));

        // Mint total supply to PIA
        if total_supply > Zero::zero() {
            Self::_mint(&ticker, sender, did, total_supply, None)?;
        }

        Ok(())
    }

    fn set_freeze(origin: T::Origin, ticker: Ticker, freeze: bool) -> DispatchResult {
        let sender_did = Self::ensure_perms_owner_asset(origin, &ticker)?;
        Self::ensure_asset_exists(&ticker)?;

        let (event, error) = match freeze {
            true => (
                RawEvent::AssetFrozen(sender_did, ticker),
                Error::<T>::AlreadyFrozen,
            ),
            false => (
                RawEvent::AssetUnfrozen(sender_did, ticker),
                Error::<T>::NotFrozen,
            ),
        };

        ensure!(Self::frozen(&ticker) != freeze, error);
        Frozen::insert(&ticker, freeze);

        Self::deposit_event(event);
        Ok(())
    }

    fn base_rename_asset(origin: T::Origin, ticker: Ticker, name: AssetName) -> DispatchResult {
        ensure!(
            name.len() <= T::AssetNameMaxLength::get(),
            Error::<T>::MaxLengthOfAssetNameExceeded
        );
        let sender_did = Self::ensure_perms_owner_asset(origin, &ticker)?;
        Self::ensure_asset_exists(&ticker)?;

        <Tokens<T>>::mutate(&ticker, |token| token.name = name.clone());

        Self::deposit_event(RawEvent::AssetRenamed(sender_did, ticker, name));
        Ok(())
    }

    fn base_redeem(origin: T::Origin, ticker: Ticker, value: T::Balance) -> DispatchResult {
        // Ensure origin is PIA with custody and permissions for default portfolio.
        let pia = Self::ensure_pia_with_custody_and_permissions(origin, ticker)?.primary_did;

        Self::ensure_granular(&ticker, value)?;

        // Reduce PIA's portfolio balance. This makes sure that the PIA has enough unlocked tokens.
        // If `advance_update_balances` fails, `reduce_portfolio_balance` shouldn't modify storage.
        let pia_portfolio = PortfolioId::default_portfolio(pia);
        with_transaction(|| {
            Portfolio::<T>::reduce_portfolio_balance(&pia_portfolio, &ticker, &value)?;

            <Checkpoint<T>>::advance_update_balances(
                &ticker,
                &[(pia, Self::balance_of(ticker, pia))],
            )
        })?;

        let updated_balance = Self::balance_of(ticker, pia) - value;

        // Update identity balances and total supply
        <BalanceOf<T>>::insert(ticker, &pia, updated_balance);
        <Tokens<T>>::mutate(ticker, |token| token.total_supply -= value);

        // Update scope balances
        let scope_id = Self::scope_id_of(ticker, &pia);
        Self::update_scope_balance(&ticker, value, scope_id, pia, updated_balance, true);

        // Update statistic info.
        // Using the aggregate balance to update the unique investor count.
        let updated_from_balance = Some(Self::aggregate_balance_of(ticker, &scope_id));
        Statistics::<T>::update_transfer_stats(&ticker, updated_from_balance, None, value);

        Self::deposit_event(RawEvent::Transfer(
            pia,
            ticker,
            pia_portfolio,
            PortfolioId::default(),
            value,
        ));
        Self::deposit_event(RawEvent::Redeemed(pia, ticker, pia, value));

        Ok(())
    }

    fn base_make_divisible(origin: T::Origin, ticker: Ticker) -> DispatchResult {
        let did = Self::ensure_perms_owner_asset(origin, &ticker)?;

        <Tokens<T>>::try_mutate(&ticker, |token| -> DispatchResult {
            ensure!(!token.divisible, Error::<T>::AssetAlreadyDivisible);
            token.divisible = true;

            Self::deposit_event(RawEvent::DivisibilityChanged(did, ticker, true));
            Ok(())
        })
    }

    fn base_add_documents(
        origin: T::Origin,
        docs: Vec<Document>,
        ticker: Ticker,
    ) -> DispatchResult {
        let did = Self::ensure_perms_owner_asset(origin, &ticker)?;
        let len = docs.len();
        T::ProtocolFee::batch_charge_fee(ProtocolOp::AssetAddDocument, len)?;

        AssetDocumentsIdSequence::mutate(ticker, |DocumentId(ref mut id)| {
            for (id, doc) in (*id..).map(DocumentId).zip(docs) {
                AssetDocuments::insert(ticker, id, doc.clone());
                Self::deposit_event(RawEvent::DocumentAdded(did, ticker, id, doc));
            }
            *id += len as u32;
        });

        Ok(())
    }

    fn base_remove_documents(
        origin: T::Origin,
        ids: Vec<DocumentId>,
        ticker: Ticker,
    ) -> DispatchResult {
        let did = Self::ensure_perms_owner_asset(origin, &ticker)?;
        for id in ids {
            AssetDocuments::remove(ticker, id);
            Self::deposit_event(RawEvent::DocumentRemoved(did, ticker, id));
        }
        Ok(())
    }

    fn base_set_funding_round(
        origin: T::Origin,
        ticker: Ticker,
        name: FundingRoundName,
    ) -> DispatchResult {
        ensure!(
            name.len() <= T::FundingRoundNameMaxLength::get(),
            Error::<T>::FundingRoundNameMaxLengthExceeded
        );
        let did = Self::ensure_perms_owner_asset(origin, &ticker)?;

        FundingRound::insert(ticker, name.clone());
        Self::deposit_event(RawEvent::FundingRoundSet(did, ticker, name));

        Ok(())
    }

    fn ensure_all_asset_identifiers_are_valid(ids: Vec<AssetIdentifier>) -> DispatchResult {
        ensure!(
            ids.into_iter().all(|id| id.validate().is_some()),
            Error::<T>::InvalidAssetIdentifier
        );
        Ok(())
    }

    fn base_update_identifiers(
        origin: T::Origin,
        ticker: Ticker,
        identifiers: Vec<AssetIdentifier>,
    ) -> DispatchResult {
        let did = Self::ensure_perms_owner_asset(origin, &ticker)?;
        Self::ensure_all_asset_identifiers_are_valid(identifiers.clone())?;

        Identifiers::insert(ticker, identifiers.clone());

        Self::deposit_event(RawEvent::IdentifiersUpdated(did, ticker, identifiers));
        Ok(())
    }

    fn base_add_extension(
        origin: T::Origin,
        ticker: Ticker,
        extension_details: SmartExtension<T::AccountId>,
    ) -> DispatchResult {
        let my_did = Self::ensure_perms_owner_asset(origin, &ticker)?;

        // Verify the details of smart extension & store it
        ensure!(
            !<ExtensionDetails<T>>::contains_key((ticker, &extension_details.extension_id)),
            Error::<T>::ExtensionAlreadyPresent
        );
        // Ensure the version compatibility with the asset.
        ensure!(
            Self::is_ext_compatible(
                &extension_details.extension_type,
                &extension_details.extension_id
            ),
            Error::<T>::IncompatibleExtensionVersion
        );
        // Ensure the hard limit on the count of maximum transfer manager an asset can have.
        Self::ensure_max_limit_for_tm_extension(&extension_details.extension_type, &ticker)?;

        // Update the storage
        <ExtensionDetails<T>>::insert(
            (ticker, &extension_details.extension_id),
            extension_details.clone(),
        );
        <Extensions<T>>::append(
            (ticker, &extension_details.extension_type),
            extension_details.extension_id.clone(),
        );

        let event = RawEvent::ExtensionAdded(
            my_did,
            ticker,
            extension_details.extension_id,
            extension_details.extension_name,
            extension_details.extension_type,
        );
        Self::deposit_event(event);
        Ok(())
    }

    fn base_remove_smart_extension(
        origin: T::Origin,
        ticker: Ticker,
        extension_id: T::AccountId,
    ) -> DispatchResult {
        // Ensure the extrinsic is signed and have valid extension id.
        let did = Self::ensure_signed_and_validate_extension_id(origin, &ticker, &extension_id)?;
        let extension_detail_key = (ticker, extension_id.clone());
        ensure!(
            <ExtensionDetails<T>>::contains_key(&extension_detail_key),
            Error::<T>::NoSuchSmartExtension
        );

        let extension_type = Self::extension_details(&extension_detail_key).extension_type;

        // Remove the storage reference for the given extension_id.
        // The order of SEs do not matter, so `swap_remove` is OK.
        <Extensions<T>>::mutate(&(ticker, extension_type), |extension_list| {
            if let Some(pos) = extension_list.iter().position(|ext| ext == &extension_id) {
                extension_list.swap_remove(pos);
            }
        });
        <ExtensionDetails<T>>::remove(extension_detail_key);

        Self::deposit_event(RawEvent::ExtensionRemoved(did, ticker, extension_id));
        Ok(())
    }

    fn set_archive_on_extension(
        origin: T::Origin,
        ticker: Ticker,
        extension_id: T::AccountId,
        archive: bool,
    ) -> DispatchResult {
        // Ensure the extrinsic is signed and have valid extension id.
        let did = Self::ensure_signed_and_validate_extension_id(origin, &ticker, &extension_id)?;

        // Mutate the extension details
        <ExtensionDetails<T>>::try_mutate((ticker, &extension_id), |details| {
            let error = |is_archive: bool| {
                is_archive
                    .then_some(Error::<T>::AlreadyArchived)
                    .unwrap_or(Error::<T>::AlreadyUnArchived)
            };

            ensure!(details.is_archive != archive, error(archive));
            details.is_archive = archive;

            let event = archive
                .then(|| RawEvent::ExtensionArchived(did, ticker, extension_id.clone()))
                .unwrap_or_else(|| {
                    RawEvent::ExtensionUnArchived(did, ticker, extension_id.clone())
                });

            Self::deposit_event(event);
            Ok(())
        })
    }

    fn base_remove_primary_issuance_agent(origin: T::Origin, ticker: Ticker) -> DispatchResult {
        let did = Self::ensure_perms_owner_asset(origin, &ticker)?;
        let old_pia = <Tokens<T>>::mutate(&ticker, |t| {
            mem::replace(&mut t.primary_issuance_agent, None)
        });
        Self::deposit_event(RawEvent::PrimaryIssuanceAgentTransferred(
            did, ticker, old_pia, None,
        ));
        Ok(())
    }

    fn base_claim_classic_ticker(
        origin: T::Origin,
        ticker: Ticker,
        ethereum_signature: ethereum::EcdsaSignature,
    ) -> DispatchResult {
        // Ensure we're signed & get did.
        let owner_did = Identity::<T>::ensure_perms(origin)?;

        // Ensure the ticker is a classic one and fetch details.
        let ClassicTickerRegistration { eth_owner, .. } =
            ClassicTickers::get(ticker).ok_or(Error::<T>::NoSuchClassicTicker)?;

        // Ensure ticker registration is still attached to the systematic DID.
        let sys_did = SystematicIssuers::ClassicMigration.as_id();
        match Self::is_ticker_available_or_registered_to(&ticker, sys_did) {
            TickerRegistrationStatus::RegisteredByOther => {
                fail!(Error::<T>::TickerAlreadyRegistered)
            }
            TickerRegistrationStatus::Available => fail!(Error::<T>::TickerRegistrationExpired),
            TickerRegistrationStatus::RegisteredByDid => {}
        }

        // Have the caller prove that they own *some* Ethereum account
        // by having the signed signature contain the `owner_did`.
        //
        // We specifically use `owner_did` rather than `sender` such that
        // if the signing key's owner DID is changed after the creating
        // `ethereum_signature`, then the call is rejected
        // (caller might not have Ethereum account's private key).
        let eth_signer = ethereum::eth_check(owner_did, b"classic_claim", &ethereum_signature)
            .ok_or(Error::<T>::InvalidEthereumSignature)?;

        // Now we have an Ethereum account; ensure it's the *right one*.
        ensure!(eth_signer == eth_owner, Error::<T>::NotAnOwner);

        // Success; transfer the ticker to `owner_did`.
        Self::transfer_ticker(ticker, owner_did, sys_did);

        // Emit event.
        Self::deposit_event(RawEvent::ClassicTickerClaimed(
            owner_did, ticker, eth_signer,
        ));
        Ok(())
    }

    fn base_reserve_classic_ticker(
        origin: T::Origin,
        classic_ticker_import: ClassicTickerImport,
        contract_did: IdentityId,
        config: TickerRegistrationConfig<T::Moment>,
    ) -> DispatchResult {
        ensure_root(origin)?;

        let cm_did = SystematicIssuers::ClassicMigration.as_id();
        // Use DID of someone at Polymath if it's a contract-made ticker registration.
        let did = if classic_ticker_import.is_contract {
            contract_did
        } else {
            cm_did
        };

        // Register the ticker...
        let expiry =
            Self::ticker_registration_checks(&classic_ticker_import.ticker, did, true, || config)?;
        Self::unverified_register_ticker(&classic_ticker_import.ticker, did, expiry);

        // ..and associate it with additional info needed for claiming.
        let classic_ticker = ClassicTickerRegistration {
            eth_owner: classic_ticker_import.eth_owner,
            is_created: classic_ticker_import.is_created,
        };
        ClassicTickers::insert(&classic_ticker_import.ticker, classic_ticker);
        Ok(())
    }

    fn base_controller_transfer(
        origin: T::Origin,
        ticker: Ticker,
        value: T::Balance,
        from_portfolio: PortfolioId,
    ) -> DispatchResult {
        // Ensure that `origin` is the PIA or the token owner.
        let pia = Self::ensure_pia_with_custody_and_permissions(origin, ticker)?.primary_did;
        let to_portfolio = PortfolioId::default_portfolio(pia);

        // Transfer `value` of ticker tokens from `investor_did` to controller
        Self::unsafe_transfer(from_portfolio, to_portfolio, &ticker, value)?;
        Self::deposit_event(RawEvent::ControllerTransfer(
            pia,
            ticker,
            from_portfolio,
            value,
        ));
        Ok(())
    }
}<|MERGE_RESOLUTION|>--- conflicted
+++ resolved
@@ -795,45 +795,8 @@
         /// - `InvalidEthereumSignature` if the `ethereum_signature` is not valid.
         /// - `NotAnOwner` if the ethereum account is not the owner of the PMC ticker.
         #[weight = <T as Trait>::WeightInfo::claim_classic_ticker()]
-<<<<<<< HEAD
-        pub fn claim_classic_ticker(origin, ticker: Ticker, ethereum_signature: ethereum::EcdsaSignature) -> DispatchResult {
+        pub fn claim_classic_ticker(origin, ticker: Ticker, ethereum_signature: EcdsaSignature) -> DispatchResult {
             Self::base_claim_classic_ticker(origin, ticker, ethereum_signature)
-=======
-        pub fn claim_classic_ticker(origin, ticker: Ticker, ethereum_signature: EcdsaSignature) {
-            // Ensure the ticker is a classic one and fetch details.
-            let ClassicTickerRegistration { eth_owner, .. } = ClassicTickers::get(ticker)
-                .ok_or(Error::<T>::NoSuchClassicTicker)?;
-
-            // Ensure ticker registration is still attached to the systematic DID.
-            let sys_did = SystematicIssuers::ClassicMigration.as_id();
-            match Self::is_ticker_available_or_registered_to(&ticker, sys_did) {
-                TickerRegistrationStatus::RegisteredByOther => return Err(Error::<T>::TickerAlreadyRegistered.into()),
-                TickerRegistrationStatus::Available => return Err(Error::<T>::TickerRegistrationExpired.into()),
-                TickerRegistrationStatus::RegisteredByDid => {}
-            }
-
-            // Ensure we're signed & get did.
-            let owner_did = Identity::<T>::ensure_perms(origin)?;
-
-            // Have the caller prove that they own *some* Ethereum account
-            // by having the signed signature contain the `owner_did`.
-            //
-            // We specifically use `owner_did` rather than `sender` such that
-            // if the signing key's owner DID is changed after the creating
-            // `ethereum_signature`, then the call is rejected
-            // (caller might not have Ethereum account's private key).
-            let eth_signer = ethereum::eth_check(owner_did, b"classic_claim", &ethereum_signature)
-                .ok_or(Error::<T>::InvalidEthereumSignature)?;
-
-            // Now we have an Ethereum account; ensure it's the *right one*.
-            ensure!(eth_signer == eth_owner, Error::<T>::NotAnOwner);
-
-            // Success; transfer the ticker to `owner_did`.
-            Self::transfer_ticker(ticker, owner_did, sys_did);
-
-            // Emit event.
-            Self::deposit_event(RawEvent::ClassicTickerClaimed(owner_did, ticker, eth_signer));
->>>>>>> ba707b74
         }
 
         /// Reserve a Polymath Classic (PMC) ticker.
