// This file is part of the Polymesh distribution (https://github.com/PolymathNetwork/Polymesh).
// Copyright (c) 2020 Polymath

// This program is free software: you can redistribute it and/or modify
// it under the terms of the GNU General Public License as published by
// the Free Software Foundation, version 3.

// This program is distributed in the hope that it will be useful, but
// WITHOUT ANY WARRANTY; without even the implied warranty of
// MERCHANTABILITY or FITNESS FOR A PARTICULAR PURPOSE. See the GNU
// General Public License for more details.

// You should have received a copy of the GNU General Public License
// along with this program. If not, see <http://www.gnu.org/licenses/>.

//! # Asset Module
//!
//! The Asset module is one place to create the security tokens on the Polymesh blockchain.
//! It consist every required functionality related to securityToken and every function
//! execution can be differentiate at the token level by providing the ticker of the token.
//! In Ethereum analogy every token has different smart contract address which act as the unique identity
//! of the token while here token lives at low-level where token ticker act as the differentiator.
//!
//! ## Overview
//!
//! The Asset module provides functions for:
//!
//! - Creating the tokens.
//! - Creation of checkpoints on the token level.
//! - Management of the token (Document mgt etc).
//! - Transfer/redeem functionality of the token.
//!
//! ## Interface
//!
//! ### Dispatchable Functions
//!
//! - `register_ticker` - Used to either register a new ticker or extend registration of an existing ticker.
//! - `accept_ticker_transfer` - Used to accept a ticker transfer authorization.
//! - `accept_asset_ownership_transfer` - Used to accept the token transfer authorization.
//! - `create_asset` - Initializes a new security token.
//! - `freeze` - Freezes transfers and minting of a given token.
//! - `unfreeze` - Unfreezes transfers and minting of a given token.
//! - `rename_asset` - Renames a given asset.
//! - `controller_transfer` - Forces a transfer between two DID.
//! - `create_checkpoint` - Function used to create the checkpoint.
//! - `create_checkpoint_schedule` - Creates a checkpoint schedule.
//! - `remove_checkpoint_schedule` - Removes a checkpoint schedule.
//! - `issue` - Function is used to issue(or mint) new tokens to the primary issuance agent.
//! - `redeem` - Redeems tokens from PIA's (Primary Issuance Agent) default portfolio.
//! - `make_divisible` - Change the divisibility of the token to divisible. Only called by the token owner.
//! - `can_transfer` - Checks whether a transaction with given parameters can take place or not.
//! - `add_documents` - Add documents for a given token, Only be called by the token owner.
//! - `remove_documents` - Remove documents for a given token, Only be called by the token owner.
//! - `set_funding_round` - Sets the name of the current funding round.
//! - `update_identifiers` - Updates the asset identifiers. Only called by the token owner.
//! - `add_extension` - It is used to permission the Smart-Extension address for a given ticker.
//! - `archive_extension` - Extension gets archived it means extension is no more use to verify the compliance or any smart logic it posses.
//! - `unarchive_extension` - Extension gets un-archived it means extension is use to verify the compliance or any smart logic it posses.
//!
//! ### Public Functions
//!
//! - `ticker_registration` - Provide ticker registration details.
//! - `ticker_registration_config` - Provide the ticker registration configuration details.
//! - `token_details` - Returns details of the token.
//! - `balance_of` - Returns the balance of the DID corresponds to the ticker.
//! - `identifiers` - It provides the identifiers for a given ticker.
//! - `total_checkpoints_of` - Returns the checkpoint Id.
//! - `total_supply_at` - Returns the total supply at a given checkpoint.
//! - `extension_details` - It provides the list of Smart extension added for the given tokens.
//! - `extensions` - It provides the list of Smart extension added for the given tokens and for the given type.
//! - `frozen` - It tells whether the given ticker is frozen or not.
//! - `is_ticker_available` - It checks whether the given ticker is available or not.
//! - `is_ticker_registry_valid` - It checks whether the ticker is own by a given IdentityId or not.
//! - `is_ticker_available_or_registered_to` - It provides the status of a given ticker.
//! - `total_supply` - It provides the total supply of a ticker.
//! - `get_balance_at` - It provides the balance of a DID at a certain checkpoint.
//! - `verify_restriction` - It is use to verify the restriction implied by the smart extension and the Compliance Manager.
//! - `call_extension` - A helper function that is used to call the smart extension function.
#![cfg_attr(not(feature = "std"), no_std)]
#![recursion_limit = "256"]
#![feature(bool_to_option)]

#[cfg(feature = "runtime-benchmarks")]
pub mod benchmarking;
pub mod ethereum;

use arrayvec::ArrayVec;
use codec::{Decode, Encode};
use core::result::Result as StdResult;
use currency::*;
use frame_support::{
    decl_error, decl_event, decl_module, decl_storage,
    dispatch::{DispatchError, DispatchResult, DispatchResultWithPostInfo},
    ensure,
    traits::{Currency, Get, UnixTime},
    weights::Weight,
};
use hex_literal::hex;
use pallet_contracts::{ExecResult, Gas};
use pallet_identity::{self as identity, PermissionedCallOriginData};
use pallet_statistics::{self as statistics, Counter};
use polymesh_common_utilities::{
    asset::{AssetSubTrait, Trait as AssetTrait, GAS_LIMIT},
    balances::Trait as BalancesTrait,
    compliance_manager::Trait as ComplianceManagerTrait,
    constants::*,
    identity::Trait as IdentityTrait,
    protocol_fee::{ChargeProtocolFee, ProtocolOp},
    CommonTrait, Context, SystematicIssuers,
};
use polymesh_primitives::{
    calendar::CheckpointSchedule, AssetIdentifier, AuthorizationData, AuthorizationError, Document,
    DocumentName, IdentityId, MetaVersion as ExtVersion, PortfolioId, ScopeId, Signatory,
    SmartExtension, SmartExtensionName, SmartExtensionType, Ticker,
};
use polymesh_primitives_derive::VecU8StrongTyped;
use sp_runtime::traits::{CheckedAdd, SaturatedConversion, Saturating, Zero};
#[cfg(feature = "std")]
use sp_runtime::{Deserialize, Serialize};
use sp_std::{convert::TryFrom, prelude::*};

type Portfolio<T> = pallet_portfolio::Module<T>;

/// The module's configuration trait.
pub trait Trait:
    frame_system::Trait
    + BalancesTrait
    + IdentityTrait
    + pallet_session::Trait
    + statistics::Trait
    + polymesh_contracts::Trait
    + pallet_portfolio::Trait
{
    /// The overarching event type.
    type Event: From<Event<Self>> + Into<<Self as frame_system::Trait>::Event>;
    type Currency: Currency<Self::AccountId>;
    type ComplianceManager: ComplianceManagerTrait<Self::Balance>;
    /// Maximum number of smart extensions can attach to a asset.
    /// This hard limit is set to avoid the cases where a asset transfer
    /// gas usage go beyond the block gas limit.
    type MaxNumberOfTMExtensionForAsset: Get<u32>;
    /// Time used in computation of checkpoints.
    type UnixTime: UnixTime;
    /// The minimum duration of a checkpoint period, in seconds.
    type MinCheckpointDurationSecs: Get<u64>;
}

/// The type of an asset represented by a token.
#[derive(Encode, Decode, Clone, Debug, PartialEq, Eq)]
pub enum AssetType {
    EquityCommon,
    EquityPreferred,
    Commodity,
    FixedIncome,
    REIT,
    Fund,
    RevenueShareAgreement,
    StructuredProduct,
    Derivative,
    Custom(Vec<u8>),
}

impl Default for AssetType {
    fn default() -> Self {
        AssetType::Custom(b"undefined".to_vec())
    }
}

/// Ownership status of a ticker/token.
#[derive(Encode, Decode, Clone, Debug, PartialEq, Eq, PartialOrd, Ord)]
pub enum AssetOwnershipRelation {
    NotOwned,
    TickerOwned,
    AssetOwned,
}

impl Default for AssetOwnershipRelation {
    fn default() -> Self {
        Self::NotOwned
    }
}

/// A wrapper for a token name.
#[derive(
    Decode, Encode, Clone, Debug, Default, Hash, PartialEq, Eq, PartialOrd, Ord, VecU8StrongTyped,
)]
pub struct AssetName(pub Vec<u8>);

/// A wrapper for a funding round name.
#[derive(Decode, Encode, Clone, Debug, Hash, PartialEq, Eq, PartialOrd, Ord, VecU8StrongTyped)]
pub struct FundingRoundName(pub Vec<u8>);

impl Default for FundingRoundName {
    fn default() -> Self {
        FundingRoundName("".as_bytes().to_vec())
    }
}

/// struct to store the token details.
#[derive(Encode, Decode, Default, Clone, PartialEq, Debug)]
pub struct SecurityToken<U> {
    pub name: AssetName,
    pub total_supply: U,
    pub owner_did: IdentityId,
    pub divisible: bool,
    pub asset_type: AssetType,
    pub primary_issuance_agent: Option<IdentityId>,
}

/// struct to store the ticker registration details.
#[derive(Encode, Decode, Clone, Default, PartialEq, Debug)]
pub struct TickerRegistration<U> {
    pub owner: IdentityId,
    pub expiry: Option<U>,
}

/// struct to store the ticker registration config.
#[cfg_attr(feature = "std", derive(Serialize, Deserialize))]
#[derive(Encode, Decode, Clone, Default, PartialEq, Debug)]
pub struct TickerRegistrationConfig<U> {
    pub max_ticker_length: u8,
    pub registration_length: Option<U>,
}

/// Enum that represents the current status of a ticker.
#[derive(Encode, Decode, Clone, Eq, PartialEq, Debug)]
pub enum TickerRegistrationStatus {
    RegisteredByOther,
    Available,
    RegisteredByDid,
}

/// Enum that uses as the return type for the restriction verification.
#[derive(Encode, Decode, Clone, Debug, PartialEq, Eq, PartialOrd, Ord)]
pub enum RestrictionResult {
    Valid,
    Invalid,
    ForceValid,
}

impl Default for RestrictionResult {
    fn default() -> Self {
        RestrictionResult::Invalid
    }
}

pub mod weight_for {
    use super::*;

    /// Weight for `_is_valid_transfer()` transfer.
    pub fn weight_for_is_valid_transfer<T: Trait>(
        no_of_tms: u32,
        weight_from_cm: Weight,
    ) -> Weight {
        8 * 10_000_000 // Weight used for encoding a param in `verify_restriction()` call.
            .saturating_add(GAS_LIMIT.saturating_mul(no_of_tms.into())) // used gas limit for a single TM extension call.
            .saturating_add(weight_from_cm) // weight that comes from the compliance manager.
    }
}

/// An Ethereum address (i.e. 20 bytes, used to represent an Ethereum account).
///
/// This gets serialized to the 0x-prefixed hex representation.
#[cfg_attr(feature = "std", derive(Serialize, Deserialize))]
#[derive(Clone, Copy, PartialEq, Eq, Encode, Decode, Default, Debug)]
pub struct EthereumAddress([u8; 20]);

/// Data imported from Polymath Classic regarding ticker registration/creation.
/// Only used at genesis config and not stored on-chain.
#[cfg_attr(feature = "std", derive(Serialize, Deserialize))]
#[derive(Clone)]
pub struct ClassicTickerImport {
    /// Owner of the registration.
    pub eth_owner: ethereum::EthereumAddress,
    /// Name of the ticker registered.
    pub ticker: Ticker,
    /// Is `eth_owner` an Ethereum contract (e.g., in case of a multisig)?
    pub is_contract: bool,
    /// Has the ticker been elevated to a created asset on classic?
    pub is_created: bool,
}

/// Data about a ticker registration from Polymath Classic on-genesis importation.
#[cfg_attr(feature = "std", derive(Serialize, Deserialize))]
#[derive(Encode, Decode, Clone, Debug, PartialEq, Eq)]
pub struct ClassicTickerRegistration {
    /// Owner of the registration.
    pub eth_owner: ethereum::EthereumAddress,
    /// Has the ticker been elevated to a created asset on classic?
    pub is_created: bool,
}

decl_storage! {
    trait Store for Module<T: Trait> as Asset {
        /// Ticker registration details.
        /// (ticker) -> TickerRegistration
        pub Tickers get(fn ticker_registration): map hasher(blake2_128_concat) Ticker => TickerRegistration<T::Moment>;
        /// Ticker registration config.
        /// (ticker) -> TickerRegistrationConfig
        pub TickerConfig get(fn ticker_registration_config) config(): TickerRegistrationConfig<T::Moment>;
        /// Details of the token corresponding to the token ticker.
        /// (ticker) -> SecurityToken details [returns SecurityToken struct]
        pub Tokens get(fn token_details): map hasher(blake2_128_concat) Ticker => SecurityToken<T::Balance>;
        /// The total asset ticker balance per identity.
        /// (ticker, DID) -> Balance
        pub BalanceOf get(fn balance_of): double_map hasher(blake2_128_concat) Ticker, hasher(blake2_128_concat) IdentityId => T::Balance;
        /// A map of a ticker name and asset identifiers.
        pub Identifiers get(fn identifiers): map hasher(blake2_128_concat) Ticker => Vec<AssetIdentifier>;
        /// Checkpoints created per token.
        /// (ticker) -> no. of checkpoints
        pub TotalCheckpoints get(fn total_checkpoints_of): map hasher(blake2_128_concat) Ticker => u64;
        /// Total supply of the token at the checkpoint.
        /// (ticker, checkpointId) -> total supply at given checkpoint
        pub CheckpointTotalSupply get(fn total_supply_at): map hasher(blake2_128_concat) (Ticker, u64) => T::Balance;
        /// Balance of a DID at a checkpoint.
        /// (ticker, did, checkpoint ID) -> Balance of a DID at a checkpoint
        CheckpointBalance get(fn balance_at_checkpoint): map hasher(blake2_128_concat) (Ticker, IdentityId, u64) => T::Balance;
        /// Last checkpoint updated for a DID's balance.
        /// (ticker, did) -> List of checkpoints where user balance changed
        UserCheckpoints get(fn user_checkpoints): map hasher(blake2_128_concat) (Ticker, IdentityId) => Vec<u64>;
        /// The name of the current funding round.
        /// ticker -> funding round
        FundingRound get(fn funding_round): map hasher(blake2_128_concat) Ticker => FundingRoundName;
        /// The total balances of tokens issued in all recorded funding rounds.
        /// (ticker, funding round) -> balance
        IssuedInFundingRound get(fn issued_in_funding_round): map hasher(blake2_128_concat) (Ticker, FundingRoundName) => T::Balance;
        /// List of Smart extension added for the given tokens.
        /// ticker, AccountId (SE address) -> SmartExtension detail
        pub ExtensionDetails get(fn extension_details): map hasher(blake2_128_concat) (Ticker, T::AccountId) => SmartExtension<T::AccountId>;
        /// List of Smart extension added for the given tokens and for the given type.
        /// ticker, type of SE -> address/AccountId of SE
        pub Extensions get(fn extensions): map hasher(blake2_128_concat) (Ticker, SmartExtensionType) => Vec<T::AccountId>;
        /// The set of frozen assets implemented as a membership map.
        /// ticker -> bool
        pub Frozen get(fn frozen): map hasher(blake2_128_concat) Ticker => bool;
        /// Tickers and token owned by a user
        /// (user, ticker) -> AssetOwnership
        pub AssetOwnershipRelations get(fn asset_ownership_relation):
            double_map hasher(twox_64_concat) IdentityId, hasher(blake2_128_concat) Ticker => AssetOwnershipRelation;
        /// Documents attached to an Asset
        /// (ticker, document_name) -> document
        pub AssetDocuments get(fn asset_documents):
            double_map hasher(blake2_128_concat) Ticker, hasher(blake2_128_concat) DocumentName => Document;
        /// Ticker registration details on Polymath Classic / Ethereum.
        pub ClassicTickers get(fn classic_ticker_registration): map hasher(blake2_128_concat) Ticker => Option<ClassicTickerRegistration>;
        /// Checkpoint schedules for tickers.
        /// ticker -> schedule
        pub CheckpointSchedules get(fn checkpoint_schedules): map hasher(blake2_128_concat) Ticker =>
            CheckpointSchedule;
        /// The next checkpoint of a ticker.
        /// ticker -> Unix time in seconds
        pub NextCheckpoints get(fn next_checkpoints): map hasher(blake2_128_concat) Ticker => u64;
        /// Checkpoint timestamps. Every index of a recorded scheduled checkpoint is mapped to the
        /// time when the checkpoint was due. Every index of a manual checkpoint is mapped to the
        /// time when the recording took place.
        /// checkpoint number -> checkpoint timestamp
        pub CheckpointTimestamps get(fn checkpoint_timestamps): map hasher(identity) u64 => u64;
        /// Supported extension version.
        pub CompatibleSmartExtVersion get(fn compatible_extension_version): map hasher(blake2_128_concat) SmartExtensionType => ExtVersion;
        /// Balances get stored on the basis of the `ScopeId`.
        /// Right now it is only helpful for the UI purposes but in future it can be used to do miracles on-chain.
        /// (ScopeId, IdentityId) => Balance.
        pub BalanceOfAtScope get(fn balance_of_at_scope): double_map hasher(identity) ScopeId, hasher(identity) IdentityId => T::Balance;
        /// Store aggregate balance of those identities that has the same `ScopeId`.
        /// (Ticker, ScopeId) => Balance.
        pub AggregateBalance get(fn aggregate_balance_of): double_map hasher(blake2_128_concat) Ticker, hasher(identity) ScopeId => T::Balance;
        /// Tracks the ScopeId of the identity for a given ticker.
        /// (Ticker, IdentityId) => ScopeId.
        pub ScopeIdOf get(fn scope_id_of): double_map hasher(blake2_128_concat) Ticker, hasher(identity) IdentityId => ScopeId;
    }
    add_extra_genesis {
        config(classic_migration_tickers): Vec<ClassicTickerImport>;
        config(classic_migration_tconfig): TickerRegistrationConfig<T::Moment>;
        config(classic_migration_contract_did): IdentityId;
        config(reserved_country_currency_codes): Vec<Ticker>;
        /// Smart Extension supported version at genesis.
        config(versions): Vec<(SmartExtensionType, ExtVersion)>;
        build(|config: &GenesisConfig<T>| {
            let cm_did = SystematicIssuers::ClassicMigration.as_id();
            for import in &config.classic_migration_tickers {
                // Use DID of someone at Polymath if it's a contract-made ticker registration.
                let did = if import.is_contract { config.classic_migration_contract_did } else { cm_did };

                // Register the ticker...
                let tconfig = || config.classic_migration_tconfig.clone();
                let expiry = <Module<T>>::ticker_registration_checks(&import.ticker, did, true, tconfig);
                <Module<T>>::_register_ticker(&import.ticker, did, expiry.unwrap());

                // ..and associate it with additional info needed for claiming.
                let classic_ticker = ClassicTickerRegistration {
                    eth_owner: import.eth_owner,
                    is_created: import.is_created,
                };
                ClassicTickers::insert(&import.ticker, classic_ticker);
            }

            // Reserving country currency logic
            let fiat_tickers_reservation_did = SystematicIssuers::FiatTickersReservation.as_id();
            for currency_ticker in &config.reserved_country_currency_codes {
                <Module<T>>::_register_ticker(&currency_ticker, fiat_tickers_reservation_did, None);
            }
            config.versions
                .iter()
                .filter(|(t, _)| !<CompatibleSmartExtVersion>::contains_key(&t))
                .for_each(|(se_type, ver)| {
                    CompatibleSmartExtVersion::insert(se_type, ver);
            });

        });
    }
}

type Identity<T> = identity::Module<T>;

// Public interface for this runtime module.
decl_module! {
    pub struct Module<T: Trait> for enum Call where origin: T::Origin {

        type Error = Error<T>;

        /// initialize the default event for this module
        fn deposit_event() = default;

        fn on_runtime_upgrade() -> frame_support::weights::Weight {
            <Identifiers>::remove_all();
            1_000
        }

        /// This function is used to either register a new ticker or extend validity of an existing ticker.
        /// NB: Ticker validity does not get carry forward when renewing ticker.
        ///
        /// # Arguments
        /// * `origin` It contains the secondary key of the caller (i.e who signed the transaction to execute this function).
        /// * `ticker` ticker to register.
        #[weight = T::DbWeight::get().reads_writes(4, 3) + 500_000_000]
        pub fn register_ticker(origin, ticker: Ticker) -> DispatchResult {
            let to_did = Identity::<T>::ensure_origin_call_permissions(origin)?.primary_did;
            let expiry = Self::ticker_registration_checks(&ticker, to_did, false, || Self::ticker_registration_config())?;
            T::ProtocolFee::charge_fee(ProtocolOp::AssetRegisterTicker)?;
            Self::_register_ticker(&ticker, to_did, expiry);
            Ok(())
        }

        /// This function is used to accept a ticker transfer.
        /// NB: To reject the transfer, call remove auth function in identity module.
        ///
        /// # Arguments
        /// * `origin` It contains the secondary key of the caller (i.e who signed the transaction to execute this function).
        /// * `auth_id` Authorization ID of ticker transfer authorization.
        #[weight = T::DbWeight::get().reads_writes(4, 5) + 200_000_000]
        pub fn accept_ticker_transfer(origin, auth_id: u64) -> DispatchResult {
            let to_did = Identity::<T>::ensure_origin_call_permissions(origin)?.primary_did;
            Self::_accept_ticker_transfer(to_did, auth_id)
        }

        /// This function is used to accept a primary issuance agent transfer.
        /// NB: To reject the transfer, call remove auth function in identity module.
        ///
        /// # Arguments
        /// * `origin` It contains the signing key of the caller (i.e who signed the transaction to execute this function).
        /// * `auth_id` Authorization ID of primary issuance agent transfer authorization.
        #[weight = 300_000_000]
        pub fn accept_primary_issuance_agent_transfer(origin, auth_id: u64) -> DispatchResult {
            let to_did = Identity::<T>::ensure_origin_call_permissions(origin)?.primary_did;
            Self::_accept_primary_issuance_agent_transfer(to_did, auth_id)
        }

        /// This function is used to accept a token ownership transfer.
        /// NB: To reject the transfer, call remove auth function in identity module.
        ///
        /// # Arguments
        /// * `origin` It contains the secondary key of the caller (i.e who signed the transaction to execute this function).
        /// * `auth_id` Authorization ID of the token ownership transfer authorization.
        #[weight = T::DbWeight::get().reads_writes(4, 5) + 200_000_000]
        pub fn accept_asset_ownership_transfer(origin, auth_id: u64) -> DispatchResult {
            let to_did = Identity::<T>::ensure_origin_call_permissions(origin)?.primary_did;
            Self::_accept_token_ownership_transfer(to_did, auth_id)
        }

        /// Initializes a new security token
        /// makes the initiating account the owner of the security token
        /// & the balance of the owner is set to total supply.
        ///
        /// # Arguments
        /// * `origin` - contains the secondary key of the caller (i.e who signed the transaction to execute this function).
        /// * `name` - the name of the token.
        /// * `ticker` - the ticker symbol of the token.
        /// * `total_supply` - the total supply of the token.
        /// * `divisible` - a boolean to identify the divisibility status of the token.
        /// * `asset_type` - the asset type.
        /// * `identifiers` - a vector of asset identifiers.
        /// * `funding_round` - name of the funding round.
        ///
        /// # Weight
        /// `3_000_000_000 + 20_000 * identifiers.len()`
        #[weight = 3_000_000_000 + 20_000 * u64::try_from(identifiers.len()).unwrap_or_default()]
        pub fn create_asset(
            origin,
            name: AssetName,
            ticker: Ticker,
            total_supply: T::Balance,
            divisible: bool,
            asset_type: AssetType,
            identifiers: Vec<AssetIdentifier>,
            funding_round: Option<FundingRoundName>,
        ) -> DispatchResult {
            let did = Identity::<T>::ensure_origin_call_permissions(origin)?.primary_did;
            Self::ensure_create_asset_parameters(&ticker, &name, total_supply)?;

            // Ensure its registered by DID or at least expired, thus available.
            let available = match Self::is_ticker_available_or_registered_to(&ticker, did) {
                TickerRegistrationStatus::RegisteredByOther => return Err(Error::<T>::TickerAlreadyRegistered.into()),
                TickerRegistrationStatus::RegisteredByDid => false,
                TickerRegistrationStatus::Available => true,
            };

            if !divisible {
                ensure!(total_supply % ONE_UNIT.into() == 0.into(), Error::<T>::InvalidTotalSupply);
            }

            let token_did = Identity::<T>::get_token_did(&ticker)?;
            // Ensure there's no pre-existing entry for the DID.
            // This should never happen, but let's be defensive here.
            Identity::<T>::ensure_no_id_record(token_did)?;

            // Charge protocol fees.
            T::ProtocolFee::charge_fees(&{
                let mut fees = ArrayVec::<[_; 2]>::new();
                if available {
                    fees.push(ProtocolOp::AssetRegisterTicker);
                }
                // Waive the asset fee iff classic ticker hasn't expired,
                // and it was already created on classic.
                if available || ClassicTickers::get(&ticker).filter(|r| r.is_created).is_none() {
                    fees.push(ProtocolOp::AssetCreateAsset);
                }
                fees
            })?;

            //==========================================================================
            // At this point all checks have been made; **only** storage changes follow!
            //==========================================================================

            Identity::<T>::commit_token_did(token_did, ticker);

            // Register the ticker or finish its registration.
            if available {
                // Ticker not registered by anyone (or registry expired), so register.
                Self::_register_ticker(&ticker, did, None);
            } else {
                // Ticker already registered by the user.
                <Tickers<T>>::mutate(&ticker, |tr| tr.expiry = None);
            }

            let token = SecurityToken {
                name,
                total_supply,
                owner_did: did,
                divisible,
                asset_type: asset_type.clone(),
                primary_issuance_agent: Some(did),
            };
            <Tokens<T>>::insert(&ticker, token);
            // NB - At the time of asset creation it is obvious that asset issuer/ primary issuance agent will not have
            // `InvestorUniqueness` claim. So we are skipping the scope claim based stats update as
            // those data points will get added in to the system whenever asset issuer/ primary issuance agent
            // have InvestorUniqueness claim.
            <BalanceOf<T>>::insert(ticker, did, total_supply);
            Portfolio::<T>::set_default_portfolio_balance(did, &ticker, total_supply);
            <AssetOwnershipRelations>::insert(did, ticker, AssetOwnershipRelation::AssetOwned);
            Self::deposit_event(RawEvent::AssetCreated(
                did,
                ticker,
                total_supply,
                divisible,
                asset_type,
                did,
            ));

            let identifiers: Vec<AssetIdentifier> = identifiers
                .into_iter()
                .filter_map(|identifier| identifier.validate())
                .collect();

            <Identifiers>::insert(ticker, identifiers.clone());

            // Add funding round name.
            <FundingRound>::insert(ticker, funding_round.unwrap_or_default());

            // Update the investor count of an asset.
            <statistics::Module<T>>::update_transfer_stats(&ticker, None, Some(total_supply), total_supply);

            Self::deposit_event(RawEvent::IdentifiersUpdated(did, ticker, identifiers));
            <IssuedInFundingRound<T>>::insert((ticker, Self::funding_round(ticker)), total_supply);
            Self::deposit_event(RawEvent::Transfer(
                did,
                ticker,
                PortfolioId::default(),
                PortfolioId::default_portfolio(did),
                total_supply
            ));
            Self::deposit_event(RawEvent::Issued(
                did,
                ticker,
                did,
                total_supply,
                Self::funding_round(ticker),
                total_supply,
                Some(did),
            ));
            Ok(())
        }

        /// Freezes transfers and minting of a given token.
        ///
        /// # Arguments
        /// * `origin` - the secondary key of the sender.
        /// * `ticker` - the ticker of the token.
        #[weight = T::DbWeight::get().reads_writes(4, 1) + 300_000_000]
        pub fn freeze(origin, ticker: Ticker) -> DispatchResult {
            let sender_did = Identity::<T>::ensure_origin_call_permissions(origin)?.primary_did;

            // verify the ownership of the token
            ensure!(Self::is_owner(&ticker, sender_did), Error::<T>::Unauthorized);
            ensure!(<Tokens<T>>::contains_key(&ticker), Error::<T>::NoSuchAsset);

            ensure!(!Self::frozen(&ticker), Error::<T>::AlreadyFrozen);
            <Frozen>::insert(&ticker, true);
            Self::deposit_event(RawEvent::AssetFrozen(sender_did, ticker));
            Ok(())
        }

        /// Unfreezes transfers and minting of a given token.
        ///
        /// # Arguments
        /// * `origin` - the secondary key of the sender.
        /// * `ticker` - the ticker of the frozen token.
        #[weight = T::DbWeight::get().reads_writes(4, 1) + 300_000_000]
        pub fn unfreeze(origin, ticker: Ticker) -> DispatchResult {
            let sender_did = Identity::<T>::ensure_origin_call_permissions(origin)?.primary_did;

            // verify the ownership of the token
            ensure!(Self::is_owner(&ticker, sender_did), Error::<T>::Unauthorized);
            ensure!(<Tokens<T>>::contains_key(&ticker), Error::<T>::NoSuchAsset);

            ensure!(Self::frozen(&ticker), Error::<T>::NotFrozen);
            <Frozen>::insert(&ticker, false);
            Self::deposit_event(RawEvent::AssetUnfrozen(sender_did, ticker));
            Ok(())
        }

        /// Renames a given token.
        ///
        /// # Arguments
        /// * `origin` - the secondary key of the sender.
        /// * `ticker` - the ticker of the token.
        /// * `name` - the new name of the token.
        #[weight = T::DbWeight::get().reads_writes(2, 1) + 300_000_000]
        pub fn rename_asset(origin, ticker: Ticker, name: AssetName) -> DispatchResult {
            let sender_did = Identity::<T>::ensure_origin_call_permissions(origin)?.primary_did;

            // verify the ownership of the token
            ensure!(Self::is_owner(&ticker, sender_did), Error::<T>::Unauthorized);
            ensure!(<Tokens<T>>::contains_key(&ticker), Error::<T>::NoSuchAsset);

            <Tokens<T>>::mutate(&ticker, |token| token.name = name.clone());
            Self::deposit_event(RawEvent::AssetRenamed(sender_did, ticker, name));
            Ok(())
        }

        /// Creates a single checkpoint.
        /// NB: Only called by the owner of the security token i.e owner DID.
        ///
        /// # Arguments
        /// * `origin` Secondary key of the token owner. (Only token owner can call this function).
        /// * `ticker` Ticker of the token.
        #[weight = T::DbWeight::get().reads_writes(3, 2) + 400_000_000]
        pub fn create_checkpoint(origin, ticker: Ticker) -> DispatchResult {
            let did = Identity::<T>::ensure_origin_call_permissions(origin)?.primary_did;

            ensure!(Self::is_owner(&ticker, did), Error::<T>::Unauthorized);
            let now_as_secs = T::UnixTime::now().as_secs().saturated_into::<u64>();
            let _ = Self::_create_checkpoint(&ticker, now_as_secs)?;
            Self::deposit_event(RawEvent::CheckpointCreated(
                did,
                ticker,
                Self::total_checkpoints_of(&ticker),
                now_as_secs
            ));
            Ok(())
        }

        /// Creates a checkpoint schedule. Can only be called by the token owner primary or
        /// secondary key. Only one schedule is allowed for an asset. To change an existing
        /// schedule, it must be removed first.
        ///
        /// # Arguments
        /// * `origin` - A primary or secondary key of the asset owner.
        /// * `ticker` - The asset ticker.
        /// * `schedule` - The checkpoint schedule to be assigned to the asset.
        ///
        /// # Errors
        /// * `Unauthorized` - The caller does not own the asset.
        /// * `CheckpointScheduleAlreadyExists` - A schedule already exists.
        #[weight = T::DbWeight::get().reads_writes(6, 2) + 1_000_000_000]
        pub fn create_checkpoint_schedule(
            origin,
            ticker: Ticker,
            schedule: CheckpointSchedule
        ) -> DispatchResult {
            let primary_did = Identity::<T>::ensure_origin_call_permissions(origin)?.primary_did;
            ensure!(Self::is_owner(&ticker, primary_did), Error::<T>::Unauthorized);
            ensure!(
                !CheckpointSchedules::contains_key(&ticker),
                Error::<T>::CheckpointScheduleAlreadyExists
            );
            let now_as_secs = T::UnixTime::now().as_secs().saturated_into::<u64>();
            let timestamp = schedule.next_checkpoint(now_as_secs)
                .ok_or(Error::<T>::FailedToComputeNextCheckpoint)?;
            // Check the lower limit of the checkpoint period duration by computing the next
            // checkpoint from the start of the schedule.
            ensure!(
                schedule.next_checkpoint(schedule.start) >= Some(T::MinCheckpointDurationSecs::get()),
                Error::<T>::CheckpointDurationTooShort
            );
            T::ProtocolFee::charge_fee(ProtocolOp::AssetCreateCheckpointSchedule)?;
            NextCheckpoints::insert(&ticker, timestamp);
            // Assign the schedule.
            CheckpointSchedules::insert(&ticker, schedule.clone());
            Self::deposit_event(RawEvent::CheckpointScheduleCreated(
                ticker,
                primary_did,
                schedule,
            ));
            Ok(())
        }

        /// Removes the checkpoint schedule of an asset. Can only be called by the token owner
        /// primary or secondary key.
        ///
        /// # Arguments
        /// * `origin` - A primary or secondary key of the asset owner.
        /// * `ticker` - The asset ticker.
        ///
        /// # Errors
        /// * `Unauthorized` - The caller does not own the asset.
        #[weight = T::DbWeight::get().reads_writes(5, 2) + 400_000_000]
        pub fn remove_checkpoint_schedule(
            origin,
            ticker: Ticker,
        ) -> DispatchResult {
            let primary_did = Identity::<T>::ensure_origin_call_permissions(origin)?.primary_did;
            ensure!(Self::is_owner(&ticker, primary_did), Error::<T>::Unauthorized);
            ensure!(
                CheckpointSchedules::contains_key(&ticker),
                Error::<T>::NoCheckpointSchedule
            );
            // Remove the next scheduled checkpoint for `ticker` and `primary_did`.
            NextCheckpoints::remove(&ticker);
            // Remove and return the schedule from storage.
            let schedule = CheckpointSchedules::take(&ticker);
            Self::deposit_event(RawEvent::CheckpointScheduleRemoved(
                ticker,
                primary_did,
                schedule,
            ));
            Ok(())
        }

        /// Function is used to issue(or mint) new tokens to the primary issuance agent.
        /// It can be executed by the token owner or the PIA.
        ///
        /// # Arguments
        /// * `origin` Secondary key of token owner.
        /// * `ticker` Ticker of the token.
        /// * `value` Amount of tokens that get issued.
        #[weight = T::DbWeight::get().reads_writes(6, 3) + 800_000_000]
        pub fn issue(origin, ticker: Ticker, value: T::Balance) -> DispatchResult {
            let PermissionedCallOriginData {
                sender,
                primary_did: did,
                ..
            } = Identity::<T>::ensure_origin_call_permissions(origin)?;

            // Ensure that the sender is the PIA or the token owner and returns the PIA address.
            let beneficiary = Self::ensure_pia_or_owner(&ticker, did)?;
            Self::_mint(&ticker, sender, beneficiary, value, Some(ProtocolOp::AssetIssue))
        }

        /// Redeems existing tokens by reducing the balance of the PIA's default portfolio and the total supply of the token
        ///
        /// # Arguments
        /// * `origin` Secondary key of token owner.
        /// * `ticker` Ticker of the token.
        /// * `value` Amount of tokens to redeem.
        ///
        /// # Errors
        /// - `Unauthorized` If called by someone other than the token owner or the PIA
        /// - `InvalidGranularity` If the amount is not divisible by 10^6 for non-divisible tokens
        /// - `InsufficientPortfolioBalance` If the PIA's default portfolio doesn't have enough free balance
        #[weight = T::DbWeight::get().reads_writes(6, 3) + 800_000_000]
        pub fn redeem(origin, ticker: Ticker, value: T::Balance) -> DispatchResult {
            let did = Identity::<T>::ensure_origin_call_permissions(origin)?.primary_did;

            // Ensure that the sender is the PIA or the token owner and returns the PIA address.
            let pia = Self::ensure_pia_or_owner(&ticker, did)?;

            // Granularity check
            ensure!(
                Self::check_granularity(&ticker, value),
                Error::<T>::InvalidGranularity
            );

            // Reduce PIA's portfolio balance. This makes sure that the PIA has enough unlocked tokens.
            let pia_portfolio = PortfolioId::default_portfolio(pia);
            Portfolio::<T>::reduce_portfolio_balance(&pia_portfolio, &ticker, &value)?;

            let current_balance = Self::balance_of(ticker, pia);
            Self::_update_checkpoint(&ticker, pia, current_balance);
            let updated_balance = current_balance - value;

            // Update identity balances and total supply
            <BalanceOf<T>>::insert(ticker, &pia, updated_balance);
            <Tokens<T>>::mutate(ticker, |token| token.total_supply -= value);

            // Update scope balances
            let scope_id = Self::scope_id_of(ticker, &pia);
            Self::update_scope_balance(&ticker, value, scope_id, pia, updated_balance, true);

            // Update statistic info.
            // Using the aggregate balance to update the unique investor count.
            <statistics::Module<T>>::update_transfer_stats(
                &ticker,
                Some(Self::aggregate_balance_of(ticker, &scope_id)),
                None,
                value,
            );

            Self::deposit_event(RawEvent::Transfer(
                did,
                ticker,
                pia_portfolio,
                PortfolioId::default(),
                value
            ));
            Self::deposit_event(RawEvent::Redeemed(
                did,
                ticker,
                pia,
                value
            ));

            Ok(())
        }

        /// Makes an indivisible token divisible. Only called by the token owner.
        ///
        /// # Arguments
        /// * `origin` Secondary key of the token owner.
        /// * `ticker` Ticker of the token.
        #[weight = T::DbWeight::get().reads_writes(2, 1) + 300_000_000]
        pub fn make_divisible(origin, ticker: Ticker) -> DispatchResult {
            let did = Identity::<T>::ensure_origin_call_permissions(origin)?.primary_did;

            ensure!(Self::is_owner(&ticker, did), Error::<T>::Unauthorized);
            // Read the token details
            let mut token = Self::token_details(&ticker);
            ensure!(!token.divisible, Error::<T>::AssetAlreadyDivisible);
            token.divisible = true;
            <Tokens<T>>::insert(&ticker, token);
            Self::deposit_event(RawEvent::DivisibilityChanged(did, ticker, true));
            Ok(())
        }

        /// Add documents for a given token. To be called only by the token owner.
        ///
        /// # Arguments
        /// * `origin` Secondary key of the token owner.
        /// * `ticker` Ticker of the token.
        /// * `documents` Documents to be attached to `ticker`.
        ///
        /// # Weight
        /// `500_000_000 + 600_000 * documents.len()`
        #[weight = T::DbWeight::get().reads_writes(2, 1) + 500_000_000 + 600_000 * u64::try_from(documents.len()).unwrap_or_default()]
        pub fn add_documents(origin, documents: Vec<(DocumentName, Document)>, ticker: Ticker) -> DispatchResult {
            let did = Identity::<T>::ensure_origin_call_permissions(origin)?.primary_did;

            ensure!(Self::is_owner(&ticker, did), Error::<T>::NotAnOwner);

            T::ProtocolFee::batch_charge_fee(ProtocolOp::AssetAddDocument, documents.len())?;

            for (document_name, document) in documents {
                <AssetDocuments>::insert(ticker, &document_name, document.clone());
                Self::deposit_event(RawEvent::DocumentAdded(ticker, document_name, document));
            }

            Ok(())
        }

        /// Remove documents for a given token. To be called only by the token owner.
        ///
        /// # Arguments
        /// * `origin` Secondary key of the token owner.
        /// * `ticker` Ticker of the token.
        /// * `doc_names` Documents to be removed from `ticker`.
        ///
        /// # Weight
        /// `500_000_000 + 600_000 * do_ids.len()`
        #[weight = T::DbWeight::get().reads_writes(2, 1) + 500_000_000 + 600_000 * u64::try_from(doc_names.len()).unwrap_or_default()]
        pub fn remove_documents(origin, doc_names: Vec<DocumentName>, ticker: Ticker) -> DispatchResult {
            let did = Identity::<T>::ensure_origin_call_permissions(origin)?.primary_did;
            ensure!(Self::is_owner(&ticker, did), Error::<T>::NotAnOwner);

            for document_name in doc_names {
                <AssetDocuments>::remove(ticker, &document_name);
                Self::deposit_event(RawEvent::DocumentRemoved(ticker, document_name));
            }

            Ok(())
        }

        /// Sets the name of the current funding round.
        ///
        /// # Arguments
        /// * `origin` - the secondary key of the token owner DID.
        /// * `ticker` - the ticker of the token.
        /// * `name` - the desired name of the current funding round.
        #[weight = T::DbWeight::get().reads_writes(2, 1) + 600_000_000]
        pub fn set_funding_round(origin, ticker: Ticker, name: FundingRoundName) ->
            DispatchResult
        {
            let did = Identity::<T>::ensure_origin_call_permissions(origin)?.primary_did;
            ensure!(Self::is_owner(&ticker, did), Error::<T>::NotAnOwner);
            <FundingRound>::insert(ticker, name.clone());
            Self::deposit_event(RawEvent::FundingRoundSet(did, ticker, name));
            Ok(())
        }

        /// Updates the asset identifiers. Can only be called by the token owner.
        ///
        /// # Arguments
        /// * `origin` - the secondary key of the token owner.
        /// * `ticker` - the ticker of the token.
        /// * `identifiers` - the asset identifiers to be updated in the form of a vector of pairs
        ///    of `IdentifierType` and `AssetIdentifier` value.
        ///
        /// # Weight
        /// `150_000 + 20_000 * identifiers.len()`
        #[weight = T::DbWeight::get().reads_writes(1, 1) + 700_000_000 + 20_000 * u64::try_from(identifiers.len()).unwrap_or_default()]
        pub fn update_identifiers(
            origin,
            ticker: Ticker,
            identifiers: Vec<AssetIdentifier>
        ) -> DispatchResult {
            let did = Identity::<T>::ensure_origin_call_permissions(origin)?.primary_did;
            ensure!(Self::is_owner(&ticker, did), Error::<T>::Unauthorized);
            let identifiers: Vec<AssetIdentifier> = identifiers
                .into_iter()
                .filter_map(|identifier| identifier.validate())
                .collect();
            <Identifiers>::insert(ticker, identifiers.clone());
            Self::deposit_event(RawEvent::IdentifiersUpdated(did, ticker, identifiers));
            Ok(())
        }

        /// Permissioning the Smart-Extension address for a given ticker.
        ///
        /// # Arguments
        /// * `origin` - Signatory who owns to ticker/asset.
        /// * `ticker` - ticker for whom extension get added.
        /// * `extension_details` - Details of the smart extension.
        #[weight = T::DbWeight::get().reads_writes(2, 2) + 600_000_000]
        pub fn add_extension(origin, ticker: Ticker, extension_details: SmartExtension<T::AccountId>) -> DispatchResult {
            let my_did = Identity::<T>::ensure_origin_call_permissions(origin)?.primary_did;
            ensure!(Self::is_owner(&ticker, my_did), Error::<T>::Unauthorized);

            // Verify the details of smart extension & store it
            ensure!(!<ExtensionDetails<T>>::contains_key((ticker, &extension_details.extension_id)), Error::<T>::ExtensionAlreadyPresent);
            // Ensure the version compatibility with the asset.
            ensure!(Self::is_ext_compatible(&extension_details.extension_type, &extension_details.extension_id), Error::<T>::IncompatibleExtensionVersion);
            // Ensure the hard limit on the count of maximum transfer manager an asset can have.
            Self::ensure_max_limit_for_tm_extension(&extension_details.extension_type, &ticker)?;

            // Update the storage
            <ExtensionDetails<T>>::insert((ticker, &extension_details.extension_id), extension_details.clone());
            <Extensions<T>>::mutate((ticker, &extension_details.extension_type), |ids| {
                ids.push(extension_details.extension_id.clone())
            });
            Self::deposit_event(RawEvent::ExtensionAdded(my_did, ticker, extension_details.extension_id, extension_details.extension_name, extension_details.extension_type));
            Ok(())
        }

        /// Archived the extension. Extension is use to verify the compliance or any smart logic it posses.
        ///
        /// # Arguments
        /// * `origin` - Signatory who owns the ticker/asset.
        /// * `ticker` - Ticker symbol of the asset.
        /// * `extension_id` - AccountId of the extension that need to be archived.
        #[weight = T::DbWeight::get().reads_writes(3, 1) + 800_000_000]
        pub fn archive_extension(origin, ticker: Ticker, extension_id: T::AccountId) -> DispatchResult {
            // Ensure the extrinsic is signed and have valid extension id.
            let did = Self::ensure_signed_and_validate_extension_id(origin, &ticker, &extension_id)?;

            // Mutate the extension details
            ensure!(!(<ExtensionDetails<T>>::get((ticker, &extension_id))).is_archive, Error::<T>::AlreadyArchived);
            <ExtensionDetails<T>>::mutate((ticker, &extension_id), |details| details.is_archive = true);
            Self::deposit_event(RawEvent::ExtensionArchived(did, ticker, extension_id));
            Ok(())
        }

        /// Un-archived the extension. Extension is use to verify the compliance or any smart logic it posses.
        ///
        /// # Arguments
        /// * `origin` - Signatory who owns the ticker/asset.
        /// * `ticker` - Ticker symbol of the asset.
        /// * `extension_id` - AccountId of the extension that need to be un-archived.
        #[weight = T::DbWeight::get().reads_writes(2, 2) + 800_000_000]
        pub fn unarchive_extension(origin, ticker: Ticker, extension_id: T::AccountId) -> DispatchResult {
            // Ensure the extrinsic is signed and have valid extension id.
            let did = Self::ensure_signed_and_validate_extension_id(origin, &ticker, &extension_id)?;

            // Mutate the extension details
            ensure!((<ExtensionDetails<T>>::get((ticker, &extension_id))).is_archive, Error::<T>::AlreadyUnArchived);
            <ExtensionDetails<T>>::mutate((ticker, &extension_id), |details| details.is_archive = false);
            Self::deposit_event(RawEvent::ExtensionUnArchived(did, ticker, extension_id));
            Ok(())
        }

        /// Sets the primary issuance agent to None. The caller must be the asset issuer. The asset
        /// issuer can always update the primary issuance agent using `transfer_primary_issuance_agent`. If the issuer
        /// removes their primary issuance agent then it will be immovable until either they transfer
        /// the primary issuance agent to an actual DID, or they add a claim to allow that DID to move the
        /// asset.
        ///
        /// # Arguments
        /// * `origin` - The asset issuer.
        /// * `ticker` - Ticker symbol of the asset.
        #[weight = 250_000_000]
        pub fn remove_primary_issuance_agent(
            origin,
            ticker: Ticker,
        ) -> DispatchResult {
            let did = Identity::<T>::ensure_origin_call_permissions(origin)?.primary_did;
            ensure!(Self::is_owner(&ticker, did), Error::<T>::Unauthorized);
            let mut old_primary_issuance_agent = None;
            <Tokens<T>>::mutate(&ticker, |token| {
                old_primary_issuance_agent = token.primary_issuance_agent;
                token.primary_issuance_agent = None
            });
            Self::deposit_event(RawEvent::PrimaryIssuanceAgentTransferred(did, ticker, old_primary_issuance_agent, None));
            Ok(())
        }

        /// Remove the given smart extension id from the list of extension under a given ticker.
        ///
        /// # Arguments
        /// * `origin` - The asset issuer.
        /// * `ticker` - Ticker symbol of the asset.
        #[weight = 250_000_000]
        pub fn remove_smart_extension(origin, ticker: Ticker, extension_id: T::AccountId) -> DispatchResult {
            // Ensure the extrinsic is signed and have valid extension id.
            let did = Self::ensure_signed_and_validate_extension_id(origin, &ticker, &extension_id)?;

            let extension_type = Self::extension_details((&ticker, &extension_id)).extension_type;

            // Remove the storage reference for the given extension_id.
            <Extensions<T>>::mutate(&(ticker, extension_type), |extension_list| {
                if let Some(pos) = extension_list.iter().position(|ext| ext == &extension_id) {
                    extension_list.remove(pos);
                }
            });
            <ExtensionDetails<T>>::remove((&ticker, &extension_id));
            Self::deposit_event(RawEvent::ExtensionRemoved(did, ticker, extension_id));
            Ok(())
        }

        /// Claim a systematically reserved Polymath Classic (PMC) `ticker`
        /// and transfer it to the `origin`'s identity.
        ///
        /// To verify that the `origin` is in control of the Ethereum account on the books,
        /// an `ethereum_signature` containing the `origin`'s DID as the message
        /// must be provided by that Ethereum account.
        ///
        /// # Errors
        /// - `NoSuchClassicTicker` if this is not a systematically reserved PMC ticker.
        /// - `TickerAlreadyRegistered` if the ticker was already registered, e.g., by `origin`.
        /// - `TickerRegistrationExpired` if the ticker's registration has expired.
        /// - `BadOrigin` if not signed.
        /// - `InvalidEthereumSignature` if the `ethereum_signature` is not valid.
        /// - `NotAnOwner` if the ethereum account is not the owner of the PMC ticker.
        #[weight = 250_000_000]
        pub fn claim_classic_ticker(origin, ticker: Ticker, ethereum_signature: ethereum::EcdsaSignature) -> DispatchResult {
            // Ensure the ticker is a classic one and fetch details.
            let ClassicTickerRegistration { eth_owner, .. } = ClassicTickers::get(ticker)
                .ok_or(Error::<T>::NoSuchClassicTicker)?;

            // Ensure ticker registration is still attached to the systematic DID.
            let sys_did = SystematicIssuers::ClassicMigration.as_id();
            match Self::is_ticker_available_or_registered_to(&ticker, sys_did) {
                TickerRegistrationStatus::RegisteredByOther => return Err(Error::<T>::TickerAlreadyRegistered.into()),
                TickerRegistrationStatus::Available => return Err(Error::<T>::TickerRegistrationExpired.into()),
                TickerRegistrationStatus::RegisteredByDid => {}
            }

            // Ensure we're signed & get did.
            let owner_did = Identity::<T>::ensure_origin_call_permissions(origin)?.primary_did;

            // Have the caller prove that they own *some* Ethereum account
            // by having the signed signature contain the `owner_did`.
            //
            // We specifically use `owner_did` rather than `sender` such that
            // if the signing key's owner DID is changed after the creating
            // `ethereum_signature`, then the call is rejected
            // (caller might not have Ethereum account's private key).
            let eth_signer = ethereum::eth_check(owner_did, b"classic_claim", &ethereum_signature)
                .ok_or(Error::<T>::InvalidEthereumSignature)?;

            // Now we have an Ethereum account; ensure it's the *right one*.
            ensure!(eth_signer == eth_owner, Error::<T>::NotAnOwner);

            // Success; transfer the ticker to `owner_did`.
            Self::transfer_ticker(ticker, owner_did, sys_did);

            // Emit event.
            Self::deposit_event(RawEvent::ClassicTickerClaimed(owner_did, ticker, eth_signer));

            Ok(())
        }
    }
}

decl_event! {
    pub enum Event<T>
        where
        Balance = <T as CommonTrait>::Balance,
        Moment = <T as pallet_timestamp::Trait>::Moment,
        AccountId = <T as frame_system::Trait>::AccountId,
    {
        /// Event for transfer of tokens.
        /// caller DID, ticker, from portfolio, to portfolio, value
        Transfer(IdentityId, Ticker, PortfolioId, PortfolioId, Balance),
        /// Event when an approval is made.
        /// caller DID, ticker, owner DID, spender DID, value
        Approval(IdentityId, Ticker, IdentityId, IdentityId, Balance),
        /// Emit when tokens get issued.
        /// caller DID, ticker, beneficiary DID, value, funding round, total issued in this funding round,
        /// primary issuance agent
        Issued(IdentityId, Ticker, IdentityId, Balance, FundingRoundName, Balance, Option<IdentityId>),
        /// Emit when tokens get redeemed.
        /// caller DID, ticker,  from DID, value
        Redeemed(IdentityId, Ticker, IdentityId, Balance),
        /// Event for forced transfer of tokens.
        /// caller DID/ controller DID, ticker, from DID, to DID, value, data, operator data
        ControllerTransfer(IdentityId, Ticker, IdentityId, IdentityId, Balance, Vec<u8>, Vec<u8>),
        /// Event for when a forced redemption takes place.
        /// caller DID/ controller DID, ticker, token holder DID, value, data, operator data
        ControllerRedemption(IdentityId, Ticker, IdentityId, Balance, Vec<u8>, Vec<u8>),
        /// Event for creation of the asset.
        /// caller DID/ owner DID, ticker, total supply, divisibility, asset type, beneficiary DID
        AssetCreated(IdentityId, Ticker, Balance, bool, AssetType, IdentityId),
        /// Event emitted when a token identifiers are updated.
        /// caller DID, ticker, a vector of (identifier type, identifier value)
        IdentifiersUpdated(IdentityId, Ticker, Vec<AssetIdentifier>),
        /// Event for change in divisibility.
        /// caller DID, ticker, divisibility
        DivisibilityChanged(IdentityId, Ticker, bool),
        /// An additional event to Transfer; emitted when transfer_with_data is called.
        /// caller DID , ticker, from DID, to DID, value, data
        TransferWithData(IdentityId, Ticker, IdentityId, IdentityId, Balance, Vec<u8>),
        /// is_issuable() output
        /// ticker, return value (true if issuable)
        IsIssuable(Ticker, bool),
        /// Emit when ticker is registered.
        /// caller DID / ticker owner did, ticker, ticker owner, expiry
        TickerRegistered(IdentityId, Ticker, Option<Moment>),
        /// Emit when ticker is transferred.
        /// caller DID / ticker transferred to DID, ticker, from
        TickerTransferred(IdentityId, Ticker, IdentityId),
        /// Emit when token ownership is transferred.
        /// caller DID / token ownership transferred to DID, ticker, from
        AssetOwnershipTransferred(IdentityId, Ticker, IdentityId),
        /// An event emitted when an asset is frozen.
        /// Parameter: caller DID, ticker.
        AssetFrozen(IdentityId, Ticker),
        /// An event emitted when an asset is unfrozen.
        /// Parameter: caller DID, ticker.
        AssetUnfrozen(IdentityId, Ticker),
        /// An event emitted when a token is renamed.
        /// Parameters: caller DID, ticker, new token name.
        AssetRenamed(IdentityId, Ticker, AssetName),
        /// An event carrying the name of the current funding round of a ticker.
        /// Parameters: caller DID, ticker, funding round name.
        FundingRoundSet(IdentityId, Ticker, FundingRoundName),
        /// Emitted when extension is added successfully.
        /// caller DID, ticker, extension AccountId, extension name, type of smart Extension
        ExtensionAdded(IdentityId, Ticker, AccountId, SmartExtensionName, SmartExtensionType),
        /// Emitted when extension get archived.
        /// caller DID, ticker, AccountId
        ExtensionArchived(IdentityId, Ticker, AccountId),
        /// Emitted when extension get archived.
        /// caller DID, ticker, AccountId
        ExtensionUnArchived(IdentityId, Ticker, AccountId),
        /// Emitted event for Checkpoint creation.
        /// caller DID. ticker, checkpoint count, checkpoint timestamp.
        CheckpointCreated(IdentityId, Ticker, u64, u64),
        /// An event emitted when the primary issuance agent of an asset is transferred.
        /// First DID is the old primary issuance agent and the second DID is the new primary issuance agent.
        PrimaryIssuanceAgentTransferred(IdentityId, Ticker, Option<IdentityId>, Option<IdentityId>),
        /// A new document attached to an asset
        DocumentAdded(Ticker, DocumentName, Document),
        /// A document removed from an asset
        DocumentRemoved(Ticker, DocumentName),
        /// A extension got removed.
        /// caller DID, ticker, AccountId
        ExtensionRemoved(IdentityId, Ticker, AccountId),
        /// A Polymath Classic token was claimed and transferred to a non-systematic DID.
        ClassicTickerClaimed(IdentityId, Ticker, ethereum::EthereumAddress),
        /// A checkpoint schedule has been created.
        /// Parameters: ticker, primary DID, schedule.
        CheckpointScheduleCreated(Ticker, IdentityId, CheckpointSchedule),
        /// A checkpoint schedule has been removed.
        /// Parameters: ticker, primary DID, schedule.
        CheckpointScheduleRemoved(Ticker, IdentityId, CheckpointSchedule),
    }
}

decl_error! {
    pub enum Error for Module<T: Trait> {
        /// DID not found.
        DIDNotFound,
        /// Not a ticker transfer auth.
        NoTickerTransferAuth,
        /// Not a primary issuance agent transfer auth.
        NoPrimaryIssuanceAgentTransferAuth,
        /// Not a token ownership transfer auth.
        NotTickerOwnershipTransferAuth,
        /// The user is not authorized.
        Unauthorized,
        /// When extension already archived.
        AlreadyArchived,
        /// When extension already un-archived.
        AlreadyUnArchived,
        /// When extension is already added.
        ExtensionAlreadyPresent,
        /// When smart extension failed to execute result.
        IncorrectResult,
        /// The sender must be a secondary key for the DID.
        HolderMustBeSecondaryKeyForHolderDid,
        /// The token has already been created.
        AssetAlreadyCreated,
        /// The ticker length is over the limit.
        TickerTooLong,
        /// The ticker is already registered to someone else.
        TickerAlreadyRegistered,
        /// The token name cannot exceed 64 bytes.
        AssetNameTooLong,
        /// An invalid total supply.
        InvalidTotalSupply,
        /// The total supply is above the limit.
        TotalSupplyAboveLimit,
        /// No such token.
        NoSuchAsset,
        /// The token is already frozen.
        AlreadyFrozen,
        /// Not an owner of the token.
        NotAnOwner,
        /// An overflow while calculating the balance.
        BalanceOverflow,
        /// An underflow while calculating the balance.
        BalanceUnderflow,
        /// An underflow while calculating the default portfolio balance.
        DefaultPortfolioBalanceUnderflow,
        /// An overflow while calculating the allowance.
        AllowanceOverflow,
        /// An underflow in calculating the allowance.
        AllowanceUnderflow,
        /// An overflow in calculating the total allowance.
        TotalAllowanceOverflow,
        /// An underflow in calculating the total allowance.
        TotalAllowanceUnderflow,
        /// An overflow while calculating the checkpoint.
        CheckpointOverflow,
        /// An overflow while calculating the total supply.
        TotalSupplyOverflow,
        /// No such allowance.
        NoSuchAllowance,
        /// Insufficient allowance.
        InsufficientAllowance,
        /// The list of investors is empty.
        NoInvestors,
        /// An invalid granularity.
        InvalidGranularity,
        /// The account does not hold this token.
        NotAnAssetHolder,
        /// The asset must be frozen.
        NotFrozen,
        /// No such smart extension.
        NoSuchSmartExtension,
        /// Transfer validation check failed.
        InvalidTransfer,
        /// The sender balance is not sufficient.
        InsufficientBalance,
        /// The balance of the sender's default portfolio is not sufficient.
        InsufficientDefaultPortfolioBalance,
        /// An invalid signature.
        InvalidSignature,
        /// The signature is already in use.
        SignatureAlreadyUsed,
        /// The token is already divisible.
        AssetAlreadyDivisible,
        /// Number of Transfer Manager extensions attached to an asset is equal to MaxNumberOfTMExtensionForAsset.
        MaximumTMExtensionLimitReached,
        /// Given smart extension is not compatible with the asset.
        IncompatibleExtensionVersion,
        /// An invalid Ethereum `EcdsaSignature`.
        InvalidEthereumSignature,
        /// The given ticker is not a classic one.
        NoSuchClassicTicker,
        /// Registration of ticker has expired.
        TickerRegistrationExpired,
        /// Transfers to self are not allowed
        SenderSameAsReceiver,
        /// A checkpoint schedule already exists and cannot be updated.
        CheckpointScheduleAlreadyExists,
        /// A checkpoint schedule does not exist for the asset.
        NoCheckpointSchedule,
        /// Failed to compute the next checkpoint. The schedule does not have any upcoming
        /// checkpoints.
        FailedToComputeNextCheckpoint,
        /// The duration of a checkpoint period is too short.
        CheckpointDurationTooShort
    }
}

impl<T: Trait> AssetTrait<T::Balance, T::AccountId> for Module<T> {
    fn _mint_from_sto(
        ticker: &Ticker,
        caller: T::AccountId,
        sender: IdentityId,
        assets_purchased: T::Balance,
    ) -> DispatchResult {
        Self::_mint(ticker, caller, sender, assets_purchased, None)
    }

    fn is_owner(ticker: &Ticker, did: IdentityId) -> bool {
        Self::_is_owner(ticker, did)
    }

    /// Get the asset `id` balance of `who`.
    fn balance(ticker: &Ticker, who: IdentityId) -> T::Balance {
        Self::balance_of(ticker, &who)
    }

    // Get the total supply of an asset `id`
    fn total_supply(ticker: &Ticker) -> T::Balance {
        Self::token_details(ticker).total_supply
    }

    fn get_balance_at(ticker: &Ticker, did: IdentityId, at: u64) -> T::Balance {
        Self::get_balance_at(*ticker, did, at)
    }

    fn primary_issuance_agent(ticker: &Ticker) -> IdentityId {
        let token_details = Self::token_details(ticker);
        token_details
            .primary_issuance_agent
            .unwrap_or(token_details.owner_did)
    }

    fn max_number_of_tm_extension() -> u32 {
        T::MaxNumberOfTMExtensionForAsset::get()
    }

    fn base_transfer(
        from_portfolio: PortfolioId,
        to_portfolio: PortfolioId,
        ticker: &Ticker,
        value: T::Balance,
    ) -> DispatchResultWithPostInfo {
        Self::base_transfer(from_portfolio, to_portfolio, ticker, value)
    }
}

impl<T: Trait> AssetSubTrait for Module<T> {
    fn accept_ticker_transfer(to_did: IdentityId, auth_id: u64) -> DispatchResult {
        Self::_accept_ticker_transfer(to_did, auth_id)
    }

    fn accept_primary_issuance_agent_transfer(to_did: IdentityId, auth_id: u64) -> DispatchResult {
        Self::_accept_primary_issuance_agent_transfer(to_did, auth_id)
    }

    fn accept_asset_ownership_transfer(to_did: IdentityId, auth_id: u64) -> DispatchResult {
        Self::_accept_token_ownership_transfer(to_did, auth_id)
    }

    fn update_balance_of_scope_id(
        of: ScopeId,
        target_did: IdentityId,
        ticker: Ticker,
    ) -> DispatchResult {
        let balance_at_scope = Self::balance_of_at_scope(of, target_did);
        // Used `balance_at_scope` variable to skip re-updating the aggregate balance of the given identityId whom
        // has the scope claim already.
        if balance_at_scope == Zero::zero() {
            let current_balance = Self::balance_of(ticker, target_did);
            // Update the balance on the identityId under the given scopeId.
            <BalanceOfAtScope<T>>::insert(of, target_did, current_balance);
            // current aggregate balance + current identity balance is always less then the total_supply of given ticker.
            <AggregateBalance<T>>::mutate(ticker, of, |bal| *bal = *bal + current_balance);
        }
        // Caches the `ScopeId` for a given IdentityId and ticker.
        // this is needed to avoid the on-chain iteration of the claims to find the ScopeId.
        <ScopeIdOf>::insert(ticker, target_did, of);
        Ok(())
    }
}

/// All functions in the decl_module macro become part of the public interface of the module
/// If they are there, they are accessible via extrinsic calls whether they are public or not
/// However, in the impl module section (this, below) the functions can be public and private
/// Private functions are internal to this module e.g.: _transfer
/// Public functions can be called from other modules e.g.: lock and unlock (being called from the tcr module)
/// All functions in the impl module section are not part of public interface because they are not part of the Call enum.
impl<T: Trait> Module<T> {
    // Public immutables
    pub fn _is_owner(ticker: &Ticker, did: IdentityId) -> bool {
        let token = Self::token_details(ticker);
        token.owner_did == did
    }

    fn maybe_ticker(ticker: &Ticker) -> Option<TickerRegistration<T::Moment>> {
        <Tickers<T>>::contains_key(ticker).then(|| <Tickers<T>>::get(ticker))
    }

    pub fn is_ticker_available(ticker: &Ticker) -> bool {
        // Assumes uppercase ticker
        if let Some(ticker) = Self::maybe_ticker(ticker) {
            ticker
                .expiry
                .filter(|&e| <pallet_timestamp::Module<T>>::get() > e)
                .is_some()
        } else {
            true
        }
    }

    /// Returns `true` iff the ticker exists, is owned by `did`, and ticker hasn't expired.
    pub fn is_ticker_registry_valid(ticker: &Ticker, did: IdentityId) -> bool {
        // Assumes uppercase ticker
        if let Some(ticker) = Self::maybe_ticker(ticker) {
            let now = <pallet_timestamp::Module<T>>::get();
            ticker.owner == did && ticker.expiry.filter(|&e| now > e).is_none()
        } else {
            false
        }
    }

    /// Returns:
    /// - `RegisteredByOther` if ticker is registered to someone else.
    /// - `Available` if ticker is available for registry.
    /// - `RegisteredByDid` if ticker is already registered to provided did.
    pub fn is_ticker_available_or_registered_to(
        ticker: &Ticker,
        did: IdentityId,
    ) -> TickerRegistrationStatus {
        // Assumes uppercase ticker
        match Self::maybe_ticker(ticker) {
            Some(TickerRegistration { expiry, owner }) => match expiry {
                // Ticker registered to someone but expired and can be registered again.
                Some(expiry) if <pallet_timestamp::Module<T>>::get() > expiry => {
                    TickerRegistrationStatus::Available
                }
                // Ticker is already registered to provided did (may or may not expire in future).
                _ if owner == did => TickerRegistrationStatus::RegisteredByDid,
                // Ticker registered to someone else and hasn't expired.
                _ => TickerRegistrationStatus::RegisteredByOther,
            },
            // Ticker not registered yet.
            None => TickerRegistrationStatus::Available,
        }
    }

    /// Before registering a ticker, do some checks, and return the expiry moment.
    fn ticker_registration_checks(
        ticker: &Ticker,
        to_did: IdentityId,
        no_re_register: bool,
        config: impl FnOnce() -> TickerRegistrationConfig<T::Moment>,
    ) -> Result<Option<T::Moment>, DispatchError> {
        ensure!(
            !<Tokens<T>>::contains_key(&ticker),
            Error::<T>::AssetAlreadyCreated
        );

        let config = config();

        // Ensure the ticker is not too long.
        ensure!(
            ticker.len() <= usize::try_from(config.max_ticker_length).unwrap_or_default(),
            Error::<T>::TickerTooLong
        );

        // Ensure that the ticker is not registered by someone else (or `to_did`, possibly).
        if match Self::is_ticker_available_or_registered_to(&ticker, to_did) {
            TickerRegistrationStatus::RegisteredByOther => true,
            TickerRegistrationStatus::RegisteredByDid => no_re_register,
            _ => false,
        } {
            return Err(Error::<T>::TickerAlreadyRegistered.into());
        }

        Ok(config
            .registration_length
            .map(|exp| <pallet_timestamp::Module<T>>::get() + exp))
    }

    /// Without charging any fees,
    /// register the given `ticker` to the `owner` identity,
    /// with the registration being removed at `expiry`.
    fn _register_ticker(ticker: &Ticker, owner: IdentityId, expiry: Option<T::Moment>) {
        if let Some(ticker_details) = Self::maybe_ticker(ticker) {
            <AssetOwnershipRelations>::remove(ticker_details.owner, ticker);
        }

        let ticker_registration = TickerRegistration { owner, expiry };

        // Store ticker registration details
        <Tickers<T>>::insert(ticker, ticker_registration);
        <AssetOwnershipRelations>::insert(owner, ticker, AssetOwnershipRelation::TickerOwned);

        // Not a classic ticker anymore if it was.
        ClassicTickers::remove(&ticker);

        Self::deposit_event(RawEvent::TickerRegistered(owner, *ticker, expiry));
    }

    // Get the total supply of an asset `id`.
    pub fn total_supply(ticker: Ticker) -> T::Balance {
        Self::token_details(ticker).total_supply
    }

    pub fn get_balance_at(ticker: Ticker, did: IdentityId, at: u64) -> T::Balance {
        let ticker_did = (ticker, did);
        if !<TotalCheckpoints>::contains_key(ticker) ||
            at == 0 || //checkpoints start from 1
            at > Self::total_checkpoints_of(&ticker)
        {
            // No checkpoints data exist
            return Self::balance_of(&ticker, &did);
        }

        if <UserCheckpoints>::contains_key(&ticker_did) {
            let user_checkpoints = Self::user_checkpoints(&ticker_did);
            if at > *user_checkpoints.last().unwrap_or(&0) {
                // Using unwrap_or to be defensive.
                // or part should never be triggered due to the check on 2 lines above
                // User has not transacted after checkpoint creation.
                // This means their current balance = their balance at that cp.
                return Self::balance_of(&ticker, &did);
            }
            // Uses the first checkpoint that was created after target checkpoint
            // and the user has data for that checkpoint
            return Self::balance_at_checkpoint((
                ticker,
                did,
                Self::find_ceiling(&user_checkpoints, at),
            ));
        }
        // User has no checkpoint data.
        // This means that user's balance has not changed since first checkpoint was created.
        // Maybe the user never held any balance.
        Self::balance_of(&ticker, &did)
    }

    fn find_ceiling(arr: &[u64], key: u64) -> u64 {
        // This function assumes that key <= last element of the array,
        // the array consists of unique sorted elements,
        // array len > 0
        let mut end = arr.len();
        let mut start = 0;
        let mut mid = (start + end) / 2;

        while mid != 0 && end >= start {
            // Due to our assumptions, we can even remove end >= start condition from here
            if key > arr[mid - 1] && key <= arr[mid] {
                // This condition and the fact that key <= last element of the array mean that
                // start should never become greater than end.
                return arr[mid];
            } else if key > arr[mid] {
                start = mid + 1;
            } else {
                end = mid;
            }
            mid = (start + end) / 2;
        }

        // This should only be reached when mid becomes 0.
        arr[0]
    }

    pub fn _is_valid_transfer(
        ticker: &Ticker,
        extension_caller: T::AccountId,
        from_portfolio: PortfolioId,
        to_portfolio: PortfolioId,
        value: T::Balance,
    ) -> StdResult<(u8, Weight), DispatchError> {
        if Self::frozen(ticker) {
            return Ok((ERC1400_TRANSFERS_HALTED, T::DbWeight::get().reads(1)));
        }

        if Portfolio::<T>::ensure_portfolio_transfer_validity(
            &from_portfolio,
            &to_portfolio,
            ticker,
            &value,
        )
        .is_err()
        {
            return Ok((PORTFOLIO_FAILURE, T::DbWeight::get().reads(4)));
        }

        let primary_issuance_agent = <Tokens<T>>::get(ticker).primary_issuance_agent;
        let (status_code, weight_for_transfer) = T::ComplianceManager::verify_restriction(
            ticker,
            Some(from_portfolio.did),
            Some(to_portfolio.did),
            value,
            primary_issuance_agent,
        )?;
        Ok(if status_code != ERC1400_TRANSFER_SUCCESS {
            (COMPLIANCE_MANAGER_FAILURE, weight_for_transfer)
        } else {
            let mut result = true;
            let mut is_valid = false;
            let mut is_invalid = false;
            let mut force_valid = false;
            let current_holder_count = <statistics::Module<T>>::investor_count_per_asset(ticker);
            let tms = Self::extensions((ticker, SmartExtensionType::TransferManager))
                .into_iter()
                .filter(|tm| {
                    !Self::extension_details((ticker, tm)).is_archive
                        && Self::is_ext_compatible(&SmartExtensionType::TransferManager, &tm)
                })
                .collect::<Vec<T::AccountId>>();
            let tm_count = u32::try_from(tms.len()).unwrap_or_default();
            if !tms.is_empty() {
                for tm in tms.into_iter() {
                    let result = Self::verify_restriction(
                        ticker,
                        extension_caller.clone(),
                        Some(from_portfolio.did),
                        Some(to_portfolio.did),
                        value,
                        current_holder_count,
                        tm,
                    );
                    match result {
                        RestrictionResult::Valid => is_valid = true,
                        RestrictionResult::Invalid => is_invalid = true,
                        RestrictionResult::ForceValid => force_valid = true,
                    }
                }
                //is_valid = force_valid ? true : (is_invalid ? false : is_valid);
                result = force_valid || !is_invalid && is_valid;
            }
            // Compute the result for transfer
            Self::compute_transfer_result(result, tm_count, weight_for_transfer)
        })
    }

    // Transfers tokens from one identity to another
    pub fn unsafe_transfer(
        from_portfolio: PortfolioId,
        to_portfolio: PortfolioId,
        ticker: &Ticker,
        value: T::Balance,
    ) -> DispatchResult {
        // Granularity check
        ensure!(
            Self::check_granularity(ticker, value),
            Error::<T>::InvalidGranularity
        );
        ensure!(
            <BalanceOf<T>>::contains_key(ticker, &from_portfolio.did),
            Error::<T>::NotAnAssetHolder
        );
        ensure!(
            from_portfolio.did != to_portfolio.did,
            Error::<T>::SenderSameAsReceiver
        );

        let from_total_balance = Self::balance_of(ticker, from_portfolio.did);
        ensure!(from_total_balance >= value, Error::<T>::InsufficientBalance);
        let updated_from_total_balance = from_total_balance - value;

        let to_total_balance = Self::balance_of(ticker, to_portfolio.did);
        let updated_to_total_balance = to_total_balance
            .checked_add(&value)
            .ok_or(Error::<T>::BalanceOverflow)?;

        if let Some(timestamp) = Self::is_checkpoint_due(ticker) {
            // Record the scheduled checkpoint.
            Self::_create_checkpoint(ticker, timestamp)?;
        }
        Self::_update_checkpoint(ticker, from_portfolio.did, from_total_balance);
        Self::_update_checkpoint(ticker, to_portfolio.did, to_total_balance);

        // reduce sender's balance
        <BalanceOf<T>>::insert(ticker, &from_portfolio.did, updated_from_total_balance);
        // increase receiver's balance
        <BalanceOf<T>>::insert(ticker, &to_portfolio.did, updated_to_total_balance);
        // transfer portfolio balances
        Portfolio::<T>::unchecked_transfer_portfolio_balance(
            &from_portfolio,
            &to_portfolio,
            ticker,
            value,
        );

        let from_scope_id = Self::scope_id_of(ticker, &from_portfolio.did);
        let to_scope_id = Self::scope_id_of(ticker, &to_portfolio.did);

        Self::update_scope_balance(
            ticker,
            value,
            from_scope_id,
            from_portfolio.did,
            updated_from_total_balance,
            true,
        );
        Self::update_scope_balance(
            ticker,
            value,
            to_scope_id,
            to_portfolio.did,
            updated_to_total_balance,
            false,
        );

        // Update statistic info.
        // Using the aggregate balance to update the unique investor count.
        <statistics::Module<T>>::update_transfer_stats(
            ticker,
            Some(Self::aggregate_balance_of(ticker, &from_scope_id)),
            Some(Self::aggregate_balance_of(ticker, &to_scope_id)),
            value,
        );

        Self::deposit_event(RawEvent::Transfer(
            from_portfolio.did,
            *ticker,
            from_portfolio,
            to_portfolio,
            value,
        ));
        Ok(())
    }

<<<<<<< HEAD
    /// Updates scope balances after a transfer
    pub fn update_scope_balance(
        ticker: &Ticker,
        value: T::Balance,
        scope_id: ScopeId,
        did: IdentityId,
        updated_balance: T::Balance,
        is_sender: bool,
    ) {
        // Calculate the new aggregate balance for given did.
        // It should not underflow/overflow but still to be defensive.
        let aggregate_balance = Self::aggregate_balance_of(ticker, &scope_id);
        let new_aggregate_balance = if is_sender {
            aggregate_balance.saturating_sub(value)
        } else {
            aggregate_balance.saturating_add(value)
        };

        <AggregateBalance<T>>::insert(ticker, &scope_id, new_aggregate_balance);
        <BalanceOfAtScope<T>>::insert(scope_id, did, updated_balance);
    }

    pub fn ensure_pia_or_owner(
        ticker: &Ticker,
        did: IdentityId,
    ) -> Result<IdentityId, DispatchError> {
        Self::token_details(&ticker)
            .primary_issuance_agent
            .filter(|pia| *pia == did)
            .or_else(|| Self::is_owner(&ticker, did).then(|| did))
            .ok_or_else(|| Error::<T>::Unauthorized.into())
    }

    pub fn _create_checkpoint(ticker: &Ticker) -> DispatchResult {
        if <TotalCheckpoints>::contains_key(ticker) {
            let mut checkpoint_count = Self::total_checkpoints_of(ticker);
            checkpoint_count = checkpoint_count
=======
    /// Creates a checkpoint.
    ///
    /// This amounts to recording the total supply, mapping the current checkpoint index to
    /// the due timestamp in case the checkpoint was scheduled, and incrementing the checkpoint
    /// index by 1.
    pub fn _create_checkpoint(ticker: &Ticker, timestamp: u64) -> DispatchResult {
        let checkpoint_count = if <TotalCheckpoints>::contains_key(ticker) {
            Self::total_checkpoints_of(ticker)
>>>>>>> 166ee9c7
                .checked_add(1)
                .ok_or(Error::<T>::CheckpointOverflow)?
        } else {
            1
        };
        <TotalCheckpoints>::insert(ticker, checkpoint_count);
        <CheckpointTotalSupply<T>>::insert(
            &(*ticker, checkpoint_count),
            Self::token_details(ticker).total_supply,
        );
        CheckpointTimestamps::insert(checkpoint_count, timestamp);
        Ok(())
    }

    /// Checks whether a scheduled checkpoint is due for `ticker`. Returns the due timestamp read
    /// from storage that can be reused or `None` if there is no due checkpoint.
    fn is_checkpoint_due(ticker: &Ticker) -> Option<u64> {
        if NextCheckpoints::contains_key(ticker) {
            let record_timestamp = T::UnixTime::now().as_secs().saturated_into::<u64>();
            let schedule_timestamp = Self::next_checkpoints(ticker);
            if schedule_timestamp <= record_timestamp {
                return Some(schedule_timestamp);
            }
        }
        None
    }

    /// Updates manual and scheduled checkpoints if those are defined.
    ///
    /// # Assumption
    ///
    /// * When minting, the total supply of `ticker` is updated **after** this function is called.
    fn _update_checkpoint(ticker: &Ticker, user_did: IdentityId, balance: T::Balance) {
        if <TotalCheckpoints>::contains_key(ticker) {
            let checkpoint_count = Self::total_checkpoints_of(ticker);
            let ticker_user_did_count = (*ticker, user_did, checkpoint_count);
            if !<CheckpointBalance<T>>::contains_key(&ticker_user_did_count) {
                <CheckpointBalance<T>>::insert(&ticker_user_did_count, balance);
                UserCheckpoints::append(&(*ticker, user_did), checkpoint_count);
            }
        }
    }

    fn is_owner(ticker: &Ticker, did: IdentityId) -> bool {
        Self::_is_owner(ticker, did)
    }

    pub fn _mint(
        ticker: &Ticker,
        caller: T::AccountId,
        to_did: IdentityId,
        value: T::Balance,
        protocol_fee_data: Option<ProtocolOp>,
    ) -> DispatchResult {
        // Granularity check
        ensure!(
            Self::check_granularity(ticker, value),
            Error::<T>::InvalidGranularity
        );
        // Read the token details
        let mut token = Self::token_details(ticker);
        // Prepare the updated total supply.
        let updated_total_supply = token
            .total_supply
            .checked_add(&value)
            .ok_or(Error::<T>::TotalSupplyOverflow)?;
        ensure!(
            updated_total_supply <= MAX_SUPPLY.into(),
            Error::<T>::TotalSupplyAboveLimit
        );
        //Increase receiver balance
        let current_to_balance = Self::balance_of(ticker, to_did);
        // No check since the total balance is always <= the total supply. The
        // total supply is already checked above.
        let updated_to_balance = current_to_balance + value;
        // No check since the default portfolio balance is always <= the total
        // supply. The total supply is already checked above.
        let updated_to_def_balance = Portfolio::<T>::portfolio_asset_balances(
            PortfolioId::default_portfolio(to_did),
            ticker,
        ) + value;

        // Charge the fee.
        if let Some(op) = protocol_fee_data {
            T::ProtocolFee::charge_fee(op)?;
        }

        if let Some(timestamp) = Self::is_checkpoint_due(ticker) {
            // Record the scheduled checkpoint.
            Self::_create_checkpoint(ticker, timestamp)?;
        }
        Self::_update_checkpoint(ticker, to_did, current_to_balance);

        // Increase total supply
        token.total_supply = updated_total_supply;
        <BalanceOf<T>>::insert(ticker, &to_did, updated_to_balance);
        Portfolio::<T>::set_default_portfolio_balance(to_did, ticker, updated_to_def_balance);
        let primary_issuance_agent = token.primary_issuance_agent;
        <Tokens<T>>::insert(ticker, token);

        // Update the investor count of an asset.
        // Note - Not passing the scope_id based balance because at the time of mint PIA may not
        // have the scope claim even it exists that doesn't matter as we are not respecting the compliance
        // restriction for the mint.
        <statistics::Module<T>>::update_transfer_stats(
            &ticker,
            None,
            Some(updated_to_balance),
            value,
        );

        let round = Self::funding_round(ticker);
        let ticker_round = (*ticker, round.clone());
        // No check since the issued balance is always <= the total
        // supply. The total supply is already checked above.
        let issued_in_this_round = Self::issued_in_funding_round(&ticker_round) + value;
        <IssuedInFundingRound<T>>::insert(&ticker_round, issued_in_this_round);
        Self::deposit_event(RawEvent::Transfer(
            Context::current_identity_or::<Identity<T>>(&caller)?,
            *ticker,
            PortfolioId::default(),
            PortfolioId::default_portfolio(to_did),
            value,
        ));
        Self::deposit_event(RawEvent::Issued(
            Context::current_identity_or::<Identity<T>>(&caller)?,
            *ticker,
            to_did,
            value,
            round,
            issued_in_this_round,
            primary_issuance_agent,
        ));

        Ok(())
    }

    fn check_granularity(ticker: &Ticker, value: T::Balance) -> bool {
        // Read the token details
        let token = Self::token_details(ticker);
        token.divisible || value % ONE_UNIT.into() == 0.into()
    }

    /// Accept and process a ticker transfer.
    pub fn _accept_ticker_transfer(to_did: IdentityId, auth_id: u64) -> DispatchResult {
        ensure!(
            <identity::Authorizations<T>>::contains_key(Signatory::from(to_did), auth_id),
            AuthorizationError::Invalid
        );

        let auth = <identity::Authorizations<T>>::get(Signatory::from(to_did), auth_id);

        let ticker = match auth.authorization_data {
            AuthorizationData::TransferTicker(ticker) => ticker,
            _ => return Err(Error::<T>::NoTickerTransferAuth.into()),
        };

        ensure!(
            !<Tokens<T>>::contains_key(&ticker),
            Error::<T>::AssetAlreadyCreated
        );
        let ticker_details = Self::ticker_registration(&ticker);

        <identity::Module<T>>::consume_auth(
            ticker_details.owner,
            Signatory::from(to_did),
            auth_id,
        )?;

        Self::transfer_ticker(ticker, to_did, ticker_details.owner);
        ClassicTickers::remove(&ticker); // Not a classic ticker anymore if it was.
        Ok(())
    }

    /// Transfer the given `ticker`'s registration from `from` to `to`.
    fn transfer_ticker(ticker: Ticker, to: IdentityId, from: IdentityId) {
        <AssetOwnershipRelations>::remove(from, ticker);
        <AssetOwnershipRelations>::insert(to, ticker, AssetOwnershipRelation::TickerOwned);
        <Tickers<T>>::mutate(&ticker, |tr| tr.owner = to);
        Self::deposit_event(RawEvent::TickerTransferred(to, ticker, from));
    }

    /// Accept and process a primary issuance agent transfer.
    pub fn _accept_primary_issuance_agent_transfer(
        to_did: IdentityId,
        auth_id: u64,
    ) -> DispatchResult {
        ensure!(
            <identity::Authorizations<T>>::contains_key(Signatory::from(to_did), auth_id),
            AuthorizationError::Invalid
        );

        let auth = <identity::Authorizations<T>>::get(Signatory::from(to_did), auth_id);

        let ticker = match auth.authorization_data {
            AuthorizationData::TransferPrimaryIssuanceAgent(ticker) => ticker,
            _ => return Err(Error::<T>::NoPrimaryIssuanceAgentTransferAuth.into()),
        };

        let token = <Tokens<T>>::get(&ticker);
        <identity::Module<T>>::consume_auth(token.owner_did, Signatory::from(to_did), auth_id)?;

        let mut old_primary_issuance_agent = None;
        <Tokens<T>>::mutate(&ticker, |token| {
            old_primary_issuance_agent = token.primary_issuance_agent;
            token.primary_issuance_agent = Some(to_did);
        });

        Self::deposit_event(RawEvent::PrimaryIssuanceAgentTransferred(
            to_did,
            ticker,
            old_primary_issuance_agent,
            Some(to_did),
        ));

        Ok(())
    }

    /// Accept and process a token ownership transfer.
    pub fn _accept_token_ownership_transfer(to_did: IdentityId, auth_id: u64) -> DispatchResult {
        ensure!(
            <identity::Authorizations<T>>::contains_key(Signatory::from(to_did), auth_id),
            AuthorizationError::Invalid
        );

        let auth = <identity::Authorizations<T>>::get(Signatory::from(to_did), auth_id);

        let ticker = match auth.authorization_data {
            AuthorizationData::TransferAssetOwnership(ticker) => ticker,
            _ => return Err(Error::<T>::NotTickerOwnershipTransferAuth.into()),
        };

        ensure!(<Tokens<T>>::contains_key(&ticker), Error::<T>::NoSuchAsset);

        let token_details = Self::token_details(&ticker);
        let ticker_details = Self::ticker_registration(&ticker);

        <identity::Module<T>>::consume_auth(
            token_details.owner_did,
            Signatory::from(to_did),
            auth_id,
        )?;

        <AssetOwnershipRelations>::remove(ticker_details.owner, ticker);

        <AssetOwnershipRelations>::insert(to_did, ticker, AssetOwnershipRelation::AssetOwned);

        <Tickers<T>>::mutate(&ticker, |tr| {
            tr.owner = to_did;
        });
        <Tokens<T>>::mutate(&ticker, |tr| {
            tr.owner_did = to_did;
        });

        Self::deposit_event(RawEvent::AssetOwnershipTransferred(
            to_did,
            ticker,
            token_details.owner_did,
        ));

        Ok(())
    }

    pub fn verify_restriction(
        ticker: &Ticker,
        extension_caller: T::AccountId,
        from_did: Option<IdentityId>,
        to_did: Option<IdentityId>,
        value: T::Balance,
        holder_count: Counter,
        dest: T::AccountId,
    ) -> RestrictionResult {
        // 4 byte selector of verify_transfer - 0xD9386E41
        let selector = hex!("D9386E41");
        let balance_to = match to_did {
            Some(did) => {
                let scope_id = Self::scope_id_of(ticker, &did);
                // Using aggregate balance instead of individual identity balance.
                T::Balance::encode(&Self::aggregate_balance_of(ticker, &scope_id))
            }
            None => T::Balance::encode(&(0.into())),
        };
        let balance_from = match from_did {
            Some(did) => {
                let scope_id = Self::scope_id_of(ticker, &did);
                // Using aggregate balance instead of individual identity balance.
                T::Balance::encode(&Self::aggregate_balance_of(ticker, &scope_id))
            }
            None => T::Balance::encode(&(0.into())),
        };
        let encoded_to = Option::<IdentityId>::encode(&to_did);
        let encoded_from = Option::<IdentityId>::encode(&from_did);
        let encoded_value = T::Balance::encode(&value);
        let total_supply = T::Balance::encode(&<Tokens<T>>::get(&ticker).total_supply);
        let current_holder_count = Counter::encode(&holder_count);

        // Creation of the encoded data for the verifyTransfer function of the extension
        // i.e fn verify_transfer(
        //        from: Option<IdentityId>,
        //        to: Option<IdentityId>,
        //        value: Balance,
        //        balance_from: Balance,
        //        balance_to: Balance,
        //        total_supply: Balance,
        //        current_holder_count: Counter
        //    ) -> RestrictionResult { }

        let encoded_data = [
            &selector[..],
            &encoded_from[..],
            &encoded_to[..],
            &encoded_value[..],
            &balance_from[..],
            &balance_to[..],
            &total_supply[..],
            &current_holder_count[..],
        ]
        .concat();

        // Calling extension to verify the compliance requirement
        // native currency value should be `0` as no funds need to transfer to the smart extension
        // We are passing arbitrary high `gas_limit` value to make sure extension's function execute successfully
        // TODO: Once gas estimate function will be introduced, arbitrary gas value will be replaced by the estimated gas
        let (res, _gas_spent) =
            Self::call_extension(extension_caller, dest, 0.into(), GAS_LIMIT, encoded_data);
        if let Ok(is_allowed) = res {
            if is_allowed.is_success() {
                if let Ok(allowed) = RestrictionResult::decode(&mut &is_allowed.data[..]) {
                    return allowed;
                }
            }
        }
        RestrictionResult::Invalid
    }

    /// A helper function that is used to call the smart extension function.
    ///
    /// # Arguments
    /// * `from` - Caller of the extension.
    /// * `dest` - Address/AccountId of the smart extension whom get called.
    /// * `value` - Amount of native currency that need to transfer to the extension.
    /// * `gas_limit` - Maximum amount of gas passed to successfully execute the function.
    /// * `data` - Encoded data that contains function selector and function arguments values.
    pub fn call_extension(
        from: T::AccountId,
        dest: T::AccountId,
        _value: T::Balance,
        gas_limit: Gas,
        data: Vec<u8>,
    ) -> (ExecResult, Gas) {
        // TODO: Fix the value conversion into Currency
        <pallet_contracts::Module<T>>::bare_call(from, dest, 0.into(), gas_limit, data)
    }

    /// RPC: Function allows external users to know wether the transfer extrinsic
    /// will be valid or not beforehand.
    pub fn unsafe_can_transfer(
        sender: T::AccountId,
        from_custodian: Option<IdentityId>,
        from_portfolio: PortfolioId,
        to_custodian: Option<IdentityId>,
        to_portfolio: PortfolioId,
        ticker: &Ticker,
        value: T::Balance,
    ) -> StdResult<u8, &'static str> {
        // Granularity check
        if !Self::check_granularity(&ticker, value) {
            return Ok(INVALID_GRANULARITY);
        }

        if from_portfolio.did == to_portfolio.did {
            return Ok(INVALID_RECEIVER_DID);
        }

        if !Identity::<T>::has_valid_cdd(from_portfolio.did) {
            return Ok(INVALID_SENDER_DID);
        }

        if Portfolio::<T>::ensure_portfolio_custody(
            from_portfolio,
            from_custodian.unwrap_or(from_portfolio.did),
        )
        .is_err()
        {
            return Ok(CUSTODIAN_ERROR);
        }

        if !Identity::<T>::has_valid_cdd(to_portfolio.did) {
            return Ok(INVALID_RECEIVER_DID);
        }

        if Portfolio::<T>::ensure_portfolio_custody(
            to_portfolio,
            to_custodian.unwrap_or(to_portfolio.did),
        )
        .is_err()
        {
            return Ok(CUSTODIAN_ERROR);
        }

        if Self::balance_of(&ticker, from_portfolio.did) < value {
            return Ok(ERC1400_INSUFFICIENT_BALANCE);
        }

        if Portfolio::<T>::ensure_portfolio_transfer_validity(
            &from_portfolio,
            &to_portfolio,
            ticker,
            &value,
        )
        .is_err()
        {
            return Ok(PORTFOLIO_FAILURE);
        }

        // Compliance manager & Smart Extension check
        Ok(
            Self::_is_valid_transfer(&ticker, sender, from_portfolio, to_portfolio, value)
                .map(|(status, _)| status)
                .unwrap_or(ERC1400_TRANSFER_FAILURE),
        )
    }

    /// Transfers an asset from one identity portfolio to another
    pub fn base_transfer(
        from_portfolio: PortfolioId,
        to_portfolio: PortfolioId,
        ticker: &Ticker,
        value: T::Balance,
    ) -> DispatchResultWithPostInfo {
        // NB: This function does not check if the sender/receiver have custodian permissions on the portfolios.
        // The custodian permissions must be checked before this function is called.
        // The only place this function is used right now is the settlement engine and the settlement engine
        // checks custodial permissions when the instruction is authorized.

        // Validate the transfer
        let (is_transfer_success, weight_for_transfer) = Self::_is_valid_transfer(
            &ticker,
            <identity::Module<T>>::did_records(from_portfolio.did).primary_key,
            from_portfolio,
            to_portfolio,
            value,
        )?;

        ensure!(
            is_transfer_success == ERC1400_TRANSFER_SUCCESS,
            Error::<T>::InvalidTransfer
        );

        Self::unsafe_transfer(from_portfolio, to_portfolio, ticker, value)?;

        Ok(Some(weight_for_transfer).into())
    }

    /// Performs necessary checks on parameters of `create_asset`.
    fn ensure_create_asset_parameters(
        ticker: &Ticker,
        name: &AssetName,
        total_supply: T::Balance,
    ) -> DispatchResult {
        // Ensure that the ticker is new.
        ensure!(
            !<Tokens<T>>::contains_key(&ticker),
            Error::<T>::AssetAlreadyCreated
        );
        let ticker_config = Self::ticker_registration_config();
        // Limit the ticker length.
        ensure!(
            ticker.len() <= usize::try_from(ticker_config.max_ticker_length).unwrap_or_default(),
            Error::<T>::TickerTooLong
        );
        // Check the name length.
        // TODO: Limit the maximum size of a name.
        ensure!(name.as_slice().len() <= 64, Error::<T>::AssetNameTooLong);
        // Limit the total supply.
        ensure!(
            total_supply <= MAX_SUPPLY.into(),
            Error::<T>::TotalSupplyAboveLimit
        );
        Ok(())
    }

    // Return bool to know whether the given extension is compatible with the supported version of asset.
    fn is_ext_compatible(ext_type: &SmartExtensionType, extension_id: &T::AccountId) -> bool {
        // Access version.
        let ext_version = <polymesh_contracts::Module<T>>::extension_info(extension_id).version;
        Self::compatible_extension_version(ext_type) == ext_version
    }

    /// Ensure the number of attached transfer manager extension should be < `MaxNumberOfTMExtensionForAsset`.
    fn ensure_max_limit_for_tm_extension(
        ext_type: &SmartExtensionType,
        ticker: &Ticker,
    ) -> DispatchResult {
        if *ext_type == SmartExtensionType::TransferManager {
            let no_of_ext = u32::try_from(
                <Extensions<T>>::get((ticker, SmartExtensionType::TransferManager)).len(),
            )
            .unwrap_or_default();
            ensure!(
                no_of_ext < T::MaxNumberOfTMExtensionForAsset::get(),
                Error::<T>::MaximumTMExtensionLimitReached
            );
        }
        Ok(())
    }

    /// Compute the result of the transfer
    pub fn compute_transfer_result(
        final_result: bool,
        tm_count: u32,
        cm_result: Weight,
    ) -> (u8, Weight) {
        let weight_for_valid_transfer =
            weight_for::weight_for_is_valid_transfer::<T>(tm_count, cm_result);
        let transfer_status = match final_result {
            true => ERC1400_TRANSFER_SUCCESS,
            false => SMART_EXTENSION_FAILURE,
        };
        (transfer_status, weight_for_valid_transfer)
    }

    /// Ensure the extrinsic is signed and have valid extension id.
    fn ensure_signed_and_validate_extension_id(
        origin: T::Origin,
        ticker: &Ticker,
        id: &T::AccountId,
    ) -> Result<IdentityId, DispatchError> {
        let did = Identity::<T>::ensure_origin_call_permissions(origin)?.primary_did;
        ensure!(Self::is_owner(ticker, did), Error::<T>::Unauthorized);
        ensure!(
            <ExtensionDetails<T>>::contains_key((ticker, id)),
            Error::<T>::NoSuchSmartExtension
        );
        Ok(did)
    }
}<|MERGE_RESOLUTION|>--- conflicted
+++ resolved
@@ -1758,7 +1758,6 @@
         Ok(())
     }
 
-<<<<<<< HEAD
     /// Updates scope balances after a transfer
     pub fn update_scope_balance(
         ticker: &Ticker,
@@ -1792,11 +1791,6 @@
             .ok_or_else(|| Error::<T>::Unauthorized.into())
     }
 
-    pub fn _create_checkpoint(ticker: &Ticker) -> DispatchResult {
-        if <TotalCheckpoints>::contains_key(ticker) {
-            let mut checkpoint_count = Self::total_checkpoints_of(ticker);
-            checkpoint_count = checkpoint_count
-=======
     /// Creates a checkpoint.
     ///
     /// This amounts to recording the total supply, mapping the current checkpoint index to
@@ -1805,7 +1799,6 @@
     pub fn _create_checkpoint(ticker: &Ticker, timestamp: u64) -> DispatchResult {
         let checkpoint_count = if <TotalCheckpoints>::contains_key(ticker) {
             Self::total_checkpoints_of(ticker)
->>>>>>> 166ee9c7
                 .checked_add(1)
                 .ok_or(Error::<T>::CheckpointOverflow)?
         } else {
