// This file is part of the Polymesh distribution (https://github.com/PolymathNetwork/Polymesh).
// Copyright (c) 2020 Polymath

// This program is free software: you can redistribute it and/or modify
// it under the terms of the GNU General Public License as published by
// the Free Software Foundation, version 3.

// This program is distributed in the hope that it will be useful, but
// WITHOUT ANY WARRANTY; without even the implied warranty of
// MERCHANTABILITY or FITNESS FOR A PARTICULAR PURPOSE. See the GNU
// General Public License for more details.

// You should have received a copy of the GNU General Public License
// along with this program. If not, see <http://www.gnu.org/licenses/>.
#![cfg(feature = "runtime-benchmarks")]

use crate::*;

<<<<<<< HEAD
use pallet_identity::benchmarking::{User, UserBuilder};
use polymesh_common_utilities::{constants::currency::POLY, traits::asset::AssetName};
=======
use polymesh_common_utilities::{
    benchs::{User, UserBuilder},
    traits::asset::AssetName,
};
>>>>>>> ff510bb9
use polymesh_contracts::ExtensionInfo;
use polymesh_primitives::{ticker::TICKER_LEN, ExtensionAttributes, SmartExtension, Ticker};

use frame_benchmarking::benchmarks;
use frame_support::StorageValue;
use frame_system::RawOrigin;
use sp_io::hashing::keccak_256;
use sp_std::{
    convert::{TryFrom, TryInto},
    iter,
    prelude::*,
};

const MAX_DOCS_PER_ASSET: u32 = 64;
const MAX_DOC_URI: usize = 4096;
const MAX_DOC_NAME: usize = 1024;
const MAX_DOC_TYPE: usize = 1024;
const MAX_IDENTIFIERS_PER_ASSET: u32 = 512;

/// Create a ticker and register it.
pub fn make_ticker<T: Trait>(owner: T::Origin, ticker_: Option<Ticker>) -> Ticker {
    let ticker = match ticker_ {
        None => Ticker::try_from(vec![b'A'; TICKER_LEN as usize].as_slice()).unwrap(),
        Some(t) => t,
    };
    Module::<T>::register_ticker(owner, ticker).unwrap();

    ticker
}

pub fn make_asset<T: Trait>(owner: &User<T>) -> Ticker {
    make_base_asset::<T>(owner, true, None)
}

pub fn make_indivisible_asset<T: Trait>(owner: &User<T>) -> Ticker {
    make_base_asset::<T>(owner, false, None)
}

pub fn make_base_asset<T: Trait>(
    owner: &User<T>,
    divisible: bool,
    ticker_: Option<Ticker>,
) -> Ticker {
    let ticker = make_ticker::<T>(owner.origin().into(), ticker_);
    let name: AssetName = ticker.as_slice().into();
    let total_supply: T::Balance = (1_000_000 * POLY).into();

    Module::<T>::create_asset(
        owner.origin().into(),
        name,
        ticker,
        total_supply,
        divisible,
        AssetType::default(),
        vec![],
        None,
    )
    .expect("Asset cannot be created");

    ticker
}

fn make_document() -> Document {
    Document {
        uri: [b'u'; MAX_DOC_URI].into(),
        content_hash: [b'7'; 64].into(), // Hash output 512bits.
        name: [b'n'; MAX_DOC_NAME].into(),
        doc_type: Some([b't'; MAX_DOC_TYPE].into()),
        filing_date: None,
    }
}

fn make_default_reg_config<T: Trait>() -> TickerRegistrationConfig<T::Moment> {
    TickerRegistrationConfig {
        max_ticker_length: 8,
        registration_length: Some(10000.into()),
    }
}

fn make_classic_ticker<T: Trait>(eth_owner: ethereum::EthereumAddress, ticker: Ticker) {
    let classic_ticker = ClassicTickerImport {
        eth_owner,
        ticker,
        is_created: false,
        is_contract: false,
    };
    let reg_config = make_default_reg_config::<T>();
    let root = frame_system::RawOrigin::Root.into();

    <Module<T>>::reserve_classic_ticker(root, classic_ticker, 0.into(), reg_config)
        .expect("`reserve_classic_ticker` failed");
}

fn make_extension<T: Trait>(is_archive: bool) -> SmartExtension<T::AccountId> {
    // Simulate that extension was added.
    let extension_id = UserBuilder::<T>::default().build("extension").account;
    let extension_details = SmartExtension {
        extension_type: SmartExtensionType::TransferManager,
        extension_name: b"PTM".into(),
        extension_id: extension_id.clone(),
        is_archive,
    };

    // Add extension info into contracts wrapper.
    let version = 1u32;
    CompatibleSmartExtVersion::insert(&extension_details.extension_type, version);

    let attr = ExtensionAttributes {
        version,
        ..Default::default()
    };
    ExtensionInfo::<T>::insert(extension_id, attr);

    extension_details
}

benchmarks! {
    _ { }

    register_ticker {
        <TickerConfig<T>>::put(TickerRegistrationConfig {
            max_ticker_length: TICKER_LEN as u8,
            registration_length: Some((60 * 24 * 60 * 60).into()),
        });

        let caller = UserBuilder::<T>::default().generate_did().build("caller");
        // Generate a ticker of length `t`.
        let ticker = Ticker::try_from(vec![b'A'; TICKER_LEN].as_slice()).unwrap(); }: _(caller.origin, ticker.clone()) verify {
        assert_eq!(Module::<T>::is_ticker_available(&ticker), false);
    }

    accept_ticker_transfer {
<<<<<<< HEAD
        let owner = UserBuilder::<T>::default().build_with_did("owner", SEED);
        let new_owner = UserBuilder::<T>::default().build_with_did("new_owner", SEED);
        let ticker = make_ticker::<T>(owner.origin().into(), None);
=======
        let owner = UserBuilder::<T>::default().generate_did().build("owner");
        let new_owner = UserBuilder::<T>::default().generate_did().build("new_owner");
        let ticker = make_ticker::<T>(owner.origin().into());
>>>>>>> ff510bb9

        Module::<T>::asset_ownership_relation(owner.did(), ticker.clone());
        let new_owner_auth_id = identity::Module::<T>::add_auth( owner.did(), Signatory::from(new_owner.did()), AuthorizationData::TransferTicker(ticker), None);
    }: _(new_owner.origin(), new_owner_auth_id)
    verify {
        assert_eq!(
            Module::<T>::asset_ownership_relation(owner.did(), ticker),
            AssetOwnershipRelation::NotOwned
        );
        assert_eq!(
            Module::<T>::asset_ownership_relation(new_owner.did(), ticker),
            AssetOwnershipRelation::TickerOwned
        );
    }

    accept_asset_ownership_transfer {
        let owner = UserBuilder::<T>::default().generate_did().build("owner");
        let new_owner = UserBuilder::<T>::default().generate_did().build("new_owner");

        let ticker = make_asset::<T>(&owner);

        let new_owner_auth_id = identity::Module::<T>::add_auth(
            owner.did(),
            Signatory::from(new_owner.did()),
            AuthorizationData::TransferAssetOwnership(ticker),
            None,
        );
    }: _(new_owner.origin(), new_owner_auth_id)
    verify {
        assert_eq!(Module::<T>::token_details(&ticker).owner_did, new_owner.did());
        assert_eq!(
            Module::<T>::asset_ownership_relation(owner.did(), ticker),
            AssetOwnershipRelation::NotOwned
        );
        assert_eq!(
            Module::<T>::asset_ownership_relation(new_owner.did(), ticker),
            AssetOwnershipRelation::AssetOwned
        );
    }

    create_asset {
        // Token name length.
        let n in 1 .. T::AssetNameMaxLength::get() as u32;
        // Length of the vector of identifiers.
        let i in 1 .. MAX_IDENTIFIERS_PER_ASSET;
        // Funding round name length.
        let f in 1 .. T::FundingRoundNameMaxLength::get() as u32;

        <TickerConfig<T>>::put(TickerRegistrationConfig {
            max_ticker_length: TICKER_LEN as u8,
            registration_length: Some((60 * 24 * 60 * 60).into()),
        });
        let ticker = Ticker::try_from(vec![b'A'; TICKER_LEN].as_slice()).unwrap();
        let name = AssetName::from(vec![b'N'; n as usize].as_slice());

        let identifiers: Vec<AssetIdentifier> =
            iter::repeat(AssetIdentifier::cusip(*b"17275R102").unwrap()).take(i as usize).collect();
        let fundr = FundingRoundName::from(vec![b'F'; f as usize].as_slice());
        let owner = UserBuilder::<T>::default().generate_did().build("owner");
        let total_supply: T::Balance = 1_000_000.into();

        let token = SecurityToken {
            name,
            owner_did: owner.did(),
            total_supply: total_supply.clone(),
            divisible: true,
            asset_type: AssetType::default(),
            primary_issuance_agent: Some(owner.did()),
        };

    }: _(owner.origin(), token.name.clone(), ticker, total_supply, token.divisible, token.asset_type.clone(), identifiers.clone(), Some(fundr))
    verify {
        assert_eq!(Module::<T>::token_details(ticker), token);

        assert_eq!(Module::<T>::identifiers(ticker), identifiers);
    }


    freeze {
        let owner = UserBuilder::default().generate_did().build("owner");
        let ticker = make_asset::<T>(&owner);
    }: _(owner.origin, ticker.clone())
    verify {
        assert_eq!( Module::<T>::frozen(&ticker), true);
    }

    unfreeze {
        let owner = UserBuilder::default().generate_did().build("owner");
        let ticker = make_asset::<T>(&owner);

        Module::<T>::freeze( owner.origin().into(), ticker.clone())
            .expect("Asset cannot be frozen");

        assert_eq!( Module::<T>::frozen(&ticker), true);
    }: _(owner.origin, ticker.clone())
    verify {
        assert_eq!( Module::<T>::frozen(&ticker), false);
    }

    rename_asset {
        // New token name length.
        let n in 1 .. T::AssetNameMaxLength::get() as u32;

        let new_name = AssetName::from(vec![b'N'; n as usize].as_slice());
        let owner = UserBuilder::default().generate_did().build("owner");
        let ticker = make_asset::<T>(&owner);
    }: _(owner.origin(), ticker.clone(), new_name.clone())
    verify {
        let token = Module::<T>::token_details(ticker);
        assert_eq!( token.name, new_name);
    }

    issue {
        let owner = UserBuilder::default().generate_did().build("owner");
        let ticker = make_asset::<T>(&owner);

    }: _(owner.origin, ticker.clone(), 1_000_000.into())
    verify {
        let token = Module::<T>::token_details(ticker);
        assert_eq!( token.total_supply, 2_000_000.into());
    }


    redeem {
        let owner = UserBuilder::default().generate_did().build("owner");
        let ticker = make_asset::<T>(&owner);
    }: _(owner.origin, ticker.clone(), 600_000.into())
    verify {
        let token = Module::<T>::token_details(ticker);
        assert_eq!( token.total_supply, 400_000.into());
    }

    make_divisible {
        let owner = UserBuilder::default().generate_did().build("owner");
        let ticker = make_indivisible_asset::<T>(&owner);
    }: _(owner.origin, ticker)
    verify {
        let token = Module::<T>::token_details(ticker);
        assert_eq!( token.divisible, true);
    }

    add_documents {
        // It starts at 1 in order to get something for `verify` section.
        let d in 1 .. MAX_DOCS_PER_ASSET;

        let owner = UserBuilder::default().generate_did().build("owner");
        let ticker = make_asset::<T>(&owner);
        let docs = iter::repeat( make_document()).take( d as usize).collect::<Vec<_>>();

    }: _(owner.origin, docs.clone(), ticker.clone())
    verify {
        for i in 1..d {
            assert_eq!(Module::<T>::asset_documents(ticker, DocumentId(i)), docs[i as usize]);
        }
    }

    remove_documents {
        let d in 1 .. MAX_DOCS_PER_ASSET;

        let owner = UserBuilder::default().generate_did().build("owner");
        let ticker = make_asset::<T>(&owner);
        let docs = iter::repeat( make_document()).take( MAX_DOCS_PER_ASSET as usize).collect::<Vec<_>>();
        Module::<T>::add_documents( owner.origin().into(), docs.clone(), ticker)
            .expect("Documents cannot be added");

        let remove_doc_ids = (1..d).map(|i| DocumentId(i-1)).collect::<Vec<_>>();

    }: _(owner.origin, remove_doc_ids.clone(), ticker.clone())
    verify {
        for i in 1..d {
            assert_eq!(<AssetDocuments>::contains_key( &ticker, DocumentId(i-1)), false);
        }
    }

     set_funding_round {
        let f in 1 .. T::FundingRoundNameMaxLength::get() as u32;

        let owner = UserBuilder::default().generate_did().build("owner");
        let ticker = make_asset::<T>(&owner);

        let fundr = FundingRoundName::from(vec![b'X'; f as usize].as_slice());
     }: _(owner.origin, ticker.clone(), fundr.clone())
     verify {
        assert_eq!( Module::<T>::funding_round(ticker), fundr);
     }


     update_identifiers {
         let i in 1 .. MAX_IDENTIFIERS_PER_ASSET;

         let owner = UserBuilder::default().generate_did().build("owner");
         let ticker = make_asset::<T>(&owner);

         let identifiers: Vec<AssetIdentifier> =
             iter::repeat(AssetIdentifier::cusip(*b"037833100").unwrap()).take(i as usize).collect();

     }: _(owner.origin(), ticker.clone(), identifiers.clone())
     verify {
        assert_eq!( Module::<T>::identifiers(ticker), identifiers);
     }

     add_extension {
         let owner = UserBuilder::default().generate_did().build("owner");
         let ticker = make_asset::<T>(&owner);
         let ext_details = make_extension::<T>(false);
         let ext_id = ext_details.extension_id.clone();
     }: _(owner.origin(), ticker.clone(), ext_details.clone())
     verify {
         assert_eq!( Module::<T>::extension_details((ticker, ext_id)), ext_details);
     }

     archive_extension {
         let owner = UserBuilder::default().generate_did().build("owner");
         let ticker = make_asset::<T>(&owner);
         let ext_details = make_extension::<T>(false);
         let ext_id = ext_details.extension_id.clone();
         Module::<T>::add_extension( owner.origin().into(), ticker.clone(), ext_details)
             .expect( "Extension cannot be added");

     }: _(owner.origin, ticker.clone(), ext_id.clone())
     verify {
         let ext_details = Module::<T>::extension_details((ticker,ext_id));
         assert_eq!( ext_details.is_archive, true);
     }

     unarchive_extension {
         let owner = UserBuilder::default().generate_did().build("owner");
         let ticker = make_asset::<T>(&owner);
         let ext_details = make_extension::<T>(true);
         let ext_id = ext_details.extension_id.clone();
         Module::<T>::add_extension( owner.origin().into(), ticker.clone(), ext_details)
             .expect( "Extension cannot be added");

     }: _(owner.origin(), ticker.clone(), ext_id.clone())
     verify {
         let ext_details = Module::<T>::extension_details((ticker,ext_id));
         assert_eq!( ext_details.is_archive, false);
     }

     remove_smart_extension {
         let owner = UserBuilder::default().generate_did().build("owner");
         let ticker = make_asset::<T>(&owner);
         let ext_details = make_extension::<T>(false);
         let ext_id = ext_details.extension_id.clone();
         Module::<T>::add_extension( owner.origin().into(), ticker.clone(), ext_details)
             .expect( "Extension cannot be added");
     }: _(owner.origin(), ticker.clone(), ext_id.clone())
     verify {
        assert_eq!(<ExtensionDetails<T>>::contains_key((ticker,ext_id)), false);
     }

    remove_primary_issuance_agent {
        let owner = UserBuilder::default().generate_did().build("owner");
        let ticker = make_asset::<T>(&owner);
    }: _(owner.origin, ticker.clone())
    verify {
        let token = Module::<T>::token_details(ticker);
        assert_eq!( token.primary_issuance_agent, None);
    }


    claim_classic_ticker {
        let owner = UserBuilder::<T>::default().generate_did().build("owner");
        let owner_eth_sk = secp256k1::SecretKey::parse(&keccak_256(b"owner")).unwrap();
        let owner_eth_pk = ethereum::address(&owner_eth_sk);

        let ticker :Ticker = b"USDX1"[..].try_into().unwrap();
        make_classic_ticker::<T>( owner_eth_pk, ticker.clone());

        let eth_sig = ethereum::eth_msg(owner.did(), b"classic_claim", &owner_eth_sk);

    }: _(owner.origin(), ticker.clone(), eth_sig)
    verify {
        assert_eq!(owner.did(), Module::<T>::ticker_registration(ticker).owner);
    }

    reserve_classic_ticker {
        let owner = UserBuilder::<T>::default().generate_did().build("owner");

        let ticker :Ticker = b"ACME"[..].try_into().unwrap();
        let config = make_default_reg_config::<T>();
        let classic = ClassicTickerImport {
            eth_owner: ethereum::EthereumAddress(*b"0x012345678987654321"),
            ticker: ticker.clone(),
            is_created: true,
            is_contract: false,
        };
    }: _( RawOrigin::Root, classic.clone(), owner.did(), config)
    verify {
        assert_eq!(<Tickers<T>>::contains_key(&ticker), true);
    }

    accept_primary_issuance_agent_transfer {
        let owner = UserBuilder::<T>::default().generate_did().build("owner");
        let primary_issuance_agent = UserBuilder::<T>::default().generate_did().build("1stIssuance");
        let ticker = make_asset::<T>(&owner);

        let auth_id = identity::Module::<T>::add_auth(
            owner.did(),
            Signatory::from(primary_issuance_agent.did()),
            AuthorizationData::TransferPrimaryIssuanceAgent(ticker.clone()),
            None,
        );
    }: _(primary_issuance_agent.origin(), auth_id)
    verify {
        let token = Module::<T>::token_details(&ticker);
        assert_eq!(token.primary_issuance_agent, primary_issuance_agent.did)
    }
}<|MERGE_RESOLUTION|>--- conflicted
+++ resolved
@@ -16,15 +16,11 @@
 
 use crate::*;
 
-<<<<<<< HEAD
-use pallet_identity::benchmarking::{User, UserBuilder};
-use polymesh_common_utilities::{constants::currency::POLY, traits::asset::AssetName};
-=======
 use polymesh_common_utilities::{
     benchs::{User, UserBuilder},
+    constants::currency::POLY,
     traits::asset::AssetName,
 };
->>>>>>> ff510bb9
 use polymesh_contracts::ExtensionInfo;
 use polymesh_primitives::{ticker::TICKER_LEN, ExtensionAttributes, SmartExtension, Ticker};
 
@@ -157,15 +153,9 @@
     }
 
     accept_ticker_transfer {
-<<<<<<< HEAD
-        let owner = UserBuilder::<T>::default().build_with_did("owner", SEED);
-        let new_owner = UserBuilder::<T>::default().build_with_did("new_owner", SEED);
+        let owner = UserBuilder::<T>::default().generate_did().build("owner");
+        let new_owner = UserBuilder::<T>::default().generate_did().build("new_owner");
         let ticker = make_ticker::<T>(owner.origin().into(), None);
-=======
-        let owner = UserBuilder::<T>::default().generate_did().build("owner");
-        let new_owner = UserBuilder::<T>::default().generate_did().build("new_owner");
-        let ticker = make_ticker::<T>(owner.origin().into());
->>>>>>> ff510bb9
 
         Module::<T>::asset_ownership_relation(owner.did(), ticker.clone());
         let new_owner_auth_id = identity::Module::<T>::add_auth( owner.did(), Signatory::from(new_owner.did()), AuthorizationData::TransferTicker(ticker), None);
