--- conflicted
+++ resolved
@@ -31,11 +31,7 @@
 # Crypto
 rand_core = { version = "0.5", default-features = false }
 rand = { version = "0.7.3", default-features = false, optional = true }
-<<<<<<< HEAD
 cryptography_core = { git = "https://github.com/PolymathNetwork/cryptography.git", default-features = false, tag = "v2.2.2" }
-=======
-cryptography_core = { git = "https://github.com/PolymathNetwork/cryptography.git", default-features = false, tag = "v2.2.1" }
->>>>>>> a4eec8ee
 
 # Only Benchmarking
 frame-benchmarking = { default-features = false, git = "https://github.com/paritytech/substrate", tag = "v2.0.1", optional = true }
