--- conflicted
+++ resolved
@@ -45,11 +45,7 @@
 
 use crate::asset::{self, AssetTrait};
 
-<<<<<<< HEAD
-use polymesh_primitives::{AccountKey, IdentityClaimData, IdentityId, Ticker};
-=======
 use polymesh_primitives::{predicate, AccountKey, Claim, IdentityId, Rule, RuleType, Ticker};
->>>>>>> a552daaa
 use polymesh_runtime_common::{
     balances::Trait as BalancesTrait, constants::*, identity::Trait as IdentityTrait, Context,
 };
@@ -549,11 +545,7 @@
     use sp_std::result::Result;
     use test_client::{self, AccountKeyring};
 
-<<<<<<< HEAD
-    use polymesh_primitives::{IdentityId, Signatory};
-=======
     use polymesh_primitives::{Claim, IdentityId, Rule, RuleType, Scope, Signatory};
->>>>>>> a552daaa
     use polymesh_runtime_balances as balances;
     use polymesh_runtime_common::traits::{
         asset::AcceptTransfer, group::GroupTrait, multisig::AddSignerMultiSig, CommonTrait,
