--- conflicted
+++ resolved
@@ -45,11 +45,7 @@
 
 use crate::asset::{self, AssetTrait};
 
-<<<<<<< HEAD
 use polymesh_primitives::{predicate, AccountKey, IdentityId, Rule, Signatory, Ticker};
-=======
-use polymesh_primitives::{AccountKey, IdentityClaimData, IdentityId, Signatory, Ticker};
->>>>>>> 10c27d21
 use polymesh_runtime_common::{
     balances::Trait as BalancesTrait, constants::*, identity::Trait as IdentityTrait, Context,
 };
@@ -61,27 +57,10 @@
     decl_error, decl_event, decl_module, decl_storage, dispatch::DispatchResult, ensure,
 };
 use frame_system::{self as system, ensure_signed};
-<<<<<<< HEAD
 use sp_std::{
     convert::{From, TryFrom},
     prelude::*,
 };
-=======
-use sp_std::{convert::TryFrom, prelude::*};
-
-/// Type of claim requirements that a rule can have
-#[derive(codec::Encode, codec::Decode, Clone, Copy, PartialEq, Eq, Debug, PartialOrd, Ord)]
-pub enum RuleType {
-    ClaimIsPresent,
-    ClaimIsAbsent,
-}
-
-impl Default for RuleType {
-    fn default() -> Self {
-        RuleType::ClaimIsPresent
-    }
-}
->>>>>>> 10c27d21
 
 /// The module's configuration trait.
 pub trait Trait:
@@ -105,24 +84,7 @@
 #[derive(codec::Encode, codec::Decode, Default, Clone, PartialEq, Eq, Debug)]
 pub struct AssetTransferRules {
     pub is_paused: bool,
-<<<<<<< HEAD
     pub rules: Vec<AssetTransferRule>,
-=======
-    pub rules: Vec<AssetRule>,
-}
-
-/// Details about individual rules
-#[derive(codec::Encode, codec::Decode, Default, Clone, PartialEq, Eq, Debug)]
-pub struct RuleData {
-    /// Claim key
-    claim: IdentityClaimData,
-
-    /// Array of trusted claim issuers
-    trusted_issuers: Vec<IdentityId>,
-
-    /// Defines if it is a whitelist based rule or a blacklist based rule
-    rule_type: RuleType,
->>>>>>> 10c27d21
 }
 
 type Identity<T> = identity::Module<T>;
@@ -247,7 +209,6 @@
         T::Asset::is_owner(ticker, sender_did)
     }
 
-<<<<<<< HEAD
     /// It fetchs the context
     fn fetch_context(id: IdentityId, rule: &Rule) -> predicate::Context {
         let claim_type = rule.rule_type.as_claim_type();
@@ -275,19 +236,6 @@
             let context = Self::fetch_context(did, &rule);
             !predicate::run(rule, &context)
         })
-=======
-    fn is_any_rule_broken(did: IdentityId, rules: Vec<RuleData>) -> bool {
-        for rule in rules {
-            let is_valid_claim_present =
-                <identity::Module<T>>::is_any_claim_valid(did, rule.claim, rule.trusted_issuers);
-            if rule.rule_type == RuleType::ClaimIsPresent && !is_valid_claim_present
-                || rule.rule_type == RuleType::ClaimIsAbsent && is_valid_claim_present
-            {
-                return true;
-            }
-        }
-        return false;
->>>>>>> 10c27d21
     }
 
     ///  Sender restriction verification
@@ -719,19 +667,13 @@
             assert_ok!(Identity::add_claim(
                 claim_issuer_signed.clone(),
                 token_owner_did,
-<<<<<<< HEAD
                 Claim::Accredited,
-                99999999999999999u64,
-=======
-                IdentityClaimData::NoData,
                 None,
->>>>>>> 10c27d21
             ));
 
             let now = Utc::now();
             <pallet_timestamp::Module<Test>>::set_timestamp(now.timestamp() as u64);
 
-<<<<<<< HEAD
             let sender_rule = Rule {
                 rule_type: RuleType::IsPresent(ClaimType::Accredited),
                 issuers: vec![claim_issuer_did],
@@ -761,7 +703,13 @@
                 asset_rule
             ));
 
-            //Transfer tokens to investor
+            assert_ok!(Identity::add_claim(
+                claim_issuer_signed.clone(),
+                token_owner_did,
+                Claim::Accredited,
+                None,
+            ));
+
             assert_err!(
                 Asset::transfer(
                     token_owner_signed.clone(),
@@ -776,74 +724,9 @@
                 claim_issuer_signed.clone(),
                 token_owner_did,
                 Claim::KnowYourCustomer,
-                99999999999999999u64,
-            ));
-            assert_ok!(Identity::add_claim(
-                claim_issuer_signed.clone(),
-                token_owner_did,
-                Claim::Accredited,
-                99999999999999999u64,
-            ));
-
-=======
-            let sender_rule = RuleData {
-                claim: IdentityClaimData::NoData,
-                trusted_issuers: vec![claim_issuer_did],
-                rule_type: RuleType::ClaimIsPresent,
-            };
-
-            let receiver_rule1 = RuleData {
-                claim: IdentityClaimData::CustomerDueDiligence,
-                trusted_issuers: vec![claim_issuer_did],
-                rule_type: RuleType::ClaimIsAbsent,
-            };
-
-            let receiver_rule2 = RuleData {
-                claim: IdentityClaimData::Accredited(token_owner_did),
-                trusted_issuers: vec![claim_issuer_did],
-                rule_type: RuleType::ClaimIsPresent,
-            };
-
-            let x = vec![sender_rule];
-            let y = vec![receiver_rule1, receiver_rule2];
-
-            let asset_rule = AssetRule {
-                sender_rules: x,
-                receiver_rules: y,
-            };
-
-            assert_ok!(GeneralTM::add_active_rule(
-                token_owner_signed.clone(),
-                ticker,
-                asset_rule
-            ));
-
-            assert_ok!(Identity::add_claim(
-                claim_issuer_signed.clone(),
-                token_owner_did,
-                IdentityClaimData::Accredited(claim_issuer_did),
                 None,
             ));
 
-            //Transfer tokens to investor
-            assert_err!(
-                Asset::transfer(
-                    token_owner_signed.clone(),
-                    ticker,
-                    token_owner_did.clone(),
-                    token.total_supply
-                ),
-                AssetError::<Test>::InvalidTransfer
-            );
-
-            assert_ok!(Identity::add_claim(
-                claim_issuer_signed.clone(),
-                token_owner_did,
-                IdentityClaimData::Accredited(token_owner_did),
-                None,
-            ));
-
->>>>>>> 10c27d21
             assert_ok!(Asset::transfer(
                 token_owner_signed.clone(),
                 ticker,
@@ -854,13 +737,8 @@
             assert_ok!(Identity::add_claim(
                 claim_issuer_signed.clone(),
                 token_owner_did,
-<<<<<<< HEAD
                 Claim::Affiliate,
-                99999999999999999u64,
-=======
-                IdentityClaimData::CustomerDueDiligence,
                 None,
->>>>>>> 10c27d21
             ));
 
             assert_err!(
@@ -970,29 +848,17 @@
         assert_ok!(Identity::add_claim(
             receiver_signed.clone(),
             receiver_did.clone(),
-<<<<<<< HEAD
             Claim::Accredited,
-            99999999999999999u64,
-=======
-            IdentityClaimData::NoData,
             Some(99999999999999999u64),
->>>>>>> 10c27d21
         ));
 
         let now = Utc::now();
         <pallet_timestamp::Module<Test>>::set_timestamp(now.timestamp() as u64);
 
         // 4. Define rules
-<<<<<<< HEAD
         let receiver_rules = vec![Rule {
             rule_type: RuleType::IsAbsent(ClaimType::Accredited),
             issuers: vec![receiver_did],
-=======
-        let receiver_rules = vec![RuleData {
-            claim: IdentityClaimData::NoData,
-            trusted_issuers: vec![receiver_did],
-            rule_type: RuleType::ClaimIsAbsent,
->>>>>>> 10c27d21
         }];
 
         let asset_rule = AssetTransferRule {
