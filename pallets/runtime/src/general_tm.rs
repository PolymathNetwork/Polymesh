--- conflicted
+++ resolved
@@ -406,17 +406,6 @@
         fn get_members() -> Vec<IdentityId> {
             unimplemented!();
         }
-<<<<<<< HEAD
-
-        fn is_member(_member_id: &IdentityId) -> bool {
-            unimplemented!();
-        }
-
-        fn member_count() -> usize {
-            unimplemented!()
-        }
-=======
->>>>>>> 2f84f3aa
     }
 
     impl balances::Trait for Test {
