//! # Asset Module
//!
//! The Asset module is one place to create the security tokens on the Polymesh blockchain.
//! It consist every required functionality related to securityToken and every function
//! execution can be differentiate at the token level by providing the ticker of the token.
//! In ethereum analogy every token has different smart contract address which act as the unique identity
//! of the token while here token lives at low-level where token ticker act as the differentiator
//!
//! ## Overview
//!
//! The Asset module provides functions for:
//!
//! - Creating the tokens
//! - Creation of checkpoints on the token level
//! - Management of the token (Document mgt etc)
//! - Transfer/redeem functionality of the token
//! - Custodian functionality
//!
//! ## Interface
//!
//! ### Dispatchable Functions
//!
//! - `register_ticker` - Used to either register a new ticker or extend registration of an existing ticker
//! - `accept_ticker_transfer` - Used to accept a ticker transfer authorization
//! - `create_token` - Initializes a new security token
//! - `transfer` - Transfer tokens from one DID to another DID as tokens are stored/managed on the DID level
//! - `controller_transfer` - Forces a transfer between two DIDs.
//! - `approve` - Approve token transfer from one DID to DID
//! - `transfer_from` - If sufficient allowance provided, transfer from a DID to another DID without token owner's signature.
//! - `create_checkpoint` - Function used to create the checkpoint
//! - `issue` - Function is used to issue(or mint) new tokens for the given DID
//! - `batch_issue` - Batch version of issue function
//! - `redeem` - Used to redeem the security tokens
//! - `redeem_from` - Used to redeem the security tokens by some other DID who has approval
//! - `controller_redeem` - Forces a redemption of an DID's tokens. Can only be called by token owner
//! - `make_divisible` - Change the divisibility of the token to divisible. Only called by the token owner
//! - `can_transfer` - Checks whether a transaction with given parameters can take place or not
//! - `transfer_with_data` - This function can be used by the exchanges of other third parties to dynamically validate the transaction by passing the data blob
//! - `transfer_from_with_data` - This function can be used by the exchanges of other third parties to dynamically validate the transaction by passing the data blob
//! - `is_issuable` - Used to know whether the given token will issue new tokens or not
//! - `get_document` - Used to get the documents details attach with the token
//! - `set_document` - Used to set the details of the document, Only be called by the token owner
//! - `remove_document` - Used to remove the document details for the given token, Only be called by the token owner
//! - `increase_custody_allowance` - Used to increase the allowance for a given custodian
//! - `increase_custody_allowance_of` - Used to increase the allowance for a given custodian by providing the off chain signature
//! - `transfer_by_custodian` - Used to transfer the tokens by the approved custodian
//!
//! ### Public Functions
//!
//! - `is_ticker_available` - Returns if ticker is available to register
//! - `is_ticker_registry_valid` - Returns if ticker is registered to a particular did
//! - `token_details` - Returns details of the token
//! - `balance_of` - Returns the balance of the DID corresponds to the ticker
//! - `total_checkpoints_of` - Returns the checkpoint Id
//! - `total_supply_at` - Returns the total supply at a given checkpoint
//! - `custodian_allowance`- Returns the allowance provided to a custodian for a given ticker and token holder
//! - `total_custody_allowance` - Returns the total allowance approved by the token holder.

use crate::{general_tm, percentage_tm, statistics, utils};

use polymesh_primitives::{
    AccountKey, AuthorizationData, AuthorizationError, Document, IdentityId, LinkData, Signatory,
    SmartExtension, SmartExtensionType, Ticker,
};
use polymesh_runtime_balances as balances;
use polymesh_runtime_common::{
    asset::AcceptTransfer, balances::Trait as BalancesTrait, constants::*,
    identity::Trait as IdentityTrait, CommonTrait, Context,
};
use polymesh_runtime_identity as identity;

use codec::{Decode, Encode};
use core::result::Result as StdResult;
use currency::*;
use frame_support::{
    decl_error, decl_event, decl_module, decl_storage,
    dispatch::DispatchResult,
    ensure,
    traits::{Currency, ExistenceRequirement, WithdrawReason},
};
use frame_system::{self as system, ensure_signed};
use hex_literal::hex;
use pallet_contracts::ExecReturnValue;
use pallet_contracts::Gas;
use pallet_session;
use sp_runtime::traits::{CheckedAdd, CheckedSub, Verify};

#[cfg(feature = "std")]
use sp_runtime::{Deserialize, Serialize};
use sp_std::{convert::TryFrom, prelude::*};

/// The module's configuration trait.
pub trait Trait:
    frame_system::Trait
    + general_tm::Trait
    + percentage_tm::Trait
    + utils::Trait
    + BalancesTrait
    + IdentityTrait
    + pallet_session::Trait
    + statistics::Trait
    + pallet_contracts::Trait
{
    /// The overarching event type.
    type Event: From<Event<Self>> + Into<<Self as frame_system::Trait>::Event>;
    type Currency: Currency<Self::AccountId>;
}

/// The type of an asset represented by a token.
#[derive(codec::Encode, codec::Decode, Clone, Debug, PartialEq, Eq)]
pub enum AssetType {
    Equity,
    Debt,
    Commodity,
    StructuredProduct,
    Custom(Vec<u8>),
}

impl Default for AssetType {
    fn default() -> Self {
        AssetType::Custom(b"undefined".to_vec())
    }
}

/// The type of an identifier associated with a token.
#[derive(codec::Encode, codec::Decode, Clone, Debug, PartialEq, Eq, PartialOrd, Ord)]
pub enum IdentifierType {
    Isin,
    Cusip,
    Custom(Vec<u8>),
}

impl Default for IdentifierType {
    fn default() -> Self {
        IdentifierType::Custom(b"undefined".to_vec())
    }
}

/// struct to store the token details
#[derive(codec::Encode, codec::Decode, Default, Clone, PartialEq, Debug)]
pub struct SecurityToken<U> {
    pub name: Vec<u8>,
    pub total_supply: U,
    pub owner_did: IdentityId,
    pub divisible: bool,
    pub asset_type: AssetType,
    pub link_id: u64,
}

/// struct to store the signed data
#[derive(codec::Encode, codec::Decode, Default, Clone, PartialEq, Debug)]
pub struct SignData<U> {
    pub custodian_did: IdentityId,
    pub holder_did: IdentityId,
    pub ticker: Ticker,
    pub value: U,
    pub nonce: u16,
}

/// struct to store the ticker registration details
#[derive(codec::Encode, codec::Decode, Clone, Default, PartialEq, Debug)]
pub struct TickerRegistration<U> {
    pub owner: IdentityId,
    pub expiry: Option<U>,
    pub link_id: u64,
}

/// struct to store the ticker registration config
#[cfg_attr(feature = "std", derive(Serialize, Deserialize))]
#[derive(codec::Encode, codec::Decode, Clone, Default, PartialEq, Debug)]
pub struct TickerRegistrationConfig<U> {
    pub max_ticker_length: u8,
    pub registration_length: Option<U>,
}

/// Enum that represents the current status of a ticker
#[derive(codec::Encode, codec::Decode, Clone, Eq, PartialEq, Debug)]
pub enum TickerRegistrationStatus {
    RegisteredByOther,
    Available,
    RegisteredByDid,
}

/// Enum that uses as the return type for the restriction verification
#[derive(codec::Encode, codec::Decode, Clone, Debug, PartialEq, Eq, PartialOrd, Ord)]
pub enum RestrictionResult {
    Valid,
    Invalid,
    ForceValid,
}

impl Default for RestrictionResult {
    fn default() -> Self {
        RestrictionResult::Invalid
    }
}

decl_storage! {
    trait Store for Module<T: Trait> as Asset {
        /// The DID of the fee collector
        FeeCollector get(fn fee_collector) config(): T::AccountId;
        /// Ticker registration details
        /// (ticker) -> TickerRegistration
        pub Tickers get(fn ticker_registration): map Ticker => TickerRegistration<T::Moment>;
        /// Ticker registration config
        /// (ticker) -> TickerRegistrationConfig
        pub TickerConfig get(fn ticker_registration_config) config(): TickerRegistrationConfig<T::Moment>;
        /// details of the token corresponding to the token ticker
        /// (ticker) -> SecurityToken details [returns SecurityToken struct]
        pub Tokens get(fn token_details): map Ticker => SecurityToken<T::Balance>;
        /// Used to store the securityToken balance corresponds to ticker and Identity
        /// (ticker, DID) -> balance
        pub BalanceOf get(fn balance_of): map (Ticker, IdentityId) => T::Balance;
        /// A map of asset identifiers whose keys are pairs of a ticker name and an `IdentifierType`
        /// and whose values are byte vectors.
        pub Identifiers get(fn identifiers): map (Ticker, IdentifierType) => Vec<u8>;
        /// (ticker, sender (DID), spender(DID)) -> allowance amount
        Allowance get(fn allowance): map (Ticker, IdentityId, IdentityId) => T::Balance;
        /// cost in base currency to create a token
        AssetCreationFee get(fn asset_creation_fee) config(): T::Balance;
        /// cost in base currency to register a ticker
        TickerRegistrationFee get(fn ticker_registration_fee) config(): T::Balance;
        /// Checkpoints created per token
        /// (ticker) -> no. of checkpoints
        pub TotalCheckpoints get(fn total_checkpoints_of): map Ticker => u64;
        /// Total supply of the token at the checkpoint
        /// (ticker, checkpointId) -> total supply at given checkpoint
        pub CheckpointTotalSupply get(fn total_supply_at): map (Ticker, u64) => T::Balance;
        /// Balance of a DID at a checkpoint
        /// (ticker, DID, checkpoint ID) -> Balance of a DID at a checkpoint
        CheckpointBalance get(fn balance_at_checkpoint): map (Ticker, IdentityId, u64) => T::Balance;
        /// Last checkpoint updated for a DID's balance
        /// (ticker, DID) -> List of checkpoints where user balance changed
        UserCheckpoints get(fn user_checkpoints): map (Ticker, IdentityId) => Vec<u64>;
        /// Allowance provided to the custodian
        /// (ticker, token holder, custodian) -> balance
        pub CustodianAllowance get(fn custodian_allowance): map(Ticker, IdentityId, IdentityId) => T::Balance;
        /// Total custodian allowance for a given token holder
        /// (ticker, token holder) -> balance
        pub TotalCustodyAllowance get(fn total_custody_allowance): map(Ticker, IdentityId) => T::Balance;
        /// Store the nonce for off chain signature to increase the custody allowance
        /// (ticker, token holder, nonce) -> bool
        AuthenticationNonce get(fn authentication_nonce): map(Ticker, IdentityId, u16) => bool;
        /// The name of the current funding round.
        /// ticker -> funding round
        FundingRound get(fn funding_round): map Ticker => Vec<u8>;
        /// The total balances of tokens issued in all recorded funding rounds.
        /// (ticker, funding round) -> balance
        IssuedInFundingRound get(fn issued_in_funding_round): map (Ticker, Vec<u8>) => T::Balance;
        /// List of Smart extension added for the given tokens
        /// ticker, AccountId (SE address) -> SmartExtension detail
        pub ExtensionDetails get(fn extension_details): map (Ticker, T::AccountId) => SmartExtension<T::AccountId>;
        /// List of Smart extension added for the given tokens and for the given type
        /// ticker, type of SE -> address/AccountId of SE
        pub Extensions get(fn extensions): map (Ticker, SmartExtensionType) => Vec<T::AccountId>;
        /// The set of frozen assets implemented as a membership map.
        /// ticker -> bool
        pub Frozen get(fn frozen): map Ticker => bool;
    }
}

type Identity<T> = identity::Module<T>;

// public interface for this runtime module
decl_module! {
    pub struct Module<T: Trait> for enum Call where origin: T::Origin {

        type Error = Error<T>;

        /// initialize the default event for this module
        fn deposit_event() = default;

        /// This function is used to either register a new ticker or extend validity of an exisitng ticker
        /// NB Ticker validity does not get carryforward when renewing ticker
        ///
        /// # Arguments
        /// * `origin` It contains the signing key of the caller (i.e who signed the transaction to execute this function)
        /// * `ticker` ticker to register
        pub fn register_ticker(origin, ticker: Ticker) -> DispatchResult {
            let sender = ensure_signed(origin)?;
            let sender_key = AccountKey::try_from(sender.encode())?;
            let signer = Signatory::AccountKey(sender_key.clone());
            let to_did = Context::current_identity_or::<Identity<T>>(&sender_key)?;

            ticker.canonize();
            ensure!(<identity::Module<T>>::is_signer_authorized(to_did, &signer), "sender must be a signing key for DID");

            ensure!(!<Tokens<T>>::exists(&ticker), "token already created");

            let ticker_config = Self::ticker_registration_config();

            ensure!(ticker.len() <= usize::try_from(ticker_config.max_ticker_length).unwrap_or_default(), "ticker length over the limit");

            // Ensure that the ticker is not registered by someone else
            ensure!(
                Self::is_ticker_available_or_registered_to(&ticker, to_did) != TickerRegistrationStatus::RegisteredByOther,
                "ticker registered to someone else"
            );

            let now = <pallet_timestamp::Module<T>>::get();
            let expiry = if let Some(exp) = ticker_config.registration_length { Some(now + exp) } else { None };

            Self::_register_ticker(&ticker, sender, to_did, expiry);

            Ok(())
        }

        /// This function is used to accept a ticker transfer
        /// NB: To reject the transfer, call remove auth function in identity module.
        ///
        /// # Arguments
        /// * `origin` It contains the signing key of the caller (i.e who signed the transaction to execute this function)
        /// * `auth_id` Authorization ID of ticker transfer authorization
        pub fn accept_ticker_transfer(origin, auth_id: u64) -> DispatchResult {
            let sender = ensure_signed(origin)?;
            let sender_key = AccountKey::try_from(sender.encode())?;
            let to_did = Context::current_identity_or::<Identity<T>>(&sender_key)?;

            Self::_accept_ticker_transfer(to_did, auth_id)
        }

        /// This function is used to accept a token ownership transfer
        /// NB: To reject the transfer, call remove auth function in identity module.
        ///
        /// # Arguments
        /// * `origin` It contains the signing key of the caller (i.e who signed the transaction to execute this function)
        /// * `auth_id` Authorization ID of the token ownership transfer authorization
        pub fn accept_token_ownership_transfer(origin, auth_id: u64) -> DispatchResult {
            let sender = ensure_signed(origin)?;
            let sender_key = AccountKey::try_from(sender.encode())?;
            let to_did = Context::current_identity_or::<Identity<T>>(&sender_key)?;

            Self::_accept_token_ownership_transfer(to_did, auth_id)
        }

        /// Initializes a new security token
        /// makes the initiating account the owner of the security token
        /// & the balance of the owner is set to total supply
        ///
        /// # Arguments
        /// * `origin` - contains the signing key of the caller (i.e who signed the transaction to execute this function).
        /// * `name` - the name of the token.
        /// * `ticker` - the ticker symbol of the token.
        /// * `total_supply` - the total supply of the token.
        /// * `divisible` - a boolean to identify the divisibility status of the token.
        /// * `asset_type` - the asset type.
        /// * `identifiers` - a vector of asset identifiers.
        /// * `funding_round` - name of the funding round
        pub fn create_token(
            origin,
            name: Vec<u8>,
            ticker: Ticker,
            total_supply: T::Balance,
            divisible: bool,
            asset_type: AssetType,
            identifiers: Vec<(IdentifierType, Vec<u8>)>,
            funding_round: Option<Vec<u8>>
        ) -> DispatchResult {
            let sender = ensure_signed(origin)?;
            let sender_key = AccountKey::try_from(sender.encode())?;
            let did = Context::current_identity_or::<Identity<T>>(&sender_key)?;
            let signer = Signatory::AccountKey(sender_key);

            // Check that sender is allowed to act on behalf of `did`
            ensure!(<identity::Module<T>>::is_signer_authorized(did, &signer), "sender must be a signing key for DID");
            ticker.canonize();
            ensure!(!<Tokens<T>>::exists(&ticker), "token already created");

            let ticker_config = Self::ticker_registration_config();

            ensure!(ticker.len() <= usize::try_from(ticker_config.max_ticker_length).unwrap_or_default(), "ticker length over the limit");

            // checking max size for name and ticker
            // byte arrays (vecs) with no max size should be avoided
            ensure!(name.len() <= 64, "token name cannot exceed 64 bytes");

            let is_ticker_available_or_registered_to = Self::is_ticker_available_or_registered_to(&ticker, did);

            ensure!(is_ticker_available_or_registered_to != TickerRegistrationStatus::RegisteredByOther, "Ticker registered to someone else");

            if !divisible {
                ensure!(total_supply % ONE_UNIT.into() == 0.into(), "Invalid Total supply");
            }

            ensure!(total_supply <= MAX_SUPPLY.into(), "Total supply above the limit");

            // Alternative way to take a fee - fee is proportionaly paid to the validators and dust is burned
            let validators = <pallet_session::Module<T>>::validators();
            let fee = Self::asset_creation_fee();
            let validator_len:T::Balance;
            if validators.len() < 1 {
                validator_len = T::Balance::from(1 as u32);
            } else {
                validator_len = T::Balance::from(validators.len() as u32);
            }
            let proportional_fee = fee / validator_len;
            for v in validators {
                <balances::Module<T> as Currency<_>>::transfer(
                    &sender,
                    &<T as utils::Trait>::validator_id_to_account_id(v),
                    proportional_fee,
                    ExistenceRequirement::AllowDeath
                )?;
            }
            let remainder_fee = fee - (proportional_fee * validator_len);
            let _withdraw_result = <balances::Module<T>>::withdraw(&sender, remainder_fee, WithdrawReason::Fee.into(), ExistenceRequirement::KeepAlive)?;
            <identity::Module<T>>::register_asset_did(&ticker)?;

            if is_ticker_available_or_registered_to == TickerRegistrationStatus::Available {
                // ticker not registered by anyone (or registry expired). we can charge fee and register this ticker
                Self::_register_ticker(&ticker, sender, did, None);
            } else {
                // Ticker already registered by the user
                <Tickers<T>>::mutate(&ticker, |tr| tr.expiry = None);
            }

            let link = <identity::Module<T>>::add_link(Signatory::from(did), LinkData::TokenOwned(ticker), None);

            let token = SecurityToken {
                name,
                total_supply,
                owner_did: did,
                divisible,
                asset_type: asset_type.clone(),
                link_id: link,
            };
            <Tokens<T>>::insert(&ticker, token);
            <BalanceOf<T>>::insert((ticker, did), total_supply);
            Self::deposit_event(RawEvent::IssuedToken(
                ticker,
                total_supply,
                did,
                divisible,
                asset_type,
            ));
            for (typ, val) in &identifiers {
                <Identifiers>::insert((ticker, typ.clone()), val.clone());
            }
            // Add funding round name
            if let Some(round) = funding_round {
                <FundingRound>::insert(ticker, round);
            }
            Self::deposit_event(RawEvent::IdentifiersUpdated(ticker, identifiers));

            Ok(())
        }

        /// Freezes transfers and minting of a given token.
        ///
        /// # Arguments
        /// * `origin` - the signing key of the sender
        /// * `ticker` - the ticker of the token
        pub fn freeze(origin, ticker: Ticker) -> DispatchResult {
            let sender = ensure_signed(origin)?;
            let signer = Signatory::AccountKey(AccountKey::try_from(sender.encode())?);
            ticker.canonize();
            ensure!(<Tokens<T>>::exists(&ticker), "token doesn't exist");
            let token = <Tokens<T>>::get(&ticker);
            // Check that sender is allowed to act on behalf of `did`
            ensure!(<identity::Module<T>>::is_signer_authorized(token.owner_did, &signer),
                    "sender must be a signing key for the token owner DID");
            ensure!(!Self::frozen(&ticker), "asset must not already be frozen");
            <Frozen>::insert(&ticker, true);
            Self::deposit_event(RawEvent::Frozen(ticker));
            Ok(())
        }

        /// Unfreezes transfers and minting of a given token.
        ///
        /// # Arguments
        /// * `origin` - the signing key of the sender
        /// * `ticker` - the ticker of the frozen token
        pub fn unfreeze(origin, ticker: Ticker) -> DispatchResult {
            let sender = ensure_signed(origin)?;
            let signer = Signatory::AccountKey(AccountKey::try_from(sender.encode())?);
            ticker.canonize();
            ensure!(<Tokens<T>>::exists(&ticker), "token doesn't exist");
            let token = <Tokens<T>>::get(&ticker);
            // Check that sender is allowed to act on behalf of `did`
            ensure!(<identity::Module<T>>::is_signer_authorized(token.owner_did, &signer),
                    "sender must be a signing key for the token owner DID");
            ensure!(Self::frozen(&ticker), "asset must be frozen");
            <Frozen>::insert(&ticker, false);
            Self::deposit_event(RawEvent::Unfrozen(ticker));
            Ok(())
        }

        /// Renames a given token.
        ///
        /// # Arguments
        /// * `origin` - the signing key of the sender
        /// * `ticker` - the ticker of the token
        /// * `name` - the new name of the token
        pub fn rename_token(origin, ticker: Ticker, name: Vec<u8>) -> DispatchResult {
            let sender = ensure_signed(origin)?;
            let signer = Signatory::AccountKey(AccountKey::try_from(sender.encode())?);
            ticker.canonize();
            ensure!(<Tokens<T>>::exists(&ticker), "token doesn't exist");
            let token = <Tokens<T>>::get(&ticker);
            // Check that sender is allowed to act on behalf of `did`
            ensure!(<identity::Module<T>>::is_signer_authorized(token.owner_did, &signer), "sender must be a signing key for the token owner DID");
            <Tokens<T>>::mutate(&ticker, |token| token.name = name.clone());
            Self::deposit_event(RawEvent::TokenRenamed(ticker, name));
            Ok(())
        }

        /// Transfer tokens from one DID to another DID as tokens are stored/managed on the DID level
        ///
        /// # Arguments
        /// * `_origin` signing key of the sender
        /// * `ticker` Ticker of the token
        /// * `to_did` DID of the `to` token holder, to whom token needs to transferred
        /// * `value` Value that needs to transferred
        pub fn transfer(origin, ticker: Ticker, to_did: IdentityId, value: T::Balance) -> DispatchResult {
            let sender_key = AccountKey::try_from(ensure_signed(origin)?.encode())?;
            let did = Context::current_identity_or::<Identity<T>>(&sender_key)?;
            let signer = Signatory::AccountKey(sender_key);

            // Check that sender is allowed to act on behalf of `did`
            ensure!(<identity::Module<T>>::is_signer_authorized(did, &signer), "sender must be a signing key for DID");
            ticker.canonize();
            // Check whether the custody allowance remain intact or not
            Self::_check_custody_allowance(&ticker, did, value)?;
            ensure!(Self::_is_valid_transfer(&ticker, sender, Some(did), Some(to_did), value)? == ERC1400_TRANSFER_SUCCESS, "Transfer restrictions failed");

            Self::_transfer(&ticker, did, to_did, value)
        }

        /// Forces a transfer between two DIDs & This can only be called by security token owner.
        /// This function doesn't validate any type of restriction beside a valid KYC check
        ///
        /// # Arguments
        /// * `_origin` signing key of the token owner DID.
        /// * `ticker` symbol of the token
        /// * `from_did` DID of the token holder from whom balance token will be transferred.
        /// * `to_did` DID of token holder to whom token balance will be transferred.
        /// * `value` Amount of tokens.
        /// * `data` Some off chain data to validate the restriction.
        /// * `operator_data` It is a string which describes the reason of this control transfer call.
        pub fn controller_transfer(origin, ticker: Ticker, from_did: IdentityId, to_did: IdentityId, value: T::Balance, data: Vec<u8>, operator_data: Vec<u8>) -> DispatchResult {
            let sender_key = AccountKey::try_from(ensure_signed(origin)?.encode())?;
            let did = Context::current_identity_or::<Identity<T>>(&sender_key)?;
            let signer = Signatory::AccountKey(sender_key);

            // Check that sender is allowed to act on behalf of `did`
            ensure!(<identity::Module<T>>::is_signer_authorized(did, &signer), "sender must be a signing key for DID");
            ticker.canonize();
            ensure!(Self::is_owner(&ticker, did), "user is not authorized");

            Self::_transfer(&ticker, from_did, to_did, value.clone())?;

            Self::deposit_event(RawEvent::ControllerTransfer(ticker, did, from_did, to_did, value, data, operator_data));

            Ok(())
        }

        /// approve token transfer from one DID to DID
        /// once this is done, transfer_from can be called with corresponding values
        ///
        /// # Arguments
        /// * `_origin` Signing key of the token owner (i.e sender)
        /// * `spender_did` DID of the spender
        /// * `value` Amount of the tokens approved
        fn approve(origin, ticker: Ticker, spender_did: IdentityId, value: T::Balance) -> DispatchResult {
            let sender_key = AccountKey::try_from(ensure_signed(origin)?.encode())?;
            let did = Context::current_identity_or::<Identity<T>>(&sender_key)?;
            let signer = Signatory::AccountKey(sender_key);

            // Check that sender is allowed to act on behalf of `did`
            ensure!(<identity::Module<T>>::is_signer_authorized(did, &signer), "sender must be a signing key for DID");
            ticker.canonize();
            ensure!(<BalanceOf<T>>::exists((ticker, did)), "Account does not own this token");
            let allowance = Self::allowance((ticker, did, spender_did));
            let updated_allowance = allowance.checked_add(&value).ok_or("overflow in calculating allowance")?;
            <Allowance<T>>::insert((ticker, did, spender_did), updated_allowance);

            Self::deposit_event(RawEvent::Approval(ticker, did, spender_did, value));

            Ok(())
        }

        /// If sufficient allowance provided, transfer from a DID to another DID without token owner's signature.
        ///
        /// # Arguments
        /// * `_origin` Signing key of spender
        /// * `_ticker` Ticker of the token
        /// * `from_did` DID from whom token is being transferred
        /// * `to_did` DID to whom token is being transferred
        /// * `value` Amount of the token for transfer
<<<<<<< HEAD
        pub fn transfer_from(origin, did: IdentityId, ticker: Ticker, from_did: IdentityId, to_did: IdentityId, value: T::Balance) -> DispatchResult {
            let sender = ensure_signed(origin)?;
            let signer = Signatory::AccountKey(AccountKey::try_from(&sender.encode())?);
=======
        pub fn transfer_from(origin, ticker: Ticker, from_did: IdentityId, to_did: IdentityId, value: T::Balance) -> DispatchResult {
            let sender_key = AccountKey::try_from(ensure_signed(origin)?.encode())?;
            let did = Context::current_identity_or::<Identity<T>>(&sender_key)?;
            let spender = Signatory::AccountKey(sender_key);
>>>>>>> bb552031

            // Check that spender is allowed to act on behalf of `did`
            ensure!(<identity::Module<T>>::is_signer_authorized(did, &signer), "sender must be a signing key for DID");
            ticker.canonize();
            let ticker_from_did_did = (ticker, from_did, did);
            ensure!(<Allowance<T>>::exists(&ticker_from_did_did), "Allowance does not exist");
            let allowance = Self::allowance(&ticker_from_did_did);
            ensure!(allowance >= value, "Not enough allowance");

            // using checked_sub (safe math) to avoid overflow
            let updated_allowance = allowance.checked_sub(&value).ok_or("overflow in calculating allowance")?;
            // Check whether the custody allowance remain intact or not
            Self::_check_custody_allowance(&ticker, from_did, value)?;

            ensure!(Self::_is_valid_transfer(&ticker, sender, Some(from_did), Some(to_did), value)? == ERC1400_TRANSFER_SUCCESS, "Transfer restrictions failed");
            Self::_transfer(&ticker, from_did, to_did, value)?;

            // Change allowance afterwards
            <Allowance<T>>::insert(&ticker_from_did_did, updated_allowance);

            Self::deposit_event(RawEvent::Approval(ticker, from_did, did, value));
            Ok(())
        }

        /// Function used to create the checkpoint
        ///
        /// # Arguments
        /// * `origin` Signing key of the token owner. (Only token owner can call this function).
        /// * `_ticker` Ticker of the token
        pub fn create_checkpoint(origin, ticker: Ticker) -> DispatchResult {
            let sender_key = AccountKey::try_from(ensure_signed(origin)?.encode())?;
            let did = Context::current_identity_or::<Identity<T>>(&sender_key)?;
            let signer = Signatory::AccountKey(sender_key);

            // Check that sender is allowed to act on behalf of `did`
            ensure!(<identity::Module<T>>::is_signer_authorized(did, &signer), "sender must be a signing key for DID");
            ticker.canonize();
            ensure!(Self::is_owner(&ticker, did), "user is not authorized");
            Self::_create_checkpoint(&ticker)
        }

        /// Function is used to issue(or mint) new tokens for the given DID
        /// can only be executed by the token owner
        ///
        /// # Arguments
        /// * `origin` Signing key of token owner
        /// * `ticker` Ticker of the token
        /// * `to_did` DID of the token holder to whom new tokens get issued.
        /// * `value` Amount of tokens that get issued
        pub fn issue(origin, ticker: Ticker, to_did: IdentityId, value: T::Balance, _data: Vec<u8>) -> DispatchResult {
            let sender_key = AccountKey::try_from(ensure_signed(origin)?.encode())?;
            let did = Context::current_identity_or::<Identity<T>>(&sender_key)?;
            let signer = Signatory::AccountKey(sender_key);

            // Check that sender is allowed to act on behalf of `did`
            ensure!(<identity::Module<T>>::is_signer_authorized(did, &signer), "sender must be a signing key for DID");
            ticker.canonize();
            ensure!(Self::is_owner(&ticker, did), "user is not authorized");
            Self::_mint(&ticker, sender, to_did, value)
        }

        /// Function is used issue(or mint) new tokens for the given DIDs
        /// can only be executed by the token owner
        ///
        /// # Arguments
        /// * `origin` Signing key of token owner
        /// * `ticker` Ticker of the token
        /// * `investor_dids` Array of the DID of the token holders to whom new tokens get issued.
        /// * `values` Array of the Amount of tokens that get issued
        pub fn batch_issue(origin, ticker: Ticker, investor_dids: Vec<IdentityId>, values: Vec<T::Balance>) -> DispatchResult {
            let sender_key = AccountKey::try_from(ensure_signed(origin)?.encode())?;
            let did = Context::current_identity_or::<Identity<T>>(&sender_key)?;
            let signer = Signatory::AccountKey(sender_key);

            // Check that sender is allowed to act on behalf of `did`
            ensure!(<identity::Module<T>>::is_signer_authorized(did, &signer), "sender must be a signing key for DID");
            ensure!(investor_dids.len() > 0, "list of investors is empty");
            ensure!(investor_dids.len() == values.len(), "Investor/amount list length inconsistent");
            ticker.canonize();
            ensure!(Self::is_owner(&ticker, did), "user is not authorized");

            // A helper vec for calculated new investor balances
            let mut updated_balances = Vec::with_capacity(investor_dids.len());
            // A helper vec for calculated new investor balances
            let mut current_balances = Vec::with_capacity(investor_dids.len());
            // Get current token details for supply update
            let mut token = Self::token_details(ticker);

            // A round of per-investor checks
            for i in 0..investor_dids.len() {
                ensure!(
                    Self::check_granularity(&ticker, values[i]),
                    "Invalid granularity"
                );
                let updated_total_supply = token
                    .total_supply
                    .checked_add(&values[i])
                    .ok_or("overflow in calculating total supply")?;
                ensure!(updated_total_supply <= MAX_SUPPLY.into(), "Total supply above the limit");

                current_balances.push(Self::balance_of((ticker, investor_dids[i].clone())));
                updated_balances.push(current_balances[i]
                    .checked_add(&values[i])
                    .ok_or("overflow in calculating balance")?);

                // verify transfer check
                ensure!(Self::_is_valid_transfer(&ticker, sender.clone(),  None, Some(investor_dids[i]), values[i])? == ERC1400_TRANSFER_SUCCESS, "Transfer restrictions failed");

                // New total supply must be valid
                token.total_supply = updated_total_supply;
            }
            let round = Self::funding_round(&ticker);
            let ticker_round = (ticker, round.clone());
            // Update the total token balance issued in this funding round.
            let mut issued_in_this_round = Self::issued_in_funding_round(&ticker_round);
            for v in &values {
                issued_in_this_round = issued_in_this_round
                    .checked_add(v)
                    .ok_or("current funding round total overflowed")?;
            }
            <IssuedInFundingRound<T>>::insert(&ticker_round, issued_in_this_round);
            // Update investor balances and emit events quoting the updated total token balance issued.
            for i in 0..investor_dids.len() {
                Self::_update_checkpoint(&ticker, investor_dids[i], current_balances[i]);
                <BalanceOf<T>>::insert((ticker, investor_dids[i]), updated_balances[i]);
                 <statistics::Module<T>>::update_transfer_stats( &ticker, None, Some(updated_balances[i]), values[i]);
                Self::deposit_event(RawEvent::Issued(
                    ticker,
                    investor_dids[i],
                    values[i],
                    round.clone(),
                    issued_in_this_round
                ));
            }
            <Tokens<T>>::insert(ticker, token);

            Ok(())
        }

        /// Used to redeem the security tokens
        ///
        /// # Arguments
        /// * `_origin` Signing key of the token holder who wants to redeem the tokens
        /// * `ticker` Ticker of the token
        /// * `value` Amount of the tokens needs to redeem
        /// * `_data` An off chain data blob used to validate the redeem functionality.
        pub fn redeem(origin, ticker: Ticker, value: T::Balance, _data: Vec<u8>) -> DispatchResult {
            let sender_key = AccountKey::try_from(ensure_signed(origin)?.encode())?;
            let did = Context::current_identity_or::<Identity<T>>(&sender_key)?;
            let signer = Signatory::AccountKey(sender_key);

            // Check that sender is allowed to act on behalf of `did`
            ensure!(<identity::Module<T>>::is_signer_authorized(did, &signer), "sender must be a signing key for DID");
            ticker.canonize();
            // Granularity check
            ensure!(
                Self::check_granularity(&ticker, value),
                "Invalid granularity"
                );
            let ticker_did = (ticker, did);
            ensure!(<BalanceOf<T>>::exists(&ticker_did), "Account does not own this token");
            let burner_balance = Self::balance_of(&ticker_did);
            ensure!(burner_balance >= value, "Not enough balance.");

            // Reduce sender's balance
            let updated_burner_balance = burner_balance
                .checked_sub(&value)
                .ok_or("overflow in calculating balance")?;
            // Check whether the custody allowance remain intact or not
            Self::_check_custody_allowance(&ticker, did, value)?;

            // verify transfer check
            ensure!(Self::_is_valid_transfer(&ticker, sender, Some(did), None, value)? == ERC1400_TRANSFER_SUCCESS, "Transfer restrictions failed");

            //Decrease total supply
            let mut token = Self::token_details(&ticker);
            token.total_supply = token.total_supply.checked_sub(&value).ok_or("overflow in calculating balance")?;

            Self::_update_checkpoint(&ticker, did, burner_balance);

            <BalanceOf<T>>::insert((ticker, did), updated_burner_balance);
            <Tokens<T>>::insert(&ticker, token);
            <statistics::Module<T>>::update_transfer_stats( &ticker, Some(updated_burner_balance), None, value);


            Self::deposit_event(RawEvent::Redeemed(ticker, did, value));

            Ok(())

        }

        /// Used to redeem the security tokens by some other DID who has approval
        ///
        /// # Arguments
        /// * `_origin` Signing key of the spender who has valid approval to redeem the tokens
        /// * `ticker` Ticker of the token
        /// * `from_did` DID from whom balance get reduced
        /// * `value` Amount of the tokens needs to redeem
        /// * `_data` An off chain data blob used to validate the redeem functionality.
        pub fn redeem_from(origin, ticker: Ticker, from_did: IdentityId, value: T::Balance, _data: Vec<u8>) -> DispatchResult {
            let sender_key = AccountKey::try_from(ensure_signed(origin)?.encode())?;
            let did = Context::current_identity_or::<Identity<T>>(&sender_key)?;
            let signer = Signatory::AccountKey(sender_key);

            // Check that sender is allowed to act on behalf of `did`
            ensure!(<identity::Module<T>>::is_signer_authorized(did, &signer), "sender must be a signing key for DID");
            ticker.canonize();
            // Granularity check
            ensure!(
                Self::check_granularity(&ticker, value),
                "Invalid granularity"
                );
            let ticker_did = (ticker, did);
            ensure!(<BalanceOf<T>>::exists(&ticker_did), "Account does not own this token");
            let burner_balance = Self::balance_of(&ticker_did);
            ensure!(burner_balance >= value, "Not enough balance.");

            // Reduce sender's balance
            let updated_burner_balance = burner_balance
                .checked_sub(&value)
                .ok_or("overflow in calculating balance")?;

            let ticker_from_did_did = (ticker, from_did, did);
            ensure!(<Allowance<T>>::exists(&ticker_from_did_did), "Allowance does not exist");
            let allowance = Self::allowance(&ticker_from_did_did);
            ensure!(allowance >= value, "Not enough allowance");
            // Check whether the custody allowance remain intact or not
            Self::_check_custody_allowance(&ticker, did, value)?;
            ensure!(Self::_is_valid_transfer(&ticker, sender, Some(from_did), None, value)? == ERC1400_TRANSFER_SUCCESS, "Transfer restrictions failed");

            let updated_allowance = allowance.checked_sub(&value).ok_or("overflow in calculating allowance")?;

            //Decrease total suply
            let mut token = Self::token_details(&ticker);
            token.total_supply = token.total_supply.checked_sub(&value).ok_or("overflow in calculating balance")?;

            Self::_update_checkpoint(&ticker, did, burner_balance);

            <Allowance<T>>::insert(&ticker_from_did_did, updated_allowance);
            <BalanceOf<T>>::insert(&ticker_did, updated_burner_balance);
            <Tokens<T>>::insert(&ticker, token);
            <statistics::Module<T>>::update_transfer_stats( &ticker, Some(updated_burner_balance), None, value);

            Self::deposit_event(RawEvent::Redeemed(ticker, did, value));
            Self::deposit_event(RawEvent::Approval(ticker, from_did, did, value));

            Ok(())
        }

        /// Forces a redemption of an DID's tokens. Can only be called by token owner
        ///
        /// # Arguments
        /// * `_origin` Signing key of the token owner
        /// * `ticker` Ticker of the token
        /// * `token_holder_did` DID from whom balance get reduced
        /// * `value` Amount of the tokens needs to redeem
        /// * `data` An off chain data blob used to validate the redeem functionality.
        /// * `operator_data` Any data blob that defines the reason behind the force redeem.
        pub fn controller_redeem(origin, ticker: Ticker, token_holder_did: IdentityId, value: T::Balance, data: Vec<u8>, operator_data: Vec<u8>) -> DispatchResult {
            let sender_key = AccountKey::try_from(ensure_signed(origin)?.encode())?;
            let did = Context::current_identity_or::<Identity<T>>(&sender_key)?;
            let signer = Signatory::AccountKey(sender_key);

            // Check that sender is allowed to act on behalf of `did`
            ensure!(<identity::Module<T>>::is_signer_authorized(did, &signer), "sender must be a signing key for DID");
            ticker.canonize();
            ensure!(Self::is_owner(&ticker, did), "user is not token owner");
            // Granularity check
            ensure!(
                Self::check_granularity(&ticker, value),
                "Invalid granularity"
                );
            let ticker_token_holder_did = (ticker, token_holder_did);
            ensure!(<BalanceOf<T>>::exists(&ticker_token_holder_did), "Account does not own this token");
            let burner_balance = Self::balance_of(&ticker_token_holder_did);
            ensure!(burner_balance >= value, "Not enough balance.");

            // Reduce sender's balance
            let updated_burner_balance = burner_balance
                .checked_sub(&value)
                .ok_or("overflow in calculating balance")?;

            //Decrease total suply
            let mut token = Self::token_details(&ticker);
            token.total_supply = token.total_supply.checked_sub(&value).ok_or("overflow in calculating balance")?;

            Self::_update_checkpoint(&ticker, token_holder_did, burner_balance);

            <BalanceOf<T>>::insert(&ticker_token_holder_did, updated_burner_balance);
            <Tokens<T>>::insert(&ticker, token);
            <statistics::Module<T>>::update_transfer_stats( &ticker, Some(updated_burner_balance), None, value);

            Self::deposit_event(RawEvent::ControllerRedemption(ticker, did, token_holder_did, value, data, operator_data));

            Ok(())
        }

        /// Makes an indivisible token divisible. Only called by the token owner
        ///
        /// # Arguments
        /// * `origin` Signing key of the token owner.
        /// * `ticker` Ticker of the token
        pub fn make_divisible(origin, ticker: Ticker) -> DispatchResult {
            let sender_key = AccountKey::try_from(ensure_signed(origin)?.encode())?;
            let did = Context::current_identity_or::<Identity<T>>(&sender_key)?;
            let sender_signer = Signatory::AccountKey(sender_key);

            // Check that sender is allowed to act on behalf of `did`
            ensure!(<identity::Module<T>>::is_signer_authorized(did, &sender_signer), "sender must be a signing key for DID");
            ticker.canonize();
            ensure!(Self::is_owner(&ticker, did), "user is not authorized");
            // Read the token details
            let mut token = Self::token_details(&ticker);
            ensure!(!token.divisible, "token already divisible");
            token.divisible = true;
            <Tokens<T>>::insert(&ticker, token);
            Self::deposit_event(RawEvent::DivisibilityChanged(ticker, true));
            Ok(())
        }

        /// Checks whether a transaction with given parameters can take place or not
        /// This function is state less function and used to validate the transfer before actual transfer call.
        ///
        /// # Arguments
        /// * `_origin` Signing Key of the caller
        /// * `ticker` Ticker of the token
        /// * `from_did` DID from whom tokens will be transferred
        /// * `to_did` DID to whom tokens will be transferred
        /// * `value` Amount of the tokens
        /// * `data` Off chain data blob to validate the transfer.
        pub fn can_transfer(origin, ticker: Ticker, from_did: IdentityId, to_did: IdentityId, value: T::Balance, data: Vec<u8>) {
            let sender = ensure_signed(origin)?;
            ticker.canonize();
            let mut current_balance: T::Balance = Self::balance_of((ticker, from_did));
            if current_balance < value {
                current_balance = 0.into();
            } else {
                current_balance = current_balance - value;
            }
            if current_balance < Self::total_custody_allowance((ticker, from_did)) {
                sp_runtime::print("Insufficient balance");
                Self::deposit_event(RawEvent::CanTransfer(ticker, from_did, to_did, value, data, ERC1400_INSUFFICIENT_BALANCE as u32));
            } else {
                match Self::_is_valid_transfer(&ticker, sender, Some(from_did), Some(to_did), value) {
                    Ok(code) =>
                    {
                        Self::deposit_event(RawEvent::CanTransfer(ticker, from_did, to_did, value, data, code as u32));
                    },
                    Err(msg) => {
                        // We emit a generic error with the event whenever there's an internal issue - i.e. captured
                        // in a string error and not using the status codes
                        sp_runtime::print(msg);
                        Self::deposit_event(RawEvent::CanTransfer(ticker, from_did, to_did, value, data, ERC1400_TRANSFER_FAILURE as u32));
                    }
                }
            }
        }

        /// An ERC1594 transfer with data
        /// This function can be used by the exchanges of other third parties to dynamically validate the transaction
        /// by passing the data blob
        ///
        /// # Arguments
        /// * `origin` Signing key of the sender
        /// * `ticker` Ticker of the token
        /// * `to_did` DID to whom tokens will be transferred
        /// * `value` Amount of the tokens
        /// * `data` Off chain data blob to validate the transfer.
        pub fn transfer_with_data(origin, ticker: Ticker, to_did: IdentityId, value: T::Balance, data: Vec<u8>) -> DispatchResult {

            let sender_key = AccountKey::try_from(ensure_signed(origin.clone())?.encode())?;
            let did = Context::current_identity_or::<Identity<T>>(&sender_key)?;

            ticker.canonize();
            Self::transfer(origin, ticker, to_did, value)?;

            Self::deposit_event(RawEvent::TransferWithData(ticker, did, to_did, value, data));
            Ok(())
        }

        /// An ERC1594 transfer_from with data
        /// This function can be used by the exchanges of other third parties to dynamically validate the transaction
        /// by passing the data blob
        ///
        /// # Arguments
        /// * `origin` Signing key of the spender
        /// * `ticker` Ticker of the token
        /// * `from_did` DID from whom tokens will be transferred
        /// * `to_did` DID to whom tokens will be transferred
        /// * `value` Amount of the tokens
        /// * `data` Off chain data blob to validate the transfer.
        pub fn transfer_from_with_data(origin, ticker: Ticker, from_did: IdentityId, to_did: IdentityId, value: T::Balance, data: Vec<u8>) -> DispatchResult {
            ticker.canonize();
            Self::transfer_from(origin, ticker, from_did,  to_did, value)?;

            Self::deposit_event(RawEvent::TransferWithData(ticker, from_did, to_did, value, data));
            Ok(())
        }

        /// Used to know whether the given token will issue new tokens or not
        ///
        /// # Arguments
        /// * `_origin` Signing key
        /// * `ticker` Ticker of the token whose issuance status need to know
        pub fn is_issuable(_origin, ticker:Ticker) {
            ticker.canonize();
            Self::deposit_event(RawEvent::IsIssuable(ticker, true));
        }

        /// Add documents for a given token. To be called only by the token owner
        ///
        /// # Arguments
        /// * `origin` Signing key of the token owner
        /// * `ticker` Ticker of the token
        /// * `documents` Documents to be attached to `ticker`
        pub fn add_documents(origin, ticker: Ticker, documents: Vec<Document>) -> DispatchResult {
            let sender_key = AccountKey::try_from(ensure_signed(origin)?.encode())?;
            let did = Context::current_identity_or::<Identity<T>>(&sender_key)?;
            let sender_signer = Signatory::AccountKey(sender_key);

            // Check that sender is allowed to act on behalf of `did`
            ensure!(<identity::Module<T>>::is_signer_authorized(did, &sender_signer), "sender must be a signing key for DID");
            ticker.canonize();
            ensure!(Self::is_owner(&ticker, did), "caller is not the owner of this asset");

            let ticker_did = <identity::Module<T>>::get_token_did(&ticker)?;
            let signer = Signatory::from(ticker_did);
            documents.into_iter().for_each(|doc| {
                <identity::Module<T>>::add_link(signer, LinkData::DocumentOwned(doc), None);
            });

            Ok(())
        }

        /// Remove documents for a given token. To be called only by the token owner
        ///
        /// # Arguments
        /// * `origin` Signing key of the token owner
        /// * `ticker` Ticker of the token
        /// * `doc_ids` Documents to be removed from `ticker`
        pub fn remove_documents(origin, ticker: Ticker, doc_ids: Vec<u64>) -> DispatchResult {
            let sender_key = AccountKey::try_from(ensure_signed(origin)?.encode())?;
            let did = Context::current_identity_or::<Identity<T>>(&sender_key)?;
            let sender_signer = Signatory::AccountKey(sender_key);

            // Check that sender is allowed to act on behalf of `did`
            ensure!(<identity::Module<T>>::is_signer_authorized(did, &sender_signer), "sender must be a signing key for DID");
            ticker.canonize();
            ensure!(Self::is_owner(&ticker, did), "caller is not the owner of this asset");

            let ticker_did = <identity::Module<T>>::get_token_did(&ticker)?;
            let signer = Signatory::from(ticker_did);
            doc_ids.into_iter().for_each(|doc_id| {
                <identity::Module<T>>::remove_link(signer, doc_id)
            });

            Ok(())
        }

        /// Update documents for the given token, Only be called by the token owner
        ///
        /// # Arguments
        /// * `origin` Signing key of the token owner
        /// * `ticker` Ticker of the token
        /// * `docs` Vector of tuples (Document to be updated, Contents of new document)
        pub fn update_documents(origin, ticker: Ticker, docs: Vec<(u64, Document)>) -> DispatchResult {
            let sender_key = AccountKey::try_from(ensure_signed(origin)?.encode())?;
            let did = Context::current_identity_or::<Identity<T>>(&sender_key)?;
            let sender_signer = Signatory::AccountKey(sender_key);

            // Check that sender is allowed to act on behalf of `did`
            ensure!(<identity::Module<T>>::is_signer_authorized(did, &sender_signer), "sender must be a signing key for DID");
            ticker.canonize();
            ensure!(Self::is_owner(&ticker, did), "caller is not the owner of this asset");

            let ticker_did = <identity::Module<T>>::get_token_did(&ticker)?;
            let signer = Signatory::from(ticker_did);
            docs.into_iter().for_each(|(doc_id, doc)| {
                <identity::Module<T>>::update_link(signer, doc_id, LinkData::DocumentOwned(doc))
            });

            Ok(())
        }

        /// ERC-2258 Implementation

        /// Used to increase the allowance for a given custodian
        /// Any investor/token holder can add a custodian and transfer the token transfer ownership to the custodian
        /// Through that investor balance will remain the same but the given token are only transfer by the custodian.
        /// This implementation make sure to have an accurate investor count from omnibus wallets.
        ///
        /// # Arguments
        /// * `origin` Signing key of the token holder
        /// * `ticker` Ticker of the token
        /// * `holder_did` DID of the token holder (i.e who wants to increase the custody allowance)
        /// * `custodian_did` DID of the custodian (i.e whom allowance provided)
        /// * `value` Allowance amount
        pub fn increase_custody_allowance(origin, ticker: Ticker, holder_did: IdentityId, custodian_did: IdentityId, value: T::Balance) -> DispatchResult {
            let sender = ensure_signed(origin)?;
            let sender_signer = Signatory::AccountKey( AccountKey::try_from(sender.encode())?);

            // Check that sender is allowed to act on behalf of `did`
            ensure!(
                <identity::Module<T>>::is_signer_authorized(holder_did, &sender_signer),
                "sender must be a signing key for DID"
            );
            ticker.canonize();
            Self::_increase_custody_allowance(ticker, holder_did, custodian_did, value)?;
            Ok(())
        }

        /// Used to increase the allowance for a given custodian by providing the off chain signature
        ///
        /// # Arguments
        /// * `origin` Signing key of a DID who posses off chain signature
        /// * `ticker` Ticker of the token
        /// * `holder_did` DID of the token holder (i.e who wants to increase the custody allowance)
        /// * `holder_account_id` Signing key which signs the off chain data blob.
        /// * `custodian_did` DID of the custodian (i.e whom allowance provided)
        /// * `caller_did` DID of the caller
        /// * `value` Allowance amount
        /// * `nonce` A u16 number which avoid the replay attack
        /// * `signature` Signature provided by the holder_did
        pub fn increase_custody_allowance_of(
            origin,
            ticker: Ticker,
            holder_did: IdentityId,
            holder_account_id: T::AccountId,
            custodian_did: IdentityId,
            caller_did: IdentityId,
            value: T::Balance,
            nonce: u16,
            signature: T::OffChainSignature
        ) -> DispatchResult {
            let sender = ensure_signed(origin)?;
            ticker.canonize();
            ensure!(!Self::authentication_nonce((ticker, holder_did, nonce)), "Signature already used");

            let msg = SignData {
                custodian_did: custodian_did,
                holder_did: holder_did,
                ticker,
                value,
                nonce
            };
            // holder_account_id should be a part of the holder_did
            ensure!(signature.verify(&msg.encode()[..], &holder_account_id), "Invalid signature");
            let sender_signer = Signatory::AccountKey(AccountKey::try_from(sender.encode())?);
            ensure!(
                <identity::Module<T>>::is_signer_authorized(caller_did, &sender_signer),
                "sender must be a signing key for DID"
            );
            // Validate the holder signing key
            let holder_signer = Signatory::AccountKey(AccountKey::try_from(holder_account_id.encode())?);
            ensure!(
                <identity::Module<T>>::is_signer_authorized(holder_did, &holder_signer),
                "holder signing key must be a signing key for holder DID"
            );
            Self::_increase_custody_allowance(ticker, holder_did, custodian_did, value)?;
            <AuthenticationNonce>::insert((ticker, holder_did, nonce), true);
            Ok(())
        }

        /// Used to transfer the tokens by the approved custodian
        ///
        /// # Arguments
        /// * `origin` Signing key of the custodian
        /// * `ticker` Ticker of the token
        /// * `holder_did` DID of the token holder (i.e whom balance get reduced)
        /// * `custodian_did` DID of the custodian (i.e who has the valid approved allowance)
        /// * `receiver_did` DID of the receiver
        /// * `value` Amount of tokens need to transfer
        pub fn transfer_by_custodian(
            origin,
            ticker: Ticker,
            holder_did: IdentityId,
            custodian_did: IdentityId,
            receiver_did: IdentityId,
            value: T::Balance
        ) -> DispatchResult {
            let sender = ensure_signed(origin)?;
            let sender_signer = Signatory::AccountKey( AccountKey::try_from(sender.encode())?);
            // Check that sender is allowed to act on behalf of `did`
            ensure!(
                <identity::Module<T>>::is_signer_authorized(custodian_did, &sender_signer),
                "sender must be a signing key for DID"
            );
            ticker.canonize();
            let mut custodian_allowance = Self::custodian_allowance((ticker, holder_did, custodian_did));
            // Check whether the custodian has enough allowance or not
            ensure!(custodian_allowance >= value, "Insufficient allowance");
            // using checked_sub (safe math) to avoid underflow
            custodian_allowance = custodian_allowance.checked_sub(&value).ok_or("underflow in calculating allowance")?;
            // using checked_sub (safe math) to avoid underflow
            let new_total_allowance = Self::total_custody_allowance((ticker, holder_did))
                .checked_sub(&value)
                .ok_or("underflow in calculating the total allowance")?;
            // Validate the transfer
            ensure!(Self::_is_valid_transfer(&ticker, sender, Some(holder_did), Some(receiver_did), value)? == ERC1400_TRANSFER_SUCCESS, "Transfer restrictions failed");
            Self::_transfer(&ticker, holder_did, receiver_did, value)?;
            // Update Storage of allowance
            <CustodianAllowance<T>>::insert((ticker, custodian_did, holder_did), &custodian_allowance);
            <TotalCustodyAllowance<T>>::insert((ticker, holder_did), new_total_allowance);
            Self::deposit_event(RawEvent::CustodyTransfer(ticker, custodian_did, holder_did, receiver_did, value));
            Ok(())
        }

        /// Sets the name of the current funding round.
        ///
        /// # Arguments
        /// * `origin` - the signing key of the token owner DID.
        /// * `ticker` - the ticker of the token.
        /// * `name` - the desired name of the current funding round.
        pub fn set_funding_round(origin, ticker: Ticker, name: Vec<u8>) -> DispatchResult {
            let sender_key = AccountKey::try_from(ensure_signed(origin)?.encode())?;
            let did = Context::current_identity_or::<Identity<T>>(&sender_key)?;
            let signer = Signatory::AccountKey(sender_key);
            // Check that sender is allowed to act on behalf of `did`
            ensure!(<identity::Module<T>>::is_signer_authorized(did, &signer),
                    "sender must be a signing key for DID");
            ticker.canonize();
            ensure!(Self::is_owner(&ticker, did), "DID is not of the asset owner");
            <FundingRound>::insert(ticker, name.clone());
            Self::deposit_event(RawEvent::FundingRound(ticker, name));
            Ok(())
        }

        /// Updates the asset identifiers. Can only be called by the token owner.
        ///
        /// # Arguments
        /// * `origin` - the signing key of the token owner
        /// * `ticker` - the ticker of the token
        /// * `identifiers` - the asset identifiers to be updated in the form of a vector of pairs
        ///    of `IdentifierType` and `Vec<u8>` value.
        pub fn update_identifiers(
            origin,
            ticker: Ticker,
            identifiers: Vec<(IdentifierType, Vec<u8>)>
        ) -> DispatchResult {
            let sender_key = AccountKey::try_from(ensure_signed(origin)?.encode())?;
            let did = Context::current_identity_or::<Identity<T>>(&sender_key)?;
            let sender_signer = Signatory::AccountKey(sender_key);
            ensure!(<identity::Module<T>>::is_signer_authorized(did, &sender_signer),
                    "sender must be a signing key for DID");
            ticker.canonize();
            ensure!(Self::is_owner(&ticker, did), "user is not authorized");
            for (typ, val) in &identifiers {
                <Identifiers>::insert((ticker, typ.clone()), val.clone());
            }
            Self::deposit_event(RawEvent::IdentifiersUpdated(ticker, identifiers));
            Ok(())
        }

        /// Whitelisting the Smart-Extension address for a given ticker
        ///
        /// # Arguments
        /// * `origin` - Signatory who owns to ticker/asset
        /// * `ticker` - ticker for whom extension get added
        /// * `extension_details` - Details of the smart extension
        pub fn add_extension(origin, ticker: Ticker, extension_details: SmartExtension<T::AccountId>) -> DispatchResult {
            let sender = ensure_signed(origin)?;
            let sender_key = AccountKey::try_from(sender.encode())?;
            let my_did = Context::current_identity_or::<identity::Module<T>>(&sender_key)?;

            ticker.canonize();
            ensure!(Self::is_owner(&ticker, my_did), Error::<T>::UnAuthorized);

            // Verify the details of smart extension & store it
            ensure!(!<ExtensionDetails<T>>::exists((ticker, &extension_details.extension_id)), Error::<T>::ExtensionAlreadyPresent);
            <ExtensionDetails<T>>::insert((ticker, &extension_details.extension_id), extension_details.clone());
            <Extensions<T>>::mutate((ticker, &extension_details.extension_type), |ids| {
                ids.push(extension_details.extension_id.clone())
            });
            Self::deposit_event(RawEvent::ExtensionAdded(ticker, extension_details.extension_id, extension_details.extension_name, extension_details.extension_type));
            Ok(())
        }

        /// Archived the extension. Extension will not be used to verify the compliance or any smart logic it posses
        ///
        /// # Arguments
        /// * `origin` - Signatory who owns the ticker/asset.
        /// * `ticker` - Ticker symbol of the asset.
        /// * `extension_id` - AccountId of the extension that need to be archived
        pub fn archive_extension(origin, ticker: Ticker, extension_id: T::AccountId) -> DispatchResult {
            let sender = ensure_signed(origin)?;
            let sender_key = AccountKey::try_from(sender.encode())?;
            let my_did =  Context::current_identity_or::<identity::Module<T>>(&sender_key)?;

            ticker.canonize();
            ensure!(Self::is_owner(&ticker, my_did), Error::<T>::UnAuthorized);
            ensure!(<ExtensionDetails<T>>::exists((ticker, &extension_id)), "Smart extension not exists");
            // Mutate the extension details
            ensure!(!(<ExtensionDetails<T>>::get((ticker, &extension_id))).is_archive, Error::<T>::AlreadyArchived);
            <ExtensionDetails<T>>::mutate((ticker, &extension_id), |details| { details.is_archive = true; });
            Self::deposit_event(RawEvent::ExtensionArchived(ticker, extension_id));
            Ok(())
        }

        /// Archived the extension. Extension will not be used to verify the compliance or any smart logic it posses
        ///
        /// # Arguments
        /// * `origin` - Signatory who owns the ticker/asset.
        /// * `ticker` - Ticker symbol of the asset.
        /// * `extension_id` - AccountId of the extension that need to be un-archived
        pub fn unarchive_extension(origin, ticker: Ticker, extension_id: T::AccountId) -> DispatchResult {
            let sender = ensure_signed(origin)?;
            let sender_key = AccountKey::try_from(sender.encode())?;
            let my_did = Context::current_identity_or::<identity::Module<T>>(&sender_key)?;

            ticker.canonize();
            ensure!(Self::is_owner(&ticker, my_did), Error::<T>::UnAuthorized);
            ensure!(<ExtensionDetails<T>>::exists((ticker, &extension_id)), "Smart extension not exists");
            // Mutate the extension details
            ensure!((<ExtensionDetails<T>>::get((ticker, &extension_id))).is_archive, Error::<T>::AlreadyUnArchived);
            <ExtensionDetails<T>>::mutate((ticker, &extension_id), |details| { details.is_archive = false; });
            Self::deposit_event(RawEvent::ExtensionUnArchived(ticker, extension_id));
            Ok(())
        }
    }
}

decl_event! {
    pub enum Event<T>
        where
        Balance = <T as CommonTrait>::Balance,
        Moment = <T as pallet_timestamp::Trait>::Moment,
        AccountId = <T as frame_system::Trait>::AccountId,
    {
        /// event for transfer of tokens
        /// ticker, from DID, to DID, value
        Transfer(Ticker, IdentityId, IdentityId, Balance),
        /// event when an approval is made
        /// ticker, owner DID, spender DID, value
        Approval(Ticker, IdentityId, IdentityId, Balance),
        /// emit when tokens get issued
        /// ticker, beneficiary DID, value, funding round, total issued in this funding round
        Issued(Ticker, IdentityId, Balance, Vec<u8>, Balance),
        /// emit when tokens get redeemed
        /// ticker, DID, value
        Redeemed(Ticker, IdentityId, Balance),
        /// event for forced transfer of tokens
        /// ticker, controller DID, from DID, to DID, value, data, operator data
        ControllerTransfer(Ticker, IdentityId, IdentityId, IdentityId, Balance, Vec<u8>, Vec<u8>),
        /// event for when a forced redemption takes place
        /// ticker, controller DID, token holder DID, value, data, operator data
        ControllerRedemption(Ticker, IdentityId, IdentityId, Balance, Vec<u8>, Vec<u8>),
        /// Event for creation of the asset
        /// ticker, total supply, owner DID, divisibility, asset type
        IssuedToken(Ticker, Balance, IdentityId, bool, AssetType),
        /// Event emitted when a token identifiers are updated.
        /// ticker, a vector of (identifier type, identifier value)
        IdentifiersUpdated(Ticker, Vec<(IdentifierType, Vec<u8>)>),
        /// Event for change in divisibility
        /// ticker, divisibility
        DivisibilityChanged(Ticker, bool),
        /// can_transfer() output
        /// ticker, from_did, to_did, value, data, ERC1066 status
        /// 0 - OK
        /// 1,2... - Error, meanings TBD
        CanTransfer(Ticker, IdentityId, IdentityId, Balance, Vec<u8>, u32),
        /// An additional event to Transfer; emitted when transfer_with_data is called; similar to
        /// Transfer with data added at the end.
        /// ticker, from DID, to DID, value, data
        TransferWithData(Ticker, IdentityId, IdentityId, Balance, Vec<u8>),
        /// is_issuable() output
        /// ticker, return value (true if issuable)
        IsIssuable(Ticker, bool),
        /// get_document() output
        /// ticker, name, uri, hash, last modification date
        GetDocument(Ticker, Vec<u8>, Vec<u8>, Vec<u8>, Moment),
        /// emit when tokens transferred by the custodian
        /// ticker, custodian did, holder/from did, to did, amount
        CustodyTransfer(Ticker, IdentityId, IdentityId, IdentityId, Balance),
        /// emit when allowance get increased
        /// ticker, holder did, custodian did, oldAllowance, newAllowance
        CustodyAllowanceChanged(Ticker, IdentityId, IdentityId, Balance, Balance),
        /// emit when ticker is registered
        /// ticker, ticker owner, expiry
        TickerRegistered(Ticker, IdentityId, Option<Moment>),
        /// emit when ticker is transferred
        /// ticker, from, to
        TickerTransferred(Ticker, IdentityId, IdentityId),
        /// emit when token ownership is transferred
        /// ticker, from, to
        TokenOwnershipTransferred(Ticker, IdentityId, IdentityId),
        /// emit when ticker is registered
        /// ticker, current owner, approved owner
        TickerTransferApproval(Ticker, IdentityId, IdentityId),
        /// ticker transfer approval withdrawal
        /// ticker, approved did
        TickerTransferApprovalWithdrawal(Ticker, IdentityId),
        /// An event emitted when an asset is frozen.
        /// Parameter: ticker.
        Frozen(Ticker),
        /// An event emitted when an asset is unfrozen.
        /// Parameter: ticker.
        Unfrozen(Ticker),
        /// An event emitted when a token is renamed.
        /// Parameters: ticker, new token name.
        TokenRenamed(Ticker, Vec<u8>),
        /// An event carrying the name of the current funding round of a ticker.
        /// Parameters: ticker, funding round name.
        FundingRound(Ticker, Vec<u8>),
        /// Emitted when extension is added successfully
        /// ticker, extension AccountId, extension name, type of smart Extension
        ExtensionAdded(Ticker, AccountId, Vec<u8>, SmartExtensionType),
        /// Emitted when extension get archived
        /// ticker, AccountId
        ExtensionArchived(Ticker, AccountId),
        /// Emitted when extension get archived
        /// ticker, AccountId
        ExtensionUnArchived(Ticker, AccountId),
    }
}

decl_error! {
    pub enum Error for Module<T: Trait> {
        /// DID not found
        DIDNotFound,
        /// Not a ticker transfer auth
        NoTickerTransferAuth,
        /// Not a token ownership transfer auth
        NotTickerOwnershipTransferAuth,
        /// Not authorized
        UnAuthorized,
        /// when extension already archived
        AlreadyArchived,
        /// when extension already unarchived
        AlreadyUnArchived,
        /// when extension is already added
        ExtensionAlreadyPresent,
        /// when smart extension failed to execute result
        IncorrectResult
    }
}

pub trait AssetTrait<V, U> {
    fn total_supply(ticker: &Ticker) -> V;
    fn balance(ticker: &Ticker, did: IdentityId) -> V;
    fn _mint_from_sto(
        ticker: &Ticker,
        caller: U,
        sender_did: IdentityId,
        tokens_purchased: V,
    ) -> DispatchResult;
    fn is_owner(ticker: &Ticker, did: IdentityId) -> bool;
    fn get_balance_at(ticker: &Ticker, did: IdentityId, at: u64) -> V;
}

impl<T: Trait> AssetTrait<T::Balance, T::AccountId> for Module<T> {
    fn _mint_from_sto(
        ticker: &Ticker,
        caller: T::AccountId,
        sender: IdentityId,
        tokens_purchased: T::Balance,
    ) -> DispatchResult {
        Self::_mint(ticker, caller, sender, tokens_purchased)
    }

    fn is_owner(ticker: &Ticker, did: IdentityId) -> bool {
        Self::_is_owner(ticker, did)
    }

    /// Get the asset `id` balance of `who`.
    fn balance(ticker: &Ticker, who: IdentityId) -> T::Balance {
        Self::balance_of((*ticker, who))
    }

    // Get the total supply of an asset `id`
    fn total_supply(ticker: &Ticker) -> T::Balance {
        Self::token_details(ticker).total_supply
    }

    fn get_balance_at(ticker: &Ticker, did: IdentityId, at: u64) -> T::Balance {
        Self::get_balance_at(*ticker, did, at)
    }
}

impl<T: Trait> AcceptTransfer for Module<T> {
    fn accept_ticker_transfer(to_did: IdentityId, auth_id: u64) -> DispatchResult {
        Self::_accept_ticker_transfer(to_did, auth_id)
    }

    fn accept_token_ownership_transfer(to_did: IdentityId, auth_id: u64) -> DispatchResult {
        Self::_accept_token_ownership_transfer(to_did, auth_id)
    }
}

/// All functions in the decl_module macro become part of the public interface of the module
/// If they are there, they are accessible via extrinsics calls whether they are public or not
/// However, in the impl module section (this, below) the functions can be public and private
/// Private functions are internal to this module e.g.: _transfer
/// Public functions can be called from other modules e.g.: lock and unlock (being called from the tcr module)
/// All functions in the impl module section are not part of public interface because they are not part of the Call enum
impl<T: Trait> Module<T> {
    // Public immutables
    pub fn _is_owner(ticker: &Ticker, did: IdentityId) -> bool {
        let token = Self::token_details(ticker);
        token.owner_did == did
    }

    pub fn is_ticker_available(ticker: &Ticker) -> bool {
        // Assumes uppercase ticker
        if <Tickers<T>>::exists(ticker) {
            let now = <pallet_timestamp::Module<T>>::get();
            if let Some(expiry) = Self::ticker_registration(*ticker).expiry {
                if now <= expiry {
                    return false;
                }
            } else {
                return false;
            }
        }
        return true;
    }

    pub fn is_ticker_registry_valid(ticker: &Ticker, did: IdentityId) -> bool {
        // Assumes uppercase ticker
        if <Tickers<T>>::exists(ticker) {
            let now = <pallet_timestamp::Module<T>>::get();
            let ticker_reg = Self::ticker_registration(ticker);
            if ticker_reg.owner == did {
                if let Some(expiry) = ticker_reg.expiry {
                    if now > expiry {
                        return false;
                    }
                } else {
                    return true;
                }
                return true;
            }
        }
        return false;
    }

    /// Returns 0 if ticker is registered to someone else
    /// 1 if ticker is available for registry
    /// 2 if ticker is already registered to provided did
    pub fn is_ticker_available_or_registered_to(
        ticker: &Ticker,
        did: IdentityId,
    ) -> TickerRegistrationStatus {
        // Assumes uppercase ticker
        if <Tickers<T>>::exists(ticker) {
            let ticker_reg = Self::ticker_registration(*ticker);
            if let Some(expiry) = ticker_reg.expiry {
                let now = <pallet_timestamp::Module<T>>::get();
                if now > expiry {
                    // ticker registered to someone but expired and can be registered again
                    return TickerRegistrationStatus::Available;
                } else if ticker_reg.owner == did {
                    // ticker is already registered to provided did (but may expire in future)
                    return TickerRegistrationStatus::RegisteredByDid;
                }
            } else if ticker_reg.owner == did {
                // ticker is already registered to provided did (and will never expire)
                return TickerRegistrationStatus::RegisteredByDid;
            }
            // ticker registered to someone else
            return TickerRegistrationStatus::RegisteredByOther;
        }
        // Ticker not registered yet
        return TickerRegistrationStatus::Available;
    }

    fn _register_ticker(
        ticker: &Ticker,
        sender: T::AccountId,
        to_did: IdentityId,
        expiry: Option<T::Moment>,
    ) {
        // charge fee
        Self::charge_ticker_registration_fee(ticker, sender.clone(), to_did);

        if <Tickers<T>>::exists(ticker) {
            let ticker_details = <Tickers<T>>::get(ticker);
            <identity::Module<T>>::remove_link(
                Signatory::from(ticker_details.owner),
                ticker_details.link_id,
            );
        }

        let link = <identity::Module<T>>::add_link(
            Signatory::from(to_did),
            LinkData::TickerOwned(*ticker),
            expiry.clone(),
        );

        let ticker_registration = TickerRegistration {
            owner: to_did,
            expiry: expiry.clone(),
            link_id: link,
        };

        // Store ticker registration details
        <Tickers<T>>::insert(ticker, ticker_registration);

        Self::deposit_event(RawEvent::TickerRegistered(*ticker, to_did, expiry));
    }

    fn charge_ticker_registration_fee(_ticker: &Ticker, _sender: T::AccountId, _did: IdentityId) {
        //TODO: Charge fee
    }

    /// Get the asset `id` balance of `who`.
    pub fn balance(ticker: Ticker, did: IdentityId) -> T::Balance {
        ticker.canonize();
        Self::balance_of((ticker, did))
    }

    // Get the total supply of an asset `id`
    pub fn total_supply(ticker: Ticker) -> T::Balance {
        ticker.canonize();
        Self::token_details(ticker).total_supply
    }

    pub fn get_balance_at(ticker: Ticker, did: IdentityId, at: u64) -> T::Balance {
        ticker.canonize();
        let ticker_did = (ticker, did);
        if !<TotalCheckpoints>::exists(ticker) ||
            at == 0 || //checkpoints start from 1
            at > Self::total_checkpoints_of(&ticker)
        {
            // No checkpoints data exist
            return Self::balance_of(&ticker_did);
        }

        if <UserCheckpoints>::exists(&ticker_did) {
            let user_checkpoints = Self::user_checkpoints(&ticker_did);
            if at > *user_checkpoints.last().unwrap_or(&0) {
                // Using unwrap_or to be defensive.
                // or part should never be triggered due to the check on 2 lines above
                // User has not transacted after checkpoint creation.
                // This means their current balance = their balance at that cp.
                return Self::balance_of(&ticker_did);
            }
            // Uses the first checkpoint that was created after target checpoint
            // and the user has data for that checkpoint
            return Self::balance_at_checkpoint((
                ticker,
                did,
                Self::find_ceiling(&user_checkpoints, at),
            ));
        }
        // User has no checkpoint data.
        // This means that user's balance has not changed since first checkpoint was created.
        // Maybe the user never held any balance.
        return Self::balance_of(&ticker_did);
    }

    fn find_ceiling(arr: &Vec<u64>, key: u64) -> u64 {
        // This function assumes that key <= last element of the array,
        // the array consists of unique sorted elements,
        // array len > 0
        let mut end = arr.len();
        let mut start = 0;
        let mut mid = (start + end) / 2;

        while mid != 0 && end >= start {
            // Due to our assumptions, we can even remove end >= start condition from here
            if key > arr[mid - 1] && key <= arr[mid] {
                // This condition and the fact that key <= last element of the array mean that
                // start should never become greater than end.
                return arr[mid];
            } else if key > arr[mid] {
                start = mid + 1;
            } else {
                end = mid;
            }
            mid = (start + end) / 2;
        }

        // This should only be reached when mid becomes 0.
        return arr[0];
    }

    fn _is_valid_transfer(
        ticker: &Ticker,
        extension_caller: T::AccountId,
        from_did: Option<IdentityId>,
        to_did: Option<IdentityId>,
        value: T::Balance,
    ) -> StdResult<u8, &'static str> {
        ensure!(!Self::frozen(ticker), "asset is frozen");
        let general_status_code =
            <general_tm::Module<T>>::verify_restriction(ticker, from_did, to_did, value)?;
        Ok(if general_status_code != ERC1400_TRANSFER_SUCCESS {
            general_status_code
        } else {
            let mut final_result = true;
            let mut is_valid = false;
            let mut is_invalid = false;
            let mut force_valid = false;
            let tms = Self::extensions((ticker, SmartExtensionType::TransferManager))
                .into_iter()
                .filter(|tm| Self::extension_details((ticker, tm)).is_archive == false)
                .collect::<Vec<T::AccountId>>();
            if tms.len() > 0 {
                for tm in tms.into_iter() {
                    let result = Self::verify_restriction(
                        ticker,
                        extension_caller.clone(),
                        from_did,
                        to_did,
                        value,
                        tm,
                    );
                    match result {
                        RestrictionResult::Valid => is_valid = true,
                        RestrictionResult::Invalid => is_invalid = true,
                        RestrictionResult::ForceValid => force_valid = true,
                    }
                }
                //is_valid = force_valid ? true : (is_invalid ? false : is_valid);
                final_result = force_valid || !is_invalid && is_valid;
            }
            if final_result {
                return Ok(ERC1400_TRANSFER_SUCCESS);
            } else {
                return Ok(ERC1400_TRANSFER_FAILURE);
            }
        })
    }

    // the SimpleToken standard transfer function
    // internal
    fn _transfer(
        ticker: &Ticker,
        from_did: IdentityId,
        to_did: IdentityId,
        value: T::Balance,
    ) -> DispatchResult {
        // Granularity check
        ensure!(
            Self::check_granularity(ticker, value),
            "Invalid granularity"
        );
        let ticker_from_did = (*ticker, from_did);
        ensure!(
            <BalanceOf<T>>::exists(&ticker_from_did),
            "Account does not own this token"
        );
        let sender_balance = Self::balance_of(&ticker_from_did);
        ensure!(sender_balance >= value, "Not enough balance.");

        let updated_from_balance = sender_balance
            .checked_sub(&value)
            .ok_or("overflow in calculating balance")?;
        let ticker_to_did = (*ticker, to_did);
        let receiver_balance = Self::balance_of(ticker_to_did);
        let updated_to_balance = receiver_balance
            .checked_add(&value)
            .ok_or("overflow in calculating balance")?;

        Self::_update_checkpoint(ticker, from_did, sender_balance);
        Self::_update_checkpoint(ticker, to_did, receiver_balance);
        // reduce sender's balance
        <BalanceOf<T>>::insert(&ticker_from_did, updated_from_balance);

        // increase receiver's balance
        <BalanceOf<T>>::insert(ticker_to_did, updated_to_balance);

        // Update statistic info.
        <statistics::Module<T>>::update_transfer_stats(
            ticker,
            Some(updated_from_balance),
            Some(updated_to_balance),
            value,
        );

        Self::deposit_event(RawEvent::Transfer(ticker.clone(), from_did, to_did, value));
        Ok(())
    }

    pub fn _create_checkpoint(ticker: &Ticker) -> DispatchResult {
        if <TotalCheckpoints>::exists(ticker) {
            let mut checkpoint_count = Self::total_checkpoints_of(ticker);
            checkpoint_count = checkpoint_count
                .checked_add(1)
                .ok_or("overflow in adding checkpoint")?;
            <TotalCheckpoints>::insert(ticker, checkpoint_count);
            <CheckpointTotalSupply<T>>::insert(
                &(*ticker, checkpoint_count),
                Self::token_details(ticker).total_supply,
            );
        } else {
            <TotalCheckpoints>::insert(ticker, 1);
            <CheckpointTotalSupply<T>>::insert(
                &(*ticker, 1),
                Self::token_details(ticker).total_supply,
            );
        }
        Ok(())
    }

    fn _update_checkpoint(ticker: &Ticker, user_did: IdentityId, user_balance: T::Balance) {
        if <TotalCheckpoints>::exists(ticker) {
            let checkpoint_count = Self::total_checkpoints_of(ticker);
            let ticker_user_did_checkpont = (*ticker, user_did, checkpoint_count);
            if !<CheckpointBalance<T>>::exists(&ticker_user_did_checkpont) {
                <CheckpointBalance<T>>::insert(&ticker_user_did_checkpont, user_balance);
                <UserCheckpoints>::mutate(&(*ticker, user_did), |user_checkpoints| {
                    user_checkpoints.push(checkpoint_count);
                });
            }
        }
    }

    fn is_owner(ticker: &Ticker, did: IdentityId) -> bool {
        Self::_is_owner(ticker, did)
    }

    pub fn _mint(
        ticker: &Ticker,
        caller: T::AccountId,
        to_did: IdentityId,
        value: T::Balance,
    ) -> DispatchResult {
        // Granularity check
        ensure!(
            Self::check_granularity(ticker, value),
            "Invalid granularity"
        );
        //Increase receiver balance
        let ticker_to_did = (*ticker, to_did);
        let current_to_balance = Self::balance_of(&ticker_to_did);
        let updated_to_balance = current_to_balance
            .checked_add(&value)
            .ok_or("overflow in calculating balance")?;
        // verify transfer check
        ensure!(
            Self::_is_valid_transfer(ticker, caller, None, Some(to_did), value)?
                == ERC1400_TRANSFER_SUCCESS,
            "Transfer restrictions failed"
        );

        // Read the token details
        let mut token = Self::token_details(ticker);
        let updated_total_supply = token
            .total_supply
            .checked_add(&value)
            .ok_or("overflow in calculating total supply")?;
        ensure!(
            updated_total_supply <= MAX_SUPPLY.into(),
            "Total supply above the limit"
        );
        //Increase total suply
        token.total_supply = updated_total_supply;

        Self::_update_checkpoint(ticker, to_did, current_to_balance);

        <BalanceOf<T>>::insert(&ticker_to_did, updated_to_balance);
        <Tokens<T>>::insert(ticker, token);
        let round = Self::funding_round(ticker);
        let ticker_round = (*ticker, round.clone());
        let issued_in_this_round = Self::issued_in_funding_round(&ticker_round)
            .checked_add(&value)
            .ok_or("current funding round total overflowed")?;
        <IssuedInFundingRound<T>>::insert(&ticker_round, issued_in_this_round);
        Self::deposit_event(RawEvent::Issued(
            *ticker,
            to_did,
            value,
            round,
            issued_in_this_round,
        ));

        Ok(())
    }

    fn check_granularity(ticker: &Ticker, value: T::Balance) -> bool {
        // Read the token details
        let token = Self::token_details(ticker);
        token.divisible || value % ONE_UNIT.into() == 0.into()
    }

    fn _check_custody_allowance(
        ticker: &Ticker,
        holder_did: IdentityId,
        value: T::Balance,
    ) -> DispatchResult {
        let remaining_balance = Self::balance_of(&(*ticker, holder_did))
            .checked_sub(&value)
            .ok_or("underflow in balance deduction")?;
        ensure!(
            remaining_balance >= Self::total_custody_allowance(&(*ticker, holder_did)),
            "Insufficient balance for transfer"
        );
        Ok(())
    }

    fn _increase_custody_allowance(
        ticker: Ticker,
        holder_did: IdentityId,
        custodian_did: IdentityId,
        value: T::Balance,
    ) -> DispatchResult {
        let new_custody_allowance = Self::total_custody_allowance((ticker, holder_did))
            .checked_add(&value)
            .ok_or("total custody allowance get overflowed")?;
        // Ensure that balance of the token holder should greater than or equal to the total custody allowance + value
        ensure!(
            Self::balance_of((ticker, holder_did)) >= new_custody_allowance,
            "Insufficient balance of holder did"
        );
        // Ensure the valid DID
        ensure!(
            <identity::DidRecords>::exists(custodian_did),
            "Invalid custodian DID"
        );

        let old_allowance = Self::custodian_allowance((ticker, holder_did, custodian_did));
        let new_current_allowance = old_allowance
            .checked_add(&value)
            .ok_or("allowance get overflowed")?;
        // Update Storage
        <CustodianAllowance<T>>::insert(
            (ticker, holder_did, custodian_did),
            &new_current_allowance,
        );
        <TotalCustodyAllowance<T>>::insert((ticker, holder_did), new_custody_allowance);
        Self::deposit_event(RawEvent::CustodyAllowanceChanged(
            ticker,
            holder_did,
            custodian_did,
            old_allowance,
            new_current_allowance,
        ));
        Ok(())
    }

    /// Accept and process a ticker transfer
    pub fn _accept_ticker_transfer(to_did: IdentityId, auth_id: u64) -> DispatchResult {
        ensure!(
            <identity::Authorizations<T>>::exists(Signatory::from(to_did), auth_id),
            AuthorizationError::from(AuthorizationError::Invalid)
        );

        let auth = <identity::Authorizations<T>>::get(Signatory::from(to_did), auth_id);

        let ticker = match auth.authorization_data {
            AuthorizationData::TransferTicker(ticker) => {
                ticker.canonize();
                ticker
            }
            _ => return Err(Error::<T>::NoTickerTransferAuth.into()),
        };

        ensure!(!<Tokens<T>>::exists(&ticker), "token already created");
        let ticker_details = Self::ticker_registration(&ticker);

        <identity::Module<T>>::consume_auth(
            Signatory::from(ticker_details.owner),
            Signatory::from(to_did),
            auth_id,
        )?;

        <identity::Module<T>>::remove_link(
            Signatory::from(ticker_details.owner),
            ticker_details.link_id,
        );

        let link = <identity::Module<T>>::add_link(
            Signatory::from(to_did),
            LinkData::TickerOwned(ticker),
            ticker_details.expiry,
        );

        <Tickers<T>>::mutate(&ticker, |tr| {
            tr.owner = to_did;
            tr.link_id = link;
        });

        Self::deposit_event(RawEvent::TickerTransferred(
            ticker,
            ticker_details.owner,
            to_did,
        ));

        Ok(())
    }

    /// Accept and process a token ownership transfer
    pub fn _accept_token_ownership_transfer(to_did: IdentityId, auth_id: u64) -> DispatchResult {
        ensure!(
            <identity::Authorizations<T>>::exists(Signatory::from(to_did), auth_id),
            AuthorizationError::from(AuthorizationError::Invalid)
        );

        let auth = <identity::Authorizations<T>>::get(Signatory::from(to_did), auth_id);

        let ticker = match auth.authorization_data {
            AuthorizationData::TransferTokenOwnership(ticker) => {
                ticker.canonize();
                ticker
            }
            _ => return Err(Error::<T>::NotTickerOwnershipTransferAuth.into()),
        };

        ensure!(<Tokens<T>>::exists(&ticker), "Token does not exist");

        let token_details = Self::token_details(&ticker);
        let ticker_details = Self::ticker_registration(&ticker);

        <identity::Module<T>>::consume_auth(
            Signatory::from(token_details.owner_did),
            Signatory::from(to_did),
            auth_id,
        )?;

        <identity::Module<T>>::remove_link(
            Signatory::from(ticker_details.owner),
            ticker_details.link_id,
        );
        <identity::Module<T>>::remove_link(
            Signatory::from(token_details.owner_did),
            token_details.link_id,
        );

        let ticker_link = <identity::Module<T>>::add_link(
            Signatory::from(to_did),
            LinkData::TickerOwned(ticker),
            None,
        );
        let token_link = <identity::Module<T>>::add_link(
            Signatory::from(to_did),
            LinkData::TokenOwned(ticker),
            None,
        );

        <Tickers<T>>::mutate(&ticker, |tr| {
            tr.owner = to_did;
            tr.link_id = ticker_link;
        });
        <Tokens<T>>::mutate(&ticker, |tr| {
            tr.owner_did = to_did;
            tr.link_id = token_link;
        });

        Self::deposit_event(RawEvent::TokenOwnershipTransferred(
            ticker,
            token_details.owner_did,
            to_did,
        ));

        Ok(())
    }

    pub fn verify_restriction(
        ticker: &Ticker,
        extension_caller: T::AccountId,
        from_did: Option<IdentityId>,
        to_did: Option<IdentityId>,
        value: T::Balance,
        dest: T::AccountId,
    ) -> RestrictionResult {
        // 4 byte selector of verify_transfer - 0xD9386E41
        let selector = hex!("D9386E41");
        let balance_to = match to_did {
            Some(did) => T::Balance::encode(&<BalanceOf<T>>::get((ticker, &did))),
            None => T::Balance::encode(&(0.into())),
        };
        let balance_from = match from_did {
            Some(did) => T::Balance::encode(&<BalanceOf<T>>::get((ticker, &did))),
            None => T::Balance::encode(&(0.into())),
        };
        let encoded_to = Option::<IdentityId>::encode(&to_did);
        let encoded_from = Option::<IdentityId>::encode(&from_did);
        let encoded_value = T::Balance::encode(&value);
        let total_supply = T::Balance::encode(&<Tokens<T>>::get(&ticker).total_supply);

        // Creation of the encoded data for the verifyTransfer function of the extension
        // i.e fn verify_transfer(
        //        from: Option<IdentityId>,
        //        to: Option<IdentityId>,
        //        value: Balance,
        //        balance_from: Balance,
        //        balance_to: Balance,
        //        total_supply: Balance
        //    ) -> RestrictionResult { }

        let encoded_data = [
            &selector[..],
            &encoded_from[..],
            &encoded_to[..],
            &encoded_value[..],
            &balance_from[..],
            &balance_to[..],
            &total_supply[..],
        ]
        .concat();

        // Calling extension to verify the compliance rule
        // native currency value should be `0` as no funds need to transfer to the smart extension
        // We are passing arbitrary high `gas_limit` value to make sure extension's function execute successfully
        // TODO: Once gas estimate function will be introduced, arbitrary gas value will be replaced by the estimated gas
        let is_allowed =
            Self::call_extension(extension_caller, dest, 0.into(), 5000000, encoded_data);
        if is_allowed.is_success() {
            if let Ok(allowed) = RestrictionResult::decode(&mut &is_allowed.data[..]) {
                return allowed;
            }
        }
        return RestrictionResult::Invalid;
    }

    /// A helper function that is used to call the smart extension function.
    ///
    /// # Arguments
    /// * `from` - Caller of the extension
    /// * `dest` - Address/AccountId of the smart extension whom get called
    /// * `value` - Amount of native currency that need to transfer to the extension
    /// * `gas_limit` - Maximum amount of gas passed to successfully execute the function
    /// * `data` - Encoded data that contains function selector and function arguments values.
    pub fn call_extension(
        from: T::AccountId,
        dest: T::AccountId,
        value: T::Balance,
        gas_limit: Gas,
        data: Vec<u8>,
    ) -> ExecReturnValue {
        // TODO: Fix the value conversion into Currency
        match <pallet_contracts::Module<T>>::bare_call(from, dest, 0.into(), gas_limit, data) {
            Ok(encoded_value) => {
                return encoded_value;
            }
            Err(err) => {
                let reason: &'static str = err.reason.into();
                // status 0 is used for extension call successfully executed
                return ExecReturnValue {
                    status: 1,
                    data: reason.as_bytes().to_vec(),
                };
            }
        }
    }
}<|MERGE_RESOLUTION|>--- conflicted
+++ resolved
@@ -587,19 +587,14 @@
         /// * `from_did` DID from whom token is being transferred
         /// * `to_did` DID to whom token is being transferred
         /// * `value` Amount of the token for transfer
-<<<<<<< HEAD
         pub fn transfer_from(origin, did: IdentityId, ticker: Ticker, from_did: IdentityId, to_did: IdentityId, value: T::Balance) -> DispatchResult {
             let sender = ensure_signed(origin)?;
-            let signer = Signatory::AccountKey(AccountKey::try_from(&sender.encode())?);
-=======
-        pub fn transfer_from(origin, ticker: Ticker, from_did: IdentityId, to_did: IdentityId, value: T::Balance) -> DispatchResult {
             let sender_key = AccountKey::try_from(ensure_signed(origin)?.encode())?;
             let did = Context::current_identity_or::<Identity<T>>(&sender_key)?;
             let spender = Signatory::AccountKey(sender_key);
->>>>>>> bb552031
 
             // Check that spender is allowed to act on behalf of `did`
-            ensure!(<identity::Module<T>>::is_signer_authorized(did, &signer), "sender must be a signing key for DID");
+            ensure!(<identity::Module<T>>::is_signer_authorized(did, &spender), "sender must be a signing key for DID");
             ticker.canonize();
             let ticker_from_did_did = (ticker, from_did, did);
             ensure!(<Allowance<T>>::exists(&ticker_from_did_did), "Allowance does not exist");
