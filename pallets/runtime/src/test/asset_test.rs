use crate::{
    asset::{self, AssetType, IdentifierType, SecurityToken, SignData},
    general_tm,
    test::{
        storage::{make_account, TestStorage},
        ExtBuilder,
    },
};

use polymesh_primitives::{
    AuthorizationData, Document, IdentityId, LinkData, Signatory, SmartExtension,
    SmartExtensionType, Ticker,
};
use polymesh_runtime_balances as balances;
use polymesh_runtime_identity as identity;

use chrono::prelude::Utc;
use codec::Encode;
<<<<<<< HEAD
use frame_support::{assert_err, assert_noop, assert_ok, traits::Currency, StorageMap};
use hex_literal::hex;
use ink_primitives::hash as FunctionSelectorHasher;
use rand::Rng;
=======
use frame_support::{
    assert_err, assert_noop, assert_ok, traits::Currency, StorageDoubleMap, StorageMap,
};
>>>>>>> f34d1b82
use sp_runtime::AnySignature;
use std::convert::{TryFrom, TryInto};
use test_client::AccountKeyring;
<<<<<<< HEAD
=======

use chrono::prelude::Utc;
use rand::Rng;
use std::{convert::TryFrom, mem};

>>>>>>> f34d1b82
type Identity = identity::Module<TestStorage>;
type Balances = balances::Module<TestStorage>;
type Asset = asset::Module<TestStorage>;
type Timestamp = pallet_timestamp::Module<TestStorage>;
type GeneralTM = general_tm::Module<TestStorage>;
type AssetError = asset::Error<TestStorage>;

type OffChainSignature = AnySignature;

#[test]
fn check_the_test_hex() {
    ExtBuilder::default().build().execute_with(|| {
        let function_hex: &'static str = "verifyTransfer";
        let selector: [u8; 4] = (FunctionSelectorHasher::keccak256("verify_transfer".as_bytes())
            [0..4])
            .try_into()
            .unwrap();
        println!("{:#X}", u32::from_be_bytes(selector));
        let data = hex!("D9386E41");
        println!("{:?}", data);
    });
}

#[test]
fn issuers_can_create_and_rename_tokens() {
    ExtBuilder::default().build().execute_with(|| {
        let (owner_signed, owner_did) = make_account(AccountKeyring::Dave.public()).unwrap();
        let funding_round_name = b"round1".to_vec();
        // Expected token entry
        let mut token = SecurityToken {
            name: vec![0x01],
            owner_did,
            total_supply: 1_000_000,
            divisible: true,
            asset_type: AssetType::default(),
            ..Default::default()
        };
        let ticker = Ticker::from_slice(token.name.as_slice());
        assert!(!<identity::DidRecords>::exists(
            Identity::get_token_did(&ticker).unwrap()
        ));
        let identifiers = vec![(IdentifierType::default(), b"undefined".to_vec())];
        let ticker = Ticker::from_slice(token.name.as_slice());
        assert_err!(
            Asset::create_token(
                owner_signed.clone(),
                owner_did,
                token.name.clone(),
                ticker,
                1_000_000_000_000_000_000_000_000, // Total supply over the limit
                true,
                token.asset_type.clone(),
                identifiers.clone(),
                Some(funding_round_name.clone())
            ),
            "Total supply above the limit"
        );

        // Issuance is successful
        assert_ok!(Asset::create_token(
            owner_signed.clone(),
            owner_did,
            token.name.clone(),
            ticker,
            token.total_supply,
            true,
            token.asset_type.clone(),
            identifiers.clone(),
            Some(funding_round_name.clone())
        ));

        let token_link = Identity::get_link(
            Signatory::from(owner_did),
            Asset::token_details(ticker).link_id,
        );
        assert_eq!(token_link.link_data, LinkData::TokenOwned(ticker));
        assert_eq!(token_link.expiry, None);

        let ticker_link = Identity::get_link(
            Signatory::from(owner_did),
            Asset::ticker_registration(ticker).link_id,
        );
        assert_eq!(ticker_link.link_data, LinkData::TickerOwned(ticker));
        assert_eq!(ticker_link.expiry, None);

        token.link_id = Asset::token_details(ticker).link_id;
        // A correct entry is added
        assert_eq!(Asset::token_details(ticker), token);
        assert!(<identity::DidRecords>::exists(
            Identity::get_token_did(&ticker).unwrap()
        ));
        assert_eq!(Asset::funding_round(ticker), funding_round_name.clone());

        // Unauthorized identities cannot rename the token.
        let (eve_signed, _eve_did) = make_account(AccountKeyring::Eve.public()).unwrap();
        assert_err!(
            Asset::rename_token(eve_signed, ticker, vec![0xde, 0xad, 0xbe, 0xef]),
            "sender must be a signing key for the token owner DID"
        );
        // The token should remain unchanged in storage.
        assert_eq!(Asset::token_details(ticker), token);
        // Rename the token and check storage has been updated.
        let renamed_token = SecurityToken {
            name: vec![0x42],
            owner_did: token.owner_did,
            total_supply: token.total_supply,
            divisible: token.divisible,
            asset_type: token.asset_type.clone(),
            link_id: Asset::token_details(ticker).link_id,
        };
        assert_ok!(Asset::rename_token(
            owner_signed.clone(),
            ticker,
            renamed_token.name.clone()
        ));
        assert_eq!(Asset::token_details(ticker), renamed_token);
        for (typ, val) in identifiers {
            assert_eq!(Asset::identifiers((ticker, typ)), val);
        }
    });
}

/// # TODO
/// It should be re-enable once issuer claim is re-enabled.
#[test]
#[ignore]
fn non_issuers_cant_create_tokens() {
    ExtBuilder::default().build().execute_with(|| {
        let (_, owner_did) = make_account(AccountKeyring::Dave.public()).unwrap();

        // Expected token entry
        let _ = SecurityToken {
            name: vec![0x01],
            owner_did: owner_did,
            total_supply: 1_000_000,
            divisible: true,
            asset_type: AssetType::default(),
            ..Default::default()
        };

        Balances::make_free_balance_be(&AccountKeyring::Bob.public(), 1_000_000);

        let wrong_did = IdentityId::try_from("did:poly:wrong");
        assert!(wrong_did.is_err());
    });
}

#[test]
fn valid_transfers_pass() {
    ExtBuilder::default().build().execute_with(|| {
        let now = Utc::now();
        Timestamp::set_timestamp(now.timestamp() as u64);

        let (owner_signed, owner_did) = make_account(AccountKeyring::Dave.public()).unwrap();

        // Expected token entry
        let token = SecurityToken {
            name: vec![0x01],
            owner_did: owner_did,
            total_supply: 1_000_000,
            divisible: true,
            asset_type: AssetType::default(),
            ..Default::default()
        };
        let ticker = Ticker::from_slice(token.name.as_slice());

        let (_, alice_did) = make_account(AccountKeyring::Alice.public()).unwrap();

        // Issuance is successful
        assert_ok!(Asset::create_token(
            owner_signed.clone(),
            owner_did,
            token.name.clone(),
            ticker,
            token.total_supply,
            true,
            token.asset_type.clone(),
            vec![],
            None
        ));

        let asset_rule = general_tm::AssetRule {
            sender_rules: vec![],
            receiver_rules: vec![],
        };

        // Allow all transfers
        assert_ok!(GeneralTM::add_active_rule(
            owner_signed.clone(),
            owner_did,
            ticker,
            asset_rule
        ));

        assert_ok!(Asset::transfer(
            owner_signed.clone(),
            owner_did,
            ticker,
            alice_did,
            500
        ));
    })
}

#[test]
fn valid_custodian_allowance() {
    ExtBuilder::default().build().execute_with(|| {
        let (owner_signed, owner_did) = make_account(AccountKeyring::Dave.public()).unwrap();

        let now = Utc::now();
        Timestamp::set_timestamp(now.timestamp() as u64);

        // Expected token entry
        let token = SecurityToken {
            name: vec![0x01],
            owner_did: owner_did,
            total_supply: 1_000_000,
            divisible: true,
            asset_type: AssetType::default(),
            ..Default::default()
        };
        let ticker = Ticker::from_slice(token.name.as_slice());

        let (investor1_signed, investor1_did) = make_account(AccountKeyring::Bob.public()).unwrap();
        let (investor2_signed, investor2_did) =
            make_account(AccountKeyring::Charlie.public()).unwrap();
        let (custodian_signed, custodian_did) = make_account(AccountKeyring::Eve.public()).unwrap();

        // Issuance is successful
        assert_ok!(Asset::create_token(
            owner_signed.clone(),
            owner_did,
            token.name.clone(),
            ticker,
            token.total_supply,
            true,
            token.asset_type.clone(),
            vec![],
            None
        ));

        assert_eq!(
            Asset::balance_of((ticker, token.owner_did)),
            token.total_supply
        );

        let asset_rule = general_tm::AssetRule {
            sender_rules: vec![],
            receiver_rules: vec![],
        };

        // Allow all transfers
        assert_ok!(GeneralTM::add_active_rule(
            owner_signed.clone(),
            owner_did,
            ticker,
            asset_rule
        ));
        let funding_round1 = b"Round One".to_vec();
        assert_ok!(Asset::set_funding_round(
            owner_signed.clone(),
            owner_did,
            ticker,
            funding_round1.clone()
        ));
        // Mint some tokens to investor1
        let num_tokens1: u128 = 2_000_000;
        assert_ok!(Asset::issue(
            owner_signed.clone(),
            owner_did,
            ticker,
            investor1_did,
            num_tokens1,
            vec![0x0]
        ));
        assert_eq!(Asset::funding_round(&ticker), funding_round1.clone());
        assert_eq!(
            Asset::issued_in_funding_round((ticker, funding_round1.clone())),
            num_tokens1
        );
        // Check the expected default behaviour of the map.
        assert_eq!(
            Asset::issued_in_funding_round((ticker, b"No such round".to_vec())),
            0
        );
        assert_eq!(Asset::balance_of((ticker, investor1_did)), num_tokens1,);

        // Failed to add custodian because of insufficient balance
        assert_noop!(
            Asset::increase_custody_allowance(
                investor1_signed.clone(),
                ticker,
                investor1_did,
                custodian_did,
                250_00_00 as u128
            ),
            "Insufficient balance of holder did"
        );

        // Failed to add/increase the custodian allowance because of Invalid custodian did
        let custodian_did_not_register = IdentityId::from(5u128);
        assert_noop!(
            Asset::increase_custody_allowance(
                investor1_signed.clone(),
                ticker,
                investor1_did,
                custodian_did_not_register,
                50_00_00 as u128
            ),
            "Invalid custodian DID"
        );

        // Add custodian
        assert_ok!(Asset::increase_custody_allowance(
            investor1_signed.clone(),
            ticker,
            investor1_did,
            custodian_did,
            50_00_00 as u128
        ));

        assert_eq!(
            Asset::custodian_allowance((ticker, investor1_did, custodian_did)),
            50_00_00 as u128
        );

        assert_eq!(
            Asset::total_custody_allowance((ticker, investor1_did)),
            50_00_00 as u128
        );

        // Transfer the token upto the limit
        assert_ok!(Asset::transfer(
            investor1_signed.clone(),
            investor1_did,
            ticker,
            investor2_did,
            140_00_00 as u128
        ));

        assert_eq!(
            Asset::balance_of((ticker, investor2_did)),
            140_00_00 as u128
        );

        // Try to Transfer the tokens beyond the limit
        assert_noop!(
            Asset::transfer(
                investor1_signed.clone(),
                investor1_did,
                ticker,
                investor2_did,
                50_00_00 as u128
            ),
            "Insufficient balance for transfer"
        );

        // Should fail to transfer the token by the custodian because of invalid signing key
        assert_noop!(
            Asset::transfer_by_custodian(
                investor2_signed.clone(),
                ticker,
                investor1_did,
                custodian_did,
                investor2_did,
                45_00_00 as u128
            ),
            "sender must be a signing key for DID"
        );

        // Should fail to transfer the token by the custodian because of insufficient allowance
        assert_noop!(
            Asset::transfer_by_custodian(
                custodian_signed.clone(),
                ticker,
                investor1_did,
                custodian_did,
                investor2_did,
                55_00_00 as u128
            ),
            "Insufficient allowance"
        );

        // Successfully transfer by the custodian
        assert_ok!(Asset::transfer_by_custodian(
            custodian_signed.clone(),
            ticker,
            investor1_did,
            custodian_did,
            investor2_did,
            45_00_00 as u128
        ));
    });
}

#[test]
fn valid_custodian_allowance_of() {
    ExtBuilder::default().build().execute_with(|| {
        let (owner_signed, owner_did) = make_account(AccountKeyring::Dave.public()).unwrap();

        let now = Utc::now();
        Timestamp::set_timestamp(now.timestamp() as u64);

        // Expected token entry
        let token = SecurityToken {
            name: vec![0x01],
            owner_did: owner_did,
            total_supply: 1_000_000,
            divisible: true,
            asset_type: AssetType::default(),
            ..Default::default()
        };
        let ticker = Ticker::from_slice(token.name.as_slice());

        let (investor1_signed, investor1_did) = make_account(AccountKeyring::Bob.public()).unwrap();
        let (investor2_signed, investor2_did) =
            make_account(AccountKeyring::Charlie.public()).unwrap();
        let (custodian_signed, custodian_did) = make_account(AccountKeyring::Eve.public()).unwrap();

        // Issuance is successful
        assert_ok!(Asset::create_token(
            owner_signed.clone(),
            owner_did,
            token.name.clone(),
            ticker,
            token.total_supply,
            true,
            token.asset_type.clone(),
            vec![],
            None
        ));

        assert_eq!(
            Asset::balance_of((ticker, token.owner_did)),
            token.total_supply
        );

        let asset_rule = general_tm::AssetRule {
            sender_rules: vec![],
            receiver_rules: vec![],
        };

        // Allow all transfers
        assert_ok!(GeneralTM::add_active_rule(
            owner_signed.clone(),
            owner_did,
            ticker,
            asset_rule
        ));

        // Mint some tokens to investor1
        assert_ok!(Asset::issue(
            owner_signed.clone(),
            owner_did,
            ticker,
            investor1_did,
            200_00_00 as u128,
            vec![0x0]
        ));

        assert_eq!(
            Asset::balance_of((ticker, investor1_did)),
            200_00_00 as u128
        );

        let msg = SignData {
            custodian_did: custodian_did,
            holder_did: investor1_did,
            ticker,
            value: 50_00_00 as u128,
            nonce: 1,
        };

        let investor1_key = AccountKeyring::Bob;

        // Add custodian
        assert_ok!(Asset::increase_custody_allowance_of(
            investor2_signed.clone(),
            ticker,
            investor1_did,
            AccountKeyring::Bob.public(),
            custodian_did,
            investor2_did,
            50_00_00 as u128,
            1,
            OffChainSignature::from(investor1_key.sign(&msg.encode()))
        ));

        assert_eq!(
            Asset::custodian_allowance((ticker, investor1_did, custodian_did)),
            50_00_00 as u128
        );

        assert_eq!(
            Asset::total_custody_allowance((ticker, investor1_did)),
            50_00_00 as u128
        );

        // use the same signature with the same nonce should fail
        assert_noop!(
            Asset::increase_custody_allowance_of(
                investor2_signed.clone(),
                ticker,
                investor1_did,
                AccountKeyring::Bob.public(),
                custodian_did,
                investor2_did,
                50_00_00 as u128,
                1,
                OffChainSignature::from(investor1_key.sign(&msg.encode()))
            ),
            "Signature already used"
        );

        // use the same signature with the different nonce should fail
        assert_noop!(
            Asset::increase_custody_allowance_of(
                investor2_signed.clone(),
                ticker,
                investor1_did,
                AccountKeyring::Bob.public(),
                custodian_did,
                investor2_did,
                50_00_00 as u128,
                3,
                OffChainSignature::from(investor1_key.sign(&msg.encode()))
            ),
            "Invalid signature"
        );

        // Transfer the token upto the limit
        assert_ok!(Asset::transfer(
            investor1_signed.clone(),
            investor1_did,
            ticker,
            investor2_did,
            140_00_00 as u128
        ));

        assert_eq!(
            Asset::balance_of((ticker, investor2_did)),
            140_00_00 as u128
        );

        // Try to Transfer the tokens beyond the limit
        assert_noop!(
            Asset::transfer(
                investor1_signed.clone(),
                investor1_did,
                ticker,
                investor2_did,
                50_00_00 as u128
            ),
            "Insufficient balance for transfer"
        );

        // Should fail to transfer the token by the custodian because of invalid signing key
        assert_noop!(
            Asset::transfer_by_custodian(
                investor2_signed.clone(),
                ticker,
                investor1_did,
                custodian_did,
                investor2_did,
                45_00_00 as u128
            ),
            "sender must be a signing key for DID"
        );

        // Should fail to transfer the token by the custodian because of insufficient allowance
        assert_noop!(
            Asset::transfer_by_custodian(
                custodian_signed.clone(),
                ticker,
                investor1_did,
                custodian_did,
                investor2_did,
                55_00_00 as u128
            ),
            "Insufficient allowance"
        );

        // Successfully transfer by the custodian
        assert_ok!(Asset::transfer_by_custodian(
            custodian_signed.clone(),
            ticker,
            investor1_did,
            custodian_did,
            investor2_did,
            45_00_00 as u128
        ));
    });
}

#[test]
fn checkpoints_fuzz_test() {
    println!("Starting");
    for _ in 0..10 {
        // When fuzzing in local, feel free to bump this number to add more fuzz runs.
        ExtBuilder::default().build().execute_with(|| {
            let now = Utc::now();
            Timestamp::set_timestamp(now.timestamp() as u64);

            let (owner_signed, owner_did) = make_account(AccountKeyring::Dave.public()).unwrap();

            // Expected token entry
            let token = SecurityToken {
                name: vec![0x01],
                owner_did: owner_did,
                total_supply: 1_000_000,
                divisible: true,
                asset_type: AssetType::default(),
                ..Default::default()
            };
            let ticker = Ticker::from_slice(token.name.as_slice());
            let (_, bob_did) = make_account(AccountKeyring::Bob.public()).unwrap();

            // Issuance is successful
            assert_ok!(Asset::create_token(
                owner_signed.clone(),
                owner_did,
                token.name.clone(),
                ticker,
                token.total_supply,
                true,
                token.asset_type.clone(),
                vec![],
                None
            ));

            let asset_rule = general_tm::AssetRule {
                sender_rules: vec![],
                receiver_rules: vec![],
            };

            // Allow all transfers
            assert_ok!(GeneralTM::add_active_rule(
                owner_signed.clone(),
                owner_did,
                ticker,
                asset_rule
            ));

            let mut owner_balance: [u128; 100] = [1_000_000; 100];
            let mut bob_balance: [u128; 100] = [0; 100];
            let mut rng = rand::thread_rng();
            for j in 1..100 {
                let transfers = rng.gen_range(0, 10);
                owner_balance[j] = owner_balance[j - 1];
                bob_balance[j] = bob_balance[j - 1];
                for _k in 0..transfers {
                    if j == 1 {
                        owner_balance[0] -= 1;
                        bob_balance[0] += 1;
                    }
                    owner_balance[j] -= 1;
                    bob_balance[j] += 1;
                    assert_ok!(Asset::transfer(
                        owner_signed.clone(),
                        owner_did,
                        ticker,
                        bob_did,
                        1
                    ));
                }
                assert_ok!(Asset::create_checkpoint(
                    owner_signed.clone(),
                    owner_did,
                    ticker,
                ));
                let x: u64 = u64::try_from(j).unwrap();
                assert_eq!(
                    Asset::get_balance_at(ticker, owner_did, 0),
                    owner_balance[j]
                );
                assert_eq!(Asset::get_balance_at(ticker, bob_did, 0), bob_balance[j]);
                assert_eq!(
                    Asset::get_balance_at(ticker, owner_did, 1),
                    owner_balance[1]
                );
                assert_eq!(Asset::get_balance_at(ticker, bob_did, 1), bob_balance[1]);
                assert_eq!(
                    Asset::get_balance_at(ticker, owner_did, x - 1),
                    owner_balance[j - 1]
                );
                assert_eq!(
                    Asset::get_balance_at(ticker, bob_did, x - 1),
                    bob_balance[j - 1]
                );
                assert_eq!(
                    Asset::get_balance_at(ticker, owner_did, x),
                    owner_balance[j]
                );
                assert_eq!(Asset::get_balance_at(ticker, bob_did, x), bob_balance[j]);
                assert_eq!(
                    Asset::get_balance_at(ticker, owner_did, x + 1),
                    owner_balance[j]
                );
                assert_eq!(
                    Asset::get_balance_at(ticker, bob_did, x + 1),
                    bob_balance[j]
                );
                assert_eq!(
                    Asset::get_balance_at(ticker, owner_did, 1000),
                    owner_balance[j]
                );
                assert_eq!(Asset::get_balance_at(ticker, bob_did, 1000), bob_balance[j]);
            }
        });
    }
}

#[test]
fn register_ticker() {
    ExtBuilder::default().build().execute_with(|| {
        let now = Utc::now();
        Timestamp::set_timestamp(now.timestamp() as u64);

        let (owner_signed, owner_did) = make_account(AccountKeyring::Dave.public()).unwrap();

        let token = SecurityToken {
            name: vec![0x01],
            owner_did: owner_did,
            total_supply: 1_000_000,
            divisible: true,
            asset_type: AssetType::default(),
            ..Default::default()
        };
        let identifiers = vec![(IdentifierType::Custom(b"check".to_vec()), b"me".to_vec())];
        let ticker = Ticker::from_slice(token.name.as_slice());
        // Issuance is successful
        assert_ok!(Asset::create_token(
            owner_signed.clone(),
            owner_did,
            token.name.clone(),
            ticker,
            token.total_supply,
            true,
            token.asset_type.clone(),
            identifiers.clone(),
            None
        ));

        assert_eq!(Asset::is_ticker_registry_valid(&ticker, owner_did), true);
        assert_eq!(Asset::is_ticker_available(&ticker), false);
        let stored_token = Asset::token_details(&ticker);
        assert_eq!(stored_token.asset_type, token.asset_type);
        for (typ, val) in identifiers {
            assert_eq!(Asset::identifiers((ticker, typ)), val);
        }

        assert_err!(
            Asset::register_ticker(owner_signed.clone(), Ticker::from_slice(&[0x01])),
            "token already created"
        );

        assert_err!(
            Asset::register_ticker(
                owner_signed.clone(),
                Ticker::from_slice(&[0x01, 0x01, 0x01, 0x01, 0x01, 0x01, 0x01, 0x01, 0x01])
            ),
            "ticker length over the limit"
        );

        let ticker = Ticker::from_slice(&[0x01, 0x01]);

        assert_eq!(Asset::is_ticker_available(&ticker), true);

        assert_ok!(Asset::register_ticker(owner_signed.clone(), ticker));

        let ticker_link = Identity::get_link(
            Signatory::from(owner_did),
            Asset::ticker_registration(ticker).link_id,
        );
        assert_eq!(ticker_link.link_data, LinkData::TickerOwned(ticker));

        let (alice_signed, _) = make_account(AccountKeyring::Alice.public()).unwrap();

        assert_err!(
            Asset::register_ticker(alice_signed.clone(), ticker),
            "ticker registered to someone else"
        );

        assert_eq!(Asset::is_ticker_registry_valid(&ticker, owner_did), true);
        assert_eq!(Asset::is_ticker_available(&ticker), false);

        Timestamp::set_timestamp(now.timestamp() as u64 + 10001);

        assert_eq!(Asset::is_ticker_registry_valid(&ticker, owner_did), false);
        assert_eq!(Asset::is_ticker_available(&ticker), true);
    })
}

#[test]
fn transfer_ticker() {
    ExtBuilder::default().build().execute_with(|| {
        let now = Utc::now();
        Timestamp::set_timestamp(now.timestamp() as u64);

        let (owner_signed, owner_did) = make_account(AccountKeyring::Dave.public()).unwrap();
        let (alice_signed, alice_did) = make_account(AccountKeyring::Alice.public()).unwrap();
        let (bob_signed, bob_did) = make_account(AccountKeyring::Bob.public()).unwrap();

        let ticker = Ticker::from_slice(&[0x01, 0x01]);

        assert_eq!(Asset::is_ticker_available(&ticker), true);
        assert_ok!(Asset::register_ticker(owner_signed.clone(), ticker));

        let auth_id_alice = Identity::add_auth(
            Signatory::from(owner_did),
            Signatory::from(alice_did),
            AuthorizationData::TransferTicker(ticker),
            None,
        );

        let auth_id_bob = Identity::add_auth(
            Signatory::from(owner_did),
            Signatory::from(bob_did),
            AuthorizationData::TransferTicker(ticker),
            None,
        );

        assert_eq!(Asset::is_ticker_registry_valid(&ticker, owner_did), true);
        assert_eq!(Asset::is_ticker_registry_valid(&ticker, alice_did), false);
        assert_eq!(Asset::is_ticker_available(&ticker), false);

        assert_err!(
            Asset::accept_ticker_transfer(alice_signed.clone(), auth_id_alice + 1),
            "Authorization does not exist"
        );

        let old_ticker = Asset::ticker_registration(ticker);
        let old_ticker_link =
            Identity::get_link(Signatory::from(old_ticker.owner), old_ticker.link_id);
        assert_eq!(old_ticker_link.link_data, LinkData::TickerOwned(ticker));

        assert_ok!(Asset::accept_ticker_transfer(
            alice_signed.clone(),
            auth_id_alice
        ));

        assert!(!<identity::Links<TestStorage>>::exists(
            Signatory::from(old_ticker.owner),
            old_ticker.link_id
        ));

        let ticker_link = Identity::get_link(
            Signatory::from(alice_did),
            Asset::ticker_registration(ticker).link_id,
        );
        assert_eq!(ticker_link.link_data, LinkData::TickerOwned(ticker));

        assert_err!(
            Asset::accept_ticker_transfer(bob_signed.clone(), auth_id_bob),
            "Illegal use of Authorization"
        );

        let mut auth_id = Identity::add_auth(
            Signatory::from(alice_did),
            Signatory::from(bob_did),
            AuthorizationData::TransferTicker(ticker),
            Some(now.timestamp() as u64 - 100),
        );
        assert_err!(
            Asset::accept_ticker_transfer(bob_signed.clone(), auth_id),
            "Authorization expired"
        );

        auth_id = Identity::add_auth(
            Signatory::from(alice_did),
            Signatory::from(bob_did),
            AuthorizationData::Custom(ticker),
            Some(now.timestamp() as u64 + 100),
        );
        assert_err!(
            Asset::accept_ticker_transfer(bob_signed.clone(), auth_id),
            AssetError::NoTickerTransferAuth
        );

        auth_id = Identity::add_auth(
            Signatory::from(alice_did),
            Signatory::from(bob_did),
            AuthorizationData::TransferTicker(ticker),
            Some(now.timestamp() as u64 + 100),
        );
        assert_ok!(Asset::accept_ticker_transfer(bob_signed.clone(), auth_id));

        assert_eq!(Asset::is_ticker_registry_valid(&ticker, owner_did), false);
        assert_eq!(Asset::is_ticker_registry_valid(&ticker, alice_did), false);
        assert_eq!(Asset::is_ticker_registry_valid(&ticker, bob_did), true);
        assert_eq!(Asset::is_ticker_available(&ticker), false);
    })
}

#[test]
fn transfer_token_ownership() {
    ExtBuilder::default().build().execute_with(|| {
        let now = Utc::now();
        Timestamp::set_timestamp(now.timestamp() as u64);

        let (owner_signed, owner_did) = make_account(AccountKeyring::Dave.public()).unwrap();
        let (alice_signed, alice_did) = make_account(AccountKeyring::Alice.public()).unwrap();
        let (bob_signed, bob_did) = make_account(AccountKeyring::Bob.public()).unwrap();

        let token_name = vec![0x01, 0x01];
        let ticker = Ticker::from_slice(token_name.as_slice());
        assert_ok!(Asset::create_token(
            owner_signed.clone(),
            owner_did,
            token_name.clone(),
            ticker,
            1_000_000,
            true,
            AssetType::default(),
            vec![],
            None
        ));

        let auth_id_alice = Identity::add_auth(
            Signatory::from(owner_did),
            Signatory::from(alice_did),
            AuthorizationData::TransferTokenOwnership(ticker),
            None,
        );

        let auth_id_bob = Identity::add_auth(
            Signatory::from(owner_did),
            Signatory::from(bob_did),
            AuthorizationData::TransferTokenOwnership(ticker),
            None,
        );

        assert_eq!(Asset::token_details(&ticker).owner_did, owner_did);

        assert_err!(
            Asset::accept_token_ownership_transfer(alice_signed.clone(), auth_id_alice + 1),
            "Authorization does not exist"
        );

        let old_ticker = Asset::ticker_registration(ticker);
        let old_ticker_link =
            Identity::get_link(Signatory::from(old_ticker.owner), old_ticker.link_id);
        assert_eq!(old_ticker_link.link_data, LinkData::TickerOwned(ticker));

        let old_token = Asset::token_details(ticker);
        let old_token_link =
            Identity::get_link(Signatory::from(old_token.owner_did), old_token.link_id);
        assert_eq!(old_token_link.link_data, LinkData::TokenOwned(ticker));

        assert_ok!(Asset::accept_token_ownership_transfer(
            alice_signed.clone(),
            auth_id_alice
        ));
        assert_eq!(Asset::token_details(&ticker).owner_did, alice_did);
        assert!(!<identity::Links<TestStorage>>::exists(
            Signatory::from(old_ticker.owner),
            old_ticker.link_id
        ));
        assert!(!<identity::Links<TestStorage>>::exists(
            Signatory::from(old_token.owner_did),
            old_token.link_id
        ));

        let ticker_link = Identity::get_link(
            Signatory::from(alice_did),
            Asset::ticker_registration(ticker).link_id,
        );
        assert_eq!(ticker_link.link_data, LinkData::TickerOwned(ticker));
        let token_link = Identity::get_link(
            Signatory::from(alice_did),
            Asset::token_details(ticker).link_id,
        );
        assert_eq!(token_link.link_data, LinkData::TokenOwned(ticker));

        assert_err!(
            Asset::accept_token_ownership_transfer(bob_signed.clone(), auth_id_bob),
            "Illegal use of Authorization"
        );

        let mut auth_id = Identity::add_auth(
            Signatory::from(alice_did),
            Signatory::from(bob_did),
            AuthorizationData::TransferTokenOwnership(ticker),
            Some(now.timestamp() as u64 - 100),
        );
        assert_err!(
            Asset::accept_token_ownership_transfer(bob_signed.clone(), auth_id),
            "Authorization expired"
        );

        auth_id = Identity::add_auth(
            Signatory::from(alice_did),
            Signatory::from(bob_did),
            AuthorizationData::Custom(ticker),
            Some(now.timestamp() as u64 + 100),
        );
        assert_err!(
            Asset::accept_token_ownership_transfer(bob_signed.clone(), auth_id),
            AssetError::NotTickerOwnershipTransferAuth
        );

        auth_id = Identity::add_auth(
            Signatory::from(alice_did),
            Signatory::from(bob_did),
            AuthorizationData::TransferTokenOwnership(Ticker::from_slice(&[0x50])),
            Some(now.timestamp() as u64 + 100),
        );
        assert_err!(
            Asset::accept_token_ownership_transfer(bob_signed.clone(), auth_id),
            "Token does not exist"
        );

        auth_id = Identity::add_auth(
            Signatory::from(alice_did),
            Signatory::from(bob_did),
            AuthorizationData::TransferTokenOwnership(ticker),
            Some(now.timestamp() as u64 + 100),
        );
        assert_ok!(Asset::accept_token_ownership_transfer(
            bob_signed.clone(),
            auth_id
        ));
        assert_eq!(Asset::token_details(&ticker).owner_did, bob_did);
    })
}

#[test]
fn update_identifiers() {
    ExtBuilder::default().build().execute_with(|| {
        let (owner_signed, owner_did) = make_account(AccountKeyring::Dave.public()).unwrap();

        // Expected token entry
        let mut token = SecurityToken {
            name: b"TEST".to_vec(),
            owner_did,
            total_supply: 1_000_000,
            divisible: true,
            asset_type: AssetType::default(),
            ..Default::default()
        };
        let ticker = Ticker::from_slice(token.name.as_slice());
        assert!(!<identity::DidRecords>::exists(
            Identity::get_token_did(&ticker).unwrap()
        ));
        let identifier_value1 = b"ABC123";
        let identifiers = vec![(IdentifierType::Cusip, identifier_value1.to_vec())];
        assert_ok!(Asset::create_token(
            owner_signed.clone(),
            owner_did,
            token.name.clone(),
            ticker,
            token.total_supply,
            true,
            token.asset_type.clone(),
            identifiers.clone(),
            None
        ));

        token.link_id = Asset::token_details(ticker).link_id;
        // A correct entry was added
        assert_eq!(Asset::token_details(ticker), token);
        assert_eq!(
            Asset::identifiers((ticker, IdentifierType::Cusip)),
            identifier_value1.to_vec()
        );
        let identifier_value2 = b"XYZ555";
        let updated_identifiers = vec![
            (IdentifierType::Cusip, Default::default()),
            (IdentifierType::Isin, identifier_value2.to_vec()),
        ];
        assert_ok!(Asset::update_identifiers(
            owner_signed.clone(),
            owner_did,
            ticker,
            updated_identifiers.clone(),
        ));
        for (typ, val) in updated_identifiers {
            assert_eq!(Asset::identifiers((ticker, typ)), val);
        }
    });
}

#[test]
fn adding_removing_documents() {
    ExtBuilder::default().build().execute_with(|| {
        let (owner_signed, owner_did) = make_account(AccountKeyring::Dave.public()).unwrap();

        let token = SecurityToken {
            name: vec![0x01],
            owner_did,
            total_supply: 1_000_000,
            divisible: true,
            asset_type: AssetType::default(),
            ..Default::default()
        };

        let ticker = Ticker::from_slice(token.name.as_slice());

        assert!(!<identity::DidRecords>::exists(
            Identity::get_token_did(&ticker).unwrap()
        ));

        let identifiers = vec![(IdentifierType::default(), b"undefined".to_vec())];
        let ticker = Ticker::from_slice(token.name.as_slice());
        let ticker_did = Identity::get_token_did(&ticker).unwrap();

        // Issuance is successful
        assert_ok!(Asset::create_token(
            owner_signed.clone(),
            owner_did,
            token.name.clone(),
            ticker,
            token.total_supply,
            true,
            token.asset_type.clone(),
            identifiers.clone(),
            None
        ));

        let documents = vec![
            Document {
                name: b"A".to_vec(),
                uri: b"www.a.com".to_vec(),
                hash: b"0x1".to_vec(),
            },
            Document {
                name: b"B".to_vec(),
                uri: b"www.b.com".to_vec(),
                hash: b"0x2".to_vec(),
            },
        ];

        assert_ok!(Asset::add_documents(
            owner_signed.clone(),
            owner_did,
            ticker,
            documents
        ));

        let mut docs = <identity::Links<TestStorage>>::iter_prefix(Signatory::from(ticker_did));
        let mut doc1 = docs.next().unwrap();
        let mut doc2 = docs.next().unwrap();
        if doc1.link_id > doc2.link_id {
            mem::swap(&mut doc1, &mut doc2);
        }

        assert_eq!(
            doc1.link_data,
            LinkData::DocumentOwned(Document {
                name: b"A".to_vec(),
                uri: b"www.a.com".to_vec(),
                hash: b"0x1".to_vec(),
            })
        );
        assert_eq!(doc1.expiry, None);

        assert_eq!(
            doc2.link_data,
            LinkData::DocumentOwned(Document {
                name: b"B".to_vec(),
                uri: b"www.b.com".to_vec(),
                hash: b"0x2".to_vec()
            })
        );
        assert_eq!(doc2.expiry, None);

        assert_ok!(Asset::update_documents(
            owner_signed.clone(),
            owner_did,
            ticker,
            vec![
                (
                    doc1.link_id,
                    Document {
                        name: b"C".to_vec(),
                        uri: b"www.c.com".to_vec(),
                        hash: b"0x3".to_vec(),
                    }
                ),
                (
                    doc2.link_id,
                    Document {
                        name: b"D".to_vec(),
                        uri: b"www.d.com".to_vec(),
                        hash: b"0x4".to_vec(),
                    }
                ),
            ]
        ));

        docs = <identity::Links<TestStorage>>::iter_prefix(Signatory::from(ticker_did));
        doc1 = docs.next().unwrap();
        doc2 = docs.next().unwrap();
        if doc1.link_id > doc2.link_id {
            mem::swap(&mut doc1, &mut doc2);
        }

        assert_eq!(
            doc1.link_data,
            LinkData::DocumentOwned(Document {
                name: b"C".to_vec(),
                uri: b"www.c.com".to_vec(),
                hash: b"0x3".to_vec(),
            })
        );
        assert_eq!(doc1.expiry, None);

        assert_eq!(
            doc2.link_data,
            LinkData::DocumentOwned(Document {
                name: b"D".to_vec(),
                uri: b"www.d.com".to_vec(),
                hash: b"0x4".to_vec(),
            })
        );
        assert_eq!(doc2.expiry, None);
    });
}

#[test]
fn add_extension_successfully() {
    ExtBuilder::default().build().execute_with(|| {
        let (owner_signed, owner_did) = make_account(AccountKeyring::Dave.public()).unwrap();

        // Expected token entry
        let token = SecurityToken {
            name: b"TEST".to_vec(),
            owner_did,
            total_supply: 1_000_000,
            divisible: true,
            asset_type: AssetType::default(),
            ..Default::default()
        };

        let ticker = Ticker::from_slice(token.name.as_slice());
        assert!(!<identity::DidRecords>::exists(
            Identity::get_token_did(&ticker).unwrap()
        ));
        let identifier_value1 = b"ABC123";
        let identifiers = vec![(IdentifierType::Cusip, identifier_value1.to_vec())];
        assert_ok!(Asset::create_token(
            owner_signed.clone(),
            owner_did,
            token.name.clone(),
            ticker,
            token.total_supply,
            true,
            token.asset_type.clone(),
            identifiers.clone(),
            None
        ));

        // Add smart extension
        let extension_name = b"PTM";
        let extension_id = AccountKeyring::Bob.public();

        let extension_details = SmartExtension {
            extension_type: SmartExtensionType::TransferManager,
            extension_name: extension_name.to_vec(),
            extension_id: extension_id.clone(),
            is_archive: false,
        };

        assert_ok!(Asset::add_extension(
            owner_signed.clone(),
            ticker,
            extension_details.clone(),
        ));

        // verify the data within the runtime
        assert_eq!(
            Asset::extension_details((ticker, extension_id)),
            extension_details
        );
        assert_eq!(
            (Asset::extensions((ticker, SmartExtensionType::TransferManager))).len(),
            1
        );
        assert_eq!(
            (Asset::extensions((ticker, SmartExtensionType::TransferManager)))[0],
            extension_id
        );
    });
}

#[test]
fn add_same_extension_should_fail() {
    ExtBuilder::default().build().execute_with(|| {
        let (owner_signed, owner_did) = make_account(AccountKeyring::Dave.public()).unwrap();

        // Expected token entry
        let token = SecurityToken {
            name: b"TEST".to_vec(),
            owner_did,
            total_supply: 1_000_000,
            divisible: true,
            asset_type: AssetType::default(),
            ..Default::default()
        };

        let ticker = Ticker::from_slice(token.name.as_slice());
        assert!(!<identity::DidRecords>::exists(
            Identity::get_token_did(&ticker).unwrap()
        ));
        let identifier_value1 = b"ABC123";
        let identifiers = vec![(IdentifierType::Cusip, identifier_value1.to_vec())];
        assert_ok!(Asset::create_token(
            owner_signed.clone(),
            owner_did,
            token.name.clone(),
            ticker,
            token.total_supply,
            true,
            token.asset_type.clone(),
            identifiers.clone(),
            None
        ));

        // Add smart extension
        let extension_name = b"PTM";
        let extension_id = AccountKeyring::Bob.public();

        let extension_details = SmartExtension {
            extension_type: SmartExtensionType::TransferManager,
            extension_name: extension_name.to_vec(),
            extension_id: extension_id.clone(),
            is_archive: false,
        };

        assert_ok!(Asset::add_extension(
            owner_signed.clone(),
            ticker,
            extension_details.clone()
        ));

        // verify the data within the runtime
        assert_eq!(
            Asset::extension_details((ticker, extension_id)),
            extension_details.clone()
        );
        assert_eq!(
            (Asset::extensions((ticker, SmartExtensionType::TransferManager))).len(),
            1
        );
        assert_eq!(
            (Asset::extensions((ticker, SmartExtensionType::TransferManager)))[0],
            extension_id
        );

        assert_err!(
            Asset::add_extension(owner_signed.clone(), ticker, extension_details),
            AssetError::ExtensionAlreadyPresent
        );
    });
}

#[test]
fn should_successfully_archive_extension() {
    ExtBuilder::default().build().execute_with(|| {
        let (owner_signed, owner_did) = make_account(AccountKeyring::Dave.public()).unwrap();

        // Expected token entry
        let token = SecurityToken {
            name: b"TEST".to_vec(),
            owner_did,
            total_supply: 1_000_000,
            divisible: true,
            asset_type: AssetType::default(),
            ..Default::default()
        };

        let ticker = Ticker::from_slice(token.name.as_slice());
        assert!(!<identity::DidRecords>::exists(
            Identity::get_token_did(&ticker).unwrap()
        ));
        let identifier_value1 = b"ABC123";
        let identifiers = vec![(IdentifierType::Cusip, identifier_value1.to_vec())];
        assert_ok!(Asset::create_token(
            owner_signed.clone(),
            owner_did,
            token.name.clone(),
            ticker,
            token.total_supply,
            true,
            token.asset_type.clone(),
            identifiers.clone(),
            None
        ));
        // Add smart extension
        let extension_name = b"STO";
        let extension_id = AccountKeyring::Bob.public();

        let extension_details = SmartExtension {
            extension_type: SmartExtensionType::Offerings,
            extension_name: extension_name.to_vec(),
            extension_id: extension_id.clone(),
            is_archive: false,
        };

        assert_ok!(Asset::add_extension(
            owner_signed.clone(),
            ticker,
            extension_details.clone()
        ));

        // verify the data within the runtime
        assert_eq!(
            Asset::extension_details((ticker, extension_id)),
            extension_details
        );
        assert_eq!(
            (Asset::extensions((ticker, SmartExtensionType::Offerings))).len(),
            1
        );
        assert_eq!(
            (Asset::extensions((ticker, SmartExtensionType::Offerings)))[0],
            extension_id
        );

        assert_ok!(Asset::archive_extension(
            owner_signed.clone(),
            ticker,
            extension_id
        ));

        assert_eq!(
            (Asset::extension_details((ticker, extension_id))).is_archive,
            true
        );
    });
}

#[test]
fn should_fail_to_archive_an_already_archived_extension() {
    ExtBuilder::default().build().execute_with(|| {
        let (owner_signed, owner_did) = make_account(AccountKeyring::Dave.public()).unwrap();

        // Expected token entry
        let token = SecurityToken {
            name: b"TEST".to_vec(),
            owner_did,
            total_supply: 1_000_000,
            divisible: true,
            asset_type: AssetType::default(),
            ..Default::default()
        };

        let ticker = Ticker::from_slice(token.name.as_slice());
        assert!(!<identity::DidRecords>::exists(
            Identity::get_token_did(&ticker).unwrap()
        ));
        let identifier_value1 = b"ABC123";
        let identifiers = vec![(IdentifierType::Cusip, identifier_value1.to_vec())];
        assert_ok!(Asset::create_token(
            owner_signed.clone(),
            owner_did,
            token.name.clone(),
            ticker,
            token.total_supply,
            true,
            token.asset_type.clone(),
            identifiers.clone(),
            None
        ));
        // Add smart extension
        let extension_name = b"STO";
        let extension_id = AccountKeyring::Bob.public();

        let extension_details = SmartExtension {
            extension_type: SmartExtensionType::Offerings,
            extension_name: extension_name.to_vec(),
            extension_id: extension_id.clone(),
            is_archive: false,
        };

        assert_ok!(Asset::add_extension(
            owner_signed.clone(),
            ticker,
            extension_details.clone()
        ));

        // verify the data within the runtime
        assert_eq!(
            Asset::extension_details((ticker, extension_id)),
            extension_details
        );
        assert_eq!(
            (Asset::extensions((ticker, SmartExtensionType::Offerings))).len(),
            1
        );
        assert_eq!(
            (Asset::extensions((ticker, SmartExtensionType::Offerings)))[0],
            extension_id
        );

        assert_ok!(Asset::archive_extension(
            owner_signed.clone(),
            ticker,
            extension_id
        ));

        assert_eq!(
            (Asset::extension_details((ticker, extension_id))).is_archive,
            true
        );

        assert_err!(
            Asset::archive_extension(owner_signed.clone(), ticker, extension_id),
            AssetError::AlreadyArchived
        );
    });
}

#[test]
fn should_fail_to_archive_a_non_existent_extension() {
    ExtBuilder::default().build().execute_with(|| {
        let (owner_signed, owner_did) = make_account(AccountKeyring::Dave.public()).unwrap();

        // Expected token entry
        let token = SecurityToken {
            name: b"TEST".to_vec(),
            owner_did,
            total_supply: 1_000_000,
            divisible: true,
            asset_type: AssetType::default(),
            ..Default::default()
        };

        let ticker = Ticker::from_slice(token.name.as_slice());
        assert!(!<identity::DidRecords>::exists(
            Identity::get_token_did(&ticker).unwrap()
        ));
        let identifier_value1 = b"ABC123";
        let identifiers = vec![(IdentifierType::Cusip, identifier_value1.to_vec())];
        assert_ok!(Asset::create_token(
            owner_signed.clone(),
            owner_did,
            token.name.clone(),
            ticker,
            token.total_supply,
            true,
            token.asset_type.clone(),
            identifiers.clone(),
            None
        ));
        // Add smart extension
        let extension_id = AccountKeyring::Bob.public();

        assert_err!(
            Asset::archive_extension(owner_signed.clone(), ticker, extension_id),
            "Smart extension not exists"
        );
    });
}

#[test]
fn should_successfuly_unarchive_an_extension() {
    ExtBuilder::default().build().execute_with(|| {
        let (owner_signed, owner_did) = make_account(AccountKeyring::Dave.public()).unwrap();

        // Expected token entry
        let token = SecurityToken {
            name: b"TEST".to_vec(),
            owner_did,
            total_supply: 1_000_000,
            divisible: true,
            asset_type: AssetType::default(),
            ..Default::default()
        };

        let ticker = Ticker::from_slice(token.name.as_slice());
        assert!(!<identity::DidRecords>::exists(
            Identity::get_token_did(&ticker).unwrap()
        ));
        let identifier_value1 = b"ABC123";
        let identifiers = vec![(IdentifierType::Cusip, identifier_value1.to_vec())];
        assert_ok!(Asset::create_token(
            owner_signed.clone(),
            owner_did,
            token.name.clone(),
            ticker,
            token.total_supply,
            true,
            token.asset_type.clone(),
            identifiers.clone(),
            None
        ));
        // Add smart extension
        let extension_name = b"STO";
        let extension_id = AccountKeyring::Bob.public();

        let extension_details = SmartExtension {
            extension_type: SmartExtensionType::Offerings,
            extension_name: extension_name.to_vec(),
            extension_id: extension_id.clone(),
            is_archive: false,
        };

        assert_ok!(Asset::add_extension(
            owner_signed.clone(),
            ticker,
            extension_details.clone()
        ));

        // verify the data within the runtime
        assert_eq!(
            Asset::extension_details((ticker, extension_id)),
            extension_details
        );
        assert_eq!(
            (Asset::extensions((ticker, SmartExtensionType::Offerings))).len(),
            1
        );
        assert_eq!(
            (Asset::extensions((ticker, SmartExtensionType::Offerings)))[0],
            extension_id
        );

        assert_ok!(Asset::archive_extension(
            owner_signed.clone(),
            ticker,
            extension_id
        ));

        assert_eq!(
            (Asset::extension_details((ticker, extension_id))).is_archive,
            true
        );

        assert_ok!(Asset::unarchive_extension(
            owner_signed.clone(),
            ticker,
            extension_id
        ));
        assert_eq!(
            (Asset::extension_details((ticker, extension_id))).is_archive,
            false
        );
    });
}

#[test]
fn should_fail_to_unarchive_an_already_unarchived_extension() {
    ExtBuilder::default().build().execute_with(|| {
        let (owner_signed, owner_did) = make_account(AccountKeyring::Dave.public()).unwrap();

        // Expected token entry
        let token = SecurityToken {
            name: b"TEST".to_vec(),
            owner_did,
            total_supply: 1_000_000,
            divisible: true,
            asset_type: AssetType::default(),
            ..Default::default()
        };

        let ticker = Ticker::from_slice(token.name.as_slice());
        assert!(!<identity::DidRecords>::exists(
            Identity::get_token_did(&ticker).unwrap()
        ));
        let identifier_value1 = b"ABC123";
        let identifiers = vec![(IdentifierType::Cusip, identifier_value1.to_vec())];
        assert_ok!(Asset::create_token(
            owner_signed.clone(),
            owner_did,
            token.name.clone(),
            ticker,
            token.total_supply,
            true,
            token.asset_type.clone(),
            identifiers.clone(),
            None
        ));
        // Add smart extension
        let extension_name = b"STO";
        let extension_id = AccountKeyring::Bob.public();

        let extension_details = SmartExtension {
            extension_type: SmartExtensionType::Offerings,
            extension_name: extension_name.to_vec(),
            extension_id: extension_id.clone(),
            is_archive: false,
        };

        assert_ok!(Asset::add_extension(
            owner_signed.clone(),
            ticker,
            extension_details.clone(),
        ));

        // verify the data within the runtime
        assert_eq!(
            Asset::extension_details((ticker, extension_id)),
            extension_details
        );
        assert_eq!(
            (Asset::extensions((ticker, SmartExtensionType::Offerings))).len(),
            1
        );
        assert_eq!(
            (Asset::extensions((ticker, SmartExtensionType::Offerings)))[0],
            extension_id
        );

        assert_ok!(Asset::archive_extension(
            owner_signed.clone(),
            ticker,
            extension_id
        ));

        assert_eq!(
            (Asset::extension_details((ticker, extension_id))).is_archive,
            true
        );

        assert_ok!(Asset::unarchive_extension(
            owner_signed.clone(),
            ticker,
            extension_id
        ));
        assert_eq!(
            (Asset::extension_details((ticker, extension_id))).is_archive,
            false
        );

        assert_err!(
            Asset::unarchive_extension(owner_signed.clone(), ticker, extension_id),
            AssetError::AlreadyUnArchived
        );
    });
}

#[test]
fn freeze_unfreeze_asset() {
    ExtBuilder::default().build().execute_with(|| {
        let now = Utc::now();
        Timestamp::set_timestamp(now.timestamp() as u64);
        let (alice_signed, alice_did) = make_account(AccountKeyring::Alice.public()).unwrap();
        let (bob_signed, bob_did) = make_account(AccountKeyring::Bob.public()).unwrap();
        let token_name = b"COOL";
        let ticker = Ticker::from_slice(token_name);
        assert_ok!(Asset::create_token(
            alice_signed.clone(),
            alice_did,
            token_name.to_vec(),
            ticker,
            1_000_000,
            true,
            AssetType::default(),
            vec![],
            None
        ));
        // Allow all transfers.
        let asset_rule = general_tm::AssetRule {
            sender_rules: vec![],
            receiver_rules: vec![],
        };
        assert_ok!(GeneralTM::add_active_rule(
            alice_signed.clone(),
            alice_did,
            ticker,
            asset_rule
        ));
        assert_err!(
            Asset::freeze(bob_signed.clone(), ticker),
            "sender must be a signing key for the token owner DID"
        );
        assert_err!(
            Asset::unfreeze(alice_signed.clone(), ticker),
            "asset must be frozen"
        );
        assert_ok!(Asset::freeze(alice_signed.clone(), ticker));
        assert_err!(
            Asset::freeze(alice_signed.clone(), ticker),
            "asset must not already be frozen"
        );
        // Attempt to mint tokens.
        assert_err!(
            Asset::issue(alice_signed.clone(), alice_did, ticker, bob_did, 1, vec![]),
            "asset is frozen"
        );
        assert_err!(
            Asset::transfer(alice_signed.clone(), alice_did, ticker, bob_did, 1),
            "asset is frozen"
        );
        // Attempt to transfer token ownership.
        let auth_id = Identity::add_auth(
            Signatory::from(alice_did),
            Signatory::from(bob_did),
            AuthorizationData::TransferTokenOwnership(ticker),
            None,
        );
        assert_ok!(Asset::accept_token_ownership_transfer(
            bob_signed.clone(),
            auth_id
        ));
        // `batch_issue` fails when the vector of recipients is not empty.
        assert_err!(
            Asset::batch_issue(bob_signed.clone(), bob_did, ticker, vec![bob_did], vec![1]),
            "asset is frozen"
        );
        // `batch_issue` fails with the empty vector of investors with a different error message.
        assert_err!(
            Asset::batch_issue(bob_signed.clone(), bob_did, ticker, vec![], vec![]),
            "list of investors is empty"
        );
        assert_ok!(Asset::unfreeze(bob_signed.clone(), ticker));
        assert_err!(
            Asset::unfreeze(bob_signed.clone(), ticker),
            "asset must be frozen"
        );
        // Transfer some balance.
        assert_ok!(Asset::transfer(
            alice_signed.clone(),
            alice_did,
            ticker,
            bob_did,
            1
        ));
    });
}

/*
 *    #[test]
 *    /// This test loads up a YAML of testcases and checks each of them
 *    fn transfer_scenarios_external() {
 *        let mut yaml_path_buf = PathBuf::new();
 *        yaml_path_buf.push(env!("CARGO_MANIFEST_DIR")); // This package's root
 *        yaml_path_buf.push("tests/asset_transfers.yml");
 *
 *        println!("Loading YAML from {:?}", yaml_path_buf);
 *
 *        let yaml_string = read_to_string(yaml_path_buf.as_path())
 *            .expect("Could not load the YAML file to a string");
 *
 *        // Parse the YAML
 *        let yaml = YamlLoader::load_from_str(&yaml_string).expect("Could not parse the YAML file");
 *
 *        let yaml = &yaml[0];
 *
 *        let now = Utc::now();
 *
 *        for case in yaml["test_cases"]
 *            .as_vec()
 *            .expect("Could not reach test_cases")
 *        {
 *            println!("Case: {:#?}", case);
 *
 *            let accounts = case["named_accounts"]
 *                .as_hash()
 *                .expect("Could not view named_accounts as a hashmap");
 *
 *            let mut externalities = if let Some(identity_owner) =
 *                accounts.get(&Yaml::String("identity-owner".to_owned()))
 *            {
 *                identity_owned_by(
 *                    identity_owner["id"]
 *                        .as_i64()
 *                        .expect("Could not get identity owner's ID") as u64,
 *                )
 *            } else {
 *                frame_system::GenesisConfig::default()
 *                    .build_storage()
 *                    .unwrap()
 *                    .0
 *                    .into()
 *            };
 *
 *            with_externalities(&mut externalities, || {
 *                // Instantiate accounts
 *                for (name, account) in accounts {
 *                    Timestamp::set_timestamp(now.timestamp() as u64);
 *                    let name = name
 *                        .as_str()
 *                        .expect("Could not take named_accounts key as string");
 *                    let id = account["id"].as_i64().expect("id is not a number") as u64;
 *                    let balance = account["balance"]
 *                        .as_i64()
 *                        .expect("balance is not a number");
 *
 *                    println!("Preparing account {}", name);
 *
 *                    Balances::make_free_balance_be(&id, balance.clone() as u128);
 *                    println!("{}: gets {} initial balance", name, balance);
 *                    if account["issuer"]
 *                        .as_bool()
 *                        .expect("Could not check if account is an issuer")
 *                    {
 *                        assert_ok!(identity::Module::<Test>::do_create_issuer(id));
 *                        println!("{}: becomes issuer", name);
 *                    }
 *                    if account["investor"]
 *                        .as_bool()
*                        .expect("Could not check if account is an investor")
*                    {
 *                        assert_ok!(identity::Module::<Test>::do_create_investor(id));
 *                        println!("{}: becomes investor", name);
 *                    }
 *                }
 *
 *                // Issue tokens
 *                let tokens = case["tokens"]
*                    .as_hash()
 *                    .expect("Could not view tokens as a hashmap");
 *
 *                for (ticker, token) in tokens {
 *                    let ticker = ticker.as_str().expect("Can't parse ticker as string");
 *                    println!("Preparing token {}:", ticker);
 *
 *                    let owner = token["owner"]
 *                        .as_str()
 *                        .expect("Can't parse owner as string");
 *
 *                    let owner_id = accounts
 *                        .get(&Yaml::String(owner.to_owned()))
 *                        .expect("Can't get owner record")["id"]
 *                        .as_i64()
 *                        .expect("Can't parse owner id as i64")
 *                        as u64;
 *                    let total_supply = token["total_supply"]
 *                        .as_i64()
 *                        .expect("Can't parse the total supply as i64")
 *                        as u128;
 *
 *                    let token_struct = SecurityToken {
 *                        name: *ticker.into_bytes(),
 *                        owner: owner_id,
 *                        total_supply,
 *                        divisible: true,
 *                    };
 *                    println!("{:#?}", token_struct);
 *
 *                    // Check that issuing succeeds/fails as expected
 *                    if token["issuance_succeeds"]
 *                        .as_bool()
 *                        .expect("Could not check if issuance should succeed")
 *                    {
 *                        assert_ok!(Asset::create_token(
 *                            Origin::signed(token_struct.owner),
 *                            token_struct.name.clone(),
 *                            token_struct.name.clone(),
 *                            token_struct.total_supply,
 *                            true
 *                        ));
 *
 *                        // Also check that the new token matches what we asked to create
 *                        assert_eq!(
 *                            Asset::token_details(token_struct.name.clone()),
 *                            token_struct
 *                        );
 *
 *                        // Check that the issuer's balance corresponds to total supply
 *                        assert_eq!(
 *                            Asset::balance_of((token_struct.name, token_struct.owner)),
 *                            token_struct.total_supply
 *                        );
 *
 *                        // Add specified whitelist entries
 *                        let whitelists = token["whitelist_entries"]
 *                            .as_vec()
 *                            .expect("Could not view token whitelist entries as vec");
 *
 *                        for wl_entry in whitelists {
 *                            let investor = wl_entry["investor"]
 *                                .as_str()
 *                                .expect("Can't parse investor as string");
 *                            let investor_id = accounts
 *                                .get(&Yaml::String(investor.to_owned()))
 *                                .expect("Can't get investor account record")["id"]
 *                                .as_i64()
 *                                .expect("Can't parse investor id as i64")
 *                                as u64;
 *
 *                            let expiry = wl_entry["expiry"]
 *                                .as_i64()
 *                                .expect("Can't parse expiry as i64");
 *
 *                            let wl_id = wl_entry["whitelist_id"]
 *                                .as_i64()
 *                                .expect("Could not parse whitelist_id as i64")
 *                                as u32;
 *
 *                            println!(
 *                                "Token {}: processing whitelist entry for {}",
 *                                ticker, investor
 *                            );
 *
 *                            general_tm::Module::<Test>::add_to_whitelist(
 *                                Origin::signed(owner_id),
 *                                *ticker.into_bytes(),
 *                                wl_id,
 *                                investor_id,
 *                                (now + Duration::hours(expiry)).timestamp() as u64,
 *                            )
 *                            .expect("Could not create whitelist entry");
 *                        }
 *                    } else {
 *                        assert!(Asset::create_token(
 *                            Origin::signed(token_struct.owner),
 *                            token_struct.name.clone(),
 *                            token_struct.name.clone(),
 *                            token_struct.total_supply,
 *                            true
 *                        )
 *                        .is_err());
 *                    }
 *                }
 *
 *                // Set up allowances
 *                let allowances = case["allowances"]
*                    .as_vec()
 *                    .expect("Could not view allowances as a vec");
 *
 *                for allowance in allowances {
 *                    let sender = allowance["sender"]
 *                        .as_str()
 *                        .expect("Could not view sender as str");
 *                    let sender_id = case["named_accounts"][sender]["id"]
 *                        .as_i64()
 *                        .expect("Could not view sender id as i64")
 *                        as u64;
 *                    let spender = allowance["spender"]
 *                        .as_str()
 *                        .expect("Could not view spender as str");
 *                    let spender_id = case["named_accounts"][spender]["id"]
 *                        .as_i64()
 *                        .expect("Could not view sender id as i64")
 *                        as u64;
 *                    let amount = allowance["amount"]
 *                        .as_i64()
 *                        .expect("Could not view amount as i64")
 *                        as u128;
 *                    let ticker = allowance["ticker"]
 *                        .as_str()
 *                        .expect("Could not view ticker as str");
 *                    let succeeds = allowance["succeeds"]
 *                        .as_bool()
 *                        .expect("Could not determine if allowance should succeed");
 *
 *                    if succeeds {
 *                        assert_ok!(Asset::approve(
 *                            Origin::signed(sender_id),
 *                            *ticker.into_bytes(),
 *                            spender_id,
 *                            amount,
 *                        ));
 *                    } else {
 *                        assert!(Asset::approve(
 *                            Origin::signed(sender_id),
 *                            *ticker.into_bytes(),
 *                            spender_id,
 *                            amount,
 *                        )
 *                        .is_err())
 *                    }
 *                }
 *
 *                println!("Transfers:");
 *                // Perform regular transfers
 *                let transfers = case["transfers"]
*                    .as_vec()
 *                    .expect("Could not view transfers as vec");
 *                for transfer in transfers {
 *                    let from = transfer["from"]
 *                        .as_str()
 *                        .expect("Could not view from as str");
 *                    let from_id = case["named_accounts"][from]["id"]
 *                        .as_i64()
 *                        .expect("Could not view from_id as i64")
 *                        as u64;
 *                    let to = transfer["to"].as_str().expect("Could not view to as str");
 *                    let to_id = case["named_accounts"][to]["id"]
 *                        .as_i64()
 *                        .expect("Could not view to_id as i64")
 *                        as u64;
 *                    let amount = transfer["amount"]
 *                        .as_i64()
 *                        .expect("Could not view amount as i64")
 *                        as u128;
 *                    let ticker = transfer["ticker"]
 *                        .as_str()
 *                        .expect("Coule not view ticker as str")
 *                        .to_owned();
 *                    let succeeds = transfer["succeeds"]
 *                        .as_bool()
 *                        .expect("Could not view succeeds as bool");
 *
 *                    println!("{} of token {} from {} to {}", amount, ticker, from, to);
 *                    let ticker = ticker.into_bytes();
 *
 *                    // Get sender's investor data
 *                    let investor_data = <InvestorList<Test>>::get(from_id);
 *
 *                    println!("{}'s investor data: {:#?}", from, investor_data);
 *
 *                    if succeeds {
 *                        assert_ok!(Asset::transfer(
 *                            Origin::signed(from_id),
 *                            ticker,
 *                            to_id,
 *                            amount
 *                        ));
 *                    } else {
 *                        assert!(
 *                            Asset::transfer(Origin::signed(from_id), ticker, to_id, amount)
 *                                .is_err()
 *                        );
 *                    }
 *                }
 *
 *                println!("Approval-based transfers:");
 *                // Perform allowance transfers
 *                let transfer_froms = case["transfer_froms"]
*                    .as_vec()
 *                    .expect("Could not view transfer_froms as vec");
 *                for transfer_from in transfer_froms {
 *                    let from = transfer_from["from"]
 *                        .as_str()
 *                        .expect("Could not view from as str");
 *                    let from_id = case["named_accounts"][from]["id"]
 *                        .as_i64()
 *                        .expect("Could not view from_id as i64")
 *                        as u64;
 *                    let spender = transfer_from["spender"]
 *                        .as_str()
 *                        .expect("Could not view spender as str");
 *                    let spender_id = case["named_accounts"][spender]["id"]
 *                        .as_i64()
 *                        .expect("Could not view spender_id as i64")
 *                        as u64;
 *                    let to = transfer_from["to"]
 *                        .as_str()
 *                        .expect("Could not view to as str");
 *                    let to_id = case["named_accounts"][to]["id"]
 *                        .as_i64()
 *                        .expect("Could not view to_id as i64")
 *                        as u64;
 *                    let amount = transfer_from["amount"]
 *                        .as_i64()
 *                        .expect("Could not view amount as i64")
 *                        as u128;
 *                    let ticker = transfer_from["ticker"]
 *                        .as_str()
 *                        .expect("Coule not view ticker as str")
 *                        .to_owned();
 *                    let succeeds = transfer_from["succeeds"]
 *                        .as_bool()
 *                        .expect("Could not view succeeds as bool");
 *
 *                    println!(
 *                        "{} of token {} from {} to {} spent by {}",
 *                        amount, ticker, from, to, spender
 *                    );
 *                    let ticker = ticker.into_bytes();
 *
 *                    // Get sender's investor data
 *                    let investor_data = <InvestorList<Test>>::get(spender_id);
 *
 *                    println!("{}'s investor data: {:#?}", from, investor_data);
 *
 *                    if succeeds {
 *                        assert_ok!(Asset::transfer_from(
 *                            Origin::signed(spender_id),
 *                            ticker,
 *                            from_id,
 *                            to_id,
 *                            amount
 *                        ));
 *                    } else {
 *                        assert!(Asset::transfer_from(
 *                            Origin::signed(from_id),
 *                            ticker,
 *                            from_id,
 *                            to_id,
 *                            amount
 *                        )
 *                        .is_err());
 *                    }
 *                }
 *            });
 *        }
 *    }
 */<|MERGE_RESOLUTION|>--- conflicted
+++ resolved
@@ -16,27 +16,19 @@
 
 use chrono::prelude::Utc;
 use codec::Encode;
-<<<<<<< HEAD
-use frame_support::{assert_err, assert_noop, assert_ok, traits::Currency, StorageMap};
+use frame_support::{
+    assert_err, assert_noop, assert_ok, traits::Currency, StorageDoubleMap, StorageMap,
+};
 use hex_literal::hex;
 use ink_primitives::hash as FunctionSelectorHasher;
 use rand::Rng;
-=======
-use frame_support::{
-    assert_err, assert_noop, assert_ok, traits::Currency, StorageDoubleMap, StorageMap,
+use sp_runtime::AnySignature;
+use std::{
+    convert::{TryFrom, TryInto},
+    mem,
 };
->>>>>>> f34d1b82
-use sp_runtime::AnySignature;
-use std::convert::{TryFrom, TryInto};
 use test_client::AccountKeyring;
-<<<<<<< HEAD
-=======
-
-use chrono::prelude::Utc;
-use rand::Rng;
-use std::{convert::TryFrom, mem};
-
->>>>>>> f34d1b82
+
 type Identity = identity::Module<TestStorage>;
 type Balances = balances::Module<TestStorage>;
 type Asset = asset::Module<TestStorage>;
