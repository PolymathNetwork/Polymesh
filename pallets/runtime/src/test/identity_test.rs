use crate::test::{
    storage::{register_keyring_account, TestStorage},
    ExtBuilder,
};

use polymesh_primitives::{
    AccountKey, AuthorizationData, IdentityClaimData, LinkData, Permission, Signatory,
    SignatoryType, SigningItem, Ticker,
};
use polymesh_runtime_balances as balances;
use polymesh_runtime_common::traits::identity::{SigningItemWithAuth, TargetIdAuthorization};
use polymesh_runtime_identity::{self as identity, Error};

use codec::Encode;
use frame_support::{assert_err, assert_ok, traits::Currency, StorageDoubleMap};
use sp_core::H512;
use test_client::AccountKeyring;

use std::convert::TryFrom;

type Identity = identity::Module<TestStorage>;
type Balances = balances::Module<TestStorage>;
type System = frame_system::Module<TestStorage>;
type Timestamp = pallet_timestamp::Module<TestStorage>;

type Origin = <TestStorage as frame_system::Trait>::Origin;

#[test]
fn add_claims_batch() {
    ExtBuilder::default().build().execute_with(|| {
        let _owner_did = register_keyring_account(AccountKeyring::Alice).unwrap();
        let issuer_did = register_keyring_account(AccountKeyring::Bob).unwrap();
        let issuer = AccountKeyring::Bob.public();
        let claim_issuer_did = register_keyring_account(AccountKeyring::Charlie).unwrap();
        let claim_issuer = AccountKeyring::Charlie.public();

        let claim_records = vec![
            (
                claim_issuer_did.clone(),
                100u64,
                IdentityClaimData::Accredited,
            ),
            (
                claim_issuer_did.clone(),
                200u64,
                IdentityClaimData::Affiliate,
            ),
        ];
        assert_ok!(Identity::add_claims_batch(
            Origin::signed(claim_issuer.clone()),
            claim_records,
        ));
<<<<<<< HEAD

        let claim1 = Identity::fetch_valid_claim(
            claim_issuer_did,
            IdentityClaimData::Accredited,
            claim_issuer_did,
        )
        .unwrap();
        let claim2 = Identity::fetch_valid_claim(
            claim_issuer_did,
            IdentityClaimData::Affiliate,
            claim_issuer_did,
        )
        .unwrap();

        assert_eq!(claim1.expiry, 100u64);
        assert_eq!(claim2.expiry, 200u64);

        assert_eq!(claim1.claim, IdentityClaimData::Accredited);

        assert_eq!(claim2.claim, IdentityClaimData::Affiliate);
=======
        // Check that the last claim value was stored with `claim_key`.
        let Claim {
            issuance_date: _issuance_date,
            expiry,
            claim_value,
        } = Identity::claims((
            claim_issuer_did.clone(),
            ClaimMetaData {
                claim_key: claim_key.to_vec(),
                claim_issuer: claim_issuer_did.clone(),
            },
        ));
        assert_eq!(expiry, 200u64);
        assert_eq!(
            claim_value,
            ClaimValue {
                data_type: DataTypes::VecU8,
                value: "value 2".as_bytes().to_vec(),
            }
        );
        let claim_records_err2 = vec![ClaimRecord {
            did: issuer_did.clone(),
            claim_key: claim_key.to_vec(),
            expiry: 400u64,
            claim_value: ClaimValue {
                data_type: DataTypes::VecU8,
                value: "value 4".as_bytes().to_vec(),
            },
        }];
        assert_err!(
            Identity::add_claims_batch(
                Origin::signed(issuer),
                claim_issuer_did,
                claim_records_err2,
            ),
            Error::<TestStorage>::SenderMustHoldClaimIssuerKey
        );
        // Check that no claim has been stored.
        assert_eq!(
            Identity::claims((
                issuer_did.clone(),
                ClaimMetaData {
                    claim_key: claim_key.to_vec(),
                    claim_issuer: claim_issuer_did.clone(),
                },
            )),
            Claim::default(),
        );
>>>>>>> d4971808
    });
}

/// TODO Add `Signatory::Identity(..)` test.
#[test]
fn only_master_or_signing_keys_can_authenticate_as_an_identity() {
    ExtBuilder::default().build().execute_with(|| {
        let owner_did = register_keyring_account(AccountKeyring::Alice).unwrap();
        let owner_signer =
            Signatory::AccountKey(AccountKey::from(AccountKeyring::Alice.public().0));

        let a_did = register_keyring_account(AccountKeyring::Bob).unwrap();
        let a = Origin::signed(AccountKeyring::Bob.public());
        let b_did = register_keyring_account(AccountKeyring::Dave).unwrap();

        let charlie_key = AccountKey::from(AccountKeyring::Charlie.public().0);
        let charlie_signer = Signatory::AccountKey(charlie_key);
        let charlie_signing_item =
            SigningItem::new(charlie_signer.clone(), vec![Permission::Admin]);

        assert_ok!(Identity::add_signing_items(
            a.clone(),
            vec![charlie_signing_item]
        ));
        assert_ok!(Identity::authorize_join_to_identity(
            Origin::signed(AccountKeyring::Charlie.public()),
            a_did
        ));

        // Check master key on master and signing_keys.
        assert!(Identity::is_signer_authorized(owner_did, &owner_signer));
        assert!(Identity::is_signer_authorized(a_did, &charlie_signer));

        assert!(Identity::is_signer_authorized(b_did, &charlie_signer) == false);

        // ... and remove that key.
        assert_ok!(Identity::remove_signing_items(
            a.clone(),
            vec![charlie_signer.clone()]
        ));
        assert!(Identity::is_signer_authorized(a_did, &charlie_signer) == false);
    });
}

#[test]
fn revoking_claims() {
    ExtBuilder::default().build().execute_with(|| {
        let _owner_did = register_keyring_account(AccountKeyring::Alice).unwrap();
        let _issuer_did = register_keyring_account(AccountKeyring::Bob).unwrap();
        let issuer = Origin::signed(AccountKeyring::Bob.public());
        let claim_issuer_did = register_keyring_account(AccountKeyring::Charlie).unwrap();
        let claim_issuer = Origin::signed(AccountKeyring::Charlie.public());

        assert_ok!(Identity::add_claim(
            claim_issuer.clone(),
            claim_issuer_did,
            IdentityClaimData::Accredited,
            100u64,
        ));
<<<<<<< HEAD
        assert!(Identity::fetch_valid_claim(
            claim_issuer_did,
            IdentityClaimData::Accredited,
            claim_issuer_did
        )
        .is_some());
=======

        assert_err!(
            Identity::revoke_claim(
                issuer.clone(),
                "some_key".as_bytes().to_vec(),
                claim_issuer_did
            ),
            Error::<TestStorage>::SenderMustHoldClaimIssuerKey
        );
>>>>>>> d4971808

        assert_ok!(Identity::revoke_claim(
            claim_issuer.clone(),
            claim_issuer_did,
            IdentityClaimData::Accredited
        ));
        assert!(Identity::fetch_valid_claim(
            claim_issuer_did,
            IdentityClaimData::Accredited,
            claim_issuer_did
        )
        .is_none());
    });
}

#[test]
fn only_master_key_can_add_signing_key_permissions() {
    ExtBuilder::default()
        .build()
        .execute_with(&only_master_key_can_add_signing_key_permissions_with_externalities);
}

fn only_master_key_can_add_signing_key_permissions_with_externalities() {
    let bob_key = AccountKey::from(AccountKeyring::Bob.public().0);
    let charlie_key = AccountKey::from(AccountKeyring::Charlie.public().0);
    let alice_did = register_keyring_account(AccountKeyring::Alice).unwrap();
    let alice = Origin::signed(AccountKeyring::Alice.public());
    let bob = Origin::signed(AccountKeyring::Bob.public());
    let charlie = Origin::signed(AccountKeyring::Charlie.public());

    assert_ok!(Identity::add_signing_items(
        alice.clone(),
        vec![SigningItem::from(bob_key), SigningItem::from(charlie_key)]
    ));
    assert_ok!(Identity::authorize_join_to_identity(bob.clone(), alice_did));
    assert_ok!(Identity::authorize_join_to_identity(charlie, alice_did));

    // Only `alice` is able to update `bob`'s permissions and `charlie`'s permissions.
    assert_ok!(Identity::set_permission_to_signer(
        alice.clone(),
        Signatory::AccountKey(bob_key),
        vec![Permission::Operator]
    ));
    assert_ok!(Identity::set_permission_to_signer(
        alice.clone(),
        Signatory::AccountKey(charlie_key),
        vec![Permission::Admin, Permission::Operator]
    ));

    // Bob tries to get better permission by himself at `alice` Identity.
    assert_err!(
        Identity::set_permission_to_signer(
            bob.clone(),
            Signatory::AccountKey(bob_key),
            vec![Permission::Full]
        ),
        Error::<TestStorage>::KeyNotAllowed
    );

    // Bob tries to remove Charlie's permissions at `alice` Identity.
    assert_err!(
        Identity::set_permission_to_signer(bob, Signatory::AccountKey(charlie_key), vec![]),
        Error::<TestStorage>::KeyNotAllowed
    );

    // Alice over-write some permissions.
    assert_ok!(Identity::set_permission_to_signer(
        alice,
        Signatory::AccountKey(bob_key),
        vec![]
    ));
}

#[test]
fn add_signing_keys_with_specific_type() {
    ExtBuilder::default()
        .build()
        .execute_with(&add_signing_keys_with_specific_type_with_externalities);
}

/// It tests that signing key can be added using non-default key type
/// (`SignatoryType::External`).
fn add_signing_keys_with_specific_type_with_externalities() {
    let charlie_key = AccountKey::from(AccountKeyring::Charlie.public().0);
    let dave_key = AccountKey::from(AccountKeyring::Dave.public().0);

    // Create keys using non-default type.
    let charlie_signing_key = SigningItem {
        signer: Signatory::AccountKey(charlie_key),
        signer_type: SignatoryType::Relayer,
        permissions: vec![],
    };
    let dave_signing_key = SigningItem {
        signer: Signatory::AccountKey(dave_key),
        signer_type: SignatoryType::MultiSig,
        permissions: vec![],
    };

    // Add signing keys with non-default type.
    let _alice_did = register_keyring_account(AccountKeyring::Alice).unwrap();
    let alice = Origin::signed(AccountKeyring::Alice.public());
    assert_ok!(Identity::add_signing_items(
        alice,
        vec![charlie_signing_key, dave_signing_key.clone()]
    ));

    // Register did with non-default type.
    let bob = AccountKeyring::Bob.public();
    Balances::make_free_balance_be(&bob, 5_000);
    assert_ok!(Identity::register_did(
        Origin::signed(bob),
        vec![dave_signing_key]
    ));
}

/// It verifies that frozen keys are recovered after `unfreeze` call.
#[test]
fn freeze_signing_keys_test() {
    ExtBuilder::default()
        .build()
        .execute_with(&freeze_signing_keys_with_externalities);
}

fn freeze_signing_keys_with_externalities() {
    let (bob_key, charlie_key, dave_key) = (
        AccountKey::from(AccountKeyring::Bob.public().0),
        AccountKey::from(AccountKeyring::Charlie.public().0),
        AccountKey::from(AccountKeyring::Dave.public().0),
    );
    let bob = Origin::signed(AccountKeyring::Bob.public());
    let charlie = Origin::signed(AccountKeyring::Charlie.public());
    let dave = Origin::signed(AccountKeyring::Dave.public());

    let bob_signing_key = SigningItem::new(Signatory::AccountKey(bob_key), vec![Permission::Admin]);
    let charlie_signing_key = SigningItem::new(
        Signatory::AccountKey(charlie_key),
        vec![Permission::Operator],
    );
    let dave_signing_key = SigningItem::from(dave_key);

    // Add signing keys.
    let alice_did = register_keyring_account(AccountKeyring::Alice).unwrap();
    let alice = Origin::signed(AccountKeyring::Alice.public());

    let signing_keys_v1 = vec![bob_signing_key.clone(), charlie_signing_key];
    assert_ok!(Identity::add_signing_items(
        alice.clone(),
        signing_keys_v1.clone()
    ));
    assert_ok!(Identity::authorize_join_to_identity(bob.clone(), alice_did));
    assert_ok!(Identity::authorize_join_to_identity(
        charlie.clone(),
        alice_did
    ));

    assert_eq!(
        Identity::is_signer_authorized(alice_did, &Signatory::AccountKey(bob_key)),
        true
    );

    // Freeze signing keys: bob & charlie.
    assert_err!(
        Identity::freeze_signing_keys(bob.clone()),
        Error::<TestStorage>::KeyNotAllowed
    );
    assert_ok!(Identity::freeze_signing_keys(alice.clone()));

    assert_eq!(
        Identity::is_signer_authorized(alice_did, &Signatory::AccountKey(bob_key)),
        false
    );

    // Add new signing keys.
    let signing_keys_v2 = vec![dave_signing_key.clone()];
    assert_ok!(Identity::add_signing_items(
        alice.clone(),
        signing_keys_v2.clone()
    ));
    assert_ok!(Identity::authorize_join_to_identity(dave, alice_did));
    assert_eq!(
        Identity::is_signer_authorized(alice_did, &Signatory::AccountKey(dave_key)),
        false
    );

    // update permission of frozen keys.
    assert_ok!(Identity::set_permission_to_signer(
        alice.clone(),
        Signatory::AccountKey(bob_key),
        vec![Permission::Operator]
    ));

    // unfreeze all
    assert_err!(
        Identity::unfreeze_signing_keys(bob.clone()),
        Error::<TestStorage>::KeyNotAllowed
    );
    assert_ok!(Identity::unfreeze_signing_keys(alice.clone()));

    assert_eq!(
        Identity::is_signer_authorized(alice_did, &Signatory::AccountKey(dave_key)),
        true
    );
}

/// It double-checks that frozen keys are removed too.
#[test]
fn remove_frozen_signing_keys_test() {
    ExtBuilder::default()
        .build()
        .execute_with(&remove_frozen_signing_keys_with_externalities);
}

fn remove_frozen_signing_keys_with_externalities() {
    let (bob_key, charlie_key) = (
        AccountKey::from(AccountKeyring::Bob.public().0),
        AccountKey::from(AccountKeyring::Charlie.public().0),
    );

    let bob_signing_key = SigningItem::new(Signatory::AccountKey(bob_key), vec![Permission::Admin]);
    let charlie_signing_key = SigningItem::new(
        Signatory::AccountKey(charlie_key),
        vec![Permission::Operator],
    );

    // Add signing keys.
    let alice_did = register_keyring_account(AccountKeyring::Alice).unwrap();
    let alice = Origin::signed(AccountKeyring::Alice.public());

    let signing_keys_v1 = vec![bob_signing_key, charlie_signing_key.clone()];
    assert_ok!(Identity::add_signing_items(
        alice.clone(),
        signing_keys_v1.clone()
    ));
    assert_ok!(Identity::authorize_join_to_identity(
        Origin::signed(AccountKeyring::Bob.public()),
        alice_did
    ));
    assert_ok!(Identity::authorize_join_to_identity(
        Origin::signed(AccountKeyring::Charlie.public()),
        alice_did
    ));

    // Freeze all signing keys
    assert_ok!(Identity::freeze_signing_keys(alice.clone()));

    // Remove Bob's key.
    assert_ok!(Identity::remove_signing_items(
        alice.clone(),
        vec![Signatory::AccountKey(bob_key)]
    ));
    // Check DidRecord.
    let did_rec = Identity::did_records(alice_did);
    assert_eq!(did_rec.signing_items, vec![charlie_signing_key]);
}

#[test]
fn enforce_uniqueness_keys_in_identity_tests() {
    ExtBuilder::default()
        .build()
        .execute_with(&enforce_uniqueness_keys_in_identity);
}

fn enforce_uniqueness_keys_in_identity() {
    // Register identities
    let alice_id = register_keyring_account(AccountKeyring::Alice).unwrap();
    let alice = Origin::signed(AccountKeyring::Alice.public());
    let _bob_id = register_keyring_account(AccountKeyring::Bob).unwrap();
    let bob = Origin::signed(AccountKeyring::Bob.public());

    // Check external signed key uniqueness.
    let charlie_key = AccountKey::from(AccountKeyring::Charlie.public().0);
    let charlie_sk = SigningItem::new(
        Signatory::AccountKey(charlie_key),
        vec![Permission::Operator],
    );
    assert_ok!(Identity::add_signing_items(
        alice.clone(),
        vec![charlie_sk.clone()]
    ));
    assert_ok!(Identity::authorize_join_to_identity(
        Origin::signed(AccountKeyring::Charlie.public()),
        alice_id
    ));

    assert_err!(
        Identity::add_signing_items(bob.clone(), vec![charlie_sk]),
        Error::<TestStorage>::AlreadyLinked
    );

    // Check non-external signed key non-uniqueness.
    let dave_key = AccountKey::from(AccountKeyring::Dave.public().0);
    let dave_sk = SigningItem {
        signer: Signatory::AccountKey(dave_key),
        signer_type: SignatoryType::MultiSig,
        permissions: vec![Permission::Operator],
    };
    assert_ok!(Identity::add_signing_items(
        alice.clone(),
        vec![dave_sk.clone()]
    ));
    assert_ok!(Identity::add_signing_items(bob.clone(), vec![dave_sk]));

    // Check that master key acts like external signed key.
    let bob_key = AccountKey::from(AccountKeyring::Bob.public().0);
    let bob_sk_as_mutisig = SigningItem {
        signer: Signatory::AccountKey(bob_key),
        signer_type: SignatoryType::MultiSig,
        permissions: vec![Permission::Operator],
    };
    assert_err!(
        Identity::add_signing_items(alice.clone(), vec![bob_sk_as_mutisig]),
        Error::<TestStorage>::AlreadyLinked
    );

    let bob_sk = SigningItem::new(Signatory::AccountKey(bob_key), vec![Permission::Admin]);
    assert_err!(
        Identity::add_signing_items(alice.clone(), vec![bob_sk]),
        Error::<TestStorage>::AlreadyLinked
    );
}

#[test]
fn add_remove_signing_identities() {
    ExtBuilder::default()
        .build()
        .execute_with(&add_remove_signing_identities_with_externalities);
}

fn add_remove_signing_identities_with_externalities() {
    let alice_id = register_keyring_account(AccountKeyring::Alice).unwrap();
    let alice = Origin::signed(AccountKeyring::Alice.public());
    let bob_id = register_keyring_account(AccountKeyring::Bob).unwrap();
    let bob = Origin::signed(AccountKeyring::Bob.public());

    let charlie_id = register_keyring_account(AccountKeyring::Charlie).unwrap();
    let charlie = Origin::signed(AccountKeyring::Charlie.public());
    let dave_id = register_keyring_account(AccountKeyring::Dave).unwrap();

    assert_ok!(Identity::add_signing_items(
        alice.clone(),
        vec![SigningItem::from(bob_id), SigningItem::from(charlie_id)]
    ));
    assert_ok!(Identity::authorize_join_to_identity(bob, alice_id));
    assert_ok!(Identity::authorize_join_to_identity(charlie, alice_id));
    assert_eq!(
        Identity::is_signer_authorized(alice_id, &Signatory::Identity(bob_id)),
        true
    );

    assert_ok!(Identity::remove_signing_items(
        alice.clone(),
        vec![Signatory::Identity(bob_id), Signatory::Identity(dave_id)]
    ));

    let alice_rec = Identity::did_records(alice_id);
    assert_eq!(alice_rec.signing_items, vec![SigningItem::from(charlie_id)]);

    // Check is_authorized_identity
    assert_eq!(
        Identity::is_signer_authorized(alice_id, &Signatory::Identity(charlie_id)),
        true
    );
    assert_eq!(
        Identity::is_signer_authorized(alice_id, &Signatory::Identity(bob_id)),
        false
    );
}

#[test]
fn two_step_join_id() {
    ExtBuilder::default()
        .build()
        .execute_with(&two_step_join_id_with_ext);
}

fn two_step_join_id_with_ext() {
    let alice_id = register_keyring_account(AccountKeyring::Alice).unwrap();
    let alice = Origin::signed(AccountKeyring::Alice.public());
    let bob_id = register_keyring_account(AccountKeyring::Bob).unwrap();
    let bob = Origin::signed(AccountKeyring::Bob.public());

    let c_sk = SigningItem::new(
        Signatory::AccountKey(AccountKey::from(AccountKeyring::Charlie.public().0)),
        vec![Permission::Operator],
    );
    let d_sk = SigningItem::new(
        Signatory::AccountKey(AccountKey::from(AccountKeyring::Dave.public().0)),
        vec![Permission::Full],
    );
    let e_sk = SigningItem::new(
        Signatory::AccountKey(AccountKey::from(AccountKeyring::Eve.public().0)),
        vec![Permission::Full],
    );

    // Check 1-to-1 relation between key and identity.
    let signing_keys = vec![c_sk.clone(), d_sk.clone(), e_sk.clone()];
    assert_ok!(Identity::add_signing_items(
        alice.clone(),
        signing_keys.clone()
    ));
    assert_ok!(Identity::add_signing_items(bob.clone(), signing_keys));
    assert_eq!(
        Identity::is_signer_authorized(alice_id, &c_sk.signer),
        false
    );

    let charlie = Origin::signed(AccountKeyring::Charlie.public());
    assert_ok!(Identity::authorize_join_to_identity(
        charlie.clone(),
        alice_id
    ));
    assert_eq!(Identity::is_signer_authorized(alice_id, &c_sk.signer), true);

    assert_err!(
        Identity::authorize_join_to_identity(charlie, bob_id),
        Error::<TestStorage>::AlreadyLinked
    );
    assert_eq!(Identity::is_signer_authorized(bob_id, &c_sk.signer), false);

    // Check after remove a signing key.
    let dave = Origin::signed(AccountKeyring::Dave.public());
    assert_ok!(Identity::authorize_join_to_identity(dave, alice_id));
    assert_eq!(Identity::is_signer_authorized(alice_id, &d_sk.signer), true);
    assert_ok!(Identity::remove_signing_items(
        alice.clone(),
        vec![d_sk.signer.clone()]
    ));
    assert_eq!(
        Identity::is_signer_authorized(alice_id, &d_sk.signer),
        false
    );

    // Check remove pre-authorization from master and itself.
    assert_err!(
        Identity::unauthorized_join_to_identity(alice.clone(), e_sk.signer.clone(), bob_id),
        Error::<TestStorage>::Unauthorized
    );
    assert_ok!(Identity::unauthorized_join_to_identity(
        alice,
        e_sk.signer.clone(),
        alice_id
    ));

    let eve = Origin::signed(AccountKeyring::Eve.public());
    assert_ok!(Identity::unauthorized_join_to_identity(
        eve,
        e_sk.signer,
        bob_id
    ));
}

#[test]
fn one_step_join_id() {
    ExtBuilder::default()
        .build()
        .execute_with(&one_step_join_id_with_ext);
}

fn one_step_join_id_with_ext() {
    let a_id = register_keyring_account(AccountKeyring::Alice).unwrap();
    let a_pub = AccountKeyring::Alice.public();
    let a = Origin::signed(a_pub.clone());
    let b_id = register_keyring_account(AccountKeyring::Bob).unwrap();
    let c_id = register_keyring_account(AccountKeyring::Charlie).unwrap();
    let d_id = register_keyring_account(AccountKeyring::Dave).unwrap();

    let expires_at = 100u64;
    let authorization = TargetIdAuthorization {
        target_id: a_id.clone(),
        nonce: Identity::offchain_authorization_nonce(a_id),
        expires_at,
    };
    let auth_encoded = authorization.encode();

    let signatures = [
        AccountKeyring::Bob,
        AccountKeyring::Charlie,
        AccountKeyring::Dave,
    ]
    .iter()
    .map(|acc| H512::from(acc.sign(&auth_encoded)))
    .collect::<Vec<_>>();

    let signing_items_with_auth = vec![
        SigningItemWithAuth {
            signing_item: SigningItem::from(b_id.clone()),
            auth_signature: signatures[0].clone(),
        },
        SigningItemWithAuth {
            signing_item: SigningItem::from(c_id.clone()),
            auth_signature: signatures[1].clone(),
        },
        SigningItemWithAuth {
            signing_item: SigningItem::from(d_id.clone()),
            auth_signature: signatures[2].clone(),
        },
    ];

    assert_ok!(Identity::add_signing_items_with_authorization(
        a.clone(),
        expires_at,
        signing_items_with_auth[..2].to_owned()
    ));

    let signing_items = Identity::did_records(a_id).signing_items;
    assert_eq!(signing_items.iter().find(|si| **si == b_id).is_some(), true);
    assert_eq!(signing_items.iter().find(|si| **si == c_id).is_some(), true);

    // Check reply atack. Alice's nonce is different now.
    // NOTE: We need to force the increment of account's nonce manually.
    System::inc_account_nonce(&a_pub);

    assert_err!(
        Identity::add_signing_items_with_authorization(
            a.clone(),
            expires_at,
            signing_items_with_auth[2..].to_owned()
        ),
        Error::<TestStorage>::InvalidAuthorizationSignature
    );

    // Check revoke off-chain authorization.
    let e = Origin::signed(AccountKeyring::Eve.public());
    let e_id = register_keyring_account(AccountKeyring::Eve).unwrap();
    let eve_auth = TargetIdAuthorization {
        target_id: a_id.clone(),
        nonce: Identity::offchain_authorization_nonce(a_id),
        expires_at,
    };
    assert_ne!(authorization.nonce, eve_auth.nonce);

    let eve_signing_item_with_auth = SigningItemWithAuth {
        signing_item: SigningItem::from(e_id),
        auth_signature: H512::from(AccountKeyring::Eve.sign(eve_auth.encode().as_slice())),
    };

    assert_ok!(Identity::revoke_offchain_authorization(
        e,
        Signatory::Identity(e_id),
        eve_auth
    ));
    assert_err!(
        Identity::add_signing_items_with_authorization(
            a,
            expires_at,
            vec![eve_signing_item_with_auth]
        ),
        Error::<TestStorage>::AuthorizationHasBeenRevoked
    );

    // Check expire
    System::inc_account_nonce(&a_pub);
    Timestamp::set_timestamp(expires_at);

    let f = Origin::signed(AccountKeyring::Ferdie.public());
    let f_id = register_keyring_account(AccountKeyring::Ferdie).unwrap();
    let ferdie_auth = TargetIdAuthorization {
        target_id: a_id.clone(),
        nonce: Identity::offchain_authorization_nonce(a_id),
        expires_at,
    };
    let ferdie_signing_item_with_auth = SigningItemWithAuth {
        signing_item: SigningItem::from(f_id.clone()),
        auth_signature: H512::from(AccountKeyring::Eve.sign(ferdie_auth.encode().as_slice())),
    };

    assert_err!(
        Identity::add_signing_items_with_authorization(
            f,
            expires_at,
            vec![ferdie_signing_item_with_auth]
        ),
        Error::<TestStorage>::AuthorizationExpired
    );
}

#[test]
fn adding_authorizations() {
    ExtBuilder::default().build().execute_with(|| {
        let alice_did = Signatory::from(register_keyring_account(AccountKeyring::Alice).unwrap());
        let bob_did = Signatory::from(register_keyring_account(AccountKeyring::Bob).unwrap());
        let ticker50 = Ticker::from(&[0x50][..]);
        let mut auth_id = Identity::add_auth(
            alice_did,
            bob_did,
            AuthorizationData::TransferTicker(ticker50),
            None,
        );
        assert_eq!(
            <identity::AuthorizationsGiven>::get(alice_did, auth_id),
            bob_did
        );
        let mut auth = Identity::get_authorization(bob_did, auth_id);
        assert_eq!(auth.authorized_by, alice_did);
        assert_eq!(auth.expiry, None);
        assert_eq!(
            auth.authorization_data,
            AuthorizationData::TransferTicker(ticker50)
        );
        auth_id = Identity::add_auth(
            alice_did,
            bob_did,
            AuthorizationData::TransferTicker(ticker50),
            Some(100),
        );
        assert_eq!(
            <identity::AuthorizationsGiven>::get(alice_did, auth_id),
            bob_did
        );
        auth = Identity::get_authorization(bob_did, auth_id);
        assert_eq!(auth.authorized_by, alice_did);
        assert_eq!(auth.expiry, Some(100));
        assert_eq!(
            auth.authorization_data,
            AuthorizationData::TransferTicker(ticker50)
        );
    });
}

#[test]
fn removing_authorizations() {
    ExtBuilder::default().build().execute_with(|| {
        let alice_did = Signatory::from(register_keyring_account(AccountKeyring::Alice).unwrap());
        let alice = Origin::signed(AccountKeyring::Alice.public());
        let bob_did = Signatory::from(register_keyring_account(AccountKeyring::Bob).unwrap());
        let ticker50 = Ticker::from(&[0x50][..]);
        let auth_id = Identity::add_auth(
            alice_did,
            bob_did,
            AuthorizationData::TransferTicker(ticker50),
            None,
        );
        assert_eq!(
            <identity::AuthorizationsGiven>::get(alice_did, auth_id),
            bob_did
        );
        let auth = Identity::get_authorization(bob_did, auth_id);
        assert_eq!(
            auth.authorization_data,
            AuthorizationData::TransferTicker(ticker50)
        );
        assert_ok!(Identity::remove_authorization(
            alice.clone(),
            bob_did,
            auth_id
        ));
        assert!(!<identity::AuthorizationsGiven>::exists(alice_did, auth_id));
        assert!(!<identity::Authorizations<TestStorage>>::exists(
            bob_did, auth_id
        ));
    });
}

#[test]
fn adding_links() {
    ExtBuilder::default().build().execute_with(|| {
        let bob_did = Signatory::from(register_keyring_account(AccountKeyring::Bob).unwrap());
        let ticker50 = Ticker::from(&[0x50][..]);
        let ticker51 = Ticker::from(&[0x51][..]);
        let mut link_id = Identity::add_link(bob_did, LinkData::TickerOwned(ticker50), None);
        let mut link = Identity::get_link(bob_did, link_id);
        assert_eq!(link.expiry, None);
        assert_eq!(link.link_data, LinkData::TickerOwned(ticker50));
        link_id = Identity::add_link(bob_did, LinkData::TickerOwned(ticker51), None);
        link = Identity::get_link(bob_did, link_id);
        assert_eq!(link.expiry, None);
        assert_eq!(link.link_data, LinkData::TickerOwned(ticker51));
        link_id = Identity::add_link(bob_did, LinkData::TickerOwned(ticker50), Some(100));
        link = Identity::get_link(bob_did, link_id);
        assert_eq!(link.expiry, Some(100));
        assert_eq!(link.link_data, LinkData::TickerOwned(ticker50));
        link_id = Identity::add_link(bob_did, LinkData::TickerOwned(ticker50), Some(100));
        link = Identity::get_link(bob_did, link_id);
        assert_eq!(link.expiry, Some(100));
        assert_eq!(link.link_data, LinkData::TickerOwned(ticker50));
    });
}

#[test]
fn removing_links() {
    ExtBuilder::default().build().execute_with(|| {
        let bob_did = Signatory::from(register_keyring_account(AccountKeyring::Bob).unwrap());
        let ticker50 = Ticker::from(&[0x50][..]);
        let link_id = Identity::add_link(bob_did, LinkData::TickerOwned(ticker50), None);
        let link = Identity::get_link(bob_did, link_id);
        assert_eq!(link.link_data, LinkData::TickerOwned(ticker50));
        Identity::remove_link(bob_did, link_id);
        let removed_link = Identity::get_link(bob_did, link_id);
        assert_eq!(removed_link.link_data, LinkData::NoData);
    });
}

#[test]
fn changing_master_key() {
    ExtBuilder::default()
        .monied(true)
        .cdd_providers(vec![AccountKeyring::Eve.public()])
        .build()
        .execute_with(|| changing_master_key_we());
}

fn changing_master_key_we() {
    let alice_did = register_keyring_account(AccountKeyring::Alice).unwrap();
    let alice_key = AccountKey::from(AccountKeyring::Alice.public().0);

    let _target_did = register_keyring_account(AccountKeyring::Bob).unwrap();
    let new_key = AccountKey::from(AccountKeyring::Bob.public().0);
    let new_key_origin = Origin::signed(AccountKeyring::Bob.public());

    let kyc_acc = AccountKey::from(AccountKeyring::Eve.public().0);
    let kyc_did = Identity::get_identity(&kyc_acc).unwrap();

    // Master key matches Alice's key
    assert_eq!(Identity::did_records(alice_did).master_key, alice_key);

    // Alice triggers change of master key
    let owner_auth_id = Identity::add_auth(
        Signatory::AccountKey(alice_key),
        Signatory::AccountKey(new_key),
        AuthorizationData::RotateMasterKey(alice_did),
        None,
    );

    let kyc_auth_id = Identity::add_auth(
        Signatory::Identity(kyc_did),
        Signatory::AccountKey(new_key),
        AuthorizationData::AttestMasterKeyRotation(alice_did),
        None,
    );

    // Accept the authorization with the new key
    assert_ok!(Identity::accept_master_key(
        new_key_origin.clone(),
        owner_auth_id.clone(),
        kyc_auth_id.clone()
    ));

    // Alice's master key is now Bob's
    assert_eq!(
        Identity::did_records(alice_did).master_key,
        AccountKey::from(AccountKeyring::Bob.public().0)
    );
}

#[test]
fn cdd_register_did_test() {
    ExtBuilder::default()
        .existential_deposit(1_000)
        .monied(true)
        .cdd_providers(vec![
            AccountKeyring::Eve.public(),
            AccountKeyring::Ferdie.public(),
        ])
        .build()
        .execute_with(|| cdd_register_did_test_we());
}

fn cdd_register_did_test_we() {
    let kyc_1_acc = AccountKeyring::Eve.public();
    let kyc_1_key = AccountKey::try_from(kyc_1_acc.0).unwrap();
    let kyc_2_acc = AccountKeyring::Ferdie.public();
    let kyc_2_key = AccountKey::try_from(kyc_2_acc.0).unwrap();
    let non_id = Origin::signed(AccountKeyring::Charlie.public());

    let alice_acc = AccountKeyring::Alice.public();
    let alice_key = AccountKey::try_from(alice_acc.0).unwrap();
    let bob_acc = AccountKeyring::Bob.public();
    let bob_key = AccountKey::try_from(bob_acc.0).unwrap();

    // KYC 1 registers correctly the Alice's ID.
    assert_ok!(Identity::cdd_register_did(
        Origin::signed(kyc_1_acc),
        alice_acc,
        10,
        vec![]
    ));

    // Check that Alice's ID is attested by KYC 1.
    let alice_id = Identity::get_identity(&alice_key).unwrap();
    let kyc_1_id = Identity::get_identity(&kyc_1_key).unwrap();
    assert_eq!(Identity::has_valid_cdd(alice_id), true);

    // Error case: Try account without ID.
    assert!(Identity::cdd_register_did(non_id, bob_acc, 10, vec![]).is_err(),);
    // Error case: Try account with ID but it is not part of KYC providers.
    assert!(Identity::cdd_register_did(Origin::signed(alice_acc), bob_acc, 10, vec![]).is_err());

    // KYC 2 registers properly Bob's ID.
    assert_ok!(Identity::cdd_register_did(
        Origin::signed(kyc_2_acc),
        bob_acc,
        10,
        vec![]
    ));
    let bob_id = Identity::get_identity(&bob_key).unwrap();
    let kyc_2_id = Identity::get_identity(&kyc_2_key).unwrap();
    assert_eq!(Identity::has_valid_cdd(bob_id), true);
}<|MERGE_RESOLUTION|>--- conflicted
+++ resolved
@@ -50,7 +50,6 @@
             Origin::signed(claim_issuer.clone()),
             claim_records,
         ));
-<<<<<<< HEAD
 
         let claim1 = Identity::fetch_valid_claim(
             claim_issuer_did,
@@ -71,56 +70,6 @@
         assert_eq!(claim1.claim, IdentityClaimData::Accredited);
 
         assert_eq!(claim2.claim, IdentityClaimData::Affiliate);
-=======
-        // Check that the last claim value was stored with `claim_key`.
-        let Claim {
-            issuance_date: _issuance_date,
-            expiry,
-            claim_value,
-        } = Identity::claims((
-            claim_issuer_did.clone(),
-            ClaimMetaData {
-                claim_key: claim_key.to_vec(),
-                claim_issuer: claim_issuer_did.clone(),
-            },
-        ));
-        assert_eq!(expiry, 200u64);
-        assert_eq!(
-            claim_value,
-            ClaimValue {
-                data_type: DataTypes::VecU8,
-                value: "value 2".as_bytes().to_vec(),
-            }
-        );
-        let claim_records_err2 = vec![ClaimRecord {
-            did: issuer_did.clone(),
-            claim_key: claim_key.to_vec(),
-            expiry: 400u64,
-            claim_value: ClaimValue {
-                data_type: DataTypes::VecU8,
-                value: "value 4".as_bytes().to_vec(),
-            },
-        }];
-        assert_err!(
-            Identity::add_claims_batch(
-                Origin::signed(issuer),
-                claim_issuer_did,
-                claim_records_err2,
-            ),
-            Error::<TestStorage>::SenderMustHoldClaimIssuerKey
-        );
-        // Check that no claim has been stored.
-        assert_eq!(
-            Identity::claims((
-                issuer_did.clone(),
-                ClaimMetaData {
-                    claim_key: claim_key.to_vec(),
-                    claim_issuer: claim_issuer_did.clone(),
-                },
-            )),
-            Claim::default(),
-        );
->>>>>>> d4971808
     });
 }
 
@@ -180,24 +129,12 @@
             IdentityClaimData::Accredited,
             100u64,
         ));
-<<<<<<< HEAD
         assert!(Identity::fetch_valid_claim(
             claim_issuer_did,
             IdentityClaimData::Accredited,
             claim_issuer_did
         )
         .is_some());
-=======
-
-        assert_err!(
-            Identity::revoke_claim(
-                issuer.clone(),
-                "some_key".as_bytes().to_vec(),
-                claim_issuer_did
-            ),
-            Error::<TestStorage>::SenderMustHoldClaimIssuerKey
-        );
->>>>>>> d4971808
 
         assert_ok!(Identity::revoke_claim(
             claim_issuer.clone(),
