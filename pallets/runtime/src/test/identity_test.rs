--- conflicted
+++ resolved
@@ -865,60 +865,6 @@
 }
 
 #[test]
-<<<<<<< HEAD
-fn invalidate_cdd_claims() {
-    ExtBuilder::default()
-        .existential_deposit(1_000)
-        .monied(true)
-        .cdd_providers(vec![
-            AccountKeyring::Eve.public(),
-            AccountKeyring::Ferdie.public(),
-        ])
-        .build()
-        .execute_with(invalidate_cdd_claims_we);
-}
-
-fn invalidate_cdd_claims_we() {
-    let root = Origin::system(frame_system::RawOrigin::Root);
-    let cdd_1_acc = AccountKeyring::Eve.public();
-    let cdd_1_key = AccountKey::try_from(cdd_1_acc.0).unwrap();
-
-    let alice_acc = AccountKeyring::Alice.public();
-    let alice_key = AccountKey::try_from(alice_acc.0).unwrap();
-    let bob_acc = AccountKeyring::Bob.public();
-
-    assert_ok!(Identity::cdd_register_did(
-        Origin::signed(cdd_1_acc),
-        alice_acc,
-        Some(10),
-        vec![]
-    ));
-
-    // Check that Alice's ID is attested by CDD 1.
-    let alice_id = Identity::get_identity(&alice_key).unwrap();
-    let cdd_1_id = Identity::get_identity(&cdd_1_key).unwrap();
-    assert_eq!(Identity::has_valid_cdd(alice_id), true);
-
-    // Disable CDD 1.
-    assert_ok!(Identity::invalidate_cdd_claims(root, cdd_1_id, 5, Some(10)));
-    assert_eq!(Identity::has_valid_cdd(alice_id), true);
-
-    // Move to time 8... CDD_1 is inactive: Its claims are valid.
-    Timestamp::set_timestamp(8);
-    assert_eq!(Identity::has_valid_cdd(alice_id), true);
-    assert_err!(
-        Identity::cdd_register_did(Origin::signed(cdd_1_acc), bob_acc, Some(10), vec![]),
-        Error::<TestStorage>::UnAuthorizedCddProvider
-    );
-
-    // Move to time 11 ... CDD_1 is expired: Its claims are invalid.
-    Timestamp::set_timestamp(11);
-    assert_eq!(Identity::has_valid_cdd(alice_id), false);
-    assert_err!(
-        Identity::cdd_register_did(Origin::signed(cdd_1_acc), bob_acc, Some(20), vec![]),
-        Error::<TestStorage>::UnAuthorizedCddProvider
-    );
-=======
 fn add_identity_signers() {
     ExtBuilder::default().build().execute_with(|| {
         let alice_did = register_keyring_account(AccountKeyring::Alice).unwrap();
@@ -1019,5 +965,57 @@
                 .is_none()
         );
     });
->>>>>>> 74f6122e
+}
+
+#[test]
+fn invalidate_cdd_claims() {
+    ExtBuilder::default()
+        .existential_deposit(1_000)
+        .monied(true)
+        .cdd_providers(vec![
+            AccountKeyring::Eve.public(),
+            AccountKeyring::Ferdie.public(),
+        ])
+        .build()
+        .execute_with(invalidate_cdd_claims_we);
+}
+
+fn invalidate_cdd_claims_we() {
+    let root = Origin::system(frame_system::RawOrigin::Root);
+    let cdd_1_acc = AccountKeyring::Eve.public();
+    let cdd_1_key = AccountKey::try_from(cdd_1_acc.0).unwrap();
+    let alice_acc = AccountKeyring::Alice.public();
+    let alice_key = AccountKey::try_from(alice_acc.0).unwrap();
+    let bob_acc = AccountKeyring::Bob.public();
+    assert_ok!(Identity::cdd_register_did(
+        Origin::signed(cdd_1_acc),
+        alice_acc,
+        Some(10),
+        vec![]
+    ));
+
+    // Check that Alice's ID is attested by CDD 1.
+    let alice_id = Identity::get_identity(&alice_key).unwrap();
+    let cdd_1_id = Identity::get_identity(&cdd_1_key).unwrap();
+    assert_eq!(Identity::has_valid_cdd(alice_id), true);
+
+    // Disable CDD 1.
+    assert_ok!(Identity::invalidate_cdd_claims(root, cdd_1_id, 5, Some(10)));
+    assert_eq!(Identity::has_valid_cdd(alice_id), true);
+
+    // Move to time 8... CDD_1 is inactive: Its claims are valid.
+    Timestamp::set_timestamp(8);
+    assert_eq!(Identity::has_valid_cdd(alice_id), true);
+    assert_err!(
+        Identity::cdd_register_did(Origin::signed(cdd_1_acc), bob_acc, Some(10), vec![]),
+        Error::<TestStorage>::UnAuthorizedCddProvider
+    );
+
+    // Move to time 11 ... CDD_1 is expired: Its claims are invalid.
+    Timestamp::set_timestamp(11);
+    assert_eq!(Identity::has_valid_cdd(alice_id), false);
+    assert_err!(
+        Identity::cdd_register_did(Origin::signed(cdd_1_acc), bob_acc, Some(20), vec![]),
+        Error::<TestStorage>::UnAuthorizedCddProvider
+    );
 }