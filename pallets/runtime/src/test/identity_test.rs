use crate::test::{
    storage::{add_signing_item, register_keyring_account, TestStorage},
    ExtBuilder,
};

use polymesh_primitives::{
<<<<<<< HEAD
    AccountKey, AuthorizationData, AuthorizationError, Claim, ClaimType, LinkData, Permission,
    Scope, Signatory, SigningItem, Ticker,
=======
    AccountKey, AuthorizationData, AuthorizationError, IdentityClaimData, LinkData, Permission,
    Signatory, SignatoryType, SigningItem, Ticker,
>>>>>>> 49060ae5
};
use polymesh_runtime_common::traits::identity::{SigningItemWithAuth, TargetIdAuthorization};
use polymesh_runtime_identity::{self as identity, BatchAddClaimItem, BatchRevokeClaimItem, Error};

use codec::Encode;
use frame_support::{assert_err, assert_ok, StorageDoubleMap};
use sp_core::H512;
use test_client::AccountKeyring;

use std::convert::TryFrom;

type Identity = identity::Module<TestStorage>;
type System = frame_system::Module<TestStorage>;
type Timestamp = pallet_timestamp::Module<TestStorage>;

type Origin = <TestStorage as frame_system::Trait>::Origin;

#[test]
fn add_claims_batch() {
    ExtBuilder::default().build().execute_with(|| {
        let _owner_did = register_keyring_account(AccountKeyring::Alice).unwrap();
        let _issuer_did = register_keyring_account(AccountKeyring::Bob).unwrap();
        let claim_issuer_did = register_keyring_account(AccountKeyring::Charlie).unwrap();
        let claim_issuer = AccountKeyring::Charlie.public();
        let scope = Scope::from(0);

        let claim_records = vec![
            BatchAddClaimItem {
                target: claim_issuer_did,
                claim: Claim::Accredited(scope),
                expiry: None,
            },
            BatchAddClaimItem {
                target: claim_issuer_did,
                claim: Claim::Affiliate(scope),
                expiry: None,
            },
        ];
        assert_ok!(Identity::add_claims_batch(
            Origin::signed(claim_issuer.clone()),
            claim_records,
        ));

        let claim1 = Identity::fetch_claim(
            claim_issuer_did,
            ClaimType::Accredited,
            claim_issuer_did,
            Some(scope),
        )
        .unwrap();
        let claim2 = Identity::fetch_claim(
            claim_issuer_did,
            ClaimType::Affiliate,
            claim_issuer_did,
            Some(scope),
        )
        .unwrap();

        assert_eq!(claim1.expiry, None);
        assert_eq!(claim2.expiry, None);

        assert_eq!(claim1.claim, Claim::Accredited(scope));
        assert_eq!(claim2.claim, Claim::Affiliate(scope));
    });
}

/// TODO Add `Signatory::Identity(..)` test.
#[test]
fn only_master_or_signing_keys_can_authenticate_as_an_identity() {
    ExtBuilder::default().build().execute_with(|| {
        let owner_did = register_keyring_account(AccountKeyring::Alice).unwrap();
        let owner_signer =
            Signatory::AccountKey(AccountKey::from(AccountKeyring::Alice.public().0));

        let a_did = register_keyring_account(AccountKeyring::Bob).unwrap();
        let a = Origin::signed(AccountKeyring::Bob.public());
        let b_did = register_keyring_account(AccountKeyring::Dave).unwrap();

        let charlie_key = AccountKey::from(AccountKeyring::Charlie.public().0);
        let charlie_signer = Signatory::AccountKey(charlie_key);

        add_signing_item(a_did, charlie_signer);

        // Check master key on master and signing_keys.
        assert!(Identity::is_signer_authorized(owner_did, &owner_signer));
        assert!(Identity::is_signer_authorized(a_did, &charlie_signer));

        assert!(Identity::is_signer_authorized(b_did, &charlie_signer) == false);

        // ... and remove that key.
        assert_ok!(Identity::remove_signing_items(
            a.clone(),
            vec![charlie_signer.clone()]
        ));
        assert!(Identity::is_signer_authorized(a_did, &charlie_signer) == false);
    });
}

#[test]
fn revoking_claims() {
    ExtBuilder::default().build().execute_with(|| {
        let _owner_did = register_keyring_account(AccountKeyring::Alice).unwrap();
        let _issuer_did = register_keyring_account(AccountKeyring::Bob).unwrap();
        let _issuer = Origin::signed(AccountKeyring::Bob.public());
        let claim_issuer_did = register_keyring_account(AccountKeyring::Charlie).unwrap();
        let claim_issuer = Origin::signed(AccountKeyring::Charlie.public());
        let scope = Scope::from(0);

        assert_ok!(Identity::add_claim(
            claim_issuer.clone(),
            claim_issuer_did,
            Claim::Accredited(scope),
            Some(100u64),
        ));
        assert!(Identity::fetch_claim(
            claim_issuer_did,
            ClaimType::Accredited,
            claim_issuer_did,
            Some(scope)
        )
        .is_some());

        assert_ok!(Identity::revoke_claim(
            claim_issuer.clone(),
            claim_issuer_did,
            Claim::Accredited(scope),
        ));
        assert!(Identity::fetch_claim(
            claim_issuer_did,
            ClaimType::Accredited,
            claim_issuer_did,
            Some(scope)
        )
        .is_none());
    });
}

#[test]
fn revoking_batch_claims() {
    ExtBuilder::default().build().execute_with(|| {
        let _owner_did = register_keyring_account(AccountKeyring::Alice).unwrap();
        let _issuer_did = register_keyring_account(AccountKeyring::Bob).unwrap();
        let _issuer = Origin::signed(AccountKeyring::Bob.public());
        let claim_issuer_did = register_keyring_account(AccountKeyring::Charlie).unwrap();
        let claim_issuer = Origin::signed(AccountKeyring::Charlie.public());
        let scope = Scope::from(0);

        assert_ok!(Identity::add_claim(
            claim_issuer.clone(),
            claim_issuer_did,
            Claim::Accredited(scope),
            Some(100u64),
        ));

        assert_ok!(Identity::add_claim(
            claim_issuer.clone(),
            claim_issuer_did,
            Claim::CustomerDueDiligence,
            None,
        ));
        assert!(Identity::fetch_claim(
            claim_issuer_did,
            ClaimType::Accredited,
            claim_issuer_did,
            Some(scope)
        )
        .is_some());

        assert!(Identity::fetch_claim(
            claim_issuer_did,
            ClaimType::CustomerDueDiligence,
            claim_issuer_did,
            None,
        )
        .is_some());

        assert!(Identity::fetch_claim(
            claim_issuer_did,
            ClaimType::Accredited,
            claim_issuer_did,
            Some(scope),
        )
        .is_some());

        assert_ok!(Identity::revoke_claims_batch(
            claim_issuer.clone(),
            vec![
                BatchRevokeClaimItem {
                    target: claim_issuer_did,
                    claim: Claim::Accredited(scope),
                },
                BatchRevokeClaimItem {
                    target: claim_issuer_did,
                    claim: Claim::CustomerDueDiligence,
                }
            ]
        ));
        assert!(Identity::fetch_claim(
            claim_issuer_did,
            ClaimType::Accredited,
            claim_issuer_did,
            Some(scope)
        )
        .is_none());

        assert!(Identity::fetch_claim(
            claim_issuer_did,
            ClaimType::CustomerDueDiligence,
            claim_issuer_did,
            None
        )
        .is_none());

        assert!(Identity::fetch_claim(
            claim_issuer_did,
            ClaimType::Accredited,
            claim_issuer_did,
            Some(scope),
        )
        .is_none());
    });
}

#[test]
fn only_master_key_can_add_signing_key_permissions() {
    ExtBuilder::default()
        .build()
        .execute_with(&only_master_key_can_add_signing_key_permissions_with_externalities);
}
fn only_master_key_can_add_signing_key_permissions_with_externalities() {
    let bob_key = AccountKey::from(AccountKeyring::Bob.public().0);
    let charlie_key = AccountKey::from(AccountKeyring::Charlie.public().0);
    let alice_did = register_keyring_account(AccountKeyring::Alice).unwrap();
    let alice = Origin::signed(AccountKeyring::Alice.public());
    let bob = Origin::signed(AccountKeyring::Bob.public());

    add_signing_item(alice_did, Signatory::from(charlie_key));
    add_signing_item(alice_did, Signatory::from(bob_key));

    // Only `alice` is able to update `bob`'s permissions and `charlie`'s permissions.
    assert_ok!(Identity::set_permission_to_signer(
        alice.clone(),
        Signatory::AccountKey(bob_key),
        vec![Permission::Operator]
    ));
    assert_ok!(Identity::set_permission_to_signer(
        alice.clone(),
        Signatory::AccountKey(charlie_key),
        vec![Permission::Admin, Permission::Operator]
    ));

    // Bob tries to get better permission by himself at `alice` Identity.
    assert_err!(
        Identity::set_permission_to_signer(
            bob.clone(),
            Signatory::AccountKey(bob_key),
            vec![Permission::Full]
        ),
        Error::<TestStorage>::KeyNotAllowed
    );

    // Bob tries to remove Charlie's permissions at `alice` Identity.
    assert_err!(
        Identity::set_permission_to_signer(bob, Signatory::AccountKey(charlie_key), vec![]),
        Error::<TestStorage>::KeyNotAllowed
    );

    // Alice over-write some permissions.
    assert_ok!(Identity::set_permission_to_signer(
        alice,
        Signatory::AccountKey(bob_key),
        vec![]
    ));
}

/// It verifies that frozen keys are recovered after `unfreeze` call.
#[test]
fn freeze_signing_keys_test() {
    ExtBuilder::default()
        .build()
        .execute_with(&freeze_signing_keys_with_externalities);
}

fn freeze_signing_keys_with_externalities() {
    let (bob_key, charlie_key, dave_key) = (
        AccountKey::from(AccountKeyring::Bob.public().0),
        AccountKey::from(AccountKeyring::Charlie.public().0),
        AccountKey::from(AccountKeyring::Dave.public().0),
    );
    let bob = Origin::signed(AccountKeyring::Bob.public());

    // Add signing keys.
    let alice_did = register_keyring_account(AccountKeyring::Alice).unwrap();
    let alice = Origin::signed(AccountKeyring::Alice.public());

    add_signing_item(alice_did, Signatory::from(bob_key));
    add_signing_item(alice_did, Signatory::from(charlie_key));

    assert_eq!(
        Identity::is_signer_authorized(alice_did, &Signatory::AccountKey(bob_key)),
        true
    );

    // Freeze signing keys: bob & charlie.
    assert_err!(
        Identity::freeze_signing_keys(bob.clone()),
        Error::<TestStorage>::KeyNotAllowed
    );
    assert_ok!(Identity::freeze_signing_keys(alice.clone()));

    assert_eq!(
        Identity::is_signer_authorized(alice_did, &Signatory::AccountKey(bob_key)),
        false
    );

    // Add new signing keys.
    add_signing_item(alice_did, Signatory::from(dave_key));

    // update permission of frozen keys.
    assert_ok!(Identity::set_permission_to_signer(
        alice.clone(),
        Signatory::AccountKey(bob_key),
        vec![Permission::Operator]
    ));

    // unfreeze all
    assert_err!(
        Identity::unfreeze_signing_keys(bob.clone()),
        Error::<TestStorage>::KeyNotAllowed
    );
    assert_ok!(Identity::unfreeze_signing_keys(alice.clone()));

    assert_eq!(
        Identity::is_signer_authorized(alice_did, &Signatory::AccountKey(dave_key)),
        true
    );
}

/// It double-checks that frozen keys are removed too.
#[test]
fn remove_frozen_signing_keys_test() {
    ExtBuilder::default()
        .build()
        .execute_with(&remove_frozen_signing_keys_with_externalities);
}

fn remove_frozen_signing_keys_with_externalities() {
    let (bob_key, charlie_key) = (
        AccountKey::from(AccountKeyring::Bob.public().0),
        AccountKey::from(AccountKeyring::Charlie.public().0),
    );

<<<<<<< HEAD
=======
    let bob_signing_key = SigningItem::new(Signatory::AccountKey(bob_key), vec![Permission::Admin]);
>>>>>>> 49060ae5
    let charlie_signing_key = SigningItem::new(Signatory::AccountKey(charlie_key), vec![]);

    // Add signing keys.
    let alice_did = register_keyring_account(AccountKeyring::Alice).unwrap();
    let alice = Origin::signed(AccountKeyring::Alice.public());

    add_signing_item(alice_did, Signatory::from(bob_key));
    add_signing_item(alice_did, Signatory::from(charlie_key));

    // Freeze all signing keys
    assert_ok!(Identity::freeze_signing_keys(alice.clone()));

    // Remove Bob's key.
    assert_ok!(Identity::remove_signing_items(
        alice.clone(),
        vec![Signatory::AccountKey(bob_key)]
    ));
    // Check DidRecord.
    let did_rec = Identity::did_records(alice_did);
    assert_eq!(did_rec.signing_items, vec![charlie_signing_key]);
}

#[test]
fn enforce_uniqueness_keys_in_identity_tests() {
    ExtBuilder::default()
        .build()
        .execute_with(&enforce_uniqueness_keys_in_identity);
}

fn enforce_uniqueness_keys_in_identity() {
    // Register identities
    let alice_id = register_keyring_account(AccountKeyring::Alice).unwrap();
    let _bob_id = register_keyring_account(AccountKeyring::Bob).unwrap();

    // Check external signed key uniqueness.
    let charlie_key = AccountKey::from(AccountKeyring::Charlie.public().0);
<<<<<<< HEAD
    add_signing_item(alice_id, Signatory::from(charlie_key));

=======
    let charlie_sk = SigningItem::new(Signatory::AccountKey(charlie_key), vec![]);
    add_signing_item(alice_id, Signatory::from(charlie_key));
>>>>>>> 49060ae5
    let auth_id = Identity::add_auth(
        Signatory::from(AccountKey::from(AccountKeyring::Alice.public().0)),
        Signatory::from(AccountKey::from(AccountKeyring::Bob.public().0)),
        AuthorizationData::JoinIdentity(alice_id),
        None,
    );
    assert_err!(
        Identity::join_identity(
            Signatory::from(AccountKey::from(AccountKeyring::Bob.public().0)),
            auth_id
        ),
        Error::<TestStorage>::AlreadyLinked
    );
}

#[test]
fn add_remove_signing_identities() {
    ExtBuilder::default()
        .build()
        .execute_with(&add_remove_signing_identities_with_externalities);
}

fn add_remove_signing_identities_with_externalities() {
    let alice_id = register_keyring_account(AccountKeyring::Alice).unwrap();
    let alice = Origin::signed(AccountKeyring::Alice.public());
    let bob_id = register_keyring_account(AccountKeyring::Bob).unwrap();

    let charlie_id = register_keyring_account(AccountKeyring::Charlie).unwrap();
<<<<<<< HEAD
=======
    let charlie = Origin::signed(AccountKeyring::Charlie.public());
>>>>>>> 49060ae5

    add_signing_item(alice_id, Signatory::from(bob_id));
    add_signing_item(alice_id, Signatory::from(charlie_id));

    assert_ok!(Identity::remove_signing_items(
        alice.clone(),
        vec![Signatory::Identity(bob_id)]
    ));

    let alice_rec = Identity::did_records(alice_id);
    assert_eq!(alice_rec.signing_items, vec![SigningItem::from(charlie_id)]);

    // Check is_authorized_identity
    assert_eq!(
        Identity::is_signer_authorized(alice_id, &Signatory::Identity(charlie_id)),
        true
    );
    assert_eq!(
        Identity::is_signer_authorized(alice_id, &Signatory::Identity(bob_id)),
        false
    );
}

#[test]
fn one_step_join_id() {
    ExtBuilder::default()
        .build()
        .execute_with(&one_step_join_id_with_ext);
}

fn one_step_join_id_with_ext() {
    let a_id = register_keyring_account(AccountKeyring::Alice).unwrap();
    let a_pub = AccountKeyring::Alice.public();
    let a = Origin::signed(a_pub.clone());
    let b_id = register_keyring_account(AccountKeyring::Bob).unwrap();
    let c_id = register_keyring_account(AccountKeyring::Charlie).unwrap();
    let d_id = register_keyring_account(AccountKeyring::Dave).unwrap();

    let expires_at = 100u64;
    let authorization = TargetIdAuthorization {
        target_id: a_id.clone(),
        nonce: Identity::offchain_authorization_nonce(a_id),
        expires_at,
    };
    let auth_encoded = authorization.encode();

    let signatures = [
        AccountKeyring::Bob,
        AccountKeyring::Charlie,
        AccountKeyring::Dave,
    ]
    .iter()
    .map(|acc| H512::from(acc.sign(&auth_encoded)))
    .collect::<Vec<_>>();

    let signing_items_with_auth = vec![
        SigningItemWithAuth {
            signing_item: SigningItem::from(b_id.clone()),
            auth_signature: signatures[0].clone(),
        },
        SigningItemWithAuth {
            signing_item: SigningItem::from(c_id.clone()),
            auth_signature: signatures[1].clone(),
        },
        SigningItemWithAuth {
            signing_item: SigningItem::from(d_id.clone()),
            auth_signature: signatures[2].clone(),
        },
    ];

    assert_ok!(Identity::add_signing_items_with_authorization(
        a.clone(),
        expires_at,
        signing_items_with_auth[..2].to_owned()
    ));

    let signing_items = Identity::did_records(a_id).signing_items;
    assert_eq!(signing_items.iter().find(|si| **si == b_id).is_some(), true);
    assert_eq!(signing_items.iter().find(|si| **si == c_id).is_some(), true);

    // Check reply atack. Alice's nonce is different now.
    // NOTE: We need to force the increment of account's nonce manually.
    System::inc_account_nonce(&a_pub);

    assert_err!(
        Identity::add_signing_items_with_authorization(
            a.clone(),
            expires_at,
            signing_items_with_auth[2..].to_owned()
        ),
        Error::<TestStorage>::InvalidAuthorizationSignature
    );

    // Check revoke off-chain authorization.
    let e = Origin::signed(AccountKeyring::Eve.public());
    let e_id = register_keyring_account(AccountKeyring::Eve).unwrap();
    let eve_auth = TargetIdAuthorization {
        target_id: a_id.clone(),
        nonce: Identity::offchain_authorization_nonce(a_id),
        expires_at,
    };
    assert_ne!(authorization.nonce, eve_auth.nonce);

    let eve_signing_item_with_auth = SigningItemWithAuth {
        signing_item: SigningItem::from(e_id),
        auth_signature: H512::from(AccountKeyring::Eve.sign(eve_auth.encode().as_slice())),
    };

    assert_ok!(Identity::revoke_offchain_authorization(
        e,
        Signatory::Identity(e_id),
        eve_auth
    ));
    assert_err!(
        Identity::add_signing_items_with_authorization(
            a,
            expires_at,
            vec![eve_signing_item_with_auth]
        ),
        Error::<TestStorage>::AuthorizationHasBeenRevoked
    );

    // Check expire
    System::inc_account_nonce(&a_pub);
    Timestamp::set_timestamp(expires_at);

    let f = Origin::signed(AccountKeyring::Ferdie.public());
    let f_id = register_keyring_account(AccountKeyring::Ferdie).unwrap();
    let ferdie_auth = TargetIdAuthorization {
        target_id: a_id.clone(),
        nonce: Identity::offchain_authorization_nonce(a_id),
        expires_at,
    };
    let ferdie_signing_item_with_auth = SigningItemWithAuth {
        signing_item: SigningItem::from(f_id.clone()),
        auth_signature: H512::from(AccountKeyring::Eve.sign(ferdie_auth.encode().as_slice())),
    };

    assert_err!(
        Identity::add_signing_items_with_authorization(
            f,
            expires_at,
            vec![ferdie_signing_item_with_auth]
        ),
        Error::<TestStorage>::AuthorizationExpired
    );
}

#[test]
fn adding_authorizations() {
    ExtBuilder::default().build().execute_with(|| {
        let alice_did = Signatory::from(register_keyring_account(AccountKeyring::Alice).unwrap());
        let bob_did = Signatory::from(register_keyring_account(AccountKeyring::Bob).unwrap());
        let ticker50 = Ticker::from(&[0x50][..]);
        let mut auth_id = Identity::add_auth(
            alice_did,
            bob_did,
            AuthorizationData::TransferTicker(ticker50),
            None,
        );
        assert_eq!(
            <identity::AuthorizationsGiven>::get(alice_did, auth_id),
            bob_did
        );
        let mut auth = Identity::get_authorization(bob_did, auth_id);
        assert_eq!(auth.authorized_by, alice_did);
        assert_eq!(auth.expiry, None);
        assert_eq!(
            auth.authorization_data,
            AuthorizationData::TransferTicker(ticker50)
        );
        auth_id = Identity::add_auth(
            alice_did,
            bob_did,
            AuthorizationData::TransferTicker(ticker50),
            Some(100),
        );
        assert_eq!(
            <identity::AuthorizationsGiven>::get(alice_did, auth_id),
            bob_did
        );
        auth = Identity::get_authorization(bob_did, auth_id);
        assert_eq!(auth.authorized_by, alice_did);
        assert_eq!(auth.expiry, Some(100));
        assert_eq!(
            auth.authorization_data,
            AuthorizationData::TransferTicker(ticker50)
        );
    });
}

#[test]
fn removing_authorizations() {
    ExtBuilder::default().build().execute_with(|| {
        let alice_did = Signatory::from(register_keyring_account(AccountKeyring::Alice).unwrap());
        let alice = Origin::signed(AccountKeyring::Alice.public());
        let bob_did = Signatory::from(register_keyring_account(AccountKeyring::Bob).unwrap());
        let ticker50 = Ticker::from(&[0x50][..]);
        let auth_id = Identity::add_auth(
            alice_did,
            bob_did,
            AuthorizationData::TransferTicker(ticker50),
            None,
        );
        assert_eq!(
            <identity::AuthorizationsGiven>::get(alice_did, auth_id),
            bob_did
        );
        let auth = Identity::get_authorization(bob_did, auth_id);
        assert_eq!(
            auth.authorization_data,
            AuthorizationData::TransferTicker(ticker50)
        );
        assert_ok!(Identity::remove_authorization(
            alice.clone(),
            bob_did,
            auth_id
        ));
        assert!(!<identity::AuthorizationsGiven>::exists(alice_did, auth_id));
        assert!(!<identity::Authorizations<TestStorage>>::exists(
            bob_did, auth_id
        ));
    });
}

#[test]
fn adding_links() {
    ExtBuilder::default().build().execute_with(|| {
        let bob_did = Signatory::from(register_keyring_account(AccountKeyring::Bob).unwrap());
        let ticker50 = Ticker::from(&[0x50][..]);
        let ticker51 = Ticker::from(&[0x51][..]);
        let mut link_id = Identity::add_link(bob_did, LinkData::TickerOwned(ticker50), None);
        let mut link = Identity::get_link(bob_did, link_id);
        assert_eq!(link.expiry, None);
        assert_eq!(link.link_data, LinkData::TickerOwned(ticker50));
        link_id = Identity::add_link(bob_did, LinkData::TickerOwned(ticker51), None);
        link = Identity::get_link(bob_did, link_id);
        assert_eq!(link.expiry, None);
        assert_eq!(link.link_data, LinkData::TickerOwned(ticker51));
        link_id = Identity::add_link(bob_did, LinkData::TickerOwned(ticker50), Some(100));
        link = Identity::get_link(bob_did, link_id);
        assert_eq!(link.expiry, Some(100));
        assert_eq!(link.link_data, LinkData::TickerOwned(ticker50));
        link_id = Identity::add_link(bob_did, LinkData::TickerOwned(ticker50), Some(100));
        link = Identity::get_link(bob_did, link_id);
        assert_eq!(link.expiry, Some(100));
        assert_eq!(link.link_data, LinkData::TickerOwned(ticker50));
    });
}

#[test]
fn removing_links() {
    ExtBuilder::default().build().execute_with(|| {
        let bob_did = Signatory::from(register_keyring_account(AccountKeyring::Bob).unwrap());
        let ticker50 = Ticker::from(&[0x50][..]);
        let link_id = Identity::add_link(bob_did, LinkData::TickerOwned(ticker50), None);
        let link = Identity::get_link(bob_did, link_id);
        assert_eq!(link.link_data, LinkData::TickerOwned(ticker50));
        Identity::remove_link(bob_did, link_id);
        let removed_link = Identity::get_link(bob_did, link_id);
        assert_eq!(removed_link.link_data, LinkData::NoData);
    });
}

#[test]
fn changing_master_key() {
    ExtBuilder::default()
        .monied(true)
        .cdd_providers(vec![AccountKeyring::Eve.public()])
        .build()
        .execute_with(|| changing_master_key_we());
}

fn changing_master_key_we() {
    let alice_did = register_keyring_account(AccountKeyring::Alice).unwrap();
    let alice_key = AccountKey::from(AccountKeyring::Alice.public().0);

    let _target_did = register_keyring_account(AccountKeyring::Bob).unwrap();
    let new_key = AccountKey::from(AccountKeyring::Bob.public().0);
    let new_key_origin = Origin::signed(AccountKeyring::Bob.public());

    // Master key matches Alice's key
    assert_eq!(Identity::did_records(alice_did).master_key, alice_key);

    // Alice triggers change of master key
    let owner_auth_id = Identity::add_auth(
        Signatory::AccountKey(alice_key),
        Signatory::AccountKey(new_key),
        AuthorizationData::RotateMasterKey(alice_did),
        None,
    );

    // Accept the authorization with the new key
    assert_ok!(Identity::accept_master_key(
        new_key_origin.clone(),
        owner_auth_id.clone(),
        None
    ));

    // Alice's master key is now Bob's
    assert_eq!(
        Identity::did_records(alice_did).master_key,
        AccountKey::from(AccountKeyring::Bob.public().0)
    );
}

#[test]
fn changing_master_key_with_cdd_auth() {
    ExtBuilder::default()
        .monied(true)
        .cdd_providers(vec![AccountKeyring::Eve.public()])
        .build()
        .execute_with(|| changing_master_key_with_cdd_auth_we());
}

fn changing_master_key_with_cdd_auth_we() {
    let alice_did = register_keyring_account(AccountKeyring::Alice).unwrap();
    let alice_key = AccountKey::from(AccountKeyring::Alice.public().0);

    let _target_did = register_keyring_account(AccountKeyring::Bob).unwrap();
    let new_key = AccountKey::from(AccountKeyring::Bob.public().0);
    let new_key_origin = Origin::signed(AccountKeyring::Bob.public());

    let cdd_acc = AccountKey::from(AccountKeyring::Eve.public().0);
    let cdd_did = Identity::get_identity(&cdd_acc).unwrap();

    // Master key matches Alice's key
    assert_eq!(Identity::did_records(alice_did).master_key, alice_key);

    // Alice triggers change of master key
    let owner_auth_id = Identity::add_auth(
        Signatory::AccountKey(alice_key),
        Signatory::AccountKey(new_key),
        AuthorizationData::RotateMasterKey(alice_did),
        None,
    );

    let cdd_auth_id = Identity::add_auth(
        Signatory::Identity(cdd_did),
        Signatory::AccountKey(new_key),
        AuthorizationData::AttestMasterKeyRotation(alice_did),
        None,
    );

    assert_ok!(Identity::change_cdd_requirement_for_mk_rotation(
        frame_system::RawOrigin::Root.into(),
        true
    ));

    assert!(
        Identity::accept_master_key(new_key_origin.clone(), owner_auth_id.clone(), None).is_err()
    );

    // Accept the authorization with the new key
    assert_ok!(Identity::accept_master_key(
        new_key_origin.clone(),
        owner_auth_id.clone(),
        Some(cdd_auth_id)
    ));

    // Alice's master key is now Bob's
    assert_eq!(
        Identity::did_records(alice_did).master_key,
        AccountKey::from(AccountKeyring::Bob.public().0)
    );
}

#[test]
fn cdd_register_did_test() {
    ExtBuilder::default()
        .existential_deposit(1_000)
        .monied(true)
        .cdd_providers(vec![
            AccountKeyring::Eve.public(),
            AccountKeyring::Ferdie.public(),
        ])
        .build()
        .execute_with(|| cdd_register_did_test_we());
}

fn cdd_register_did_test_we() {
    let cdd_1_acc = AccountKeyring::Eve.public();
    let cdd_2_acc = AccountKeyring::Ferdie.public();
    let non_id = Origin::signed(AccountKeyring::Charlie.public());

    let alice_acc = AccountKeyring::Alice.public();
    let alice_key = AccountKey::try_from(alice_acc.0).unwrap();
    let bob_acc = AccountKeyring::Bob.public();
    let bob_key = AccountKey::try_from(bob_acc.0).unwrap();

    // CDD 1 registers correctly the Alice's ID.
    assert_ok!(Identity::cdd_register_did(
        Origin::signed(cdd_1_acc),
        alice_acc,
        Some(10),
        vec![]
    ));

    // Check that Alice's ID is attested by CDD 1.
    let alice_id = Identity::get_identity(&alice_key).unwrap();
    assert_eq!(Identity::has_valid_cdd(alice_id), true);

    // Error case: Try account without ID.
    assert!(Identity::cdd_register_did(non_id, bob_acc, Some(10), vec![]).is_err(),);
    // Error case: Try account with ID but it is not part of CDD providers.
    assert!(
        Identity::cdd_register_did(Origin::signed(alice_acc), bob_acc, Some(10), vec![]).is_err()
    );

    // CDD 2 registers properly Bob's ID.
    assert_ok!(Identity::cdd_register_did(
        Origin::signed(cdd_2_acc),
        bob_acc,
        Some(10),
        vec![]
    ));
    let bob_id = Identity::get_identity(&bob_key).unwrap();
    assert_eq!(Identity::has_valid_cdd(bob_id), true);
}

#[test]
fn add_identity_signers() {
    ExtBuilder::default().build().execute_with(|| {
        let alice_did = register_keyring_account(AccountKeyring::Alice).unwrap();
        let bob_did = register_keyring_account(AccountKeyring::Bob).unwrap();
        let charlie_did = register_keyring_account(AccountKeyring::Charlie).unwrap();
        let alice_identity_signer = Signatory::from(alice_did);
        let alice_acc_signer =
            Signatory::from(AccountKey::try_from(AccountKeyring::Alice.public().encode()).unwrap());
        let bob_identity_signer = Signatory::from(bob_did);
        let charlie_acc_signer = Signatory::from(
            AccountKey::try_from(AccountKeyring::Charlie.public().encode()).unwrap(),
        );
        let dave_acc_signer =
            Signatory::from(AccountKey::try_from(AccountKeyring::Dave.public().encode()).unwrap());

        let auth_id_for_id_to_id = Identity::add_auth(
            alice_identity_signer,
            bob_identity_signer,
            AuthorizationData::JoinIdentity(alice_did),
            None,
        );

        assert_err!(
            Identity::join_identity(bob_identity_signer, auth_id_for_id_to_id),
            AuthorizationError::Unauthorized
        );

        let auth_id_for_acc_to_id = Identity::add_auth(
            alice_acc_signer,
            bob_identity_signer,
            AuthorizationData::JoinIdentity(alice_did),
            None,
        );

        assert_ok!(Identity::join_identity(
            bob_identity_signer,
            auth_id_for_acc_to_id
        ));

        let auth_id_for_acc2_to_id = Identity::add_auth(
            charlie_acc_signer,
            bob_identity_signer,
            AuthorizationData::JoinIdentity(charlie_did),
            None,
        );

        assert_ok!(Identity::join_identity(
            bob_identity_signer,
            auth_id_for_acc2_to_id
        ));

        let auth_id_for_acc1_to_acc = Identity::add_auth(
            alice_acc_signer,
            dave_acc_signer,
            AuthorizationData::JoinIdentity(alice_did),
            None,
        );

        assert_ok!(Identity::join_identity(
            dave_acc_signer,
            auth_id_for_acc1_to_acc
        ));

        let auth_id_for_acc2_to_acc = Identity::add_auth(
            charlie_acc_signer,
            dave_acc_signer,
            AuthorizationData::JoinIdentity(charlie_did),
            None,
        );

        assert_err!(
            Identity::join_identity(dave_acc_signer, auth_id_for_acc2_to_acc),
            Error::<TestStorage>::AlreadyLinked
        );

        let alice_signing_items = Identity::did_records(alice_did).signing_items;
        let charlie_signing_items = Identity::did_records(charlie_did).signing_items;
        assert!(alice_signing_items
            .iter()
            .find(|si| **si == bob_did)
            .is_some());
        assert!(charlie_signing_items
            .iter()
            .find(|si| **si == bob_did)
            .is_some());
        assert!(
            alice_signing_items
                .iter()
                .find(|si| **si
                    == AccountKey::try_from(AccountKeyring::Dave.public().encode()).unwrap())
                .is_some()
        );
        assert!(
            charlie_signing_items
                .iter()
                .find(|si| **si
                    == AccountKey::try_from(AccountKeyring::Dave.public().encode()).unwrap())
                .is_none()
        );
    });
}<|MERGE_RESOLUTION|>--- conflicted
+++ resolved
@@ -4,13 +4,8 @@
 };
 
 use polymesh_primitives::{
-<<<<<<< HEAD
     AccountKey, AuthorizationData, AuthorizationError, Claim, ClaimType, LinkData, Permission,
     Scope, Signatory, SigningItem, Ticker,
-=======
-    AccountKey, AuthorizationData, AuthorizationError, IdentityClaimData, LinkData, Permission,
-    Signatory, SignatoryType, SigningItem, Ticker,
->>>>>>> 49060ae5
 };
 use polymesh_runtime_common::traits::identity::{SigningItemWithAuth, TargetIdAuthorization};
 use polymesh_runtime_identity::{self as identity, BatchAddClaimItem, BatchRevokeClaimItem, Error};
@@ -363,10 +358,6 @@
         AccountKey::from(AccountKeyring::Charlie.public().0),
     );
 
-<<<<<<< HEAD
-=======
-    let bob_signing_key = SigningItem::new(Signatory::AccountKey(bob_key), vec![Permission::Admin]);
->>>>>>> 49060ae5
     let charlie_signing_key = SigningItem::new(Signatory::AccountKey(charlie_key), vec![]);
 
     // Add signing keys.
@@ -403,13 +394,7 @@
 
     // Check external signed key uniqueness.
     let charlie_key = AccountKey::from(AccountKeyring::Charlie.public().0);
-<<<<<<< HEAD
     add_signing_item(alice_id, Signatory::from(charlie_key));
-
-=======
-    let charlie_sk = SigningItem::new(Signatory::AccountKey(charlie_key), vec![]);
-    add_signing_item(alice_id, Signatory::from(charlie_key));
->>>>>>> 49060ae5
     let auth_id = Identity::add_auth(
         Signatory::from(AccountKey::from(AccountKeyring::Alice.public().0)),
         Signatory::from(AccountKey::from(AccountKeyring::Bob.public().0)),
@@ -438,10 +423,6 @@
     let bob_id = register_keyring_account(AccountKeyring::Bob).unwrap();
 
     let charlie_id = register_keyring_account(AccountKeyring::Charlie).unwrap();
-<<<<<<< HEAD
-=======
-    let charlie = Origin::signed(AccountKeyring::Charlie.public());
->>>>>>> 49060ae5
 
     add_signing_item(alice_id, Signatory::from(bob_id));
     add_signing_item(alice_id, Signatory::from(charlie_id));
