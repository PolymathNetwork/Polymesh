--- conflicted
+++ resolved
@@ -840,7 +840,6 @@
     let new_key = AccountKey::from(AccountKeyring::Bob.public().0);
     let new_key_origin = Origin::signed(AccountKeyring::Bob.public());
 
-<<<<<<< HEAD
     // Master key matches Alice's key
     assert_eq!(Identity::did_records(alice_did).master_key, alice_key);
 
@@ -883,8 +882,6 @@
     let new_key = AccountKey::from(AccountKeyring::Bob.public().0);
     let new_key_origin = Origin::signed(AccountKeyring::Bob.public());
 
-=======
->>>>>>> 74cb77e7
     let cdd_acc = AccountKey::from(AccountKeyring::Eve.public().0);
     let cdd_did = Identity::get_identity(&cdd_acc).unwrap();
 
@@ -916,11 +913,7 @@
     assert_ok!(Identity::accept_master_key(
         new_key_origin.clone(),
         owner_auth_id.clone(),
-<<<<<<< HEAD
         Some(cdd_auth_id)
-=======
-        cdd_auth_id.clone()
->>>>>>> 74cb77e7
     ));
 
     // Alice's master key is now Bob's
