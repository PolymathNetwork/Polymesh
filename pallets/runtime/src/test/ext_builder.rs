--- conflicted
+++ resolved
@@ -1,9 +1,5 @@
 use crate::{
     asset::{self, TickerRegistrationConfig},
-<<<<<<< HEAD
-    committee::{self},
-=======
->>>>>>> 1506d42f
     test::TestStorage,
 };
 
