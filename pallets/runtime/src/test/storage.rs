<<<<<<< HEAD
use crate::{asset, bridge, exemption, general_tm, multisig, percentage_tm, statistics};
=======
use crate::{
    asset, bridge, committee, exemption, general_tm, multisig, percentage_tm, statistics, utils,
};
>>>>>>> 41c623ce

use polymesh_primitives::{AccountKey, IdentityId, Signatory};
use polymesh_runtime_balances as balances;
use polymesh_runtime_common::traits::{
    asset::AcceptTransfer, group::GroupTrait, multisig::AddSignerMultiSig, CommonTrait,
};
use polymesh_runtime_common::utils::Trait as Utils;
use polymesh_runtime_group as group;
use polymesh_runtime_identity as identity;

use codec::Encode;
use frame_support::{
    dispatch::DispatchResult, impl_outer_dispatch, impl_outer_event, impl_outer_origin,
    parameter_types, traits::Currency,
};
use frame_system::{self as system, EnsureSignedBy};
use sp_core::{
    crypto::{key_types, Pair as PairTrait},
    sr25519::{Pair, Public},
    H256,
};
use sp_runtime::{
    testing::{Header, UintAuthorityId},
    traits::{BlakeTwo256, ConvertInto, IdentityLookup, OpaqueKeys, Verify},
    AnySignature, KeyTypeId, Perbill,
};
use std::convert::TryFrom;
use test_client::AccountKeyring;

impl_outer_origin! {
    pub enum Origin for TestStorage {}
}

impl_outer_dispatch! {
    pub enum Call for TestStorage where origin: Origin {
        identity::Identity,
        multisig::MultiSig,
        pallet_contracts::Contracts,
        bridge::Bridge,
    }
}

impl_outer_event! {
    pub enum EventTest for TestStorage {
        identity<T>,
        balances<T>,
        multisig<T>,
        percentage_tm<T>,
        bridge<T>,
        asset<T>,
        pallet_contracts<T>,
        pallet_session,
        general_tm,
        exemption,
        group Instance1<T>,
        group Instance2<T>,
        group DefaultInstance<T>,
        committee Instance1<T>,
        committee DefaultInstance<T>,
    }
}

// For testing the module, we construct most of a mock runtime. This means
// first constructing a configuration type (`Test`) which `impl`s each of the
// configuration traits of modules we want to use.
#[derive(Clone, Eq, PartialEq)]
pub struct TestStorage;

type AccountId = <AnySignature as Verify>::Signer;
type Index = u64;
type BlockNumber = u64;
type Hash = H256;
type Hashing = BlakeTwo256;
type Lookup = IdentityLookup<AccountId>;
type OffChainSignature = AnySignature;
type SessionIndex = u32;
type AuthorityId = <AnySignature as Verify>::Signer;
type Event = EventTest;
type Version = ();

parameter_types! {
    pub const BlockHashCount: u32 = 250;
    pub const MaximumBlockWeight: u32 = 4096;
    pub const MaximumBlockLength: u32 = 4096;
    pub const AvailableBlockRatio: Perbill = Perbill::from_percent(75);
}

impl frame_system::Trait for TestStorage {
    type Origin = Origin;
    type Index = Index;
    type BlockNumber = BlockNumber;
    type Hash = Hash;
    type Hashing = Hashing;
    type AccountId = AccountId;
    type Lookup = Lookup;
    type Header = Header;
    type Event = Event;

    type Call = ();
    type BlockHashCount = BlockHashCount;
    type MaximumBlockWeight = MaximumBlockWeight;
    type MaximumBlockLength = MaximumBlockLength;
    type AvailableBlockRatio = AvailableBlockRatio;
    type Version = Version;
    type ModuleToIndex = ();
}

parameter_types! {
    pub const ExistentialDeposit: u64 = 0;
    pub const TransferFee: u64 = 0;
    pub const CreationFee: u64 = 0;
    pub const TransactionBaseFee: u64 = 0;
    pub const TransactionByteFee: u64 = 0;
}

impl CommonTrait for TestStorage {
    type Balance = u128;
    type CreationFee = CreationFee;
    type AcceptTransferTarget = TestStorage;
    type BlockRewardsReserve = balances::Module<TestStorage>;
}

impl balances::Trait for TestStorage {
    type OnFreeBalanceZero = ();
    type OnNewAccount = ();
    type Event = Event;
    type DustRemoval = ();
    type TransferPayment = ();
    type ExistentialDeposit = ExistentialDeposit;
    type TransferFee = TransferFee;
    type Identity = identity::Module<TestStorage>;
}

parameter_types! {
    pub const MinimumPeriod: u64 = 3;
}

impl pallet_timestamp::Trait for TestStorage {
    type Moment = u64;
    type OnTimestampSet = ();
    type MinimumPeriod = MinimumPeriod;
}

impl multisig::Trait for TestStorage {
    type Event = Event;
}

parameter_types! {
    pub const One: AccountId = AccountId::from(AccountKeyring::Dave);
    pub const Two: AccountId = AccountId::from(AccountKeyring::Dave);
    pub const Three: AccountId = AccountId::from(AccountKeyring::Dave);
    pub const Four: AccountId = AccountId::from(AccountKeyring::Dave);
    pub const Five: AccountId = AccountId::from(AccountKeyring::Dave);
}

impl group::Trait<group::DefaultInstance> for TestStorage {
    type Event = Event;
    type AddOrigin = EnsureSignedBy<One, AccountId>;
    type RemoveOrigin = EnsureSignedBy<Two, AccountId>;
    type SwapOrigin = EnsureSignedBy<Three, AccountId>;
    type ResetOrigin = EnsureSignedBy<Four, AccountId>;
    type MembershipInitialized = ();
    type MembershipChanged = committee::Module<TestStorage, committee::Instance1>;
}

impl group::Trait<group::Instance1> for TestStorage {
    type Event = Event;
    type AddOrigin = EnsureSignedBy<One, AccountId>;
    type RemoveOrigin = EnsureSignedBy<Two, AccountId>;
    type SwapOrigin = EnsureSignedBy<Three, AccountId>;
    type ResetOrigin = EnsureSignedBy<Four, AccountId>;
    type MembershipInitialized = ();
    type MembershipChanged = committee::Module<TestStorage, committee::Instance1>;
}

impl group::Trait<group::Instance2> for TestStorage {
    type Event = Event;
    type AddOrigin = EnsureSignedBy<One, AccountId>;
    type RemoveOrigin = EnsureSignedBy<Two, AccountId>;
    type SwapOrigin = EnsureSignedBy<Three, AccountId>;
    type ResetOrigin = EnsureSignedBy<Four, AccountId>;
    type MembershipInitialized = ();
    type MembershipChanged = ();
}

pub type CommitteeOrigin<T, I> = committee::RawOrigin<<T as system::Trait>::AccountId, I>;

impl<I> From<CommitteeOrigin<TestStorage, I>> for Origin {
    fn from(_co: CommitteeOrigin<TestStorage, I>) -> Origin {
        Origin::system(frame_system::RawOrigin::Root)
    }
}

parameter_types! {
    pub const CommitteeRoot: AccountId = AccountId::from(AccountKeyring::Alice);
}

impl committee::Trait<committee::Instance1> for TestStorage {
    type Origin = Origin;
    type Proposal = Call;
    type CommitteeOrigin = EnsureSignedBy<CommitteeRoot, AccountId>;
    type Event = Event;
}

impl committee::Trait<committee::DefaultInstance> for TestStorage {
    type Origin = Origin;
    type Proposal = Call;
    type CommitteeOrigin = EnsureSignedBy<CommitteeRoot, AccountId>;
    type Event = Event;
}

impl identity::Trait for TestStorage {
    type Event = Event;
    type Proposal = Call;
    type AddSignerMultiSigTarget = TestStorage;
    type CddServiceProviders = group::Module<TestStorage, group::Instance2>;
    type Balances = balances::Module<TestStorage>;
}

impl AddSignerMultiSig for TestStorage {
    fn accept_multisig_signer(_: Signatory, _: u64) -> DispatchResult {
        unimplemented!()
    }
}

impl AcceptTransfer for TestStorage {
    fn accept_ticker_transfer(_: IdentityId, _: u64) -> DispatchResult {
        Ok(())
    }
    fn accept_token_ownership_transfer(_: IdentityId, _: u64) -> DispatchResult {
        Ok(())
    }
}

parameter_types! {
    pub const SignedClaimHandicap: u64 = 2;
    pub const TombstoneDeposit: u64 = 16;
    pub const StorageSizeOffset: u32 = 8;
    pub const RentByteFee: u64 = 4;
    pub const RentDepositOffset: u64 = 10_000;
    pub const SurchargeReward: u64 = 150;
    pub const ContractTransactionBaseFee: u64 = 2;
    pub const ContractTransactionByteFee: u64 = 6;
    pub const ContractFee: u64 = 21;
    pub const CallBaseFee: u64 = 135;
    pub const InstantiateBaseFee: u64 = 175;
    pub const MaxDepth: u32 = 100;
    pub const MaxValueSize: u32 = 16_384;
    pub const ContractTransferFee: u64 = 50000;
    pub const ContractCreationFee: u64 = 50;
    pub const BlockGasLimit: u64 = 10000000;
}

impl pallet_contracts::Trait for TestStorage {
    type Currency = Balances;
    type Time = Timestamp;
    type Randomness = Randomness;
    type Call = Call;
    type Event = Event;
    type DetermineContractAddress = pallet_contracts::SimpleAddressDeterminator<TestStorage>;
    type ComputeDispatchFee = pallet_contracts::DefaultDispatchFeeComputor<TestStorage>;
    type TrieIdGenerator = pallet_contracts::TrieIdFromParentCounter<TestStorage>;
    type GasPayment = ();
    type RentPayment = ();
    type SignedClaimHandicap = SignedClaimHandicap;
    type TombstoneDeposit = TombstoneDeposit;
    type StorageSizeOffset = StorageSizeOffset;
    type RentByteFee = RentByteFee;
    type RentDepositOffset = RentDepositOffset;
    type SurchargeReward = SurchargeReward;
    type TransferFee = ContractTransferFee;
    type CreationFee = ContractCreationFee;
    type TransactionBaseFee = ContractTransactionBaseFee;
    type TransactionByteFee = ContractTransactionByteFee;
    type ContractFee = ContractFee;
    type CallBaseFee = CallBaseFee;
    type InstantiateBaseFee = InstantiateBaseFee;
    type MaxDepth = MaxDepth;
    type MaxValueSize = MaxValueSize;
    type BlockGasLimit = BlockGasLimit;
}

impl statistics::Trait for TestStorage {}

impl percentage_tm::Trait for TestStorage {
    type Event = Event;
}

impl general_tm::Trait for TestStorage {
    type Event = Event;
    type Asset = asset::Module<TestStorage>;
}

impl asset::Trait for TestStorage {
    type Event = Event;
    type Currency = balances::Module<TestStorage>;
}

impl bridge::Trait for TestStorage {
    type Event = Event;
    type Proposal = Call;
}

impl exemption::Trait for TestStorage {
    type Event = Event;
    type Asset = asset::Module<TestStorage>;
}

impl Utils for TestStorage {
    type Public = AccountId;
    type OffChainSignature = OffChainSignature;
    fn validator_id_to_account_id(
        v: <Self as pallet_session::Trait>::ValidatorId,
    ) -> Self::AccountId {
        v
    }
}

pub struct TestOnSessionEnding;
impl pallet_session::OnSessionEnding<AuthorityId> for TestOnSessionEnding {
    fn on_session_ending(_: SessionIndex, _: SessionIndex) -> Option<Vec<AuthorityId>> {
        None
    }
}

pub struct TestSessionHandler;
impl pallet_session::SessionHandler<AuthorityId> for TestSessionHandler {
    const KEY_TYPE_IDS: &'static [KeyTypeId] = &[key_types::DUMMY];

    fn on_new_session<Ks: OpaqueKeys>(
        _changed: bool,
        _validators: &[(AuthorityId, Ks)],
        _queued_validators: &[(AuthorityId, Ks)],
    ) {
    }

    fn on_disabled(_validator_index: usize) {}

    fn on_genesis_session<Ks: OpaqueKeys>(_validators: &[(AuthorityId, Ks)]) {}
}

parameter_types! {
    pub const Period: BlockNumber = 1;
    pub const Offset: BlockNumber = 0;
    pub const DisabledValidatorsThreshold: Perbill = Perbill::from_percent(33);
}

impl pallet_session::Trait for TestStorage {
    type OnSessionEnding = TestOnSessionEnding;
    type Keys = UintAuthorityId;
    type ShouldEndSession = pallet_session::PeriodicSessions<Period, Offset>;
    type SessionHandler = TestSessionHandler;
    type Event = Event;
    type ValidatorId = AuthorityId;
    type ValidatorIdOf = ConvertInto;
    type SelectInitialValidators = ();
    type DisabledValidatorsThreshold = DisabledValidatorsThreshold;
}

// Publish type alias for each module
pub type Identity = identity::Module<TestStorage>;
pub type Balances = balances::Module<TestStorage>;
pub type Asset = asset::Module<TestStorage>;
pub type MultiSig = multisig::Module<TestStorage>;
pub type Randomness = pallet_randomness_collective_flip::Module<TestStorage>;
pub type Timestamp = pallet_timestamp::Module<TestStorage>;
pub type Contracts = pallet_contracts::Module<TestStorage>;
pub type Bridge = bridge::Module<TestStorage>;
pub type CDDServieProvider = group::Module<TestStorage, group::Instance2>;

pub fn make_account(
    id: AccountId,
) -> Result<(<TestStorage as frame_system::Trait>::Origin, IdentityId), &'static str> {
    make_account_with_balance(id, 1_000_000)
}

/// It creates an Account and registers its DID.
pub fn make_account_with_balance(
    id: AccountId,
    balance: <TestStorage as CommonTrait>::Balance,
) -> Result<(<TestStorage as frame_system::Trait>::Origin, IdentityId), &'static str> {
    let signed_id = Origin::signed(id.clone());
    Balances::make_free_balance_be(&id, balance);

    // If we have CDD providers, first of them executes the registration.
    let cdd_providers = CDDServieProvider::get_members();
    let did_registration = if let Some(cdd_provider) = cdd_providers.into_iter().nth(0) {
        let cdd_acc = Public::from_raw(Identity::did_records(&cdd_provider).master_key.0);
        Identity::cdd_register_did(Origin::signed(cdd_acc), id, Some(10), vec![])
    } else {
        Identity::register_did(signed_id.clone(), vec![])
    };

    let _ = did_registration.map_err(|_| "Register DID failed")?;
    let did = Identity::get_identity(&AccountKey::try_from(id.encode())?).unwrap();

    Ok((signed_id, did))
}

pub fn register_keyring_account(acc: AccountKeyring) -> Result<IdentityId, &'static str> {
    register_keyring_account_with_balance(acc, 10_000_000)
}

pub fn register_keyring_account_with_balance(
    acc: AccountKeyring,
    balance: <TestStorage as CommonTrait>::Balance,
) -> Result<IdentityId, &'static str> {
    let acc_pub = acc.public();
    make_account_with_balance(acc_pub, balance).map(|(_, id)| id)
}

pub fn account_from(id: u64) -> AccountId {
    let mut enc_id_vec = id.encode();
    enc_id_vec.resize_with(32, Default::default);

    let mut enc_id = [0u8; 32];
    enc_id.copy_from_slice(enc_id_vec.as_slice());

    Pair::from_seed(&enc_id).public()
}<|MERGE_RESOLUTION|>--- conflicted
+++ resolved
@@ -1,10 +1,6 @@
-<<<<<<< HEAD
-use crate::{asset, bridge, exemption, general_tm, multisig, percentage_tm, statistics};
-=======
 use crate::{
-    asset, bridge, committee, exemption, general_tm, multisig, percentage_tm, statistics, utils,
+    asset, bridge, committee, exemption, general_tm, multisig, percentage_tm, statistics,
 };
->>>>>>> 41c623ce
 
 use polymesh_primitives::{AccountKey, IdentityId, Signatory};
 use polymesh_runtime_balances as balances;
