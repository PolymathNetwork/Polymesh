use crate::{asset, bridge, exemption, general_tm, multisig, percentage_tm, statistics};

use pallet_committee as committee;
use polymesh_primitives::{AccountKey, AuthorizationData, IdentityId, Signatory};
use polymesh_protocol_fee as protocol_fee;
use polymesh_runtime_balances as balances;
use polymesh_runtime_common::traits::{
    asset::AcceptTransfer, group::GroupTrait, multisig::AddSignerMultiSig, CommonTrait,
};

use polymesh_runtime_group as group;
use polymesh_runtime_identity as identity;

use codec::Encode;
use frame_support::{
    assert_ok, dispatch::DispatchResult, impl_outer_dispatch, impl_outer_event, impl_outer_origin,
    parameter_types, traits::Currency, weights::DispatchInfo,
};
use frame_system::{self as system};
use sp_core::{
    crypto::{key_types, Pair as PairTrait},
    sr25519::{Pair, Public},
    H256,
};
use sp_runtime::{
    testing::{Header, UintAuthorityId},
    traits::{BlakeTwo256, ConvertInto, IdentityLookup, OpaqueKeys, Verify},
    transaction_validity::{InvalidTransaction, TransactionValidity, ValidTransaction},
    AnySignature, KeyTypeId, Perbill,
};

use std::convert::TryFrom;
use test_client::AccountKeyring;

impl_outer_origin! {
    pub enum Origin for TestStorage {}
}

impl_outer_dispatch! {
    pub enum Call for TestStorage where origin: Origin {
        identity::Identity,
        multisig::MultiSig,
        pallet_contracts::Contracts,
        bridge::Bridge,
        asset::Asset,
    }
}

impl_outer_event! {
    pub enum EventTest for TestStorage {
        identity<T>,
        balances<T>,
        multisig<T>,
        percentage_tm<T>,
        bridge<T>,
        asset<T>,
        pallet_contracts<T>,
        pallet_session,
        general_tm,
        exemption,
        group Instance1<T>,
        group Instance2<T>,
        group DefaultInstance<T>,
        committee Instance1<T>,
        committee DefaultInstance<T>,
        protocol_fee<T>,
    }
}

// For testing the module, we construct most of a mock runtime. This means
// first constructing a configuration type (`Test`) which `impl`s each of the
// configuration traits of modules we want to use.
#[derive(Clone, Eq, PartialEq)]
pub struct TestStorage;

type AccountId = <AnySignature as Verify>::Signer;
type Index = u64;
type BlockNumber = u64;
type Hash = H256;
type Hashing = BlakeTwo256;
type Lookup = IdentityLookup<AccountId>;
type OffChainSignature = AnySignature;
type SessionIndex = u32;
type AuthorityId = <AnySignature as Verify>::Signer;
type Event = EventTest;
type Version = ();

parameter_types! {
    pub const BlockHashCount: u32 = 250;
    pub const MaximumBlockWeight: u32 = 4096;
    pub const MaximumBlockLength: u32 = 4096;
    pub const AvailableBlockRatio: Perbill = Perbill::from_percent(75);
}

impl frame_system::Trait for TestStorage {
    type Origin = Origin;
    type Index = Index;
    type BlockNumber = BlockNumber;
    type Hash = Hash;
    type Hashing = Hashing;
    type AccountId = AccountId;
    type Lookup = Lookup;
    type Header = Header;
    type Event = Event;

    type Call = Call;
    type BlockHashCount = BlockHashCount;
    type MaximumBlockWeight = MaximumBlockWeight;
    type MaximumBlockLength = MaximumBlockLength;
    type AvailableBlockRatio = AvailableBlockRatio;
    type Version = Version;
    type ModuleToIndex = ();
}

parameter_types! {
    pub const ExistentialDeposit: u64 = 0;
    pub const TransferFee: u64 = 0;
    pub const CreationFee: u64 = 0;
    pub const TransactionBaseFee: u64 = 0;
    pub const TransactionByteFee: u64 = 0;
}

impl CommonTrait for TestStorage {
    type Balance = u128;
    type CreationFee = CreationFee;
    type AcceptTransferTarget = TestStorage;
    type BlockRewardsReserve = balances::Module<TestStorage>;
}

impl balances::Trait for TestStorage {
    type OnFreeBalanceZero = ();
    type OnNewAccount = ();
    type Event = Event;
    type DustRemoval = ();
    type TransferPayment = ();
    type ExistentialDeposit = ExistentialDeposit;
    type TransferFee = TransferFee;
    type Identity = identity::Module<TestStorage>;
}

parameter_types! {
    pub const MinimumPeriod: u64 = 3;
}

impl pallet_timestamp::Trait for TestStorage {
    type Moment = u64;
    type OnTimestampSet = ();
    type MinimumPeriod = MinimumPeriod;
}

impl multisig::Trait for TestStorage {
    type Event = Event;
}

impl pallet_transaction_payment::ChargeTxFee for TestStorage {
    fn charge_fee(_len: u32, _info: DispatchInfo) -> TransactionValidity {
        Ok(ValidTransaction::default())
    }
}

impl pallet_transaction_payment::CddAndFeeDetails<Call> for TestStorage {
    fn get_valid_payer(_: &Call, _: &Signatory) -> Result<Option<Signatory>, InvalidTransaction> {
        Ok(None)
    }
    fn clear_context() {}
    fn set_payer_context(_: Option<Signatory>) {}
    fn get_payer_from_context() -> Option<Signatory> {
        None
    }
    fn set_current_identity(_: &IdentityId) {}
}

parameter_types! {
    pub const One: AccountId = AccountId::from(AccountKeyring::Dave);
    pub const Two: AccountId = AccountId::from(AccountKeyring::Dave);
    pub const Three: AccountId = AccountId::from(AccountKeyring::Dave);
    pub const Four: AccountId = AccountId::from(AccountKeyring::Dave);
    pub const Five: AccountId = AccountId::from(AccountKeyring::Dave);
}

impl group::Trait<group::DefaultInstance> for TestStorage {
    type Event = Event;
    type AddOrigin = frame_system::EnsureRoot<AccountId>;
    type RemoveOrigin = frame_system::EnsureRoot<AccountId>;
    type SwapOrigin = frame_system::EnsureRoot<AccountId>;
    type ResetOrigin = frame_system::EnsureRoot<AccountId>;
    type MembershipInitialized = committee::Module<TestStorage, committee::Instance1>;
    type MembershipChanged = committee::Module<TestStorage, committee::Instance1>;
}

impl group::Trait<group::Instance1> for TestStorage {
    type Event = Event;
    type AddOrigin = frame_system::EnsureRoot<AccountId>;
    type RemoveOrigin = frame_system::EnsureRoot<AccountId>;
    type SwapOrigin = frame_system::EnsureRoot<AccountId>;
    type ResetOrigin = frame_system::EnsureRoot<AccountId>;
    type MembershipInitialized = committee::Module<TestStorage, committee::Instance1>;
    type MembershipChanged = committee::Module<TestStorage, committee::Instance1>;
}

impl group::Trait<group::Instance2> for TestStorage {
    type Event = Event;
    type AddOrigin = frame_system::EnsureRoot<AccountId>;
    type RemoveOrigin = frame_system::EnsureRoot<AccountId>;
    type SwapOrigin = frame_system::EnsureRoot<AccountId>;
    type ResetOrigin = frame_system::EnsureRoot<AccountId>;
    type MembershipInitialized = identity::Module<TestStorage>;
    type MembershipChanged = identity::Module<TestStorage>;
}

pub type CommitteeOrigin<T, I> = committee::RawOrigin<<T as system::Trait>::AccountId, I>;

impl<I> From<CommitteeOrigin<TestStorage, I>> for Origin {
    fn from(_co: CommitteeOrigin<TestStorage, I>) -> Origin {
        Origin::system(frame_system::RawOrigin::Root)
    }
}

parameter_types! {
    pub const CommitteeRoot: AccountId = AccountId::from(AccountKeyring::Alice);
}

impl committee::Trait<committee::Instance1> for TestStorage {
    type Origin = Origin;
    type Proposal = Call;
    type CommitteeOrigin = frame_system::EnsureRoot<AccountId>;
    type Event = Event;
}

impl committee::Trait<committee::DefaultInstance> for TestStorage {
    type Origin = Origin;
    type Proposal = Call;
    type CommitteeOrigin = frame_system::EnsureRoot<AccountId>;
    type Event = Event;
}

impl identity::Trait for TestStorage {
    type Event = Event;
    type Proposal = Call;
    type AddSignerMultiSigTarget = TestStorage;
    type CddServiceProviders = group::Module<TestStorage, group::Instance2>;
    type Balances = balances::Module<TestStorage>;
    type ChargeTxFeeTarget = TestStorage;
    type CddHandler = TestStorage;
    type Public = AccountId;
    type OffChainSignature = OffChainSignature;
    type ProtocolFee = protocol_fee::Module<TestStorage>;
}

impl AddSignerMultiSig for TestStorage {
    fn accept_multisig_signer(_: Signatory, _: u64) -> DispatchResult {
        unimplemented!()
    }
}

impl AcceptTransfer for TestStorage {
    fn accept_ticker_transfer(_: IdentityId, _: u64) -> DispatchResult {
        Ok(())
    }
    fn accept_token_ownership_transfer(_: IdentityId, _: u64) -> DispatchResult {
        Ok(())
    }
}

parameter_types! {
    pub const SignedClaimHandicap: u64 = 2;
    pub const TombstoneDeposit: u64 = 16;
    pub const StorageSizeOffset: u32 = 8;
    pub const RentByteFee: u64 = 4;
    pub const RentDepositOffset: u64 = 10_000;
    pub const SurchargeReward: u64 = 150;
    pub const ContractTransactionBaseFee: u64 = 2;
    pub const ContractTransactionByteFee: u64 = 6;
    pub const ContractFee: u64 = 21;
    pub const CallBaseFee: u64 = 135;
    pub const InstantiateBaseFee: u64 = 175;
    pub const MaxDepth: u32 = 100;
    pub const MaxValueSize: u32 = 16_384;
    pub const ContractTransferFee: u64 = 50000;
    pub const ContractCreationFee: u64 = 50;
    pub const BlockGasLimit: u64 = 10000000;
}

impl pallet_contracts::Trait for TestStorage {
    type Currency = Balances;
    type Time = Timestamp;
    type Randomness = Randomness;
    type Call = Call;
    type Event = Event;
    type DetermineContractAddress = pallet_contracts::SimpleAddressDeterminator<TestStorage>;
    type ComputeDispatchFee = pallet_contracts::DefaultDispatchFeeComputor<TestStorage>;
    type TrieIdGenerator = pallet_contracts::TrieIdFromParentCounter<TestStorage>;
    type GasPayment = ();
    type RentPayment = ();
    type SignedClaimHandicap = SignedClaimHandicap;
    type TombstoneDeposit = TombstoneDeposit;
    type StorageSizeOffset = StorageSizeOffset;
    type RentByteFee = RentByteFee;
    type RentDepositOffset = RentDepositOffset;
    type SurchargeReward = SurchargeReward;
    type TransferFee = ContractTransferFee;
    type CreationFee = ContractCreationFee;
    type TransactionBaseFee = ContractTransactionBaseFee;
    type TransactionByteFee = ContractTransactionByteFee;
    type ContractFee = ContractFee;
    type CallBaseFee = CallBaseFee;
    type InstantiateBaseFee = InstantiateBaseFee;
    type MaxDepth = MaxDepth;
    type MaxValueSize = MaxValueSize;
    type BlockGasLimit = BlockGasLimit;
}

impl statistics::Trait for TestStorage {}

impl percentage_tm::Trait for TestStorage {
    type Event = Event;
}

impl general_tm::Trait for TestStorage {
    type Event = Event;
    type Asset = asset::Module<TestStorage>;
}

impl protocol_fee::Trait for TestStorage {
    type Event = Event;
    type Currency = Balances;
    type OnProtocolFeePayment = ();
}

impl asset::Trait for TestStorage {
    type Event = Event;
    type Currency = balances::Module<TestStorage>;
}

parameter_types! {
    pub const MaxTimelockedTxsPerBlock: u32 = 10;
    pub const BlockRangeForTimelock: BlockNumber = 1000;
}

impl bridge::Trait for TestStorage {
    type Event = Event;
    type Proposal = Call;
    type MaxTimelockedTxsPerBlock = MaxTimelockedTxsPerBlock;
    type BlockRangeForTimelock = BlockRangeForTimelock;
}

impl exemption::Trait for TestStorage {
    type Event = Event;
    type Asset = asset::Module<TestStorage>;
}

pub struct TestOnSessionEnding;
impl pallet_session::OnSessionEnding<AuthorityId> for TestOnSessionEnding {
    fn on_session_ending(_: SessionIndex, _: SessionIndex) -> Option<Vec<AuthorityId>> {
        None
    }
}

pub struct TestSessionHandler;
impl pallet_session::SessionHandler<AuthorityId> for TestSessionHandler {
    const KEY_TYPE_IDS: &'static [KeyTypeId] = &[key_types::DUMMY];

    fn on_new_session<Ks: OpaqueKeys>(
        _changed: bool,
        _validators: &[(AuthorityId, Ks)],
        _queued_validators: &[(AuthorityId, Ks)],
    ) {
    }

    fn on_disabled(_validator_index: usize) {}

    fn on_genesis_session<Ks: OpaqueKeys>(_validators: &[(AuthorityId, Ks)]) {}
}

parameter_types! {
    pub const Period: BlockNumber = 1;
    pub const Offset: BlockNumber = 0;
    pub const DisabledValidatorsThreshold: Perbill = Perbill::from_percent(33);
}

impl pallet_session::Trait for TestStorage {
    type OnSessionEnding = TestOnSessionEnding;
    type Keys = UintAuthorityId;
    type ShouldEndSession = pallet_session::PeriodicSessions<Period, Offset>;
    type SessionHandler = TestSessionHandler;
    type Event = Event;
    type ValidatorId = AuthorityId;
    type ValidatorIdOf = ConvertInto;
    type SelectInitialValidators = ();
    type DisabledValidatorsThreshold = DisabledValidatorsThreshold;
}

// Publish type alias for each module
pub type Identity = identity::Module<TestStorage>;
pub type Balances = balances::Module<TestStorage>;
pub type Asset = asset::Module<TestStorage>;
pub type MultiSig = multisig::Module<TestStorage>;
pub type Randomness = pallet_randomness_collective_flip::Module<TestStorage>;
pub type Timestamp = pallet_timestamp::Module<TestStorage>;
pub type Contracts = pallet_contracts::Module<TestStorage>;
pub type Bridge = bridge::Module<TestStorage>;
<<<<<<< HEAD
pub type CDDServieProvider = group::Module<TestStorage, group::Instance2>;
pub type GovernanceCommittee = group::Module<TestStorage, group::Instance1>;
=======
pub type CddServiceProvider = group::Module<TestStorage, group::Instance2>;
>>>>>>> a1c7f626

pub fn make_account(
    id: AccountId,
) -> Result<(<TestStorage as frame_system::Trait>::Origin, IdentityId), &'static str> {
    make_account_with_balance(id, 1_000_000)
}

/// It creates an Account and registers its DID.
pub fn make_account_with_balance(
    id: AccountId,
    balance: <TestStorage as CommonTrait>::Balance,
) -> Result<(<TestStorage as frame_system::Trait>::Origin, IdentityId), &'static str> {
    let signed_id = Origin::signed(id.clone());
    Balances::make_free_balance_be(&id, balance);

    // If we have CDD providers, first of them executes the registration.
    let cdd_providers = CddServiceProvider::get_members();
    let did_registration = if let Some(cdd_provider) = cdd_providers.into_iter().nth(0) {
        let cdd_acc = Public::from_raw(Identity::did_records(&cdd_provider).master_key.0);
        Identity::cdd_register_did(Origin::signed(cdd_acc), id, Some(10), vec![])
    } else {
        Identity::register_did(signed_id.clone(), vec![])
    };

    let _ = did_registration.map_err(|_| "Register DID failed")?;
    let did = Identity::get_identity(&AccountKey::try_from(id.encode())?).unwrap();

    Ok((signed_id, did))
}

pub fn make_account_without_cdd(
    id: AccountId,
) -> Result<(<TestStorage as frame_system::Trait>::Origin, IdentityId), &'static str> {
    let signed_id = Origin::signed(id.clone());
    Balances::make_free_balance_be(&id, 10_000_000);
<<<<<<< HEAD

    let _ = Identity::_register_did(id.clone(), vec![])
        .map_err(|_| "Identity::_register_did has failed")?;

    let did = Identity::get_identity(&AccountKey::try_from(id.encode())?).unwrap();

=======
    let did = Identity::_register_did(id.clone(), vec![], None).expect("did");
>>>>>>> a1c7f626
    Ok((signed_id, did))
}

pub fn register_keyring_account(acc: AccountKeyring) -> Result<IdentityId, &'static str> {
    register_keyring_account_with_balance(acc, 10_000_000)
}

pub fn register_keyring_account_with_balance(
    acc: AccountKeyring,
    balance: <TestStorage as CommonTrait>::Balance,
) -> Result<IdentityId, &'static str> {
    let acc_pub = acc.public();
    make_account_with_balance(acc_pub, balance).map(|(_, id)| id)
}

pub fn register_keyring_account_without_cdd(
    acc: AccountKeyring,
) -> Result<IdentityId, &'static str> {
    let acc_pub = acc.public();
    make_account_without_cdd(acc_pub).map(|(_, id)| id)
}

pub fn add_signing_item(did: IdentityId, signer: Signatory) {
    let master_key = Identity::did_records(&did).master_key;
    let auth_id = Identity::add_auth(
        Signatory::from(master_key),
        signer,
        AuthorizationData::JoinIdentity(did),
        None,
    );
    assert_ok!(Identity::join_identity(signer, auth_id));
}

pub fn account_from(id: u64) -> AccountId {
    let mut enc_id_vec = id.encode();
    enc_id_vec.resize_with(32, Default::default);

    let mut enc_id = [0u8; 32];
    enc_id.copy_from_slice(enc_id_vec.as_slice());

    Pair::from_seed(&enc_id).public()
}

pub fn get_identity_id(acc: AccountKeyring) -> Option<IdentityId> {
    let key = AccountKey::from(acc.public().0);
    Identity::get_identity(&key)
}<|MERGE_RESOLUTION|>--- conflicted
+++ resolved
@@ -399,12 +399,7 @@
 pub type Timestamp = pallet_timestamp::Module<TestStorage>;
 pub type Contracts = pallet_contracts::Module<TestStorage>;
 pub type Bridge = bridge::Module<TestStorage>;
-<<<<<<< HEAD
-pub type CDDServieProvider = group::Module<TestStorage, group::Instance2>;
 pub type GovernanceCommittee = group::Module<TestStorage, group::Instance1>;
-=======
-pub type CddServiceProvider = group::Module<TestStorage, group::Instance2>;
->>>>>>> a1c7f626
 
 pub fn make_account(
     id: AccountId,
@@ -440,16 +435,7 @@
 ) -> Result<(<TestStorage as frame_system::Trait>::Origin, IdentityId), &'static str> {
     let signed_id = Origin::signed(id.clone());
     Balances::make_free_balance_be(&id, 10_000_000);
-<<<<<<< HEAD
-
-    let _ = Identity::_register_did(id.clone(), vec![])
-        .map_err(|_| "Identity::_register_did has failed")?;
-
-    let did = Identity::get_identity(&AccountKey::try_from(id.encode())?).unwrap();
-
-=======
     let did = Identity::_register_did(id.clone(), vec![], None).expect("did");
->>>>>>> a1c7f626
     Ok((signed_id, did))
 }
 
