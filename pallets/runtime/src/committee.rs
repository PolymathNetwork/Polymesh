//! # Committee Module
//!
//! The Committee module is used to create a committee of members who vote and ratify proposals.
//! This was based on Substrate's `srml-collective` but this module differs in the following way:
//! - Winning proposal is determined by a vote threshold which is set at genesis
//! - Vote threshold can be modified per instance
//! - Membership consists of DIDs
//!
//! ## Overview
//! Allows control of membership of a set of `IdentityId`s, useful for managing membership of a
//! committee.
//! - Add members to committee
//! - Members can propose a dispatchable
//! - Members vote on a proposal.
//! - Proposal automatically dispatches if it meets a vote threshold
//!
//! ### Dispatchable Functions
//! - `set_members` - Initialize membership. Called by Root.
//! - `propose` - Members can propose a new dispatchable
//! - `vote` - Members vote on proposals which are automatically dispatched if they meet vote threshold
//!
use polymesh_primitives::{AccountKey, IdentityId, Signatory};
use polymesh_runtime_common::{identity::Trait as IdentityTrait, Context};
use polymesh_runtime_identity as identity;

use sp_runtime::traits::{EnsureOrigin, Hash};
#[cfg(feature = "std")]
use sp_runtime::{Deserialize, Serialize};
use sp_std::{convert::TryFrom, prelude::*, vec};

use frame_support::{
    codec::{Decode, Encode},
    decl_error, decl_event, decl_module, decl_storage,
    dispatch::{DispatchError, DispatchResult, Dispatchable, Parameter},
    ensure,
    traits::{ChangeMembers, InitializeMembers},
    weights::SimpleDispatchInfo,
};
use frame_system::{self as system, ensure_root, ensure_signed};
use sp_core::u32_trait::Value as U32;

/// Simple index type for proposal counting.
pub type ProposalIndex = u32;

/// The number of committee members
pub type MemberCount = u32;

pub trait Trait<I = DefaultInstance>: frame_system::Trait + IdentityTrait {
    /// The outer origin type.
    type Origin: From<RawOrigin<Self::AccountId, I>>;

    /// The outer call dispatch type.
    type Proposal: Parameter + Dispatchable<Origin = <Self as Trait<I>>::Origin>;

    /// Required origin for changing behaviour of this module.
    type CommitteeOrigin: EnsureOrigin<<Self as frame_system::Trait>::Origin>;

    /// The outer event type.
    type Event: From<Event<Self, I>> + Into<<Self as frame_system::Trait>::Event>;
}

#[derive(Clone, Copy, PartialEq, Eq, Encode, Decode, Debug)]
#[cfg_attr(feature = "std", derive(Serialize, Deserialize))]
pub enum ProportionMatch {
    AtLeast,
    MoreThan,
}

impl Default for ProportionMatch {
    fn default() -> Self {
        ProportionMatch::MoreThan
    }
}

/// Origin for the committee module.
#[derive(PartialEq, Eq, Clone, Debug)]
pub enum RawOrigin<AccountId, I> {
    /// It has been condoned by M of N members of this committee.
    Members(MemberCount, MemberCount),
    /// Dummy to manage the fact we have instancing.
    _Phantom(sp_std::marker::PhantomData<(AccountId, I)>),
}

/// Origin for the committee module.
pub type Origin<T, I = DefaultInstance> = RawOrigin<<T as system::Trait>::AccountId, I>;

#[derive(PartialEq, Eq, Clone, Encode, Decode, Debug)]
/// Info for keeping track of a motion being voted on.
pub struct PolymeshVotes<IdentityId> {
    /// The proposal's unique index.
    index: ProposalIndex,
    /// The current set of commmittee members that approved it.
    ayes: Vec<IdentityId>,
    /// The current set of commmittee members that rejected it.
    nays: Vec<IdentityId>,
}

decl_storage! {
    trait Store for Module<T: Trait<I>, I: Instance=DefaultInstance> as Committee {
        /// The hashes of the active proposals.
        pub Proposals get(fn proposals): Vec<T::Hash>;
        /// Actual proposal for a given hash.
        pub ProposalOf get(fn proposal_of): map T::Hash => Option<<T as Trait<I>>::Proposal>;
        /// PolymeshVotes on a given proposal, if it is ongoing.
        pub Voting get(fn voting): map T::Hash => Option<PolymeshVotes<IdentityId>>;
        /// Proposals so far.
        pub ProposalCount get(fn proposal_count): u32;
        /// The current members of the committee.
        pub Members get(fn members) config(): Vec<IdentityId>;
        /// Vote threshold for an approval.
        pub VoteThreshold get(fn vote_threshold) config(): (ProportionMatch, u32, u32);
    }
    add_extra_genesis {
        config(phantom): sp_std::marker::PhantomData<(T, I)>;
    }
}

decl_event!(
    pub enum Event<T, I=DefaultInstance> where
        <T as frame_system::Trait>::Hash,
    {
        /// A motion (given hash) has been proposed (by given account) with a threshold (given
        /// `MemberCount`).
        Proposed(IdentityId, ProposalIndex, Hash),
        /// A motion (given hash) has been voted on by given account, leaving
        /// a tally (yes votes, no votes and total seats given respectively as `MemberCount`).
        Voted(IdentityId, Hash, bool, MemberCount, MemberCount, MemberCount),
        /// A motion was approved by the required threshold with the following
        /// tally (yes votes, no votes and total seats given respectively as `MemberCount`).
        Approved(Hash, MemberCount, MemberCount, MemberCount),
        /// A motion was rejected by the required threshold with the following
        /// tally (yes votes, no votes and total seats given respectively as `MemberCount`).
        Rejected(Hash, MemberCount, MemberCount, MemberCount),
        /// A motion was executed; `bool` is true if returned without error.
        Executed(Hash, bool),
    }
);

decl_error! {
    pub enum Error for Module<T: Trait<I>, I: Instance> {
        /// Duplicate vote ignored
        DuplicateVote,
<<<<<<< HEAD
        /// Only master key of the identity is allowed.
        OnlyMasterKeyAllowed,
        /// Sender Identity is not part of the committee.
        MemberNotFound,
        /// Last member of the committee can not quit.
        LastMemberCannotQuit,
=======
        /// The sender must be a signing key for the DID.
        SenderMustBeSigningKeyForDid,
        /// The proposer or voter is not a committee member.
        NotACommitteeMember,
        /// No such proposal.
        NoSuchProposal,
        /// Duplicate proposal.
        DuplicateProposal,
        /// Mismatched voting index.
        MismatchedVotingIndex,
>>>>>>> bb43c5c4
    }
}

type Identity<T> = identity::Module<T>;

decl_module! {
    pub struct Module<T: Trait<I>, I: Instance=DefaultInstance> for enum Call where origin: <T as frame_system::Trait>::Origin {

        type Error = Error<T, I>;

        fn deposit_event() = default;

        /// Change the vote threshold the determines the winning proposal. For e.g., for a simple
        /// majority use (ProportionMatch.AtLeast, 1, 2) which represents the inequation ">= 1/2"
        ///
        /// # Arguments
        /// * `match_criteria` One of {AtLeast, MoreThan}
        /// * `n` Numerator of the fraction representing vote threshold
        /// * `d` Denominator of the fraction representing vote threshold
        /// * `match_criteria` One of {AtLeast, MoreThan}
        #[weight = SimpleDispatchInfo::FixedOperational(100_000)]
        fn set_vote_threshold(origin, match_criteria: ProportionMatch, n: u32, d: u32) {
            T::CommitteeOrigin::try_origin(origin)
                .map(|_| ())
                .or_else(ensure_root)
                .map_err(|_| "bad origin")?;
            <VoteThreshold<I>>::put((match_criteria, n, d));
        }

        /// Set the committee's membership manually to `new_members`.
        /// Requires root origin.
        ///
        /// # Arguments
        /// * `origin` Root
        /// * `new_members` Members to be initialized as committee.
        #[weight = SimpleDispatchInfo::FixedOperational(100_000)]
        fn set_members(origin, new_members: Vec<IdentityId>) {
            ensure_root(origin)?;

            let mut new_members = new_members;
            new_members.sort();
            <Members<I>>::mutate(|m| {
                *m = new_members;
            });
        }


        /// It allows a caller governance committee member to unilaterally quit without this being
        /// subject to a GC vote.
        ///
        /// # Arguments
        /// * `origin` Member of committee who wants to quit.
        #[weight = SimpleDispatchInfo::FixedOperational(100_000)]
        fn abdicate_membership(origin) -> DispatchResult {
            let who = AccountKey::try_from(ensure_signed(origin)?.encode())?;
            let did = Context::current_identity_or::<Identity<T>>(&who)?;

            ensure!(<Identity<T>>::is_master_key(did, &who),
                Error::<T,I>::OnlyMasterKeyAllowed);

            let members = Self::members();
            ensure!(members.contains(&did),
                Error::<T,I>::MemberNotFound);
            ensure!( members.len() > 1,
                Error::<T,I>::LastMemberCannotQuit);

            <Members<I>>::mutate( |members| {
                members.retain(|m| *m != did);
            });
            Self::remove_all_votes_for(did);
            Ok(())
        }

        /// Any committee member proposes a dispatchable.
        ///
        /// # Arguments
        /// * `proposal` A dispatchable call
        #[weight = SimpleDispatchInfo::FixedOperational(5_000_000)]
        fn propose(origin, proposal: Box<<T as Trait<I>>::Proposal>) {
            let who_key = AccountKey::try_from(ensure_signed(origin)?.encode())?;
            let did = Context::current_identity_or::<Identity<T>>(&who_key)?;
            let signer = Signatory::AccountKey(who_key);

            // Ensure sender can sign for the given identity
            ensure!(
                <identity::Module<T>>::is_signer_authorized(did, &signer),
                Error::<T, I>::SenderMustBeSigningKeyForDid
            );

            // Only committee members can propose
            ensure!(Self::is_member(&did), Error::<T, I>::NotACommitteeMember);

            // Reject duplicate proposals
            let proposal_hash = T::Hashing::hash_of(&proposal);
            ensure!(!<ProposalOf<T, I>>::exists(proposal_hash), Error::<T, I>::DuplicateProposal);

            let index = Self::proposal_count();
            <ProposalCount<I>>::mutate(|i| *i += 1);
            <Proposals<T, I>>::mutate(|proposals| proposals.push(proposal_hash));
            <ProposalOf<T, I>>::insert(proposal_hash, *proposal);

            let votes = PolymeshVotes { index, ayes: vec![did.clone()], nays: vec![] };
            <Voting<T, I>>::insert(proposal_hash, votes);

            Self::deposit_event(RawEvent::Proposed(did, index, proposal_hash));
        }

        /// Member casts a vote.
        ///
        /// # Arguments
        /// * `proposal` Hash of proposal to be voted on
        /// * `index` Proposal index
        /// * `approve` Represents a `for` or `against` vote
        #[weight = SimpleDispatchInfo::FixedOperational(200_000)]
        fn vote(origin, proposal: T::Hash, #[compact] index: ProposalIndex, approve: bool) -> DispatchResult {
            let who_key = AccountKey::try_from(ensure_signed(origin)?.encode())?;
            let did = Context::current_identity_or::<Identity<T>>(&who_key)?;
            let signer = Signatory::AccountKey(who_key);

            // Ensure sender can sign for the given identity
            ensure!(
                <identity::Module<T>>::is_signer_authorized(did, &signer),
                Error::<T, I>::SenderMustBeSigningKeyForDid
            );

            // Only committee members can vote
            ensure!(Self::is_member(&did), Error::<T, I>::NotACommitteeMember);

            let mut voting = Self::voting(&proposal).ok_or(Error::<T, I>::NoSuchProposal)?;
            ensure!(voting.index == index, Error::<T, I>::MismatchedVotingIndex);

            let position_yes = voting.ayes.iter().position(|a| a == &did);
            let position_no = voting.nays.iter().position(|a| a == &did);

            if approve {
                ensure!( position_yes.is_none(), Error::<T, I>::DuplicateVote);
                voting.ayes.push(did.clone());

                if let Some(pos) = position_no {
                    voting.nays.swap_remove(pos);
                }
            } else {
                ensure!( position_no.is_none(),  Error::<T, I>::DuplicateVote);
                voting.nays.push(did.clone());

                if let Some(pos) = position_yes {
                    voting.ayes.swap_remove(pos);
                }
            }

            <Voting<T, I>>::insert(&proposal, voting);
            Self::check_proposal_threshold(proposal);
            Ok(())
        }
    }
}

impl<T: Trait<I>, I: Instance> Module<T, I> {
    /// Returns true if given did is contained in `Members` set. `false`, otherwise.
    pub fn is_member(who: &IdentityId) -> bool {
        Self::members().contains(who)
    }

    /// Given `votes` number of votes out of `total` votes, this function compares`votes`/`total`
    /// in relation to the threshold proporion `n`/`d`.
    fn is_threshold_satisfied(
        votes: u32,
        total: u32,
        (threshold, n, d): (ProportionMatch, u32, u32),
    ) -> bool {
        match threshold {
            ProportionMatch::AtLeast => votes * d >= n * total,
            ProportionMatch::MoreThan => votes * d > n * total,
        }
    }

    /// It removes all votes from `id` on the current active proposal.
    /// Under certains circumstances, some proposal could be affected and
    /// it also evaluates the threshold of updated proposals.
    fn remove_all_votes_for(id: IdentityId) {
        Self::proposals()
            .into_iter()
            .filter(|proposal| Self::remove_vote_from(id, *proposal))
            .for_each(|update_proposal| Self::check_proposal_threshold(update_proposal));
    }

    /// It removes the `id`'s vote from `proposal` if it exists.
    ///
    /// # Return
    /// It returns true if vote was removed.
    fn remove_vote_from(id: IdentityId, proposal: T::Hash) -> bool {
        let mut is_id_removed = None;
        if let Some(mut voting) = Self::voting(&proposal) {
            // If any element is removed, we have to update `voting`.
            is_id_removed = if let Some(idx) = voting.ayes.iter().position(|a| *a == id) {
                Some(voting.ayes.swap_remove(idx))
            } else {
                if let Some(idx) = voting.nays.iter().position(|a| *a == id) {
                    Some(voting.nays.swap_remove(idx))
                } else {
                    None
                }
            };

            if is_id_removed.is_some() {
                <Voting<T, I>>::insert(&proposal, voting);
            }
        }

        is_id_removed.is_some()
    }

    /// It accepts/rejects the proposal if its threshold is satisfied.
    fn check_proposal_threshold(proposal: T::Hash) {
        if let Some(voting) = Self::voting(&proposal) {
            let seats = Self::members().len() as MemberCount;
            let yes_votes = voting.ayes.len() as MemberCount;
            let no_votes = voting.nays.len() as MemberCount;

            let threshold = <VoteThreshold<I>>::get();

            let approved = Self::is_threshold_satisfied(yes_votes, seats, threshold);
            let rejected = Self::is_threshold_satisfied(no_votes, seats, threshold);

            if approved || rejected {
                if approved {
                    Self::deposit_event(RawEvent::Approved(proposal, yes_votes, no_votes, seats));

                    // execute motion, assuming it exists.
                    if let Some(p) = <ProposalOf<T, I>>::take(&proposal) {
                        let origin = RawOrigin::Members(yes_votes, seats).into();
                        let ok = p.dispatch(origin).is_ok();
                        Self::deposit_event(RawEvent::Executed(proposal, ok));
                    }
                } else {
                    // rejected
                    Self::deposit_event(RawEvent::Rejected(proposal, yes_votes, no_votes, seats));
                }

                // remove vote
                <Voting<T, I>>::remove(&proposal);
                <Proposals<T, I>>::mutate(|proposals| proposals.retain(|h| h != &proposal));
            }
        }
    }
}

impl<T: Trait<I>, I: Instance> ChangeMembers<IdentityId> for Module<T, I> {
    fn change_members_sorted(
        _incoming: &[IdentityId],
        outgoing: &[IdentityId],
        new: &[IdentityId],
    ) {
        // remove accounts from all current voting in motions.
        let mut outgoing = outgoing.to_vec();
        outgoing.sort_unstable();

        for h in Self::proposals().into_iter() {
            <Voting<T, I>>::mutate(h, |v| {
                if let Some(mut votes) = v.take() {
                    votes.ayes = votes
                        .ayes
                        .into_iter()
                        .filter(|i| outgoing.binary_search(i).is_err())
                        .collect();

                    votes.nays = votes
                        .nays
                        .into_iter()
                        .filter(|i| outgoing.binary_search(i).is_err())
                        .collect();
                    *v = Some(votes);
                }
            });
        }
        <Members<I>>::put(new);
    }
}

impl<T: Trait<I>, I: Instance> InitializeMembers<IdentityId> for Module<T, I> {
    fn initialize_members(members: &[IdentityId]) {
        if !members.is_empty() {
            assert!(
                <Members<I>>::get().is_empty(),
                "Members are already initialized!"
            );
            <Members<I>>::put(members);
        }
    }
}

pub struct EnsureProportionMoreThan<N: U32, D: U32, AccountId, I = DefaultInstance>(
    sp_std::marker::PhantomData<(N, D, AccountId, I)>,
);
impl<
        O: Into<Result<RawOrigin<AccountId, I>, O>> + From<RawOrigin<AccountId, I>>,
        N: U32,
        D: U32,
        AccountId,
        I,
    > EnsureOrigin<O> for EnsureProportionMoreThan<N, D, AccountId, I>
{
    type Success = ();
    fn try_origin(o: O) -> Result<Self::Success, O> {
        o.into().and_then(|o| match o {
            RawOrigin::Members(n, m) if n * D::VALUE > N::VALUE * m => Ok(()),
            r => Err(O::from(r)),
        })
    }
}

pub struct EnsureProportionAtLeast<N: U32, D: U32, AccountId, I = DefaultInstance>(
    sp_std::marker::PhantomData<(N, D, AccountId, I)>,
);
impl<
        O: Into<Result<RawOrigin<AccountId, I>, O>> + From<RawOrigin<AccountId, I>>,
        N: U32,
        D: U32,
        AccountId,
        I,
    > EnsureOrigin<O> for EnsureProportionAtLeast<N, D, AccountId, I>
{
    type Success = ();
    fn try_origin(o: O) -> Result<Self::Success, O> {
        o.into().and_then(|o| match o {
            RawOrigin::Members(n, m) if n * D::VALUE >= N::VALUE * m => Ok(()),
            r => Err(O::from(r)),
        })
    }
}

#[cfg(test)]
mod tests {
    use super::*;

    use polymesh_primitives::IdentityId;
    use polymesh_runtime_balances as balances;
    use polymesh_runtime_common::traits::{asset, multisig, CommonTrait};
    use polymesh_runtime_group as group;
    use polymesh_runtime_identity as identity;

    use crate::committee;
    use core::result::Result as StdResult;
    use frame_support::{
        assert_err, assert_noop, assert_ok, dispatch::DispatchResult, parameter_types, Hashable,
    };
    use frame_system::EnsureSignedBy;
    use sp_core::H256;
    use sp_runtime::{
        testing::Header,
        traits::{BlakeTwo256, Block as BlockT, IdentityLookup, Verify},
        AnySignature, BuildStorage, Perbill,
    };
    use test_client::{self, AccountKeyring};

    parameter_types! {
        pub const BlockHashCount: u64 = 250;
        pub const MaximumBlockWeight: u32 = 1024;
        pub const MaximumBlockLength: u32 = 2 * 1024;
        pub const AvailableBlockRatio: Perbill = Perbill::one();
    }

    impl frame_system::Trait for Test {
        type Origin = Origin;
        type Index = u64;
        type BlockNumber = u64;
        type Call = ();
        type Hash = H256;
        type Hashing = BlakeTwo256;
        type AccountId = AccountId;
        type Lookup = IdentityLookup<Self::AccountId>;
        type Header = Header;
        type Event = ();
        type BlockHashCount = BlockHashCount;
        type MaximumBlockWeight = MaximumBlockWeight;
        type MaximumBlockLength = MaximumBlockLength;
        type AvailableBlockRatio = AvailableBlockRatio;
        type Version = ();
        type ModuleToIndex = ();
    }

    parameter_types! {
        pub const ExistentialDeposit: u64 = 0;
        pub const TransferFee: u64 = 0;
        pub const CreationFee: u64 = 0;
        pub const TransactionBaseFee: u64 = 0;
        pub const TransactionByteFee: u64 = 0;
    }

    impl CommonTrait for Test {
        type Balance = u128;
        type CreationFee = CreationFee;
        type AcceptTransferTarget = Test;

        type BlockRewardsReserve = balances::Module<Test>;
    }

    impl balances::Trait for Test {
        type OnFreeBalanceZero = ();
        type OnNewAccount = ();
        type Event = ();
        type DustRemoval = ();
        type TransferPayment = ();
        type ExistentialDeposit = ExistentialDeposit;
        type TransferFee = TransferFee;
        type Identity = identity::Module<Test>;
    }

    parameter_types! {
        pub const MinimumPeriod: u64 = 3;
    }

    impl pallet_timestamp::Trait for Test {
        type Moment = u64;
        type OnTimestampSet = ();
        type MinimumPeriod = MinimumPeriod;
    }

    parameter_types! {
        pub const One: AccountId = AccountId::from(AccountKeyring::Dave);
        pub const Two: AccountId = AccountId::from(AccountKeyring::Dave);
        pub const Three: AccountId = AccountId::from(AccountKeyring::Dave);
        pub const Four: AccountId = AccountId::from(AccountKeyring::Dave);
        pub const Five: AccountId = AccountId::from(AccountKeyring::Dave);
    }

    impl group::Trait<Instance2> for Test {
        type Event = ();
        type AddOrigin = EnsureSignedBy<One, AccountId>;
        type RemoveOrigin = EnsureSignedBy<Two, AccountId>;
        type SwapOrigin = EnsureSignedBy<Three, AccountId>;
        type ResetOrigin = EnsureSignedBy<Four, AccountId>;
        type MembershipInitialized = ();
        type MembershipChanged = ();
    }

    impl identity::Trait for Test {
        type Event = ();
        type Proposal = Call;
        type AddSignerMultiSigTarget = Test;
        type KycServiceProviders = Test;
        type Balances = balances::Module<Test>;
    }

    impl group::GroupTrait for Test {
        fn get_members() -> Vec<IdentityId> {
            unimplemented!()
        }
        fn is_member(_did: &IdentityId) -> bool {
            unimplemented!()
        }
    }

    impl asset::AcceptTransfer for Test {
        fn accept_ticker_transfer(_: IdentityId, _: u64) -> DispatchResult {
            unimplemented!()
        }
        fn accept_token_ownership_transfer(_: IdentityId, _: u64) -> DispatchResult {
            unimplemented!()
        }
    }

    impl multisig::AddSignerMultiSig for Test {
        fn accept_multisig_signer(_: Signatory, _: u64) -> DispatchResult {
            unimplemented!()
        }
    }

    type Identity = identity::Module<Test>;
    type AccountId = <AnySignature as Verify>::Signer;

    parameter_types! {
        pub const CommitteeOrigin: AccountId = AccountId::from(AccountKeyring::Alice);
    }

    impl Trait<Instance1> for Test {
        type Origin = Origin;
        type Proposal = Call;
        type CommitteeOrigin = EnsureSignedBy<CommitteeOrigin, AccountId>;
        type Event = ();
    }

    impl Trait for Test {
        type Origin = Origin;
        type Proposal = Call;
        type CommitteeOrigin = EnsureSignedBy<CommitteeOrigin, AccountId>;
        type Event = ();
    }

    pub type Block = sp_runtime::generic::Block<Header, UncheckedExtrinsic>;
    pub type UncheckedExtrinsic = sp_runtime::generic::UncheckedExtrinsic<u32, u64, Call, ()>;

    frame_support::construct_runtime!(
        pub enum Test where
            Block = Block,
            NodeBlock = Block,
            UncheckedExtrinsic = UncheckedExtrinsic
        {
            System: frame_system::{Module, Call, Event},
            Committee: committee::<Instance1>::{Module, Call, Event<T>, Origin<T>, Config<T>},
            DefaultCommittee: committee::{Module, Call, Event<T>, Origin<T>, Config<T>},
        }
    );

    fn make_ext() -> sp_io::TestExternalities {
        GenesisConfig {
            committee_Instance1: Some(committee::GenesisConfig {
                members: vec![
                    IdentityId::from(1),
                    IdentityId::from(2),
                    IdentityId::from(3),
                ],
                vote_threshold: (ProportionMatch::AtLeast, 1, 1),
                phantom: Default::default(),
            }),
            committee: None,
        }
        .build_storage()
        .unwrap()
        .into()
    }

    #[test]
    fn motions_basic_environment_works() {
        make_ext().execute_with(|| {
            System::set_block_number(1);
            assert_eq!(
                Committee::members(),
                vec![
                    IdentityId::from(1),
                    IdentityId::from(2),
                    IdentityId::from(3)
                ]
            );
            assert_eq!(Committee::proposals(), Vec::<H256>::new());
        });
    }

    fn make_proposal(value: u64) -> Call {
        Call::System(frame_system::Call::remark(value.encode()))
    }

    fn make_account(
        account_id: &AccountId,
    ) -> StdResult<(<Test as frame_system::Trait>::Origin, IdentityId), &'static str> {
        let signed_id = Origin::signed(account_id.clone());
        let _ = Identity::register_did(signed_id.clone(), vec![]);
        let did = Identity::get_identity(&AccountKey::try_from(account_id.encode())?).unwrap();
        Ok((signed_id, did))
    }

    #[test]
    fn propose_works() {
        make_ext().execute_with(|| {
            System::set_block_number(1);

            let alice_acc = AccountId::from(AccountKeyring::Alice);
            let (alice_signer, alice_did) = make_account(&alice_acc).unwrap();

            Committee::set_members(Origin::ROOT, vec![alice_did]).unwrap();

            let proposal = make_proposal(42);
            let hash = proposal.blake2_256().into();
            assert_ok!(Committee::propose(
                alice_signer.clone(),
                Box::new(proposal.clone())
            ));
            assert_eq!(Committee::proposals(), vec![hash]);
            assert_eq!(Committee::proposal_of(&hash), Some(proposal));
            assert_eq!(
                Committee::voting(&hash),
                Some(PolymeshVotes {
                    index: 0,
                    ayes: vec![alice_did],
                    nays: vec![]
                })
            );
        });
    }

    #[test]
    fn preventing_motions_from_non_members_works() {
        make_ext().execute_with(|| {
            System::set_block_number(1);

            let alice_acc = AccountId::from(AccountKeyring::Alice);
            let (alice_signer, _) = make_account(&alice_acc).unwrap();

            let proposal = make_proposal(42);
            assert_noop!(
                Committee::propose(alice_signer.clone(), Box::new(proposal.clone())),
                Error::<Test, Instance1>::NotACommitteeMember
            );
        });
    }

    #[test]
    fn preventing_voting_from_non_members_works() {
        make_ext().execute_with(|| {
            System::set_block_number(1);

            let alice_acc = AccountId::from(AccountKeyring::Alice);
            let (alice_signer, alice_did) = make_account(&alice_acc).unwrap();

            let bob_acc = AccountId::from(AccountKeyring::Bob);
            let (bob_signer, _) = make_account(&bob_acc).unwrap();

            Committee::set_members(Origin::ROOT, vec![alice_did]).unwrap();

            let proposal = make_proposal(42);
            let hash: H256 = proposal.blake2_256().into();
            assert_ok!(Committee::propose(
                alice_signer.clone(),
                Box::new(proposal.clone())
            ));
            assert_noop!(
                Committee::vote(bob_signer, hash.clone(), 0, true),
                Error::<Test, Instance1>::NotACommitteeMember
            );
        });
    }

    #[test]
    fn motions_ignoring_bad_index_vote_works() {
        make_ext().execute_with(|| {
            System::set_block_number(3);

            let alice_acc = AccountId::from(AccountKeyring::Alice);
            let (alice_signer, alice_did) = make_account(&alice_acc).unwrap();

            let bob_acc = AccountId::from(AccountKeyring::Bob);
            let (bob_signer, bob_did) = make_account(&bob_acc).unwrap();

            Committee::set_members(Origin::ROOT, vec![alice_did, bob_did]).unwrap();

            let proposal = make_proposal(42);
            let hash: H256 = proposal.blake2_256().into();
            assert_ok!(Committee::propose(
                alice_signer.clone(),
                Box::new(proposal.clone())
            ));
            assert_noop!(
                Committee::vote(bob_signer, hash.clone(), 1, true),
                Error::<Test, Instance1>::MismatchedVotingIndex
            );
        });
    }

    #[test]
    fn motions_revoting_works() {
        make_ext().execute_with(|| {
            System::set_block_number(1);

            let alice_acc = AccountId::from(AccountKeyring::Alice);
            let (alice_signer, alice_did) = make_account(&alice_acc).unwrap();

            let bob_acc = AccountId::from(AccountKeyring::Bob);
            let (_bob_signer, bob_did) = make_account(&bob_acc).unwrap();

            let charlie_acc = AccountId::from(AccountKeyring::Charlie);
            let (_charlie_signer, charlie_did) = make_account(&charlie_acc).unwrap();

            Committee::set_members(Origin::ROOT, vec![alice_did, bob_did, charlie_did]).unwrap();

            let proposal = make_proposal(42);
            let hash: H256 = proposal.blake2_256().into();
            assert_ok!(Committee::propose(
                alice_signer.clone(),
                Box::new(proposal.clone())
            ));
            assert_eq!(
                Committee::voting(&hash),
                Some(PolymeshVotes {
                    index: 0,
                    ayes: vec![alice_did],
                    nays: vec![]
                })
            );
            assert_noop!(
                Committee::vote(alice_signer.clone(), hash.clone(), 0, true),
                Error::<Test, Instance1>::DuplicateVote
            );
            assert_ok!(Committee::vote(
                alice_signer.clone(),
                hash.clone(),
                0,
                false
            ));
            assert_eq!(
                Committee::voting(&hash),
                Some(PolymeshVotes {
                    index: 0,
                    ayes: vec![],
                    nays: vec![alice_did]
                })
            );
            assert_noop!(
                Committee::vote(alice_signer.clone(), hash.clone(), 0, false),
                Error::<Test, Instance1>::DuplicateVote
            );
        });
    }

    #[test]
    fn voting_works() {
        make_ext().execute_with(|| {
            System::set_block_number(1);

            let alice_acc = AccountId::from(AccountKeyring::Alice);
            let (_alice_signer, alice_did) = make_account(&alice_acc).unwrap();

            let bob_acc = AccountId::from(AccountKeyring::Bob);
            let (bob_signer, bob_did) = make_account(&bob_acc).unwrap();

            let charlie_acc = AccountId::from(AccountKeyring::Charlie);
            let (charlie_signer, charlie_did) = make_account(&charlie_acc).unwrap();

            Committee::set_members(Origin::ROOT, vec![alice_did, bob_did, charlie_did]).unwrap();

            let proposal = make_proposal(69);
            let hash = BlakeTwo256::hash_of(&proposal);
            assert_ok!(Committee::propose(
                charlie_signer.clone(),
                Box::new(proposal.clone())
            ));
            assert_ok!(Committee::vote(bob_signer.clone(), hash.clone(), 0, false));
            assert_eq!(
                Committee::voting(&hash),
                Some(PolymeshVotes {
                    index: 0,
                    ayes: vec![charlie_did],
                    nays: vec![bob_did]
                })
            );
        });
    }

    #[test]
    fn changing_vote_threshold_works() {
        make_ext().execute_with(|| {
            assert_eq!(
                Committee::vote_threshold(),
                (ProportionMatch::AtLeast, 1, 1)
            );
            assert_ok!(Committee::set_vote_threshold(
                Origin::signed(AccountId::from(AccountKeyring::Alice)),
                ProportionMatch::AtLeast,
                4,
                17
            ));
            assert_eq!(
                Committee::vote_threshold(),
                (ProportionMatch::AtLeast, 4, 17)
            );
        });
    }

    #[test]
    fn rage_quit() {
        make_ext().execute_with(rage_quit_we);
    }

    fn rage_quit_we() {
        // 1. Add members to committee
        let alice_acc = AccountId::from(AccountKeyring::Alice);
        let (alice_signer, alice_did) = make_account(&alice_acc).unwrap();
        let bob_acc = AccountId::from(AccountKeyring::Bob);
        let (bob_signer, bob_did) = make_account(&bob_acc).unwrap();
        let charlie_acc = AccountId::from(AccountKeyring::Charlie);
        let (charlie_signer, charlie_did) = make_account(&charlie_acc).unwrap();
        let dave_acc = AccountId::from(AccountKeyring::Dave);
        let (dave_signer, dave_did) = make_account(&dave_acc).unwrap();
        let ferdie_acc = AccountId::from(AccountKeyring::Ferdie);
        let (ferdie_signer, ferdie_did) = make_account(&ferdie_acc).unwrap();

        // 0. Threshold is 2/3
        Committee::set_members(
            Origin::ROOT,
            vec![alice_did, bob_did, charlie_did, dave_did],
        )
        .unwrap();
        assert_ok!(Committee::set_vote_threshold(
            alice_signer.clone(),
            ProportionMatch::AtLeast,
            2,
            3
        ));

        // Ferdie is NOT a member
        assert_eq!(Committee::is_member(&ferdie_did), false);
        assert_err!(
            Committee::abdicate_membership(ferdie_signer),
            Error::<Test, Instance1>::MemberNotFound
        );

        // Make a proposal... only Alice & Bob approve it.
        let proposal = make_proposal(42);
        let proposal_hash = BlakeTwo256::hash_of(&proposal);
        assert_ok!(Committee::propose(alice_signer.clone(), Box::new(proposal)));
        assert_ok!(Committee::vote(bob_signer.clone(), proposal_hash, 0, true));
        assert_ok!(Committee::vote(
            charlie_signer.clone(),
            proposal_hash,
            0,
            false
        ));
        assert_eq!(
            Committee::voting(&proposal_hash),
            Some(PolymeshVotes {
                index: 0,
                ayes: vec![alice_did, bob_did],
                nays: vec![charlie_did]
            })
        );

        // Bob quits, its vote should be removed.
        assert_eq!(Committee::is_member(&bob_did), true);
        assert_ok!(Committee::abdicate_membership(bob_signer.clone()));
        assert_eq!(Committee::is_member(&bob_did), false);
        assert_eq!(
            Committee::voting(&proposal_hash),
            Some(PolymeshVotes {
                index: 0,
                ayes: vec![alice_did],
                nays: vec![charlie_did]
            })
        );

        // Charlie quits, its vote should be removed and
        // propose should be accepted.
        assert_eq!(Committee::is_member(&charlie_did), true);
        assert_ok!(Committee::abdicate_membership(charlie_signer.clone()));
        assert_eq!(Committee::is_member(&charlie_did), false);
        // TODO: Only one member, voting should be approved.
        assert_eq!(
            Committee::voting(&proposal_hash),
            Some(PolymeshVotes {
                index: 0,
                ayes: vec![alice_did],
                nays: vec![]
            })
        );

        Committee::set_members(Origin::ROOT, vec![alice_did, bob_did, charlie_did]).unwrap();
        assert_ok!(Committee::vote(bob_signer.clone(), proposal_hash, 0, true));
        assert_eq!(Committee::voting(&proposal_hash), None);

        // Alice should not quit because she is the last member.
        assert_ok!(Committee::abdicate_membership(charlie_signer));
        assert_ok!(Committee::abdicate_membership(bob_signer));
        assert_eq!(Committee::is_member(&alice_did), true);
        assert_err!(
            Committee::abdicate_membership(alice_signer),
            Error::<Test, Instance1>::LastMemberCannotQuit
        );
        assert_eq!(Committee::is_member(&alice_did), true);
    }
}<|MERGE_RESOLUTION|>--- conflicted
+++ resolved
@@ -140,14 +140,12 @@
     pub enum Error for Module<T: Trait<I>, I: Instance> {
         /// Duplicate vote ignored
         DuplicateVote,
-<<<<<<< HEAD
         /// Only master key of the identity is allowed.
         OnlyMasterKeyAllowed,
         /// Sender Identity is not part of the committee.
         MemberNotFound,
         /// Last member of the committee can not quit.
         LastMemberCannotQuit,
-=======
         /// The sender must be a signing key for the DID.
         SenderMustBeSigningKeyForDid,
         /// The proposer or voter is not a committee member.
@@ -158,7 +156,6 @@
         DuplicateProposal,
         /// Mismatched voting index.
         MismatchedVotingIndex,
->>>>>>> bb43c5c4
     }
 }
 
