--- conflicted
+++ resolved
@@ -176,11 +176,7 @@
         assert_ok!(Identity::cdd_register_did(
             Origin::signed(AccountKeyring::Eve.public()),
             alice_acc,
-<<<<<<< HEAD
-            10,
-=======
             Some(10),
->>>>>>> 10c27d21
             vec![]
         ));
         let alice_key = AccountKey::from(AccountKeyring::Alice.public().0);
