--- conflicted
+++ resolved
@@ -90,11 +90,7 @@
         /// Maps a multisig to its creator's identity
         pub MultiSigCreator get(fn ms_creator): map hasher(blake2_256) T::AccountId => IdentityId;
         /// Maps a key to a multisig address
-<<<<<<< HEAD
-        pub KeyToMultiSig get(key_to_ms): map AccountKey => T::AccountId;
-=======
-        pub KeyToMultiSig get(fn key_to_ms): map hasher(blake2_256) T::AccountId => T::AccountId;
->>>>>>> 6ca8189c
+        pub KeyToMultiSig get(key_to_ms): map hasher(blake2_256) AccountKey => T::AccountId;
     }
 }
 
@@ -678,11 +674,7 @@
 
         if let Signatory::AccountKey(key) = signer {
             ensure!(
-<<<<<<< HEAD
-                !<KeyToMultiSig<T>>::exists(&key),
-=======
-                !<KeyToMultiSig<T>>::contains_key(&signer_key),
->>>>>>> 6ca8189c
+                !<KeyToMultiSig<T>>::contains_key(&key),
                 Error::<T>::SignerAlreadyLinked
             );
             <KeyToMultiSig<T>>::insert(key, wallet_id.clone())
