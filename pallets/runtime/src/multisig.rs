--- conflicted
+++ resolved
@@ -250,14 +250,8 @@
                 <NumberOfSigners<T>>::get(&sender) > <MultiSigSignsRequired<T>>::get(&sender),
                 Error::<T>::NotEnoughSigners
             );
-<<<<<<< HEAD
-            <NumberOfSigners<T>>::mutate(&sender, |x| *x -= 1u64);
-            <MultiSigSigners<T>>::remove(&sender, signer);
-            Self::deposit_event(RawEvent::MultiSigSignerRemoved(sender, signer));
-=======
             <NumberOfSigners<T>>::mutate(&sender, |x| *x = *x - 1u64);
             Self::unsafe_signer_removal(sender, &signer);
->>>>>>> 74f6122e
             Ok(())
         }
 
