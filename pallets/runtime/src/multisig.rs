--- conflicted
+++ resolved
@@ -50,15 +50,12 @@
 use frame_system::{self as system, ensure_signed};
 use sp_runtime::traits::{Dispatchable, Hash};
 use sp_std::{convert::TryFrom, prelude::*};
-<<<<<<< HEAD
-=======
 
 /// Either the ID of a successfully created multisig account or an error.
 pub type CreateMultisigAccountResult<T> =
     sp_std::result::Result<<T as frame_system::Trait>::AccountId, DispatchError>;
 /// Either the ID of a successfully created proposal or an error.
 pub type CreateProposalResult = sp_std::result::Result<u64, DispatchError>;
->>>>>>> 391d3e06
 
 pub trait Trait: frame_system::Trait + IdentityTrait {
     /// The overarching event type.
