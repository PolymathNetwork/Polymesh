--- conflicted
+++ resolved
@@ -90,11 +90,7 @@
         /// Maps a multisig to its creator's identity
         pub MultiSigCreator get(ms_creator): map T::AccountId => IdentityId;
         /// Maps a key to a multisig address
-<<<<<<< HEAD
         pub KeyToMultiSig get(key_to_ms): map AccountKey => T::AccountId;
-=======
-        pub KeyToMultiSig get(key_to_ms): map T::AccountId => T::AccountId;
->>>>>>> 6ab2234e
     }
 }
 
@@ -476,11 +472,8 @@
         FailedToChargeFee,
         /// Identity provided is not the multisig's creator
         IdentityNotCreator,
-<<<<<<< HEAD
-=======
         /// Changing multisig parameters not allowed since multisig is a master key
         ChangeNotAllowed,
->>>>>>> 6ab2234e
         /// Signer is an account key that is already associated with a multisig
         SignerAlreadyLinked
     }
@@ -498,13 +491,7 @@
     /// Remove signer from the valid signer list for a given multisig
     fn unsafe_signer_removal(multisig: T::AccountId, signer: &Signatory) {
         if let Signatory::AccountKey(key) = signer {
-<<<<<<< HEAD
             <KeyToMultiSig<T>>::remove(key);
-=======
-            if let Ok(signer_key) = T::AccountId::decode(&mut &key.as_slice()[..]) {
-                <KeyToMultiSig<T>>::remove(&signer_key);
-            }
->>>>>>> 6ab2234e
         }
         <MultiSigSigners<T>>::remove(&multisig, signer);
         Self::deposit_event(RawEvent::MultiSigSignerRemoved(multisig, *signer));
