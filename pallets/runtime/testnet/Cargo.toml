[package]
name = "polymesh-runtime-testnet"
version = "0.1.0"
authors = ["Polymath Inc."]
edition = "2018"
build = "build.rs"

# See more keys and their definitions at https://doc.rust-lang.org/cargo/reference/manifest.html

[dependencies]
# Common
polymesh-common-utilities = { path = "../../common", default-features = false }
polymesh-runtime-common = { path = "../common", default-features = false}
polymesh-primitives = { path = "../../../primitives", default-features = false }
polymesh-weights = { path = "../../weights", default-features = false }

# Our pallets
pallet-asset = { path = "../../asset", default-features = false }
pallet-balances = { path = "../../balances", default-features = false }
pallet-basic-sto = { path = "../../basic-sto", default-features = false }
pallet-bridge = { path = "../../bridge", default-features = false }
pallet-committee = { path = "../../committee", default-features = false }
pallet-compliance-manager = { path = "../../compliance-manager", default-features = false }
pallet-confidential = { path = "../../confidential", default-features = false }
pallet-contracts = { git = "https://github.com/paritytech/substrate", default-features = false, tag = "v2.0.0-rc6" }
pallet-contracts-primitives = { git = "https://github.com/paritytech/substrate", default-features = false, tag = "v2.0.0-rc6"}
pallet-group = { path = "../../group", default-features = false }
pallet-group-rpc-runtime-api = { path = "../../group/rpc/runtime-api", default-features = false }
pallet-identity = { path = "../../identity", default-features = false }
pallet-im-online = { path = "../../im-online", default-features = false }
pallet-multisig = { path = "../../multisig", default-features = false }
pallet-permissions = { path = "../../permissions", default-features = false }
pallet-pips = { path = "../../pips", default-features = false }
pallet-portfolio = { path = "../../portfolio", default-features = false }
pallet-protocol-fee = { path = "../../protocol-fee", default-features = false }
pallet-settlement = { path = "../../settlement", default-features = false }
pallet-staking = { path = "../../staking", default-features = false }
pallet-staking-reward-curve = { git = "https://github.com/paritytech/substrate", default-features = false, tag = "v2.0.0-rc6" }
pallet-statistics = { path = "../../statistics", default-features = false }
pallet-transaction-payment = { path = "../../transaction-payment", default-features = false }
pallet-treasury = { path = "../../treasury", default-features = false }
pallet-utility = { path = "../../utility", default-features = false }
<<<<<<< HEAD
pallet-cdd-offchain-worker = { path = "../../cdd-offchain-worker", default-features = false }
=======
polymesh-contracts = { path = "../../contracts", default-features = false }
>>>>>>> 999cc0f3

# RPC
node-rpc-runtime-api = { path = "../../../rpc/runtime-api", default-features = false }
pallet-staking-rpc-runtime-api = { package = "pallet-staking-rpc-runtime-api", path = "../../staking/rpc/runtime-api", default-features = false }
pallet-protocol-fee-rpc-runtime-api = { package = "pallet-protocol-fee-rpc-runtime-api", path = "../../protocol-fee/rpc/runtime-api", default-features = false }
pallet-contracts-rpc-runtime-api = { git = "https://github.com/paritytech/substrate", default-features = false, tag = "v2.0.0-rc6" }


# Others
lazy_static = { version = "1.4.0", default-features = false }
serde = { version = "1.0.104", default-features = false }
serde_derive = { version = "1.0.104", optional = true }

# Substrate
codec = { package = "parity-scale-codec", version = "1.2.0", default-features = false, features = ["derive"] }
sp-core = { git = "https://github.com/paritytech/substrate", default-features = false, tag = "v2.0.0-rc6" }
sp-std = { git = "https://github.com/paritytech/substrate", default-features = false, tag = "v2.0.0-rc6" }
sp-io = { git = "https://github.com/paritytech/substrate", default-features = false, tag = "v2.0.0-rc6" }
sp-runtime = { git = "https://github.com/paritytech/substrate", default-features = false, tag = "v2.0.0-rc6" }
sp-version = { git = "https://github.com/paritytech/substrate", default-features = false, tag = "v2.0.0-rc6" }
sp-api = { git = "https://github.com/paritytech/substrate", default-features = false, tag = "v2.0.0-rc6" }
sp-inherents = { git = "https://github.com/paritytech/substrate", default-features = false, tag = "v2.0.0-rc6" }
sp-offchain = { git = "https://github.com/paritytech/substrate", default-features = false, tag = "v2.0.0-rc6" }
sp-staking = { git = "https://github.com/paritytech/substrate", default-features = false, tag = "v2.0.0-rc6" }
sp-consensus-babe = { git = "https://github.com/paritytech/substrate", default-features = false, tag = "v2.0.0-rc6" }
sp-session = { git = "https://github.com/paritytech/substrate", default-features = false, tag = "v2.0.0-rc6" }
sp-authority-discovery = { git = "https://github.com/paritytech/substrate", default-features = false, tag = "v2.0.0-rc6" }
sp-transaction-pool = { git = "https://github.com/paritytech/substrate", default-features = false, tag = "v2.0.0-rc6" }
sp-block-builder = { git = "https://github.com/paritytech/substrate", default-features = false, tag = "v2.0.0-rc6" }
sp-arithmetic = { git = "https://github.com/paritytech/substrate", default-features = false, tag = "v2.0.0-rc6" }

pallet-authorship = { git = "https://github.com/paritytech/substrate", default-features = false, tag = "v2.0.0-rc6" }
pallet-executive = { package = "frame-executive", git = "https://github.com/paritytech/substrate", default-features = false, tag = "v2.0.0-rc6" }
pallet-finality-tracker = { git = "https://github.com/paritytech/substrate", default-features = false, tag = "v2.0.0-rc6" }
pallet-grandpa = { git = "https://github.com/paritytech/substrate", default-features = false, tag = "v2.0.0-rc6" }
pallet-indices = { git = "https://github.com/paritytech/substrate", default-features = false, tag = "v2.0.0-rc6" }
pallet-offences = { git = "https://github.com/paritytech/substrate", default-features = false, tag = "v2.0.0-rc6" }
pallet-session = { git = "https://github.com/paritytech/substrate", default-features = false, tag = "v2.0.0-rc6" }
pallet-sudo = { git = "https://github.com/paritytech/substrate", default-features = false, tag = "v2.0.0-rc6" }
pallet-timestamp = { git = "https://github.com/paritytech/substrate", default-features = false, tag = "v2.0.0-rc6" }
pallet-babe = { git = "https://github.com/paritytech/substrate", default-features = false, tag = "v2.0.0-rc6" }
pallet-authority-discovery = { git = "https://github.com/paritytech/substrate", default-features = false, tag = "v2.0.0-rc6" }
pallet-randomness-collective-flip = { git = "https://github.com/paritytech/substrate", default-features = false, tag = "v2.0.0-rc6" }

frame-system = { git = "https://github.com/paritytech/substrate", default-features = false, tag = "v2.0.0-rc6" }
frame-support = { git = "https://github.com/paritytech/substrate", default-features = false, tag = "v2.0.0-rc6" }
frame-system-rpc-runtime-api = { git = "https://github.com/paritytech/substrate", default-features = false, tag = "v2.0.0-rc6" }
smallvec = "1.4.0"

# Used for runtime benchmarking
frame-benchmarking = { default-features = false, git = "https://github.com/paritytech/substrate", tag = "v2.0.0-rc6", optional = true }
frame-system-benchmarking = { default-features = false, git = "https://github.com/paritytech/substrate", tag = "v2.0.0-rc6", optional = true }
hex-literal = { version = "0.3.1", optional = true }

[build-dependencies]
wasm-builder-runner = { package = "substrate-wasm-builder-runner", git = "https://github.com/paritytech/substrate", default-features = false, tag = "v2.0.0-rc6"}

[features]
default = ["std", "equalize"]
equalize = []
no_std = [
    "pallet-confidential/no_std",
    "pallet-confidential/u64_backend",
]
std = [
    "codec/std",
    "frame-benchmarking/std",
    "frame-support/std",
    "frame-system-benchmarking/std",
    "frame-system-rpc-runtime-api/std",
    "frame-system/std",
    "node-rpc-runtime-api/std",
    "pallet-asset/runtime-benchmarks",
    "pallet-asset/std",
    "pallet-authority-discovery/std",
    "pallet-authorship/std",
    "pallet-babe/std",
    "pallet-balances/std",
    "pallet-basic-sto/std",
    "pallet-bridge/std",
    "pallet-committee/std",
    "pallet-compliance-manager/std",
    "pallet-confidential/std",
    "pallet-contracts-primitives/std",
    "pallet-contracts-rpc-runtime-api/std",
    "pallet-contracts/std",
    "pallet-executive/std",
    "pallet-finality-tracker/std",
    "pallet-grandpa/std",
    "pallet-group-rpc-runtime-api/std",
    "pallet-group/std",
    "pallet-identity/std",
    "pallet-im-online/std",
    "pallet-indices/std",
    "pallet-multisig/std",
    "pallet-offences/std",
    "pallet-permissions/std",
    "pallet-pips/std",
    "pallet-portfolio/std",
    "pallet-protocol-fee-rpc-runtime-api/std",
    "pallet-protocol-fee/std",
    "pallet-randomness-collective-flip/std",
    "pallet-session/std",
    "pallet-settlement/std",
    "pallet-staking-rpc-runtime-api/std",
    "pallet-staking/std",
    "pallet-statistics/std",
    "pallet-sudo/std",
    "pallet-timestamp/std",
    "pallet-transaction-payment/std",
    "pallet-treasury/std",
    "pallet-utility/std",
    "polymesh-common-utilities/std",
    "polymesh-primitives/std",
    "polymesh-runtime-common/std",
    "pallet-cdd-offchain-worker/std",
    "polymesh-weights/std",
    "serde/std",
    "sp-api/std",
    "sp-arithmetic/std",
    "sp-authority-discovery/std",
    "sp-block-builder/std",
    "sp-consensus-babe/std",
    "sp-core/std",
    "sp-inherents/std",
    "sp-io/std",
    "sp-offchain/std",
    "sp-runtime/std",
    "sp-session/std",
    "sp-staking/std",
    "sp-std/std",
    "sp-transaction-pool/std",
    "sp-version/std",
    "polymesh-contracts/std"
]
runtime-benchmarks = [
    "frame-benchmarking",
    "frame-support/runtime-benchmarks",
    "frame-system-benchmarking",
    "frame-system/runtime-benchmarks",
    "hex-literal",
    "pallet-asset/runtime-benchmarks",
    "pallet-balances/runtime-benchmarks",
    "pallet-committee/runtime-benchmarks",
    "pallet-identity/runtime-benchmarks",
    "pallet-im-online/runtime-benchmarks",
    "pallet-staking/runtime-benchmarks",
    "pallet-timestamp/runtime-benchmarks",
    "polymesh-primitives/runtime-benchmarks",
    #"polymesh-runtime-common/runtime-benchmarks",
    "sp-runtime/runtime-benchmarks",
]<|MERGE_RESOLUTION|>--- conflicted
+++ resolved
@@ -40,11 +40,8 @@
 pallet-transaction-payment = { path = "../../transaction-payment", default-features = false }
 pallet-treasury = { path = "../../treasury", default-features = false }
 pallet-utility = { path = "../../utility", default-features = false }
-<<<<<<< HEAD
 pallet-cdd-offchain-worker = { path = "../../cdd-offchain-worker", default-features = false }
-=======
 polymesh-contracts = { path = "../../contracts", default-features = false }
->>>>>>> 999cc0f3
 
 # RPC
 node-rpc-runtime-api = { path = "../../../rpc/runtime-api", default-features = false }
