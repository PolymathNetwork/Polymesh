--- conflicted
+++ resolved
@@ -167,14 +167,10 @@
     "sp-std/std",
     "sp-transaction-pool/std",
     "sp-version/std",
-<<<<<<< HEAD
     "polymesh-contracts/std",
     "pallet-confidential-asset/std"
-=======
-    "polymesh-contracts/std"
 ]
 
 runtime-benchmarks = [
     "pallet-asset/runtime-benchmarks",
->>>>>>> 2def8a06
 ]