--- conflicted
+++ resolved
@@ -6,11 +6,7 @@
 use codec::Encode;
 use pallet_asset as asset;
 use pallet_balances as balances;
-<<<<<<< HEAD
-=======
-use pallet_basic_sto as sto;
 use pallet_bridge as bridge;
->>>>>>> 999cc0f3
 use pallet_committee as committee;
 use pallet_compliance_manager::{self as compliance_manager, AssetComplianceResult};
 use pallet_group as group;
