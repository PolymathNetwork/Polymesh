#![allow(clippy::not_unsafe_ptr_arg_deref)]
use crate::{
    constants::{fee::*, time::*},
    fee_details::CddHandler,
};
use codec::Encode;
use frame_support::{
    construct_runtime, debug, parameter_types,
    traits::{KeyOwnerProofSystem, Randomness, SplitTwoWays},
    weights::{Weight, WeightToFeeCoefficient, WeightToFeeCoefficients, WeightToFeePolynomial},
};
use frame_system::EnsureRoot;
use pallet_asset::{self as asset, checkpoint};
use pallet_balances as balances;
use pallet_bridge as bridge;
use pallet_committee as committee;
use pallet_compliance_manager::{self as compliance_manager, AssetComplianceResult};
use pallet_contracts_rpc_runtime_api::ContractExecResult;
use pallet_grandpa::{
    fg_primitives, AuthorityId as GrandpaId, AuthorityList as GrandpaAuthorityList,
};
use pallet_group as group;
use pallet_identity::{
    self as identity,
    types::{AssetDidResult, CddStatus, DidRecords, DidStatus, KeyIdentityData},
};
use pallet_im_online::sr25519::AuthorityId as ImOnlineId;
use pallet_multisig as multisig;
use pallet_pips::{HistoricalVotingByAddress, HistoricalVotingById, Vote, VoteCount};
use pallet_portfolio as portfolio;
use pallet_protocol_fee as protocol_fee;
use pallet_protocol_fee_rpc_runtime_api::CappedFee;
use pallet_session::historical as pallet_session_historical;
use pallet_settlement as settlement;
use pallet_statistics as statistics;
use pallet_sto as sto;
pub use pallet_transaction_payment::{Multiplier, RuntimeDispatchInfo, TargetedFeeAdjustment};
use pallet_treasury as treasury;
use pallet_utility as utility;
use polymesh_common_utilities::{
    constants::currency::*,
    protocol_fee::ProtocolOp,
    traits::{balances::AccountData, identity::Trait as IdentityTrait, PermissionChecker},
    CommonTrait,
};
use polymesh_primitives::{
    AccountId, AccountIndex, Authorization, AuthorizationType, Balance, BlockNumber, Hash,
    IdentityId, Index, Moment, PortfolioId, SecondaryKey, Signatory, Signature, Ticker,
};
use polymesh_runtime_common::{
    cdd_check::CddChecker,
    dividend, exemption,
    impls::{Author, CurrencyToVoteHandler},
    merge_active_and_inactive, sto_capped, voting, AvailableBlockRatio, BlockExecutionWeight,
    BlockHashCount, ExtrinsicBaseWeight, MaximumBlockLength, MaximumBlockWeight, NegativeImbalance,
    RocksDbWeight,
};
use sp_api::impl_runtime_apis;
use sp_authority_discovery::AuthorityId as AuthorityDiscoveryId;
use sp_core::{
    crypto::KeyTypeId,
    u32_trait::{_1, _2, _3, _4},
    OpaqueMetadata,
};
use sp_inherents::{CheckInherentsResult, InherentData};
use sp_runtime::transaction_validity::{
    TransactionPriority, TransactionSource, TransactionValidity,
};
use sp_runtime::{
    create_runtime_str,
    curve::PiecewiseLinear,
    generic, impl_opaque_keys,
    traits::{
        BlakeTwo256, Block as BlockT, Extrinsic, NumberFor, OpaqueKeys, SaturatedConversion,
        Saturating, StaticLookup, Verify,
    },
    ApplyExtrinsicResult, MultiSignature, Perbill,
};
use sp_std::prelude::*;
#[cfg(feature = "std")]
use sp_version::NativeVersion;
use sp_version::RuntimeVersion;

pub use balances::Call as BalancesCall;
pub use frame_support::StorageValue;
pub use frame_system::Call as SystemCall;
pub use pallet_contracts::Gas;
pub use pallet_staking::StakerStatus;
pub use pallet_timestamp::Call as TimestampCall;
#[cfg(any(feature = "std", test))]
pub use sp_runtime::BuildStorage;

use smallvec::smallvec;

// Make the WASM binary available.
#[cfg(feature = "std")]
include!(concat!(env!("OUT_DIR"), "/wasm_binary.rs"));

/// Runtime version.
pub const VERSION: RuntimeVersion = RuntimeVersion {
    spec_name: create_runtime_str!("polymesh"),
    impl_name: create_runtime_str!("polymath-polymesh"),
    authoring_version: 1,
    // Per convention: if the runtime behavior changes, increment spec_version
    // and set impl_version to 0. If only runtime
    // implementation changes and behavior does not, then leave spec_version as
    // is and increment impl_version.
    spec_version: 2000,
    impl_version: 0,
    apis: RUNTIME_API_VERSIONS,
    transaction_version: 1,
};

/// Native version.
#[cfg(any(feature = "std", test))]
pub fn native_version() -> NativeVersion {
    NativeVersion {
        runtime_version: VERSION,
        can_author_with: Default::default(),
    }
}

parameter_types! {
    /// Assume 10% of weight for average on_initialize calls.
    pub MaximumExtrinsicWeight: Weight = AvailableBlockRatio::get()
        .saturating_sub(Perbill::from_percent(10)) * MaximumBlockWeight::get();
    pub const Version: RuntimeVersion = VERSION;
}

impl frame_system::Trait for Runtime {
    /// The basic call filter to use in dispatchable.
    type BaseCallFilter = ();
    /// The identifier used to distinguish between accounts.
    type AccountId = AccountId;
    /// The aggregated dispatch type that is available for extrinsics.
    type Call = Call;
    /// The lookup mechanism to get account ID from whatever is passed in dispatchers.
    type Lookup = Indices;
    /// The index type for storing how many extrinsics an account has signed.
    type Index = Index;
    /// The index type for blocks.
    type BlockNumber = BlockNumber;
    /// The type for hashing blocks and tries.
    type Hash = Hash;
    /// The hashing algorithm used.
    type Hashing = BlakeTwo256;
    /// The header type.
    type Header = generic::Header<BlockNumber, BlakeTwo256>;
    /// The ubiquitous event type.
    type Event = Event;
    /// The ubiquitous origin type.
    type Origin = Origin;
    /// Maximum number of block number to block hash mappings to keep (oldest pruned first).
    type BlockHashCount = BlockHashCount;
    /// Maximum weight of each block.
    type MaximumBlockWeight = MaximumBlockWeight;
    /// The weight of database operations that the runtime can invoke.
    type DbWeight = RocksDbWeight;
    /// The weight of the overhead invoked on the block import process, independent of the
    /// extrinsics included in that block.
    type BlockExecutionWeight = BlockExecutionWeight;
    /// The base weight of any extrinsic processed by the runtime, independent of the
    /// logic of that extrinsic. (Signature verification, nonce increment, fee, etc...)
    type ExtrinsicBaseWeight = ExtrinsicBaseWeight;
    /// The maximum weight that a single extrinsic of `Normal` dispatch class can have,
    /// idependent of the logic of that extrinsics. (Roughly max block weight - average on
    /// initialize cost).
    type MaximumExtrinsicWeight = MaximumExtrinsicWeight;
    /// Maximum size of all encoded transactions (in bytes) that are allowed in one block.
    type MaximumBlockLength = MaximumBlockLength;
    /// Portion of the block weight that is available to all normal transactions.
    type AvailableBlockRatio = AvailableBlockRatio;
    /// Version of the runtime.
    type Version = Version;
    /// Converts a module to the index of the module in `construct_runtime!`.
    ///
    /// This type is being generated by `construct_runtime!`.
    type PalletInfo = PalletInfo;
    /// What to do if a new account is created.
    type OnNewAccount = ();
    /// What to do if an account is fully reaped from the system.
    type OnKilledAccount = ();
    /// The data to be stored in an account.
    type AccountData = AccountData<Balance>;
    type SystemWeightInfo = polymesh_weights::frame_system::WeightInfo;
}

parameter_types! {
    pub const EpochDuration: u64 = EPOCH_DURATION_IN_BLOCKS as u64;
    pub const ExpectedBlockTime: Moment = MILLISECS_PER_BLOCK;
}

impl pallet_babe::Trait for Runtime {
    type WeightInfo = ();
    type EpochDuration = EpochDuration;
    type ExpectedBlockTime = ExpectedBlockTime;
    type EpochChangeTrigger = pallet_babe::ExternalTrigger;

    type KeyOwnerProofSystem = Historical;

    type KeyOwnerProof = <Self::KeyOwnerProofSystem as KeyOwnerProofSystem<(
        KeyTypeId,
        pallet_babe::AuthorityId,
    )>>::Proof;

    type KeyOwnerIdentification = <Self::KeyOwnerProofSystem as KeyOwnerProofSystem<(
        KeyTypeId,
        pallet_babe::AuthorityId,
    )>>::IdentificationTuple;

    type HandleEquivocation =
        pallet_babe::EquivocationHandler<Self::KeyOwnerIdentification, Offences>;
}

parameter_types! {
    pub const IndexDeposit: Balance = DOLLARS;
}

impl pallet_indices::Trait for Runtime {
    type AccountIndex = AccountIndex;
    type Event = Event;
    type Currency = Balances;
    type Deposit = IndexDeposit;
    type WeightInfo = ();
}

parameter_types! {
    pub const ExistentialDeposit: Balance = 0u128;
    pub const MaxLocks: u32 = 50;
}

/// Splits fees 80/20 between treasury and block author.
pub type DealWithFees = SplitTwoWays<
    Balance,
    NegativeImbalance<Runtime>,
    _4,
    Treasury, // 4 parts (80%) goes to the treasury.
    _1,
    Author<Runtime>, // 1 part (20%) goes to the block author.
>;

pub struct WeightToFee;
impl WeightToFeePolynomial for WeightToFee {
    type Balance = Balance;

    fn polynomial() -> WeightToFeeCoefficients<Self::Balance> {
        smallvec![WeightToFeeCoefficient {
            degree: 1,
            coeff_frac: Perbill::from_percent(3), // use only 3% of the exact weight value.
            coeff_integer: 0u128,                 // Coefficient is zero.
            negative: false,
        }]
    }
}

impl CommonTrait for Runtime {
    type Balance = Balance;
    type AssetSubTraitTarget = Asset;
    type BlockRewardsReserve = balances::Module<Runtime>;
}

parameter_types! {
    pub const TransactionByteFee: Balance = 10 * MILLICENTS;
    // for a sane configuration, this should always be less than `AvailableBlockRatio`.
    pub const TargetBlockFullness: Perbill = TARGET_BLOCK_FULLNESS;
}

impl pallet_transaction_payment::Trait for Runtime {
    type Currency = Balances;
    type OnTransactionPayment = DealWithFees;
    type TransactionByteFee = TransactionByteFee;
    type WeightToFee = WeightToFee;
    type FeeMultiplierUpdate = ();
    type CddHandler = CddHandler;
}

impl balances::Trait for Runtime {
    type MaxLocks = MaxLocks;
    type DustRemoval = ();
    type Event = Event;
    type ExistentialDeposit = ExistentialDeposit;
    type AccountStore = frame_system::Module<Runtime>;
    type Identity = Identity;
    type CddChecker = CddChecker<Runtime>;
    type WeightInfo = ();
}

impl protocol_fee::Trait for Runtime {
    type Event = Event;
    type Currency = Balances;
    type OnProtocolFeePayment = DealWithFees;
    type WeightInfo = polymesh_weights::pallet_protocol_fee::WeightInfo;
}

parameter_types! {
    pub const MinimumPeriod: Moment = SLOT_DURATION / 2;
}

impl pallet_timestamp::Trait for Runtime {
    type Moment = Moment;
    type OnTimestampSet = Babe;
    type MinimumPeriod = MinimumPeriod;
    type WeightInfo = polymesh_weights::pallet_timestamp::WeightInfo;
}

parameter_types! {
    pub const UncleGenerations: BlockNumber = 0;
}

// TODO: substrate#2986 implement this properly
impl pallet_authorship::Trait for Runtime {
    type FindAuthor = pallet_session::FindAccountFromAuthorIndex<Self, Babe>;
    type UncleGenerations = UncleGenerations;
    type FilterUncle = ();
    type EventHandler = (Staking, ImOnline);
}

impl_opaque_keys! {
    pub struct SessionKeys {
        pub grandpa: Grandpa,
        pub babe: Babe,
        pub im_online: ImOnline,
        pub authority_discovery: AuthorityDiscovery,
    }
}

// NOTE: `SessionHandler` and `SessionKeys` are co-dependent: One key will be used for each handler.
// The number and order of items in `SessionHandler` *MUST* be the same number and order of keys in
// `SessionKeys`.
// TODO: Introduce some structure to tie these together to make it a bit less of a footgun. This
// should be easy, since OneSessionHandler trait provides the `Key` as an associated type. #2858
parameter_types! {
    pub const DisabledValidatorsThreshold: Perbill = Perbill::from_percent(17);
}

impl pallet_session::Trait for Runtime {
    type Event = Event;
    type ValidatorId = <Self as frame_system::Trait>::AccountId;
    type ValidatorIdOf = pallet_staking::StashOf<Self>;
    type ShouldEndSession = Babe;
    type NextSessionRotation = Babe;
    type SessionManager = pallet_session::historical::NoteHistoricalRoot<Self, Staking>;
    type SessionHandler = <SessionKeys as OpaqueKeys>::KeyTypeIdProviders;
    type Keys = SessionKeys;
    type DisabledValidatorsThreshold = DisabledValidatorsThreshold;
    type WeightInfo = ();
}

impl pallet_session::historical::Trait for Runtime {
    type FullIdentification = pallet_staking::Exposure<AccountId, Balance>;
    type FullIdentificationOf = pallet_staking::ExposureOf<Runtime>;
}

pallet_staking_reward_curve::build! {
    const REWARD_CURVE: PiecewiseLinear<'static> = curve!(
        min_inflation: 0_025_000,
        max_inflation: 0_140_000,
        ideal_stake: 0_700_000,
        falloff: 0_050_000,
        max_piece_count: 40,
        test_precision: 0_005_000,
    );
}

parameter_types! {
    pub const SessionsPerEra: sp_staking::SessionIndex = 6;
    pub const BondingDuration: pallet_staking::EraIndex = 28;
    pub const SlashDeferDuration: pallet_staking::EraIndex = 14; // 1/4 the bonding duration.
    pub const RewardCurve: &'static PiecewiseLinear<'static> = &REWARD_CURVE;
    pub const MaxNominatorRewardedPerValidator: u32 = 2048;
    pub const ElectionLookahead: BlockNumber = EPOCH_DURATION_IN_BLOCKS / 4;
    pub const MaxIterations: u32 = 10;
    // 0.05%. The higher the value, the more strict solution acceptance becomes.
    pub MinSolutionScoreBump: Perbill = Perbill::from_rational_approximation(5u32, 10_000);
}

impl pallet_staking::Trait for Runtime {
    type Currency = Balances;
    type UnixTime = Timestamp;
    type CurrencyToVote = CurrencyToVoteHandler<Self>;
    type RewardRemainder = Treasury;
    type Event = Event;
    type Slash = Treasury; // send the slashed funds to the treasury.
    type Reward = (); // rewards are minted from the void
    type SessionsPerEra = SessionsPerEra;
    type BondingDuration = BondingDuration;
    type SlashDeferDuration = SlashDeferDuration;
    type SlashCancelOrigin = EnsureRoot<AccountId>;
    type SessionInterface = Self;
    type RewardCurve = RewardCurve;
    type NextNewSession = Session;
    type ElectionLookahead = ElectionLookahead;
    type Call = Call;
    type MaxIterations = MaxIterations;
    type MinSolutionScoreBump = MinSolutionScoreBump;
    type MaxNominatorRewardedPerValidator = MaxNominatorRewardedPerValidator;
    type UnsignedPriority = StakingUnsignedPriority;
    type RequiredAddOrigin = EnsureRoot<AccountId>;
    type RequiredRemoveOrigin = EnsureRoot<AccountId>;
    type RequiredComplianceOrigin = EnsureRoot<AccountId>;
    type RequiredCommissionOrigin = EnsureRoot<AccountId>;
    type RequiredChangeHistoryDepthOrigin = EnsureRoot<AccountId>;
    type RewardScheduler = Scheduler;
    type PalletsOrigin = OriginCaller;
    type WeightInfo = ();
}

parameter_types! {
    pub const MotionDuration: BlockNumber = 0;
}

/// Voting majority origin for `Instance`.
type VMO<Instance> = committee::EnsureProportionAtLeast<_2, _3, AccountId, Instance>;

type GovernanceCommittee = committee::Instance1;
impl committee::Trait<GovernanceCommittee> for Runtime {
    type Origin = Origin;
    type Proposal = Call;
    type CommitteeOrigin = VMO<GovernanceCommittee>;
    type Event = Event;
    type MotionDuration = MotionDuration;
}

/// PolymeshCommittee as an instance of group
impl group::Trait<group::Instance1> for Runtime {
    type Event = Event;
    type LimitOrigin = EnsureRoot<AccountId>;
    type AddOrigin = EnsureRoot<AccountId>;
    type RemoveOrigin = EnsureRoot<AccountId>;
    type SwapOrigin = EnsureRoot<AccountId>;
    type ResetOrigin = EnsureRoot<AccountId>;
    type MembershipInitialized = PolymeshCommittee;
    type MembershipChanged = PolymeshCommittee;
}

macro_rules! committee_config {
    ($committee:ident, $instance:ident) => {
        impl committee::Trait<committee::$instance> for Runtime {
            type Origin = Origin;
            type Proposal = Call;
            // Can act upon itself.
            type CommitteeOrigin = VMO<committee::$instance>;
            type Event = Event;
            type MotionDuration = MotionDuration;
        }
        impl group::Trait<group::$instance> for Runtime {
            type Event = Event;
            type LimitOrigin = EnsureRoot<AccountId>;
            // Can manage its own addition, deletion, and swapping of membership...
            type AddOrigin = VMO<committee::$instance>;
            type RemoveOrigin = VMO<committee::$instance>;
            type SwapOrigin = VMO<committee::$instance>;
            // ...but it cannot reset its own membership; GC needs to do that.
            type ResetOrigin = VMO<GovernanceCommittee>;
            type MembershipInitialized = $committee;
            type MembershipChanged = $committee;
        }
    };
}

committee_config!(TechnicalCommittee, Instance3);
committee_config!(UpgradeCommittee, Instance4);

impl pallet_pips::Trait for Runtime {
    type Currency = Balances;
    type CommitteeOrigin = EnsureRoot<AccountId>;
    type VotingMajorityOrigin = VMO<GovernanceCommittee>;
    type GovernanceCommittee = PolymeshCommittee;
    type TechnicalCommitteeVMO = VMO<committee::Instance3>;
    type UpgradeCommitteeVMO = VMO<committee::Instance4>;
    type Treasury = Treasury;
    type Event = Event;
}

parameter_types! {
    pub const TombstoneDeposit: Balance = DOLLARS;
    pub const RentByteFee: Balance = 0; // Assigning zero to switch off the rent logic in the contracts
    pub const RentDepositOffset: Balance = 300 * DOLLARS;
    pub const SurchargeReward: Balance = 150 * DOLLARS;
}

impl pallet_contracts::Trait for Runtime {
    type Time = Timestamp;
    type Randomness = RandomnessCollectiveFlip;
    type Currency = Balances;
    type Event = Event;
    type DetermineContractAddress = polymesh_contracts::NonceBasedAddressDeterminer<Runtime>;
    type TrieIdGenerator = pallet_contracts::TrieIdFromParentCounter<Runtime>;
    type RentPayment = ();
    type SignedClaimHandicap = pallet_contracts::DefaultSignedClaimHandicap;
    type TombstoneDeposit = TombstoneDeposit;
    type StorageSizeOffset = pallet_contracts::DefaultStorageSizeOffset;
    type RentByteFee = RentByteFee;
    type RentDepositOffset = RentDepositOffset;
    type SurchargeReward = SurchargeReward;
    type MaxDepth = pallet_contracts::DefaultMaxDepth;
    type MaxValueSize = pallet_contracts::DefaultMaxValueSize;
    type WeightPrice = pallet_transaction_payment::Module<Self>;
}

impl<LocalCall> frame_system::offchain::CreateSignedTransaction<LocalCall> for Runtime
where
    Call: From<LocalCall>,
{
    fn create_transaction<C: frame_system::offchain::AppCrypto<Self::Public, Self::Signature>>(
        call: Call,
        public: <Signature as Verify>::Signer,
        account: AccountId,
        nonce: Index,
    ) -> Option<(Call, <UncheckedExtrinsic as Extrinsic>::SignaturePayload)> {
        // take the biggest period possible.
        let period = BlockHashCount::get()
            .checked_next_power_of_two()
            .map(|c| c / 2)
            .unwrap_or(2) as u64;
        let current_block = System::block_number()
            .saturated_into::<u64>()
            // The `System::block_number` is initialized with `n+1`,
            // so the actual block number is `n`.
            .saturating_sub(1);
        let tip = 0;
        let extra: SignedExtra = (
            frame_system::CheckSpecVersion::<Runtime>::new(),
            frame_system::CheckTxVersion::<Runtime>::new(),
            frame_system::CheckGenesis::<Runtime>::new(),
            frame_system::CheckEra::<Runtime>::from(generic::Era::mortal(period, current_block)),
            frame_system::CheckNonce::<Runtime>::from(nonce),
            frame_system::CheckWeight::<Runtime>::new(),
            pallet_transaction_payment::ChargeTransactionPayment::<Runtime>::from(tip),
            pallet_permissions::StoreCallMetadata::<Runtime>::new(),
        );
        let raw_payload = SignedPayload::new(call, extra)
            .map_err(|e| {
                debug::warn!("Unable to create signed payload: {:?}", e);
            })
            .ok()?;
        let signature = raw_payload.using_encoded(|payload| C::sign(payload, public))?;
        let address = Indices::unlookup(account);
        let (call, extra, _) = raw_payload.deconstruct();
        Some((call, (address, signature, extra)))
    }
}

impl frame_system::offchain::SigningTypes for Runtime {
    type Public = <Signature as Verify>::Signer;
    type Signature = Signature;
}

impl<C> frame_system::offchain::SendTransactionTypes<C> for Runtime
where
    Call: From<C>,
{
    type Extrinsic = UncheckedExtrinsic;
    type OverarchingCall = Call;
}

impl treasury::Trait for Runtime {
    type Event = Event;
    type Currency = Balances;
}

parameter_types! {
<<<<<<< HEAD
    pub const MaxScheduledInstructionLegsPerBlock: u32 = 500;
    pub const MaxLegsInAInstruction: u32 = 10;
=======
    pub const MaxLegsInAInstruction: u32 = 20;
>>>>>>> b42c3289
}

impl settlement::Trait for Runtime {
    type Event = Event;
    type Asset = Asset;
    type MaxLegsInAInstruction = MaxLegsInAInstruction;
    type Scheduler = Scheduler;
    type SchedulerOrigin = OriginCaller;
    type SchedulerCall = Call;
}

impl sto::Trait for Runtime {
    type Event = Event;
}

parameter_types! {
    pub OffencesWeightSoftLimit: Weight = Perbill::from_percent(60) * MaximumBlockWeight::get();
}

impl pallet_offences::Trait for Runtime {
    type Event = Event;
    type IdentificationTuple = pallet_session::historical::IdentificationTuple<Self>;
    type OnOffenceHandler = Staking;
    type WeightSoftLimit = OffencesWeightSoftLimit;
}

parameter_types! {
    pub const SessionDuration: BlockNumber = EPOCH_DURATION_IN_SLOTS as _;
    pub const ImOnlineUnsignedPriority: TransactionPriority = TransactionPriority::max_value();
    /// We prioritize im-online heartbeats over election solution submission.
    pub const StakingUnsignedPriority: TransactionPriority = TransactionPriority::max_value() / 2;
}

impl pallet_im_online::Trait for Runtime {
    type AuthorityId = ImOnlineId;
    type Event = Event;
    type UnsignedPriority = ImOnlineUnsignedPriority;
    type ReportUnresponsiveness = Offences;
    type SessionDuration = SessionDuration;
    type CommitteeOrigin = EnsureRoot<AccountId>;
}

impl pallet_grandpa::Trait for Runtime {
    type WeightInfo = ();
    type Event = Event;
    type Call = Call;

    type KeyOwnerProofSystem = Historical;

    type KeyOwnerProof =
        <Self::KeyOwnerProofSystem as KeyOwnerProofSystem<(KeyTypeId, GrandpaId)>>::Proof;

    type KeyOwnerIdentification = <Self::KeyOwnerProofSystem as KeyOwnerProofSystem<(
        KeyTypeId,
        GrandpaId,
    )>>::IdentificationTuple;

    type HandleEquivocation =
        pallet_grandpa::EquivocationHandler<Self::KeyOwnerIdentification, Offences>;
}

impl pallet_authority_discovery::Trait for Runtime {}

parameter_types! {
    pub const WindowSize: BlockNumber = pallet_finality_tracker::DEFAULT_WINDOW_SIZE;
    pub const ReportLatency: BlockNumber = pallet_finality_tracker::DEFAULT_REPORT_LATENCY;
}

impl pallet_finality_tracker::Trait for Runtime {
    type OnFinalizationStalled = ();
    type WindowSize = WindowSize;
    type ReportLatency = ReportLatency;
}

impl pallet_sudo::Trait for Runtime {
    type Event = Event;
    type Call = Call;
}

impl multisig::Trait for Runtime {
    type Event = Event;
}

impl bridge::Trait for Runtime {
    type Event = Event;
    type Proposal = Call;
    type Scheduler = Scheduler;
    type SchedulerOrigin = OriginCaller;
    type SchedulerCall = Call;
}

impl portfolio::Trait for Runtime {
    type Event = Event;
    type WeightInfo = polymesh_weights::pallet_portfolio::WeightInfo;
}

parameter_types! {
    pub const MaxNumberOfTMExtensionForAsset: u32 = 5;
}

impl asset::Trait for Runtime {
    type Event = Event;
    type Currency = Balances;
    type ComplianceManager = compliance_manager::Module<Runtime>;
    type MaxNumberOfTMExtensionForAsset = MaxNumberOfTMExtensionForAsset;
    type UnixTime = pallet_timestamp::Module<Runtime>;
}

parameter_types! {
    pub const MaxConditionComplexity: u32 = 50;
}

impl compliance_manager::Trait for Runtime {
    type Event = Event;
    type Asset = Asset;
    type MaxConditionComplexity = MaxConditionComplexity;
}

impl voting::Trait for Runtime {
    type Event = Event;
    type Asset = Asset;
}

impl sto_capped::Trait for Runtime {
    type Event = Event;
}

impl IdentityTrait for Runtime {
    type Event = Event;
    type Proposal = Call;
    type MultiSig = MultiSig;
    type Portfolio = Portfolio;
    type CddServiceProviders = CddServiceProviders;
    type Balances = balances::Module<Runtime>;
    type ChargeTxFeeTarget = TransactionPayment;
    type CddHandler = CddHandler;
    type Public = <MultiSignature as Verify>::Signer;
    type OffChainSignature = MultiSignature;
    type ProtocolFee = protocol_fee::Module<Runtime>;
    type GCVotingMajorityOrigin = VMO<GovernanceCommittee>;
    type WeightInfo = polymesh_weights::pallet_identity::WeightInfo;
    type CorporateAction = CorporateAction;
}

parameter_types! {
    pub const NetworkShareInFee: Perbill = Perbill::from_percent(0);
}

impl polymesh_contracts::Trait for Runtime {
    type Event = Event;
    type NetworkShareInFee = NetworkShareInFee;
}

impl pallet_corporate_actions::Trait for Runtime {
    type Event = Event;
    type WeightInfo = polymesh_weights::pallet_corporate_actions::WeightInfo;
}

impl exemption::Trait for Runtime {
    type Event = Event;
    type Asset = Asset;
}

impl dividend::Trait for Runtime {
    type Event = Event;
}

/// CddProviders instance of group
impl group::Trait<group::Instance2> for Runtime {
    type Event = Event;
    type LimitOrigin = EnsureRoot<AccountId>;
    type AddOrigin = EnsureRoot<AccountId>;
    type RemoveOrigin = EnsureRoot<AccountId>;
    type SwapOrigin = EnsureRoot<AccountId>;
    type ResetOrigin = EnsureRoot<AccountId>;
    type MembershipInitialized = Identity;
    type MembershipChanged = Identity;
}

impl statistics::Trait for Runtime {}

impl pallet_utility::Trait for Runtime {
    type Event = Event;
    type Call = Call;
}

impl PermissionChecker for Runtime {
    type Call = Call;
    type Checker = Identity;
}

parameter_types! {
    pub MaximumSchedulerWeight: Weight = Perbill::from_percent(80) * MaximumBlockWeight::get();
    pub const MaxScheduledPerBlock: u32 = 50;
}

impl pallet_scheduler::Trait for Runtime {
    type Event = Event;
    type Origin = Origin;
    type PalletsOrigin = OriginCaller;
    type Call = Call;
    type MaximumWeight = MaximumSchedulerWeight;
    type ScheduleOrigin = EnsureRoot<AccountId>;
    type MaxScheduledPerBlock = MaxScheduledPerBlock;
    type WeightInfo = ();
}

construct_runtime!(
    pub enum Runtime where
        Block = Block,
        NodeBlock = polymesh_primitives::Block,
        UncheckedExtrinsic = UncheckedExtrinsic
    {
        System: frame_system::{Module, Call, Config, Storage, Event<T>},
        // Must be before session.
        Babe: pallet_babe::{Module, Call, Storage, Config, Inherent, ValidateUnsigned},

        Timestamp: pallet_timestamp::{Module, Call, Storage, Inherent},
        Indices: pallet_indices::{Module, Call, Storage, Config<T>, Event<T>},
        Balances: balances::{Module, Call, Storage, Config<T>, Event<T>},
        TransactionPayment: pallet_transaction_payment::{Module, Storage},

        // Consensus frame_support.
        Authorship: pallet_authorship::{Module, Call, Storage, Inherent},
        Staking: pallet_staking::{Module, Call, Config<T>, Storage, Event<T>, ValidateUnsigned},
        Offences: pallet_offences::{Module, Call, Storage, Event},
        Session: pallet_session::{Module, Call, Storage, Event, Config<T>},
        FinalityTracker: pallet_finality_tracker::{Module, Call, Inherent},
        Grandpa: pallet_grandpa::{Module, Call, Storage, Config, Event},
        ImOnline: pallet_im_online::{Module, Call, Storage, Event<T>, ValidateUnsigned, Config<T>},
        AuthorityDiscovery: pallet_authority_discovery::{Module, Call, Config},
        RandomnessCollectiveFlip: pallet_randomness_collective_flip::{Module, Call, Storage},

        Historical: pallet_session_historical::{Module},
        // Sudo. Usable initially.
        // RELEASE: remove this for release build.
        Sudo: pallet_sudo::{Module, Call, Config<T>, Storage, Event<T>},

        MultiSig: multisig::{Module, Call, Config, Storage, Event<T>},

        // Contracts
        BaseContracts: pallet_contracts::{Module, Config, Storage, Event<T>},
        Contracts: polymesh_contracts::{Module, Call, Storage, Event<T>},

        // Polymesh Governance Committees
        Treasury: treasury::{Module, Call, Event<T>},
        PolymeshCommittee: committee::<Instance1>::{Module, Call, Storage, Origin<T>, Event<T>, Config<T>},
        CommitteeMembership: group::<Instance1>::{Module, Call, Storage, Event<T>, Config<T>},
        Pips: pallet_pips::{Module, Call, Storage, Event<T>, Config<T>},

        TechnicalCommittee: committee::<Instance3>::{Module, Call, Storage, Origin<T>, Event<T>, Config<T>},
        TechnicalCommitteeMembership: group::<Instance3>::{Module, Call, Storage, Event<T>, Config<T>},

        UpgradeCommittee: committee::<Instance4>::{Module, Call, Storage, Origin<T>, Event<T>, Config<T>},
        UpgradeCommitteeMembership: group::<Instance4>::{Module, Call, Storage, Event<T>, Config<T>},

        //Polymesh
        Asset: asset::{Module, Call, Storage, Config<T>, Event<T>},
        Dividend: dividend::{Module, Call, Storage, Event<T>},
        Identity: identity::{Module, Call, Storage, Event<T>, Config<T>},
        Bridge: bridge::{Module, Call, Storage, Config<T>, Event<T>},
        ComplianceManager: compliance_manager::{Module, Call, Storage, Event},
        Voting: voting::{Module, Call, Storage, Event<T>},
        StoCapped: sto_capped::{Module, Call, Storage, Event<T>},
        Exemption: exemption::{Module, Call, Storage, Event},
        Settlement: settlement::{Module, Call, Storage, Event<T>, Config},
        Sto: sto::{Module, Call, Storage, Event<T>},
        CddServiceProviders: group::<Instance2>::{Module, Call, Storage, Event<T>, Config<T>},
        Statistic: statistics::{Module, Call, Storage},
        ProtocolFee: protocol_fee::{Module, Call, Storage, Event<T>, Config<T>},
        Utility: utility::{Module, Call, Storage, Event},
        Portfolio: portfolio::{Module, Call, Storage, Event<T>},
        Permissions: pallet_permissions::{Module},
        Scheduler: pallet_scheduler::{Module, Call, Storage, Event<T>},
        CorporateAction: pallet_corporate_actions::{Module, Call, Storage, Event},
        Checkpoint: checkpoint::{Module, Call, Storage, Event<T>, Config},
    }
);

/// The address format for describing accounts.
pub type Address = <Indices as StaticLookup>::Source;
/// Block header type as expected by this runtime.
pub type Header = generic::Header<BlockNumber, BlakeTwo256>;
/// Block type as expected by this runtime.
pub type Block = generic::Block<Header, UncheckedExtrinsic>;
/// A Block signed with a Justification
pub type SignedBlock = generic::SignedBlock<Block>;
/// BlockId type as expected by this runtime.
pub type BlockId = generic::BlockId<Block>;
/// The SignedExtension to the basic transaction logic.
pub type SignedExtra = (
    frame_system::CheckSpecVersion<Runtime>,
    frame_system::CheckTxVersion<Runtime>,
    frame_system::CheckGenesis<Runtime>,
    frame_system::CheckEra<Runtime>,
    frame_system::CheckNonce<Runtime>,
    frame_system::CheckWeight<Runtime>,
    pallet_transaction_payment::ChargeTransactionPayment<Runtime>,
    pallet_permissions::StoreCallMetadata<Runtime>,
);
/// Unchecked extrinsic type as expected by this runtime.
pub type UncheckedExtrinsic = generic::UncheckedExtrinsic<Address, Call, Signature, SignedExtra>;
/// The payload being signed in transactions.
pub type SignedPayload = generic::SignedPayload<Call, SignedExtra>;
/// Extrinsic type that has already been checked.
pub type CheckedExtrinsic = generic::CheckedExtrinsic<AccountId, Call, SignedExtra>;
/// Executive: handles dispatch to the various modules.
pub type Executive = pallet_executive::Executive<
    Runtime,
    Block,
    frame_system::ChainContext<Runtime>,
    Runtime,
    AllModules,
>;

impl_runtime_apis! {
    impl sp_api::Core<Block> for Runtime {
        fn version() -> RuntimeVersion {
            VERSION
        }

        fn execute_block(block: Block) {
            Executive::execute_block(block)
        }

        fn initialize_block(header: &<Block as BlockT>::Header) {
            Executive::initialize_block(header)
        }
    }

    impl sp_api::Metadata<Block> for Runtime {
        fn metadata() -> OpaqueMetadata {
            Runtime::metadata().into()
        }
    }

    impl sp_block_builder::BlockBuilder<Block> for Runtime {
        fn apply_extrinsic(extrinsic: <Block as BlockT>::Extrinsic) -> ApplyExtrinsicResult {
            Executive::apply_extrinsic(extrinsic)
        }

        fn finalize_block() -> <Block as BlockT>::Header {
            Executive::finalize_block()
        }

        fn inherent_extrinsics(data: InherentData) -> Vec<<Block as BlockT>::Extrinsic> {
            data.create_extrinsics()
        }

        fn check_inherents(block: Block, data: InherentData) -> CheckInherentsResult {
            data.check_extrinsics(&block)
        }

        fn random_seed() -> <Block as BlockT>::Hash {
            RandomnessCollectiveFlip::random_seed()
        }
    }

    impl sp_transaction_pool::runtime_api::TaggedTransactionQueue<Block> for Runtime {
        fn validate_transaction(
            source: TransactionSource,
            tx: <Block as BlockT>::Extrinsic,
        ) -> TransactionValidity {
            Executive::validate_transaction(source, tx)
        }
    }

    impl sp_offchain::OffchainWorkerApi<Block> for Runtime {
        fn offchain_worker(header: &<Block as BlockT>::Header) {
            Executive::offchain_worker(header)
        }
    }

    impl fg_primitives::GrandpaApi<Block> for Runtime {
        fn grandpa_authorities() -> GrandpaAuthorityList {
            Grandpa::grandpa_authorities()
        }

        fn submit_report_equivocation_unsigned_extrinsic(
            equivocation_proof: fg_primitives::EquivocationProof<
                <Block as BlockT>::Hash,
                NumberFor<Block>,
            >,
            key_owner_proof: fg_primitives::OpaqueKeyOwnershipProof,
        ) -> Option<()> {
            let key_owner_proof = key_owner_proof.decode()?;

            Grandpa::submit_unsigned_equivocation_report(
                equivocation_proof,
                key_owner_proof,
            )
        }

        fn generate_key_ownership_proof(
            _set_id: fg_primitives::SetId,
            authority_id: GrandpaId,
        ) -> Option<fg_primitives::OpaqueKeyOwnershipProof> {
            use codec::Encode;

            Historical::prove((fg_primitives::KEY_TYPE, authority_id))
                .map(|p| p.encode())
                .map(fg_primitives::OpaqueKeyOwnershipProof::new)
        }
    }

    impl sp_consensus_babe::BabeApi<Block> for Runtime {
        fn configuration() -> sp_consensus_babe::BabeGenesisConfiguration {
            // The choice of `c` parameter (where `1 - c` represents the
            // probability of a slot being empty), is done in accordance to the
            // slot duration and expected target block time, for safely
            // resisting network delays of maximum two seconds.
            // <https://research.web3.foundation/en/latest/polkadot/BABE/Babe/#6-practical-results>
            sp_consensus_babe::BabeGenesisConfiguration {
                slot_duration: Babe::slot_duration(),
                epoch_length: EpochDuration::get(),
                c: PRIMARY_PROBABILITY,
                genesis_authorities: Babe::authorities(),
                randomness: Babe::randomness(),
                allowed_slots: sp_consensus_babe::AllowedSlots::PrimaryAndSecondaryPlainSlots,
            }
        }

        fn current_epoch_start() -> sp_consensus_babe::SlotNumber {
            Babe::current_epoch_start()
        }

        fn generate_key_ownership_proof(
            _slot_number: sp_consensus_babe::SlotNumber,
            authority_id: sp_consensus_babe::AuthorityId,
        ) -> Option<sp_consensus_babe::OpaqueKeyOwnershipProof> {
            use codec::Encode;

            Historical::prove((sp_consensus_babe::KEY_TYPE, authority_id))
                .map(|p| p.encode())
                .map(sp_consensus_babe::OpaqueKeyOwnershipProof::new)
        }

        fn submit_report_equivocation_unsigned_extrinsic(
            equivocation_proof: sp_consensus_babe::EquivocationProof<<Block as BlockT>::Header>,
            key_owner_proof: sp_consensus_babe::OpaqueKeyOwnershipProof,
        ) -> Option<()> {
            let key_owner_proof = key_owner_proof.decode()?;

            Babe::submit_unsigned_equivocation_report(
                equivocation_proof,
                key_owner_proof,
            )
        }
    }

    impl sp_authority_discovery::AuthorityDiscoveryApi<Block> for Runtime {
        fn authorities() -> Vec<AuthorityDiscoveryId> {
            AuthorityDiscovery::authorities()
        }
    }

    impl frame_system_rpc_runtime_api::AccountNonceApi<Block, AccountId, Index> for Runtime {
        fn account_nonce(account: AccountId) -> Index {
            System::account_nonce(account)
        }
    }

    impl pallet_contracts_rpc_runtime_api::ContractsApi<Block, AccountId, Balance, BlockNumber>
        for Runtime
    {
        fn call(
            origin: AccountId,
            dest: AccountId,
            value: Balance,
            gas_limit: u64,
            input_data: Vec<u8>,
        ) -> ContractExecResult {
            let (exec_result, gas_consumed) =
            BaseContracts::bare_call(origin, dest.into(), value, gas_limit, input_data);
            match exec_result {
                Ok(v) => ContractExecResult::Success {
                    flags: v.flags.bits(),
                    data: v.data,
                    gas_consumed: gas_consumed,
                },
                Err(_) => ContractExecResult::Error,
            }
        }

        fn get_storage(
            address: AccountId,
            key: [u8; 32],
        ) -> pallet_contracts_primitives::GetStorageResult {
            BaseContracts::get_storage(address, key)
        }

        fn rent_projection(
            address: AccountId,
        ) -> pallet_contracts_primitives::RentProjectionResult<BlockNumber> {
            BaseContracts::rent_projection(address)
        }
    }

    impl node_rpc_runtime_api::transaction_payment::TransactionPaymentApi<
        Block,
        Balance,
        UncheckedExtrinsic,
    > for Runtime {
        fn query_info(uxt: UncheckedExtrinsic, len: u32) -> RuntimeDispatchInfo<Balance> {
            TransactionPayment::query_info(uxt, len)
        }
    }

    impl sp_session::SessionKeys<Block> for Runtime {
        fn generate_session_keys(seed: Option<Vec<u8>>) -> Vec<u8> {
            SessionKeys::generate(seed)
        }

        fn decode_session_keys(
            encoded: Vec<u8>,
        ) -> Option<Vec<(Vec<u8>, sp_core::crypto::KeyTypeId)>> {
            SessionKeys::decode_into_raw_public_keys(&encoded)
        }
    }

    impl pallet_staking_rpc_runtime_api::StakingApi<Block> for Runtime {
        fn get_curve() -> Vec<(Perbill, Perbill)> {
            Staking::get_curve()
        }
    }

    impl node_rpc_runtime_api::pips::PipsApi<Block, AccountId, Balance>
    for Runtime
    {
        /// Get vote count for a given proposal index
        fn get_votes(index: u32) -> VoteCount<Balance> {
            Pips::get_votes(index)
        }

        /// Proposals voted by `address`
        fn proposed_by(address: AccountId) -> Vec<u32> {
            Pips::proposed_by(pallet_pips::Proposer::Community(address))
        }

        /// Proposals `address` voted on
        fn voted_on(address: AccountId) -> Vec<u32> {
            Pips::voted_on(address)
        }

        /// Retrieve referendums voted on information by `address` account.
        fn voting_history_by_address(address: AccountId) -> HistoricalVotingByAddress<Vote<Balance>> {
            Pips::voting_history_by_address(address)

        }

        /// Retrieve referendums voted on information by `id` identity (and its secondary items).
        fn voting_history_by_id(id: IdentityId) -> HistoricalVotingById<AccountId, Vote<Balance>> {
            Pips::voting_history_by_id(id)
        }
    }

    impl pallet_protocol_fee_rpc_runtime_api::ProtocolFeeApi<
        Block,
    > for Runtime {
        fn compute_fee(op: ProtocolOp) -> CappedFee {
            ProtocolFee::compute_fee(&[op]).into()
        }
    }

    impl
        node_rpc_runtime_api::identity::IdentityApi<
            Block,
            IdentityId,
            Ticker,
            AccountId,
            SecondaryKey<AccountId>,
            Signatory<AccountId>,
            Moment
        > for Runtime
    {
        /// RPC call to know whether the given did has valid cdd claim or not
        fn is_identity_has_valid_cdd(did: IdentityId, leeway: Option<u64>) -> CddStatus {
            Identity::fetch_cdd(did, leeway.unwrap_or_default())
                .ok_or_else(|| "Either cdd claim is expired or not yet provided to give identity".into())
        }

        /// RPC call to query the given ticker did
        fn get_asset_did(ticker: Ticker) -> AssetDidResult {
            match Identity::get_asset_did(ticker) {
                Ok(did) => Ok(did),
                Err(_) => Err("Error in computing the given ticker error".into()),
            }
        }

        /// Retrieve primary key and secondary keys for a given IdentityId
        fn get_did_records(did: IdentityId) -> DidRecords<AccountId, SecondaryKey<AccountId>> {
            Identity::get_did_records(did)
        }

        /// Retrieve the status of the DIDs
        fn get_did_status(dids: Vec<IdentityId>) -> Vec<DidStatus> {
            Identity::get_did_status(dids)
        }

        fn get_key_identity_data(acc: AccountId) -> Option<KeyIdentityData<IdentityId>> {
            Identity::get_key_identity_data(acc)
        }

        /// Retrieve list of a authorization for a given signatory
        fn get_filtered_authorizations(
            signatory: Signatory<AccountId>,
            allow_expired: bool,
            auth_type: Option<AuthorizationType>
        ) -> Vec<Authorization<AccountId, Moment>> {
            Identity::get_filtered_authorizations(signatory, allow_expired, auth_type)
        }
    }

    impl node_rpc_runtime_api::asset::AssetApi<Block, AccountId> for Runtime {
        #[inline]
        fn can_transfer(
            sender: AccountId,
            from_custodian: Option<IdentityId>,
            from_portfolio: PortfolioId,
            to_custodian: Option<IdentityId>,
            to_portfolio: PortfolioId,
            ticker: &Ticker,
            value: Balance) -> node_rpc_runtime_api::asset::CanTransferResult
        {
            Asset::unsafe_can_transfer(sender, from_custodian, from_portfolio, to_custodian, to_portfolio, ticker, value)
                .map_err(|msg| msg.as_bytes().to_vec())
        }
    }

    impl node_rpc_runtime_api::compliance_manager::ComplianceManagerApi<Block, AccountId, Balance>
        for Runtime
    {
        #[inline]
        fn can_transfer(
            ticker: Ticker,
            from_did: Option<IdentityId>,
            to_did: Option<IdentityId>,
        ) -> AssetComplianceResult
        {
            ComplianceManager::granular_verify_restriction(&ticker, from_did, to_did)
        }
    }

    impl pallet_group_rpc_runtime_api::GroupApi<Block> for Runtime {
        fn get_cdd_valid_members() -> Vec<pallet_group_rpc_runtime_api::Member> {
            merge_active_and_inactive::<Block>(
                CddServiceProviders::active_members(),
                CddServiceProviders::inactive_members())
        }

        fn get_gc_valid_members() -> Vec<pallet_group_rpc_runtime_api::Member> {
            merge_active_and_inactive::<Block>(
                CommitteeMembership::active_members(),
                CommitteeMembership::inactive_members())
        }
    }

    impl node_rpc_runtime_api::portfolio::PortfolioApi<Block, Balance> for Runtime {
        #[inline]
        fn get_portfolios(did: IdentityId) -> node_rpc_runtime_api::portfolio::GetPortfoliosResult {
            Ok(Portfolio::rpc_get_portfolios(did))
        }

        #[inline]
        fn get_portfolio_assets(portfolio_id: PortfolioId) ->
            node_rpc_runtime_api::portfolio::GetPortfolioAssetsResult<Balance>
        {
            Ok(Portfolio::rpc_get_portfolio_assets(portfolio_id))
        }
    }
<<<<<<< HEAD

    #[cfg(feature = "runtime-benchmarks")]
    impl frame_benchmarking::Benchmark<Block> for Runtime {
        fn dispatch_benchmark(
            config: frame_benchmarking::BenchmarkConfig
        ) -> Result<Vec<frame_benchmarking::BenchmarkBatch>, sp_runtime::RuntimeString> {
            use frame_benchmarking::{Benchmarking, BenchmarkBatch, add_benchmark, TrackedStorageKey};

            use frame_system_benchmarking::Module as SystemBench;
            impl frame_system_benchmarking::Trait for Runtime {}

            let whitelist: Vec<TrackedStorageKey> = vec![
                // Block Number
                hex_literal::hex!("26aa394eea5630e07c48ae0c9558cef702a5c1b19ab7a04f536c519aca4983ac").to_vec().into(),
                // Total Issuance
                hex_literal::hex!("c2261276cc9d1f8598ea4b6a74b15c2f57c875e4cff74148e4628f264b974c80").to_vec().into(),
                // Execution Phase
                hex_literal::hex!("26aa394eea5630e07c48ae0c9558cef7ff553b5a9862a516939d82b3d3d8661a").to_vec().into(),
                // Event Count
                hex_literal::hex!("26aa394eea5630e07c48ae0c9558cef70a98fdbe9ce6c55837576c60c7af3850").to_vec().into(),
                // System Events
                hex_literal::hex!("26aa394eea5630e07c48ae0c9558cef780d41e5e16056765bc8461851072c9d7").to_vec().into(),
                // Treasury Account
                hex_literal::hex!("26aa394eea5630e07c48ae0c9558cef7b99d880ec681799c0cf30e8886371da95ecffd7b6c0f78751baa9d281e0bfa3a6d6f646c70792f74727372790000000000000000000000000000000000000000").to_vec().into(),
            ];

            let mut batches = Vec::<BenchmarkBatch>::new();
            let params = (&config, &whitelist);

            add_benchmark!(params, batches, pallet_asset, Asset);
            add_benchmark!(params, batches, pallet_balances, Balances);
            add_benchmark!(params, batches, pallet_identity, Identity);
            add_benchmark!(params, batches, frame_system, SystemBench::<Runtime>);
            add_benchmark!(params, batches, pallet_timestamp, Timestamp);
            add_benchmark!(params, batches, pallet_settlement, Settlement);

            if batches.is_empty() { return Err("Benchmark not found for this pallet.".into()) }
            Ok(batches)
        }
    }
=======
>>>>>>> b42c3289
}<|MERGE_RESOLUTION|>--- conflicted
+++ resolved
@@ -560,12 +560,8 @@
 }
 
 parameter_types! {
-<<<<<<< HEAD
     pub const MaxScheduledInstructionLegsPerBlock: u32 = 500;
     pub const MaxLegsInAInstruction: u32 = 10;
-=======
-    pub const MaxLegsInAInstruction: u32 = 20;
->>>>>>> b42c3289
 }
 
 impl settlement::Trait for Runtime {
@@ -1236,47 +1232,4 @@
             Ok(Portfolio::rpc_get_portfolio_assets(portfolio_id))
         }
     }
-<<<<<<< HEAD
-
-    #[cfg(feature = "runtime-benchmarks")]
-    impl frame_benchmarking::Benchmark<Block> for Runtime {
-        fn dispatch_benchmark(
-            config: frame_benchmarking::BenchmarkConfig
-        ) -> Result<Vec<frame_benchmarking::BenchmarkBatch>, sp_runtime::RuntimeString> {
-            use frame_benchmarking::{Benchmarking, BenchmarkBatch, add_benchmark, TrackedStorageKey};
-
-            use frame_system_benchmarking::Module as SystemBench;
-            impl frame_system_benchmarking::Trait for Runtime {}
-
-            let whitelist: Vec<TrackedStorageKey> = vec![
-                // Block Number
-                hex_literal::hex!("26aa394eea5630e07c48ae0c9558cef702a5c1b19ab7a04f536c519aca4983ac").to_vec().into(),
-                // Total Issuance
-                hex_literal::hex!("c2261276cc9d1f8598ea4b6a74b15c2f57c875e4cff74148e4628f264b974c80").to_vec().into(),
-                // Execution Phase
-                hex_literal::hex!("26aa394eea5630e07c48ae0c9558cef7ff553b5a9862a516939d82b3d3d8661a").to_vec().into(),
-                // Event Count
-                hex_literal::hex!("26aa394eea5630e07c48ae0c9558cef70a98fdbe9ce6c55837576c60c7af3850").to_vec().into(),
-                // System Events
-                hex_literal::hex!("26aa394eea5630e07c48ae0c9558cef780d41e5e16056765bc8461851072c9d7").to_vec().into(),
-                // Treasury Account
-                hex_literal::hex!("26aa394eea5630e07c48ae0c9558cef7b99d880ec681799c0cf30e8886371da95ecffd7b6c0f78751baa9d281e0bfa3a6d6f646c70792f74727372790000000000000000000000000000000000000000").to_vec().into(),
-            ];
-
-            let mut batches = Vec::<BenchmarkBatch>::new();
-            let params = (&config, &whitelist);
-
-            add_benchmark!(params, batches, pallet_asset, Asset);
-            add_benchmark!(params, batches, pallet_balances, Balances);
-            add_benchmark!(params, batches, pallet_identity, Identity);
-            add_benchmark!(params, batches, frame_system, SystemBench::<Runtime>);
-            add_benchmark!(params, batches, pallet_timestamp, Timestamp);
-            add_benchmark!(params, batches, pallet_settlement, Settlement);
-
-            if batches.is_empty() { return Err("Benchmark not found for this pallet.".into()) }
-            Ok(batches)
-        }
-    }
-=======
->>>>>>> b42c3289
 }