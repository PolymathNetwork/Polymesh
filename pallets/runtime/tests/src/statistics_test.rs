--- conflicted
+++ resolved
@@ -22,14 +22,9 @@
 type Error = statistics::Error<TestStorage>;
 type AssetError = asset::Error<TestStorage>;
 
-<<<<<<< HEAD
 fn create_token(token_name: &[u8], ticker: Ticker, keyring: AccountId) {
-    assert_ok!(Asset::create_asset(
-=======
-fn create_token(token_name: &[u8], ticker: Ticker, keyring: Public) {
     assert_ok!(Asset::base_create_asset_and_mint(
->>>>>>> cd2eee64
-        Origin::signed(keyring),
+        Origin::signed(keyring.clone()),
         token_name.into(),
         ticker,
         1_000_000,
