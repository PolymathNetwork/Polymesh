use super::{
    storage::{provide_scope_claim_to_multiple_parties, register_keyring_account, TestStorage},
    ExtBuilder,
};
use chrono::prelude::Utc;
use frame_support::{assert_err, assert_noop, assert_ok, traits::Currency};
use pallet_asset::{self as asset, Error as AssetError, SecurityToken};
use pallet_balances as balances;
use pallet_compliance_manager::{
    self as compliance_manager, AssetComplianceResult, ComplianceRequirement,
    ComplianceRequirementResult, Error as CMError,
};
use pallet_group as group;
use pallet_identity as identity;
use polymesh_common_utilities::{
    constants::{ERC1400_TRANSFER_FAILURE, ERC1400_TRANSFER_SUCCESS},
    traits::{
        asset::{AssetName, AssetType},
        compliance_manager::Trait as ComplianceManagerTrait,
    },
    Context,
};
use polymesh_primitives::{
    AuthorizationData, Claim, ClaimType, Condition, ConditionType, CountryCode, IdentityId,
    PortfolioId, Scope, Signatory, TargetIdentity, Ticker, TrustedFor, TrustedIssuer,
};
use sp_std::{convert::TryFrom, prelude::*};
use test_client::AccountKeyring;

type Identity = identity::Module<TestStorage>;
type Balances = balances::Module<TestStorage>;
type Timestamp = pallet_timestamp::Module<TestStorage>;
type Asset = asset::Module<TestStorage>;
type ComplianceManager = compliance_manager::Module<TestStorage>;
type CDDGroup = group::Module<TestStorage, group::Instance2>;
type Moment = u64;
type Origin = <TestStorage as frame_system::Trait>::Origin;

macro_rules! assert_invalid_transfer {
    ($ticker:expr, $from:expr, $to:expr, $amount:expr) => {
        assert_ne!(
            Asset::_is_valid_transfer(
                &$ticker,
                PortfolioId::default_portfolio($from),
                PortfolioId::default_portfolio($to),
                $amount
            ),
            Ok(ERC1400_TRANSFER_SUCCESS)
        );
    };
}

macro_rules! assert_valid_transfer {
    ($ticker:expr, $from:expr, $to:expr, $amount:expr) => {
        assert_eq!(
            Asset::_is_valid_transfer(
                &$ticker,
                PortfolioId::default_portfolio($from),
                PortfolioId::default_portfolio($to),
                $amount
            ),
            Ok(ERC1400_TRANSFER_SUCCESS)
        );
    };
}

macro_rules! assert_add_claim {
    ($signer:expr, $target:expr, $claim:expr, $expiry:expr) => {
        assert_ok!(Identity::add_claim($signer, $target, $claim, $expiry));
    };
}

fn make_ticker_env(owner: AccountKeyring, token_name: AssetName) -> (Ticker, IdentityId) {
    let owner_id = register_keyring_account(owner.clone()).unwrap();

    // 1. Create a token.
    let token = SecurityToken {
        name: token_name,
        owner_did: owner_id,
        total_supply: 1_000_000,
        divisible: true,
        ..Default::default()
    };

    let ticker = Ticker::try_from(token.name.0.as_slice()).unwrap();
    assert_ok!(Asset::create_asset(
        Origin::signed(owner.public()),
        token.name.clone(),
        ticker,
        token.total_supply,
        true,
        token.asset_type.clone(),
        vec![],
        None,
    ));

    (ticker, owner_id)
}

#[test]
fn should_add_and_verify_compliance_requirement() {
    ExtBuilder::default()
        .build()
        .execute_with(should_add_and_verify_compliance_requirement_we);
}

fn should_add_and_verify_compliance_requirement_we() {
    // 0. Create accounts
    let root = Origin::from(frame_system::RawOrigin::Root);
    let token_owner_acc = AccountKeyring::Alice.public();
    let token_owner_signed = Origin::signed(AccountKeyring::Alice.public());
    let token_owner_did = register_keyring_account(AccountKeyring::Alice).unwrap();
    let token_rec_did = register_keyring_account(AccountKeyring::Charlie).unwrap();
    let eve = AccountKeyring::Eve.public();
    let cdd_signed = Origin::signed(eve);
    let cdd_id = register_keyring_account(AccountKeyring::Eve).unwrap();

    assert_ok!(CDDGroup::reset_members(root, vec![cdd_id]));
    // A token representing 1M shares
    let token = SecurityToken {
        name: vec![b'A'].into(),
        owner_did: token_owner_did.clone(),
        total_supply: 1_000_000,
        divisible: true,
        asset_type: AssetType::default(),
        ..Default::default()
    };
    let ticker = Ticker::try_from(token.name.0.as_slice()).unwrap();
    Balances::make_free_balance_be(&token_owner_acc, 1_000_000);

    // Share issuance is successful
    assert_ok!(Asset::create_asset(
        token_owner_signed.clone(),
        token.name.clone(),
        ticker,
        token.total_supply,
        true,
        token.asset_type.clone(),
        vec![],
        None,
    ));
    let claim_issuer_acc = AccountKeyring::Bob.public();
    Balances::make_free_balance_be(&claim_issuer_acc, 1_000_000);
    let claim_issuer_signed = Origin::signed(AccountKeyring::Bob.public());
    let claim_issuer_did = register_keyring_account(AccountKeyring::Bob).unwrap();
    let ferdie_signer = Origin::signed(AccountKeyring::Ferdie.public());
    let ferdie_did = register_keyring_account(AccountKeyring::Ferdie).unwrap();

    assert_ok!(Identity::add_claim(
        claim_issuer_signed.clone(),
        token_owner_did,
        Claim::NoData,
        None,
    ));

    assert_ok!(Identity::add_claim(
        claim_issuer_signed.clone(),
        token_rec_did,
        Claim::NoData,
        None,
    ));

    let now = Utc::now();
    Timestamp::set_timestamp(now.timestamp() as u64);

    let sender_condition =
        Condition::from_dids(ConditionType::IsPresent(Claim::NoData), &[claim_issuer_did]);

    let receiver_condition1 = Condition::from_dids(
        ConditionType::IsAbsent(Claim::KnowYourCustomer(token_owner_did.into())),
        &[cdd_id],
    );

    let receiver_condition2 = Condition {
        condition_type: ConditionType::IsPresent(Claim::Accredited(token_owner_did.into())),
        issuers: vec![
            TrustedIssuer {
                issuer: claim_issuer_did,
                trusted_for: TrustedFor::Specific(vec![ClaimType::Accredited]),
            },
            TrustedIssuer {
                issuer: ferdie_did,
                trusted_for: TrustedFor::Specific(vec![ClaimType::Affiliate, ClaimType::BuyLockup]),
            },
        ],
    };

    assert_ok!(ComplianceManager::add_compliance_requirement(
        token_owner_signed.clone(),
        ticker,
        vec![sender_condition.clone()],
        vec![receiver_condition1.clone(), receiver_condition2.clone()]
    ));

    assert_ok!(Identity::add_claim(
        claim_issuer_signed.clone(),
        token_rec_did,
        Claim::Accredited(claim_issuer_did.into()),
        None,
    ));

    // Provide scope claim to sender and receiver of the transaction.
    provide_scope_claim_to_multiple_parties(&[token_owner_did, token_rec_did], ticker, eve);

    //Transfer tokens to investor - fails wrong Accredited scope
    assert_invalid_transfer!(ticker, token_owner_did, token_rec_did, token.total_supply);
    let get_result = || {
        ComplianceManager::granular_verify_restriction(
            &ticker,
            Some(token_owner_did),
            Some(token_rec_did),
        )
    };
    let second_unpassed = |result: AssetComplianceResult| {
        assert!(!result.result);
        assert!(!result.requirements[0].result);
        assert!(result.requirements[0].sender_conditions[0].result);
        assert!(result.requirements[0].receiver_conditions[0].result);
        assert!(!result.requirements[0].receiver_conditions[1].result);
        assert_eq!(
            result.requirements[0].sender_conditions[0].condition,
            sender_condition
        );
        assert_eq!(
            result.requirements[0].receiver_conditions[0].condition,
            receiver_condition1
        );
        assert_eq!(
            result.requirements[0].receiver_conditions[1].condition,
            receiver_condition2
        );
    };
    second_unpassed(get_result());

    // Ferdie isn't trusted for `Accredited`, so the claim isn't enough.
    assert_ok!(Identity::add_claim(
        ferdie_signer,
        token_rec_did,
        Claim::Accredited(token_owner_did.into()),
        None,
    ));
    assert_invalid_transfer!(ticker, token_owner_did, token_rec_did, 10);
    second_unpassed(get_result());

    // Now we add a claim from a trusted issuer, so the transfer will be valid.
    assert_ok!(Identity::add_claim(
        claim_issuer_signed.clone(),
        token_rec_did,
        Claim::Accredited(token_owner_did.into()),
        None,
    ));
    assert_valid_transfer!(ticker, token_owner_did, token_rec_did, 10);
    let result = get_result();
    assert!(result.result);
    assert!(result.requirements[0].result);
    assert!(result.requirements[0].sender_conditions[0].result);
    assert!(result.requirements[0].receiver_conditions[0].result);
    assert!(result.requirements[0].receiver_conditions[1].result);
    assert_eq!(
        result.requirements[0].sender_conditions[0].condition,
        sender_condition
    );
    assert_eq!(
        result.requirements[0].receiver_conditions[0].condition,
        receiver_condition1
    );
    assert_eq!(
        result.requirements[0].receiver_conditions[1].condition,
        receiver_condition2
    );

    assert_ok!(Identity::add_claim(
        cdd_signed.clone(),
        token_rec_did,
        Claim::KnowYourCustomer(token_owner_did.into()),
        None,
    ));

    assert_invalid_transfer!(ticker, token_owner_did, token_rec_did, 10);
    let result = get_result();
    assert!(!result.result);
    assert!(!result.requirements[0].result);
    assert!(result.requirements[0].sender_conditions[0].result);
    assert!(!result.requirements[0].receiver_conditions[0].result);
    assert!(result.requirements[0].receiver_conditions[1].result);
    assert_eq!(
        result.requirements[0].sender_conditions[0].condition,
        sender_condition
    );
    assert_eq!(
        result.requirements[0].receiver_conditions[0].condition,
        receiver_condition1
    );
    assert_eq!(
        result.requirements[0].receiver_conditions[1].condition,
        receiver_condition2
    );

    for _ in 0..2 {
        assert_ok!(ComplianceManager::add_compliance_requirement(
            token_owner_signed.clone(),
            ticker,
            vec![sender_condition.clone()],
            vec![receiver_condition1.clone(), receiver_condition2.clone()],
        ));
    }
    assert_ok!(ComplianceManager::remove_compliance_requirement(
        token_owner_signed.clone(),
        ticker,
        1
    )); // OK; latest == 3
    assert_err!(
        ComplianceManager::remove_compliance_requirement(token_owner_signed.clone(), ticker, 1),
        CMError::<TestStorage>::InvalidComplianceRequirementId
    ); // BAD OK; latest == 3, but 1 was just removed.
    assert_noop!(
        ComplianceManager::remove_compliance_requirement(token_owner_signed.clone(), ticker, 1),
        CMError::<TestStorage>::InvalidComplianceRequirementId
    );
}

#[test]
fn should_replace_asset_compliance() {
    ExtBuilder::default()
        .build()
        .execute_with(should_replace_asset_compliance_we);
}

fn should_replace_asset_compliance_we() {
    let token_owner_acc = AccountKeyring::Alice.public();
    let token_owner_signed = Origin::signed(AccountKeyring::Alice.public());
    let token_owner_did = register_keyring_account(AccountKeyring::Alice).unwrap();

    // A token representing 1M shares
    let token = SecurityToken {
        name: vec![b'A'].into(),
        owner_did: token_owner_did,
        total_supply: 1_000_000,
        divisible: true,
        asset_type: AssetType::default(),
        ..Default::default()
    };
    let ticker = Ticker::try_from(token.name.0.as_slice()).unwrap();
    Balances::make_free_balance_be(&token_owner_acc, 1_000_000);

    // Share issuance is successful
    assert_ok!(Asset::create_asset(
        token_owner_signed.clone(),
        token.name.clone(),
        ticker,
        token.total_supply,
        true,
        token.asset_type.clone(),
        vec![],
        None,
    ));

    assert_ok!(ComplianceManager::add_compliance_requirement(
        token_owner_signed.clone(),
        ticker,
        vec![],
        vec![]
    ));

    let asset_compliance = ComplianceManager::asset_compliance(ticker);
    assert_eq!(asset_compliance.requirements.len(), 1);

    // Create three requirements with different requirement IDs.
    let new_asset_compliance: Vec<ComplianceRequirement> =
        std::iter::repeat(|id: u32| ComplianceRequirement {
            sender_conditions: vec![],
            receiver_conditions: vec![],
            id,
        })
        .take(3)
        .enumerate()
        .map(|(n, f)| f(n as u32))
        .collect();

    assert_ok!(ComplianceManager::replace_asset_compliance(
        token_owner_signed.clone(),
        ticker,
        new_asset_compliance.clone(),
    ));

    let asset_compliance = ComplianceManager::asset_compliance(ticker);
    assert_eq!(asset_compliance.requirements, new_asset_compliance);
}

#[test]
fn should_reset_asset_compliance() {
    ExtBuilder::default()
        .build()
        .execute_with(should_reset_asset_compliance_we);
}

fn should_reset_asset_compliance_we() {
    let token_owner_acc = AccountKeyring::Alice.public();
    let token_owner_signed = Origin::signed(AccountKeyring::Alice.public());
    let token_owner_did = register_keyring_account(AccountKeyring::Alice).unwrap();

    // A token representing 1M shares
    let token = SecurityToken {
        name: vec![b'A'].into(),
        owner_did: token_owner_did,
        total_supply: 1_000_000,
        divisible: true,
        asset_type: AssetType::default(),
        ..Default::default()
    };
    let ticker = Ticker::try_from(token.name.0.as_slice()).unwrap();
    Balances::make_free_balance_be(&token_owner_acc, 1_000_000);

    // Share issuance is successful
    assert_ok!(Asset::create_asset(
        token_owner_signed.clone(),
        token.name.clone(),
        ticker,
        token.total_supply,
        true,
        token.asset_type.clone(),
        vec![],
        None,
    ));

    assert_ok!(ComplianceManager::add_compliance_requirement(
        token_owner_signed.clone(),
        ticker,
        vec![],
        vec![]
    ));

    let asset_compliance = ComplianceManager::asset_compliance(ticker);
    assert_eq!(asset_compliance.requirements.len(), 1);

    assert_ok!(ComplianceManager::reset_asset_compliance(
        token_owner_signed.clone(),
        ticker
    ));

    let asset_compliance_new = ComplianceManager::asset_compliance(ticker);
    assert_eq!(asset_compliance_new.requirements.len(), 0);
}

#[test]
fn pause_resume_asset_compliance() {
    ExtBuilder::default()
        .cdd_providers(vec![AccountKeyring::Eve.public()])
        .build()
        .execute_with(pause_resume_asset_compliance_we);
}

fn pause_resume_asset_compliance_we() {
    // 0. Create accounts
    let token_owner_acc = AccountKeyring::Alice.public();
    let token_owner_signed = Origin::signed(AccountKeyring::Alice.public());
    let token_owner_did = register_keyring_account(AccountKeyring::Alice).unwrap();
    let receiver_signed = Origin::signed(AccountKeyring::Charlie.public());
    let receiver_did = register_keyring_account(AccountKeyring::Charlie).unwrap();

    // 1. A token representing 1M shares
    let token = SecurityToken {
        name: vec![b'A'].into(),
        owner_did: token_owner_did.clone(),
        total_supply: 1_000_000,
        divisible: true,
        asset_type: AssetType::default(),
        ..Default::default()
    };
    let ticker = Ticker::try_from(token.name.0.as_slice()).unwrap();
    Balances::make_free_balance_be(&token_owner_acc, 1_000_000);

    // 2. Share issuance is successful
    assert_ok!(Asset::create_asset(
        token_owner_signed.clone(),
        token.name.clone(),
        ticker,
        token.total_supply,
        true,
        token.asset_type.clone(),
        vec![],
        None,
    ));

    assert_ok!(Identity::add_claim(
        receiver_signed.clone(),
        receiver_did.clone(),
        Claim::NoData,
        Some(99999999999999999u64),
    ));

    let now = Utc::now();
    Timestamp::set_timestamp(now.timestamp() as u64);

    // 4. Define conditions
    let receiver_conditions = vec![Condition::from_dids(
        ConditionType::IsAbsent(Claim::NoData),
        &[receiver_did],
    )];

    assert_ok!(ComplianceManager::add_compliance_requirement(
        token_owner_signed.clone(),
        ticker,
        vec![],
        receiver_conditions
    ));

    // Provide scope claim to sender and receiver of the transaction.
    provide_scope_claim_to_multiple_parties(
        &[token_owner_did, receiver_did],
        ticker,
        AccountKeyring::Eve.public(),
    );

    // 5. Verify pause/resume mechanism.
    // 5.1. Transfer should be cancelled.
    assert_invalid_transfer!(ticker, token_owner_did, receiver_did, 10);

    Context::set_current_identity::<Identity>(Some(token_owner_did));
    // 5.2. Pause asset compliance, and run the transaction.
    assert_ok!(ComplianceManager::pause_asset_compliance(
        token_owner_signed.clone(),
        ticker
    ));
    Context::set_current_identity::<Identity>(None);
    assert_valid_transfer!(ticker, token_owner_did, receiver_did, 10);

    Context::set_current_identity::<Identity>(Some(token_owner_did));
    // 5.3. Resume asset compliance, and new transfer should fail again.
    assert_ok!(ComplianceManager::resume_asset_compliance(
        token_owner_signed.clone(),
        ticker
    ));
    Context::set_current_identity::<Identity>(None);
    assert_invalid_transfer!(ticker, token_owner_did, receiver_did, 10);
}

#[test]
fn should_successfully_add_and_use_default_issuers() {
    ExtBuilder::default()
        .build()
        .execute_with(should_successfully_add_and_use_default_issuers_we);
}

fn should_successfully_add_and_use_default_issuers_we() {
    // 0. Create accounts
    let root = Origin::from(frame_system::RawOrigin::Root);
    let token_owner_signed = Origin::signed(AccountKeyring::Alice.public());
    let token_owner_did = register_keyring_account(AccountKeyring::Alice).unwrap();
    let trusted_issuer_signed = Origin::signed(AccountKeyring::Charlie.public());
    let trusted_issuer_did = register_keyring_account(AccountKeyring::Charlie).unwrap();
    let receiver_did = register_keyring_account(AccountKeyring::Dave).unwrap();
    let eve_signed = Origin::signed(AccountKeyring::Eve.public());
    let eve_did = register_keyring_account(AccountKeyring::Eve).unwrap();
    let ferdie_signed = Origin::signed(AccountKeyring::Ferdie.public());
    let ferdie_did = register_keyring_account(AccountKeyring::Ferdie).unwrap();

    assert_ok!(CDDGroup::reset_members(root, vec![trusted_issuer_did]));

    // 1. A token representing 1M shares
    let token = SecurityToken {
        name: vec![b'A'].into(),
        owner_did: token_owner_did,
        total_supply: 1_000_000,
        divisible: true,
        asset_type: AssetType::default(),
        ..Default::default()
    };
    let ticker = Ticker::try_from(token.name.0.as_slice()).unwrap();

    // 2. Share issuance is successful
    assert_ok!(Asset::create_asset(
        token_owner_signed.clone(),
        token.name.clone(),
        ticker,
        token.total_supply,
        true,
        token.asset_type.clone(),
        vec![],
        None,
    ));

    assert_ok!(Asset::remove_primary_issuance_agent(
        token_owner_signed.clone(),
        ticker
    ));

    // Failed because trusted issuer identity not exist
    assert_err!(
        ComplianceManager::add_default_trusted_claim_issuer(
            token_owner_signed.clone(),
            ticker,
            IdentityId::from(1).into()
        ),
        CMError::<TestStorage>::DidNotExist
    );

    let add_issuer = |ti| {
        assert_ok!(ComplianceManager::add_default_trusted_claim_issuer(
            token_owner_signed.clone(),
            ticker,
            ti
        ));
    };

    let trusted_issuers = vec![
        trusted_issuer_did.into(),
        TrustedIssuer {
            issuer: eve_did,
            trusted_for: TrustedFor::Specific(vec![ClaimType::Affiliate]),
        },
        TrustedIssuer {
            issuer: ferdie_did,
            trusted_for: TrustedFor::Specific(vec![ClaimType::Accredited]),
        },
    ];
    for ti in trusted_issuers.clone() {
        add_issuer(ti);
    }

    assert_eq!(ComplianceManager::trusted_claim_issuer(ticker).len(), 3);
    assert_eq!(
        ComplianceManager::trusted_claim_issuer(ticker),
        trusted_issuers
    );

    assert_ok!(Identity::add_claim(
        trusted_issuer_signed.clone(),
        receiver_did.clone(),
        Claim::make_cdd_wildcard(),
        Some(u64::MAX),
    ));

    let now = Utc::now();
    Timestamp::set_timestamp(now.timestamp() as u64);

    let sender_condition = ConditionType::IsPresent(Claim::make_cdd_wildcard()).into();
    let receiver_condition1 = ConditionType::IsPresent(Claim::make_cdd_wildcard()).into();
    let receiver_condition2 =
        ConditionType::IsPresent(Claim::Accredited(token_owner_did.into())).into();
    assert_ok!(ComplianceManager::add_compliance_requirement(
        token_owner_signed.clone(),
        ticker,
        vec![sender_condition],
        vec![receiver_condition1, receiver_condition2]
    ));

    // fail when token owner doesn't has the valid claim
    assert_invalid_transfer!(ticker, token_owner_did, receiver_did, 100);

    // Provide scope claim to sender and receiver of the transaction.
    provide_scope_claim_to_multiple_parties(
        &[token_owner_did, receiver_did],
        ticker,
        AccountKeyring::Charlie.public(),
    );

    // Right claim, but Eve not trusted for this asset.
    assert_ok!(Identity::add_claim(
        eve_signed,
        receiver_did.clone(),
        Claim::Accredited(token_owner_did.into()),
        Some(u64::MAX),
    ));
    assert_invalid_transfer!(ticker, token_owner_did, receiver_did, 100);

    // Right claim, and Ferdie is trusted for this asset.
    assert_ok!(Identity::add_claim(
        ferdie_signed,
        receiver_did.clone(),
        Claim::Accredited(token_owner_did.into()),
        Some(u64::MAX),
    ));
    assert_valid_transfer!(ticker, token_owner_did, receiver_did, 100);
}

#[test]
fn should_modify_vector_of_trusted_issuer() {
    ExtBuilder::default()
        .build()
        .execute_with(should_modify_vector_of_trusted_issuer_we);
}

fn should_modify_vector_of_trusted_issuer_we() {
    // 0. Create accounts
    let root = Origin::from(frame_system::RawOrigin::Root);
    let token_owner_signed = Origin::signed(AccountKeyring::Alice.public());
    let token_owner_did = register_keyring_account(AccountKeyring::Alice).unwrap();
    let trusted_issuer_signed_1 = Origin::signed(AccountKeyring::Charlie.public());
    let trusted_issuer_did_1 = register_keyring_account(AccountKeyring::Charlie).unwrap();
    let trusted_issuer_signed_2 = Origin::signed(AccountKeyring::Ferdie.public());
    let trusted_issuer_did_2 = register_keyring_account(AccountKeyring::Ferdie).unwrap();
    let receiver_signed = Origin::signed(AccountKeyring::Dave.public());
    let receiver_did = register_keyring_account(AccountKeyring::Dave).unwrap();

    // Providing a random DID to root but in real world Root should posses a DID
    assert_ok!(CDDGroup::reset_members(
        root,
        vec![trusted_issuer_did_1, trusted_issuer_did_2]
    ));

    // 1. A token representing 1M shares
    let token = SecurityToken {
        name: vec![b'A'].into(),
        owner_did: token_owner_did.clone(),
        total_supply: 1_000_000,
        divisible: true,
        asset_type: AssetType::default(),
        ..Default::default()
    };
    let ticker = Ticker::try_from(token.name.0.as_slice()).unwrap();

    // 2. Share issuance is successful
    assert_ok!(Asset::create_asset(
        token_owner_signed.clone(),
        token.name.clone(),
        ticker,
        token.total_supply,
        true,
        token.asset_type.clone(),
        vec![],
        None,
    ));

    assert_ok!(ComplianceManager::add_default_trusted_claim_issuer(
        token_owner_signed.clone(),
        ticker,
        trusted_issuer_did_1.into()
    ));

    assert_ok!(ComplianceManager::add_default_trusted_claim_issuer(
        token_owner_signed.clone(),
        ticker,
        trusted_issuer_did_2.into()
    ));

    assert_eq!(ComplianceManager::trusted_claim_issuer(ticker).len(), 2);
    assert_eq!(
        ComplianceManager::trusted_claim_issuer(ticker),
        vec![trusted_issuer_did_1.into(), trusted_issuer_did_2.into()]
    );

    // adding claim by trusted issuer 1
    assert_ok!(Identity::add_claim(
        trusted_issuer_signed_1.clone(),
        receiver_did.clone(),
        Claim::make_cdd_wildcard(),
        None,
    ));

    // adding claim by trusted issuer 1
    assert_ok!(Identity::add_claim(
        trusted_issuer_signed_1.clone(),
        receiver_did.clone(),
        Claim::NoData,
        None,
    ));

    // adding claim by trusted issuer 2
    assert_ok!(Identity::add_claim(
        trusted_issuer_signed_2.clone(),
        token_owner_did.clone(),
        Claim::make_cdd_wildcard(),
        None,
    ));

    let now = Utc::now();
    Timestamp::set_timestamp(now.timestamp() as u64);

    let sender_condition = Condition {
        issuers: vec![],
        condition_type: ConditionType::IsPresent(Claim::make_cdd_wildcard()),
    };

    let receiver_condition_1 = Condition {
        issuers: vec![],
        condition_type: ConditionType::IsPresent(Claim::make_cdd_wildcard()),
    };

    let receiver_condition_2 = Condition {
        issuers: vec![],
        condition_type: ConditionType::IsPresent(Claim::NoData),
    };

    let x = vec![sender_condition.clone()];
    let y = vec![receiver_condition_1, receiver_condition_2];

    assert_ok!(ComplianceManager::add_compliance_requirement(
        token_owner_signed.clone(),
        ticker,
        x,
        y
    ));

    // Provide scope claim to sender and receiver of the transaction.
    provide_scope_claim_to_multiple_parties(
        &[token_owner_did, receiver_did],
        ticker,
        AccountKeyring::Charlie.public(),
    );

    assert_valid_transfer!(ticker, token_owner_did, receiver_did, 10);

    // Remove the trusted issuer 1 from the list
    assert_ok!(ComplianceManager::remove_default_trusted_claim_issuer(
        token_owner_signed.clone(),
        ticker,
        trusted_issuer_did_1
    ));

    assert_eq!(ComplianceManager::trusted_claim_issuer(ticker).len(), 1);
    assert_eq!(
        ComplianceManager::trusted_claim_issuer(ticker),
        vec![trusted_issuer_did_2.into()]
    );

    // Transfer should fail as issuer doesn't exist anymore but the compliance data still exist
    assert_invalid_transfer!(ticker, token_owner_did, receiver_did, 500);

    // Change the compliance requirement to all the transfer happen again

    let receiver_condition_1 = Condition::from_dids(
        ConditionType::IsPresent(Claim::make_cdd_wildcard()),
        &[trusted_issuer_did_1],
    );

    let receiver_condition_2 = Condition::from_dids(
        ConditionType::IsPresent(Claim::NoData),
        &[trusted_issuer_did_1],
    );

    let x = vec![sender_condition];
    let y = vec![receiver_condition_1, receiver_condition_2];

    let compliance_requirement = ComplianceRequirement {
        sender_conditions: x.clone(),
        receiver_conditions: y.clone(),
        id: 1,
    };

    // Failed because sender is not the owner of the ticker
    assert_err!(
        ComplianceManager::change_compliance_requirement(
            receiver_signed.clone(),
            ticker,
            compliance_requirement.clone()
        ),
        AssetError::<TestStorage>::Unauthorized
    );

    let compliance_requirement_failure = ComplianceRequirement {
        sender_conditions: x,
        receiver_conditions: y,
        id: 5,
    };

    // Failed because passed id is not valid
    assert_err!(
        ComplianceManager::change_compliance_requirement(
            token_owner_signed.clone(),
            ticker,
            compliance_requirement_failure.clone()
        ),
        CMError::<TestStorage>::InvalidComplianceRequirementId
    );

    // Should successfully change the compliance requirement
    assert_ok!(ComplianceManager::change_compliance_requirement(
        token_owner_signed.clone(),
        ticker,
        compliance_requirement
    ));

    // Now the transfer should pass
    assert_valid_transfer!(ticker, token_owner_did, receiver_did, 500);
}

#[test]
fn jurisdiction_asset_compliance() {
    ExtBuilder::default()
        .cdd_providers(vec![AccountKeyring::Eve.public()])
        .build()
        .execute_with(jurisdiction_asset_compliance_we);
}
fn jurisdiction_asset_compliance_we() {
    // 0. Create accounts
    let token_owner_signed = Origin::signed(AccountKeyring::Alice.public());
    let token_owner_id = register_keyring_account(AccountKeyring::Alice).unwrap();
    let cdd_signed = Origin::signed(AccountKeyring::Bob.public());
    let cdd_id = register_keyring_account(AccountKeyring::Bob).unwrap();
    let user_id = register_keyring_account(AccountKeyring::Charlie).unwrap();
    // 1. Create a token.
    let token = SecurityToken {
        name: vec![b'A'].into(),
        owner_did: token_owner_id.clone(),
        total_supply: 1_000_000,
        divisible: true,
        ..Default::default()
    };
    let ticker = Ticker::try_from(token.name.0.as_slice()).unwrap();
    assert_ok!(Asset::create_asset(
        token_owner_signed.clone(),
        token.name.clone(),
        ticker,
        token.total_supply,
        true,
        token.asset_type.clone(),
        vec![],
        None,
    ));

    // Provide scope claim to sender and receiver of the transaction.
    provide_scope_claim_to_multiple_parties(
        &[token_owner_id, user_id],
        ticker,
        AccountKeyring::Eve.public(),
    );

    // 2. Set up compliance requirements for Asset transfer.
    let scope = Scope::from(IdentityId::from(0));
    let receiver_conditions = vec![
        Condition::from_dids(
            ConditionType::IsAnyOf(vec![
                Claim::Jurisdiction(CountryCode::CA, scope.clone()),
                Claim::Jurisdiction(CountryCode::ES, scope.clone()),
            ]),
            &[cdd_id],
        ),
        Condition::from_dids(
            ConditionType::IsAbsent(Claim::Blocked(scope.clone())),
            &[token_owner_id],
        ),
    ];
    assert_ok!(ComplianceManager::add_compliance_requirement(
        token_owner_signed.clone(),
        ticker,
        vec![],
        receiver_conditions
    ));
    // 3. Validate behaviour.
    // 3.1. Invalid transfer because missing jurisdiction.
    assert_invalid_transfer!(ticker, token_owner_id, user_id, 10);
    // 3.2. Add jurisdiction and transfer will be OK.
    assert_ok!(Identity::add_claim(
        cdd_signed.clone(),
        user_id,
        Claim::Jurisdiction(CountryCode::CA, scope.clone()),
        None
    ));
    assert_valid_transfer!(ticker, token_owner_id, user_id, 10);
    // 3.3. Add user to Blocked
    assert_ok!(Identity::add_claim(
        token_owner_signed.clone(),
        user_id,
        Claim::Blocked(scope.clone()),
        None,
    ));
    assert_invalid_transfer!(ticker, token_owner_id, user_id, 10);
}

#[test]
fn scope_asset_compliance() {
    ExtBuilder::default()
        .cdd_providers(vec![AccountKeyring::Eve.public()])
        .build()
        .execute_with(scope_asset_compliance_we);
}
fn scope_asset_compliance_we() {
    // 0. Create accounts
    let owner = AccountKeyring::Alice;
    let owner_signed = Origin::signed(owner.public());
    let cdd_signed = Origin::signed(AccountKeyring::Bob.public());
    let cdd_id = register_keyring_account(AccountKeyring::Bob).unwrap();
    let user_id = register_keyring_account(AccountKeyring::Charlie).unwrap();
    // 1. Create a token.
    let (ticker, owner_did) = make_ticker_env(owner, vec![b'A'].into());

    // Provide scope claim for sender and receiver.
    provide_scope_claim_to_multiple_parties(
        &[owner_did, user_id],
        ticker,
        AccountKeyring::Eve.public(),
    );

    // 2. Set up compliance requirements for Asset transfer.
    let scope = Scope::Identity(Identity::get_token_did(&ticker).unwrap());
    let receiver_conditions = vec![Condition::from_dids(
        ConditionType::IsPresent(Claim::Affiliate(scope.clone())),
        &[cdd_id],
    )];
    assert_ok!(ComplianceManager::add_compliance_requirement(
        owner_signed.clone(),
        ticker,
        vec![],
        receiver_conditions
    ));
    // 3. Validate behaviour.
    // 3.1. Invalid transfer because missing jurisdiction.
    assert_invalid_transfer!(ticker, owner_did, user_id, 10);
    // 3.2. Add jurisdiction and transfer will be OK.
    assert_ok!(Identity::add_claim(
        cdd_signed.clone(),
        user_id,
        Claim::Affiliate(scope.clone()),
        None
    ));
    assert_valid_transfer!(ticker, owner_did, user_id, 10);
}

#[test]
fn cm_test_case_9() {
    ExtBuilder::default()
        .cdd_providers(vec![AccountKeyring::One.public()])
        .build()
        .execute_with(cm_test_case_9_we);
}
/// Is any of: KYC’d, Affiliate, Accredited, Exempted
fn cm_test_case_9_we() {
    // 0. Create accounts
    let owner = Origin::signed(AccountKeyring::Alice.public());
    let issuer = Origin::signed(AccountKeyring::Bob.public());
    let issuer_id = register_keyring_account(AccountKeyring::Bob).unwrap();

    // 1. Create a token.
    let (ticker, owner_did) = make_ticker_env(AccountKeyring::Alice, vec![b'A'].into());
    // 2. Set up compliance requirements for Asset transfer.
    let scope = Scope::Identity(Identity::get_token_did(&ticker).unwrap());
    let receiver_conditions = vec![Condition::from_dids(
        ConditionType::IsAnyOf(vec![
            Claim::KnowYourCustomer(scope.clone()),
            Claim::Affiliate(scope.clone()),
            Claim::Accredited(scope.clone()),
            Claim::Exempted(scope.clone()),
        ]),
        &[issuer_id],
    )];
    assert_ok!(ComplianceManager::add_compliance_requirement(
        owner.clone(),
        ticker,
        vec![],
        receiver_conditions
    ));

    // 3. Validate behaviour.
    let charlie = register_keyring_account(AccountKeyring::Charlie).unwrap();
    let dave = register_keyring_account(AccountKeyring::Dave).unwrap();
    let eve = register_keyring_account(AccountKeyring::Eve).unwrap();
    let ferdie = register_keyring_account(AccountKeyring::Ferdie).unwrap();

    // Provide scope claim
    provide_scope_claim_to_multiple_parties(
        &[owner_did, charlie, dave, eve, ferdie],
        ticker,
        AccountKeyring::One.public(),
    );

    // 3.1. Charlie has a 'KnowYourCustomer' Claim.
    assert_ok!(Identity::add_claim(
        issuer.clone(),
        charlie,
        Claim::KnowYourCustomer(scope.clone()),
        None
    ));
    assert_valid_transfer!(ticker, owner_did, charlie, 100);
    let result =
        ComplianceManager::granular_verify_restriction(&ticker, Some(owner_did), Some(charlie));
    assert!(result.result);
    assert!(result.requirements[0].result);
    assert!(result.requirements[0].receiver_conditions[0].result);

    // 3.2. Dave has a 'Affiliate' Claim
    assert_ok!(Identity::add_claim(
        issuer.clone(),
        dave,
        Claim::Affiliate(scope.clone()),
        None
    ));
    assert_valid_transfer!(ticker, owner_did, dave, 100);
    let result =
        ComplianceManager::granular_verify_restriction(&ticker, Some(owner_did), Some(dave));
    assert!(result.result);
    assert!(result.requirements[0].result);
    assert!(result.requirements[0].receiver_conditions[0].result);

    // 3.3. Eve has a 'Exempted' Claim
    assert_ok!(Identity::add_claim(
        issuer.clone(),
        eve,
        Claim::Exempted(scope.clone()),
        None
    ));
    let result =
        ComplianceManager::granular_verify_restriction(&ticker, Some(owner_did), Some(eve));
    assert!(result.requirements[0].result);
    assert!(result.requirements[0].receiver_conditions[0].result);

    // 3.4 Ferdie has none of the required claims
    assert_invalid_transfer!(ticker, owner_did, ferdie, 100);
    let result =
        ComplianceManager::granular_verify_restriction(&ticker, Some(owner_did), Some(ferdie));
    assert!(!result.result);
    assert!(!result.requirements[0].result);
    assert!(!result.requirements[0].receiver_conditions[0].result);
}

#[test]
fn cm_test_case_11() {
    ExtBuilder::default()
        .cdd_providers(vec![AccountKeyring::Ferdie.public()])
        .build()
        .execute_with(cm_test_case_11_we);
}

// Is any of: KYC’d, Affiliate, Accredited, Exempted, is none of: Jurisdiction=x, y, z,
fn cm_test_case_11_we() {
    // 0. Create accounts
    let owner = Origin::signed(AccountKeyring::Alice.public());
    let issuer = Origin::signed(AccountKeyring::Bob.public());
    let issuer_id = register_keyring_account(AccountKeyring::Bob).unwrap();
    let ferdie = AccountKeyring::Ferdie.public();

    // 1. Create a token.
    let (ticker, owner_did) = make_ticker_env(AccountKeyring::Alice, vec![b'A'].into());
    // 2. Set up compliance requirements for Asset transfer.
    let scope = Scope::Identity(Identity::get_token_did(&ticker).unwrap());
    let receiver_conditions = vec![
        Condition::from_dids(
            ConditionType::IsAnyOf(vec![
                Claim::KnowYourCustomer(scope.clone()),
                Claim::Affiliate(scope.clone()),
                Claim::Accredited(scope.clone()),
                Claim::Exempted(scope.clone()),
            ]),
            &[issuer_id],
        ),
        Condition::from_dids(
            ConditionType::IsNoneOf(vec![
                Claim::Jurisdiction(CountryCode::US, scope.clone()),
                Claim::Jurisdiction(CountryCode::KP, scope.clone()),
            ]),
            &[issuer_id],
        ),
    ];
    assert_ok!(ComplianceManager::add_compliance_requirement(
        owner.clone(),
        ticker,
        vec![],
        receiver_conditions
    ));

    // 3. Validate behaviour.
    let charlie = register_keyring_account(AccountKeyring::Charlie).unwrap();
    let dave = register_keyring_account(AccountKeyring::Dave).unwrap();
    let eve = register_keyring_account(AccountKeyring::Eve).unwrap();

    // Provide scope claim
    provide_scope_claim_to_multiple_parties(&[owner_did, charlie, dave, eve], ticker, ferdie);

    // 3.1. Charlie has a 'KnowYourCustomer' Claim.
    assert_ok!(Identity::add_claim(
        issuer.clone(),
        charlie,
        Claim::KnowYourCustomer(scope.clone()),
        None
    ));
    assert_valid_transfer!(ticker, owner_did, charlie, 100);
    let result =
        ComplianceManager::granular_verify_restriction(&ticker, Some(owner_did), Some(charlie));
    assert!(result.result);
    assert!(result.requirements[0].result);
    assert!(result.requirements[0].receiver_conditions[0].result);
    assert!(result.requirements[0].receiver_conditions[1].result);

    // 3.2. Dave has a 'Affiliate' Claim but he is from USA
    assert_ok!(Identity::add_claim(
        issuer.clone(),
        dave,
        Claim::Affiliate(scope.clone()),
        None
    ));
    assert_ok!(Identity::add_claim(
        issuer.clone(),
        dave,
        Claim::Jurisdiction(CountryCode::US, scope.clone()),
        None
    ));

    assert_invalid_transfer!(ticker, owner_did, dave, 100);
    let result =
        ComplianceManager::granular_verify_restriction(&ticker, Some(owner_did), Some(dave));
    assert!(!result.result);
    assert!(!result.requirements[0].result);
    assert!(result.requirements[0].receiver_conditions[0].result);
    assert!(!result.requirements[0].receiver_conditions[1].result);

    // 3.3. Eve has a 'Exempted' Claim
    assert_ok!(Identity::add_claim(
        issuer.clone(),
        eve,
        Claim::Exempted(scope.clone()),
        None
    ));
    assert_ok!(Identity::add_claim(
        issuer.clone(),
        eve,
        Claim::Jurisdiction(CountryCode::GB, scope.clone()),
        None
    ));

    assert_valid_transfer!(ticker, owner_did, eve, 100);
    let result =
        ComplianceManager::granular_verify_restriction(&ticker, Some(owner_did), Some(eve));
    assert!(result.result);
    assert!(result.requirements[0].result);
    assert!(result.requirements[0].receiver_conditions[0].result);
    assert!(result.requirements[0].receiver_conditions[1].result);
}

#[test]
fn cm_test_case_13() {
    ExtBuilder::default()
        .cdd_providers(vec![AccountKeyring::Ferdie.public()])
        .build()
        .execute_with(cm_test_case_13_we);
}

// Must be KYC’d, is any of: Affiliate, Exempted, Accredited, is none of: Jurisdiction=x, y, z, etc.
fn cm_test_case_13_we() {
    // 0. Create accounts
    let owner = Origin::signed(AccountKeyring::Alice.public());
    let issuer = Origin::signed(AccountKeyring::Bob.public());
    let issuer_id = register_keyring_account(AccountKeyring::Bob).unwrap();

    // 1. Create a token.
    let (ticker, owner_did) = make_ticker_env(AccountKeyring::Alice, vec![b'A'].into());
    // 2. Set up compliance requirements for Asset transfer.
    let scope = Scope::Identity(Identity::get_token_did(&ticker).unwrap());
    let receiver_conditions = vec![
        Condition::from_dids(
            ConditionType::IsPresent(Claim::KnowYourCustomer(scope.clone())),
            &[issuer_id],
        ),
        Condition::from_dids(
            ConditionType::IsAnyOf(vec![
                Claim::Affiliate(scope.clone()),
                Claim::Accredited(scope.clone()),
                Claim::Exempted(scope.clone()),
            ]),
            &[issuer_id],
        ),
        Condition::from_dids(
            ConditionType::IsNoneOf(vec![
                Claim::Jurisdiction(CountryCode::US, scope.clone()),
                Claim::Jurisdiction(CountryCode::KP, scope.clone()),
            ]),
            &[issuer_id],
        ),
    ];
    assert_ok!(ComplianceManager::add_compliance_requirement(
        owner.clone(),
        ticker,
        vec![],
        receiver_conditions
    ));

    // 3. Validate behaviour.
    let charlie = register_keyring_account(AccountKeyring::Charlie).unwrap();
    let dave = register_keyring_account(AccountKeyring::Dave).unwrap();
    let eve = register_keyring_account(AccountKeyring::Eve).unwrap();

    // Provide scope claim
    provide_scope_claim_to_multiple_parties(
        &[owner_did, charlie, dave, eve],
        ticker,
        AccountKeyring::Ferdie.public(),
    );

    // 3.1. Charlie has a 'KnowYourCustomer' Claim BUT he does not have any of { 'Affiliate',
    //   'Accredited', 'Exempted'}.
    assert_ok!(Identity::add_claim(
        issuer.clone(),
        charlie,
        Claim::KnowYourCustomer(scope.clone()),
        None
    ));

    assert_invalid_transfer!(ticker, owner_did, charlie, 100);
    let result = ComplianceManager::granular_verify_restriction(&ticker, None, Some(charlie));
    assert!(!result.result);
    assert!(!result.requirements[0].result);
    assert!(result.requirements[0].receiver_conditions[0].result);
    assert!(!result.requirements[0].receiver_conditions[1].result);
    assert!(result.requirements[0].receiver_conditions[2].result);

    // 3.2. Dave has a 'Affiliate' Claim but he is from USA

    assert_add_claim!(issuer.clone(), dave, Claim::Exempted(scope.clone()), None);
    assert_add_claim!(
        issuer.clone(),
        dave,
        Claim::KnowYourCustomer(scope.clone()),
        None
    );
    assert_add_claim!(
        issuer.clone(),
        dave,
        Claim::Jurisdiction(CountryCode::US, scope.clone()),
        None
    );

    assert_invalid_transfer!(ticker, owner_did, dave, 100);
    let result = ComplianceManager::granular_verify_restriction(&ticker, None, Some(dave));
    assert!(!result.result);
    assert!(!result.requirements[0].result);
    assert!(result.requirements[0].receiver_conditions[0].result);
    assert!(result.requirements[0].receiver_conditions[1].result);
    assert!(!result.requirements[0].receiver_conditions[2].result);

    // 3.3. Eve has a 'Exempted' Claim
    assert_add_claim!(issuer.clone(), eve, Claim::Exempted(scope.clone()), None);
    assert_add_claim!(
        issuer.clone(),
        eve,
        Claim::KnowYourCustomer(scope.clone()),
        None
    );
    assert_add_claim!(
        issuer.clone(),
        eve,
        Claim::Jurisdiction(CountryCode::GB, scope.clone()),
        None
    );

    assert_valid_transfer!(ticker, owner_did, eve, 100);
    let result =
        ComplianceManager::granular_verify_restriction(&ticker, Some(owner_did), Some(eve));
    assert!(result.result);
    assert!(result.requirements[0].result);
    assert!(result.requirements[0].receiver_conditions[0].result);
    assert!(result.requirements[0].receiver_conditions[1].result);
    assert!(result.requirements[0].receiver_conditions[2].result);
}

#[test]
fn can_verify_restriction_with_primary_issuance_agent() {
    ExtBuilder::default()
        .cdd_providers(vec![AccountKeyring::Eve.public()])
        .build()
        .execute_with(can_verify_restriction_with_primary_issuance_agent_we);
}

fn can_verify_restriction_with_primary_issuance_agent_we() {
    let owner = AccountKeyring::Alice.public();
    let owner_origin = Origin::signed(owner);
    let owner_id = register_keyring_account(AccountKeyring::Alice).unwrap();
    let issuer = AccountKeyring::Bob.public();
    let issuer_id = register_keyring_account(AccountKeyring::Bob).unwrap();
    let random_guy_id = register_keyring_account(AccountKeyring::Charlie).unwrap();
    let token_name: AssetName = vec![b'A'].into();
    let ticker = Ticker::try_from(token_name.0.as_slice()).unwrap();
    assert_ok!(Asset::create_asset(
        owner_origin.clone(),
        token_name,
        ticker,
        1_000_000,
        true,
        Default::default(),
        vec![],
        None,
    ));
    let auth_id = Identity::add_auth(
        owner_id,
        Signatory::from(issuer_id),
        AuthorizationData::TransferPrimaryIssuanceAgent(ticker),
        None,
    );
    assert_ok!(Asset::accept_primary_issuance_agent_transfer(
        Origin::signed(issuer),
        auth_id
    ));
    let amount = 1_000;

    // Provide scope claim for sender and receiver.
    provide_scope_claim_to_multiple_parties(
        &[owner_id, random_guy_id, issuer_id],
        ticker,
        AccountKeyring::Eve.public(),
    );

    // No compliance requirement is present, compliance should fail
    assert_ok!(
<<<<<<< HEAD
        ComplianceManager::verify_restriction(&ticker, None, Some(issuer_id), amount, issuer_id)
            .map(|(a, _)| a),
=======
        ComplianceManager::verify_restriction(
            &ticker,
            None,
            Some(issuer_id),
            amount,
            Some(issuer_id)
        ),
>>>>>>> fba3d05a
        ERC1400_TRANSFER_FAILURE
    );

    // Add compliance requirement that requires sender to be primary issuance agent (dynamic) and receiver to be a specific random_guy_id
    assert_ok!(ComplianceManager::add_compliance_requirement(
        owner_origin,
        ticker,
        vec![Condition {
            condition_type: ConditionType::IsIdentity(TargetIdentity::PrimaryIssuanceAgent),
            issuers: vec![],
        }],
        vec![Condition {
            condition_type: ConditionType::IsIdentity(TargetIdentity::Specific(random_guy_id)),
            issuers: vec![],
        }]
    ));

    // From primary issuance agent to the random guy should succeed
    assert_ok!(
        ComplianceManager::verify_restriction(
            &ticker,
            Some(issuer_id),
            Some(random_guy_id),
            amount,
<<<<<<< HEAD
            issuer_id
        )
        .map(|(a, _)| a),
=======
            Some(issuer_id)
        ),
>>>>>>> fba3d05a
        ERC1400_TRANSFER_SUCCESS
    );

    // From primary issuance agent to owner should fail
    assert_ok!(
        ComplianceManager::verify_restriction(
            &ticker,
            Some(issuer_id),
            Some(owner_id),
            amount,
<<<<<<< HEAD
            issuer_id
        )
        .map(|(a, _)| a),
=======
            Some(issuer_id)
        ),
>>>>>>> fba3d05a
        ERC1400_TRANSFER_FAILURE
    );

    // From random guy to primary issuance agent should fail
    assert_ok!(
        ComplianceManager::verify_restriction(
            &ticker,
            Some(random_guy_id),
            Some(issuer_id),
            amount,
<<<<<<< HEAD
            issuer_id
        )
        .map(|(a, _)| a),
=======
            Some(issuer_id)
        ),
>>>>>>> fba3d05a
        ERC1400_TRANSFER_FAILURE
    );
}

#[test]
fn should_limit_compliance_requirement_complexity() {
    ExtBuilder::default()
        .build()
        .execute_with(should_limit_compliance_requirements_complexity_we);
}

fn should_limit_compliance_requirements_complexity_we() {
    let token_owner_acc = AccountKeyring::Alice.public();
    let token_owner_signed = Origin::signed(token_owner_acc.clone());
    let token_owner_did = register_keyring_account(AccountKeyring::Alice).unwrap();

    // A token representing 1M shares
    let token = SecurityToken {
        name: vec![b'A'].into(),
        owner_did: token_owner_did,
        total_supply: 1_000_000,
        divisible: true,
        asset_type: AssetType::default(),
        ..Default::default()
    };
    let ticker = Ticker::try_from(token.name.0.as_slice()).unwrap();
    let scope = Scope::Identity(Identity::get_token_did(&ticker).unwrap());
    Balances::make_free_balance_be(&token_owner_acc, 1_000_000);

    // Share issuance is successful
    assert_ok!(Asset::create_asset(
        token_owner_signed.clone(),
        token.name.clone(),
        ticker,
        token.total_supply,
        true,
        token.asset_type.clone(),
        vec![],
        None,
    ));

    let ty = ConditionType::IsPresent(Claim::KnowYourCustomer(scope.clone()));
    let conditions_with_issuer = vec![Condition::from_dids(ty.clone(), &[token_owner_did]); 30];

    let conditions_without_issuers = vec![Condition::from_dids(ty, &[]); 15];

    // Complexity = 30*1 + 30*1 = 60
    assert_noop!(
        ComplianceManager::add_compliance_requirement(
            token_owner_signed.clone(),
            ticker,
            conditions_with_issuer.clone(),
            conditions_with_issuer.clone()
        ),
        CMError::<TestStorage>::ComplianceRequirementTooComplex
    );

    // Complexity = 30*1 + 15*0 = 30
    assert_ok!(ComplianceManager::add_compliance_requirement(
        token_owner_signed.clone(),
        ticker,
        conditions_with_issuer.clone(),
        conditions_without_issuers,
    ));

    // Complexity = 30*1 + 15*1 = 45
    assert_ok!(ComplianceManager::add_default_trusted_claim_issuer(
        token_owner_signed.clone(),
        ticker,
        token_owner_did.into(),
    ));

    // Complexity = 30*1 + 15*2 = 60
    let other_did = register_keyring_account(AccountKeyring::Bob).unwrap();
    assert_noop!(
        ComplianceManager::add_default_trusted_claim_issuer(
            token_owner_signed.clone(),
            ticker,
            other_did.into(),
        ),
        CMError::<TestStorage>::ComplianceRequirementTooComplex
    );

    let asset_compliance = ComplianceManager::asset_compliance(ticker);
    assert_eq!(asset_compliance.requirements.len(), 1);
}

#[test]
fn check_new_return_type_of_rpc() {
    ExtBuilder::default().build().execute_with(|| {
        // 0. Create accounts
        let token_owner_acc = AccountKeyring::Alice.public();
        let token_owner_signed = Origin::signed(AccountKeyring::Alice.public());
        let token_owner_did = register_keyring_account(AccountKeyring::Alice).unwrap();
        let receiver_did = register_keyring_account(AccountKeyring::Charlie).unwrap();

        // 1. A token representing 1M shares
        let token = SecurityToken {
            name: vec![b'A'].into(),
            owner_did: token_owner_did.clone(),
            total_supply: 1_000_000,
            divisible: true,
            asset_type: AssetType::default(),
            ..Default::default()
        };
        let ticker = Ticker::try_from(token.name.0.as_slice()).unwrap();
        Balances::make_free_balance_be(&token_owner_acc, 1_000_000);

        // 2. Share issuance is successful
        assert_ok!(Asset::create_asset(
            token_owner_signed.clone(),
            token.name.clone(),
            ticker,
            token.total_supply,
            true,
            token.asset_type.clone(),
            vec![],
            None,
        ));

        // Add empty rules
        assert_ok!(ComplianceManager::add_compliance_requirement(
            token_owner_signed.clone(),
            ticker,
            vec![],
            vec![]
        ));

        let result = ComplianceManager::granular_verify_restriction(
            &ticker,
            Some(token_owner_did),
            Some(receiver_did),
        );

        let compliance_requirement = ComplianceRequirementResult {
            sender_conditions: vec![],
            receiver_conditions: vec![],
            id: 1,
            result: true,
        };

        assert!(result.requirements.len() == 1);
        assert_eq!(result.requirements[0], compliance_requirement);
        assert_eq!(result.result, true);

        // Should fail txn as implicit requirements are active.
        assert_invalid_transfer!(ticker, token_owner_did, receiver_did, 100);
    });
}<|MERGE_RESOLUTION|>--- conflicted
+++ resolved
@@ -1389,18 +1389,13 @@
 
     // No compliance requirement is present, compliance should fail
     assert_ok!(
-<<<<<<< HEAD
-        ComplianceManager::verify_restriction(&ticker, None, Some(issuer_id), amount, issuer_id)
-            .map(|(a, _)| a),
-=======
         ComplianceManager::verify_restriction(
             &ticker,
             None,
             Some(issuer_id),
             amount,
-            Some(issuer_id)
+            issuer_id
         ),
->>>>>>> fba3d05a
         ERC1400_TRANSFER_FAILURE
     );
 
@@ -1425,14 +1420,8 @@
             Some(issuer_id),
             Some(random_guy_id),
             amount,
-<<<<<<< HEAD
             issuer_id
-        )
-        .map(|(a, _)| a),
-=======
-            Some(issuer_id)
         ),
->>>>>>> fba3d05a
         ERC1400_TRANSFER_SUCCESS
     );
 
@@ -1443,14 +1432,8 @@
             Some(issuer_id),
             Some(owner_id),
             amount,
-<<<<<<< HEAD
             issuer_id
-        )
-        .map(|(a, _)| a),
-=======
-            Some(issuer_id)
         ),
->>>>>>> fba3d05a
         ERC1400_TRANSFER_FAILURE
     );
 
@@ -1461,14 +1444,8 @@
             Some(random_guy_id),
             Some(issuer_id),
             amount,
-<<<<<<< HEAD
             issuer_id
-        )
-        .map(|(a, _)| a),
-=======
-            Some(issuer_id)
         ),
->>>>>>> fba3d05a
         ERC1400_TRANSFER_FAILURE
     );
 }
