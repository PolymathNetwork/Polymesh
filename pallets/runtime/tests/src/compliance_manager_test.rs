--- conflicted
+++ resolved
@@ -84,13 +84,8 @@
     };
 
     let ticker = Ticker::try_from(token.name.0.as_slice()).unwrap();
-<<<<<<< HEAD
-    assert_ok!(Asset::create_asset(
+    assert_ok!(Asset::base_create_asset_and_mint(
         Origin::signed(owner.to_account_id()),
-=======
-    assert_ok!(Asset::base_create_asset_and_mint(
-        Origin::signed(owner.public()),
->>>>>>> cd2eee64
         token.name.clone(),
         ticker,
         token.total_supply,
@@ -118,7 +113,7 @@
     let token_owner_did = register_keyring_account(AccountKeyring::Alice).unwrap();
     let token_rec_did = register_keyring_account(AccountKeyring::Charlie).unwrap();
     let eve = AccountKeyring::Eve.to_account_id();
-    let cdd_signed = Origin::signed(eve);
+    let cdd_signed = Origin::signed(eve.clone());
     let cdd_id = register_keyring_account(AccountKeyring::Eve).unwrap();
 
     assert_ok!(CDDGroup::reset_members(root, vec![cdd_id]));
