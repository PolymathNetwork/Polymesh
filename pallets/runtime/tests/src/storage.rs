use super::ext_builder::{
    EXTRINSIC_BASE_WEIGHT, MAX_NO_OF_LEGS, MAX_NO_OF_TM_ALLOWED, MIN_CHECKPOINT_DURATION,
    NETWORK_FEE_SHARE, TRANSACTION_BYTE_FEE, WEIGHT_TO_FEE,
};
use codec::Encode;
use cryptography::claim_proofs::{compute_cdd_id, compute_scope_id};
use frame_support::{
    assert_ok, impl_outer_dispatch, impl_outer_event, impl_outer_origin, parameter_types,
    traits::{Currency, Imbalance, OnUnbalanced},
    weights::DispatchInfo,
    weights::{
        RuntimeDbWeight, Weight, WeightToFeeCoefficient, WeightToFeeCoefficients,
        WeightToFeePolynomial,
    },
    StorageDoubleMap,
};
use frame_system::EnsureRoot;
use pallet_asset as asset;
use pallet_balances as balances;
use pallet_basic_sto as sto;
use pallet_bridge as bridge;
use pallet_committee as committee;
use pallet_compliance_manager as compliance_manager;
use pallet_confidential as confidential;
use pallet_corporate_actions as corporate_actions;
use pallet_group as group;
use pallet_identity as identity;
use pallet_multisig as multisig;
use pallet_pips as pips;
use pallet_portfolio as portfolio;
use pallet_protocol_fee as protocol_fee;
use pallet_settlement as settlement;
use pallet_statistics as statistics;
use pallet_treasury as treasury;
use pallet_utility;
use polymesh_common_utilities::traits::{
    balances::AccountData,
    group::GroupTrait,
    identity::Trait as IdentityTrait,
    transaction_payment::{CddAndFeeDetails, ChargeTxFee},
    CommonTrait, PermissionChecker,
};
use polymesh_common_utilities::Context;
use polymesh_primitives::{
    Authorization, AuthorizationData, CddId, Claim, IdentityId, InvestorUid, InvestorZKProofData,
    Permissions, PortfolioId, PortfolioNumber, Scope, Signatory, Ticker,
};
use polymesh_runtime_common::{cdd_check::CddChecker, dividend, exemption, voting};
use smallvec::smallvec;
use sp_core::{
    crypto::{key_types, Pair as PairTrait},
    sr25519::{Pair, Public},
    u32_trait::{_1, _2},
    H256,
};
use sp_runtime::{
    impl_opaque_keys,
    testing::{Header, UintAuthorityId},
    traits::{BlakeTwo256, ConvertInto, IdentityLookup, OpaqueKeys, Verify},
    transaction_validity::{InvalidTransaction, TransactionValidity, ValidTransaction},
    AnySignature, KeyTypeId, Perbill,
};
use sp_std::{collections::btree_set::BTreeSet, iter};
use std::cell::RefCell;
use std::convert::From;
use test_client::AccountKeyring;

impl_opaque_keys! {
    pub struct MockSessionKeys {
        pub dummy: UintAuthorityId,
    }
}

impl From<UintAuthorityId> for MockSessionKeys {
    fn from(dummy: UintAuthorityId) -> Self {
        Self { dummy }
    }
}

impl_outer_origin! {
    pub enum Origin for TestStorage {
        committee Instance1 <T>,
        committee DefaultInstance <T>,
        committee Instance3 <T>,
        committee Instance4 <T>
    }
}

impl_outer_dispatch! {
    pub enum Call for TestStorage where origin: Origin {
        identity::Identity,
        balances::Balances,
        pips::Pips,
        multisig::MultiSig,
        pallet_contracts::Contracts,
        bridge::Bridge,
        asset::Asset,
        frame_system::System,
        pallet_utility::Utility,
        polymesh_contracts::WrapperContracts,
        self::Committee,
        self::DefaultCommittee,
        pallet_scheduler::Scheduler,
    }
}

impl_outer_event! {
    pub enum EventTest for TestStorage {
        identity<T>,
        balances<T>,
        multisig<T>,
        bridge<T>,
        asset<T>,
        pips<T>,
        pallet_contracts<T>,
        pallet_session,
        compliance_manager,
        exemption,
        group Instance1<T>,
        group Instance2<T>,
        group DefaultInstance<T>,
        committee Instance1<T>,
        committee DefaultInstance<T>,
        voting<T>,
        dividend<T>,
        frame_system<T>,
        protocol_fee<T>,
        treasury<T>,
        settlement<T>,
        sto<T>,
        pallet_utility,
        portfolio<T>,
        confidential,
        polymesh_contracts<T>,
        pallet_scheduler<T>,
        corporate_actions,
    }
}

// For testing the module, we construct most of a mock runtime. This means
// first constructing a configuration type (`Test`) which `impl`s each of the
// configuration traits of modules we want to use.
#[derive(Clone, Eq, PartialEq, Debug)]
pub struct TestStorage;

pub type AccountId = <AnySignature as Verify>::Signer;

type Index = u64;
type BlockNumber = u64;
type Hash = H256;
type Hashing = BlakeTwo256;
type Lookup = IdentityLookup<AccountId>;
type OffChainSignature = AnySignature;
type SessionIndex = u32;
type AuthorityId = <AnySignature as Verify>::Signer;
type Event = EventTest;
type Version = ();
type Balance = u128;

parameter_types! {
    pub const BlockHashCount: u32 = 250;
    pub const MaximumBlockWeight: u64 = 4096;
    pub const MaximumBlockLength: u32 = 4096;
    pub const AvailableBlockRatio: Perbill = Perbill::from_percent(75);
    pub const MaximumExtrinsicWeight: u64 = 2800;
    pub const BlockExecutionWeight: u64 = 10;
    pub TransactionByteFee: Balance = TRANSACTION_BYTE_FEE.with(|v| *v.borrow());
    pub ExtrinsicBaseWeight: u64 = EXTRINSIC_BASE_WEIGHT.with(|v| *v.borrow());
    pub const DbWeight: RuntimeDbWeight = RuntimeDbWeight {
        read: 10,
        write: 100,
    };
    pub FeeCollector: AccountId = account_from(5000);
}

pub type NegativeImbalance<T> =
    <balances::Module<T> as Currency<<T as frame_system::Trait>::AccountId>>::NegativeImbalance;

pub struct DealWithFees<T>(sp_std::marker::PhantomData<T>);

impl OnUnbalanced<NegativeImbalance<TestStorage>> for DealWithFees<TestStorage> {
    fn on_nonzero_unbalanced(amount: NegativeImbalance<TestStorage>) {
        let target = account_from(5000);
        let positive_imbalance = Balances::deposit_creating(&target, amount.peek());
        let _ = amount.offset(positive_imbalance).map_err(|_| 4); // random value mapped for error
    }
}

impl frame_system::Trait for TestStorage {
    /// The basic call filter to use in dispatchable.
    type BaseCallFilter = ();
    /// The identifier used to distinguish between accounts.
    type AccountId = AccountId;
    /// The aggregated dispatch type that is available for extrinsics.
    type Call = Call;
    /// The lookup mechanism to get account ID from whatever is passed in dispatchers.
    type Lookup = Lookup;
    /// The index type for storing how many extrinsics an account has signed.
    type Index = Index;
    /// The index type for blocks.
    type BlockNumber = BlockNumber;
    /// The type for hashing blocks and tries.
    type Hash = Hash;
    /// The hashing algorithm used.
    type Hashing = Hashing;
    /// The header type.
    type Header = Header;
    /// The ubiquitous event type.
    type Event = Event;
    /// The ubiquitous origin type.
    type Origin = Origin;
    /// Maximum number of block number to block hash mappings to keep (oldest pruned first).
    type BlockHashCount = BlockHashCount;
    /// Maximum weight of each block.
    type MaximumBlockWeight = MaximumBlockWeight;
    /// Maximum size of all encoded transactions (in bytes) that are allowed in one block.
    type MaximumBlockLength = MaximumBlockLength;
    /// Portion of the block weight that is available to all normal transactions.
    type AvailableBlockRatio = AvailableBlockRatio;
    /// Version of the runtime.
    type Version = Version;
    /// Converts a module to the index of the module in `construct_runtime!`.
    ///
    /// This type is being generated by `construct_runtime!`.
    type PalletInfo = ();
    /// What to do if a new account is created.
    type OnNewAccount = ();
    /// What to do if an account is fully reaped from the system.
    type OnKilledAccount = ();
    /// The data to be stored in an account.
    type AccountData = AccountData<<TestStorage as CommonTrait>::Balance>;
    /// The weight of database operations that the runtime can invoke.
    type DbWeight = DbWeight;
    /// The weight of the overhead invoked on the block import process, independent of the
    /// extrinsics included in that block.
    type BlockExecutionWeight = BlockExecutionWeight;
    /// The base weight of any extrinsic processed by the runtime, independent of the
    /// logic of that extrinsic. (Signature verification, nonce increment, fee, etc...)
    type ExtrinsicBaseWeight = ExtrinsicBaseWeight;
    /// The maximum weight that a single extrinsic of `Normal` dispatch class can have,
    /// independent of the logic of that extrinsics. (Roughly max block weight - average on
    /// initialize cost).
    type MaximumExtrinsicWeight = MaximumExtrinsicWeight;
    type SystemWeightInfo = ();
}

parameter_types! {
    pub const ExistentialDeposit: u64 = 0;
    pub const MaxLocks: u32 = 50;
}

impl CommonTrait for TestStorage {
    type Balance = Balance;
    type AssetSubTraitTarget = Asset;
    type BlockRewardsReserve = balances::Module<TestStorage>;
}

impl balances::Trait for TestStorage {
    type DustRemoval = ();
    type Event = Event;
    type ExistentialDeposit = ExistentialDeposit;
    type AccountStore = frame_system::Module<TestStorage>;
    type Identity = identity::Module<TestStorage>;
    type CddChecker = CddChecker<Self>;
    type WeightInfo = ();
    type MaxLocks = MaxLocks;
}

parameter_types! {
    pub const MinimumPeriod: u64 = 3;
}

impl pallet_timestamp::Trait for TestStorage {
    type Moment = u64;
    type OnTimestampSet = ();
    type MinimumPeriod = MinimumPeriod;
    type WeightInfo = ();
}

parameter_types! {
    pub NetworkShareInFee: Perbill = NETWORK_FEE_SHARE.with(|v| *v.borrow());
}

impl polymesh_contracts::Trait for TestStorage {
    type Event = Event;
    type NetworkShareInFee = NetworkShareInFee;
}

impl multisig::Trait for TestStorage {
    type Event = Event;
}

parameter_types! {
    pub const MaxScheduledInstructionLegsPerBlock: u32 = 500;
    pub MaxLegsInAInstruction: u32 = MAX_NO_OF_LEGS.with(|v| *v.borrow());
}

impl settlement::Trait for TestStorage {
    type Event = Event;
    type Asset = asset::Module<TestStorage>;
    type MaxScheduledInstructionLegsPerBlock = MaxScheduledInstructionLegsPerBlock;
    type MaxLegsInAInstruction = MaxLegsInAInstruction;
}

impl sto::Trait for TestStorage {
    type Event = Event;
}

impl ChargeTxFee for TestStorage {
    fn charge_fee(_len: u32, _info: DispatchInfo) -> TransactionValidity {
        Ok(ValidTransaction::default())
    }
}

impl CddAndFeeDetails<AccountId, Call> for TestStorage {
    fn get_valid_payer(
        _: &Call,
        caller: &AccountId,
    ) -> Result<Option<AccountId>, InvalidTransaction> {
        Ok(Some(*caller))
    }
    fn clear_context() {
        Context::set_current_identity::<Identity>(None);
        Context::set_current_payer::<Identity>(None);
    }
    fn set_payer_context(payer: Option<AccountId>) {
        Context::set_current_payer::<Identity>(payer);
    }
    fn get_payer_from_context() -> Option<AccountId> {
        Context::current_payer::<Identity>()
    }
    fn set_current_identity(did: &IdentityId) {
        Context::set_current_identity::<Identity>(Some(*did));
    }
}

pub struct WeightToFee;
impl WeightToFeePolynomial for WeightToFee {
    type Balance = Balance;

    fn polynomial() -> WeightToFeeCoefficients<Self::Balance> {
        smallvec![WeightToFeeCoefficient {
            degree: 1,
            coeff_frac: Perbill::zero(),
            coeff_integer: WEIGHT_TO_FEE.with(|v| *v.borrow()),
            negative: false,
        }]
    }
}

impl pallet_transaction_payment::Trait for TestStorage {
    type Currency = Balances;
    type OnTransactionPayment = ();
    type TransactionByteFee = TransactionByteFee;
    type WeightToFee = WeightToFee;
    type FeeMultiplierUpdate = ();
    type CddHandler = TestStorage;
}

impl group::Trait<group::DefaultInstance> for TestStorage {
    type Event = Event;
    type LimitOrigin = EnsureRoot<AccountId>;
    type AddOrigin = EnsureRoot<AccountId>;
    type RemoveOrigin = EnsureRoot<AccountId>;
    type SwapOrigin = EnsureRoot<AccountId>;
    type ResetOrigin = EnsureRoot<AccountId>;
    type MembershipInitialized = committee::Module<TestStorage, committee::Instance1>;
    type MembershipChanged = committee::Module<TestStorage, committee::Instance1>;
}

/// PolymeshCommittee as an instance of group
impl group::Trait<group::Instance1> for TestStorage {
    type Event = Event;
    type LimitOrigin = EnsureRoot<AccountId>;
    type AddOrigin = EnsureRoot<AccountId>;
    type RemoveOrigin = EnsureRoot<AccountId>;
    type SwapOrigin = EnsureRoot<AccountId>;
    type ResetOrigin = EnsureRoot<AccountId>;
    type MembershipInitialized = committee::Module<TestStorage, committee::Instance1>;
    type MembershipChanged = committee::Module<TestStorage, committee::Instance1>;
}

impl group::Trait<group::Instance2> for TestStorage {
    type Event = Event;
    type LimitOrigin = EnsureRoot<AccountId>;
    type AddOrigin = EnsureRoot<AccountId>;
    type RemoveOrigin = EnsureRoot<AccountId>;
    type SwapOrigin = EnsureRoot<AccountId>;
    type ResetOrigin = EnsureRoot<AccountId>;
    type MembershipInitialized = identity::Module<TestStorage>;
    type MembershipChanged = identity::Module<TestStorage>;
}

pub type CommitteeOrigin<T, I> = committee::RawOrigin<<T as frame_system::Trait>::AccountId, I>;

parameter_types! {
    pub const MotionDuration: BlockNumber = 0u64;
}

/// Voting majority origin for `Instance`.
type VMO<Instance> = committee::EnsureProportionAtLeast<_1, _2, AccountId, Instance>;

impl committee::Trait<committee::Instance1> for TestStorage {
    type Origin = Origin;
    type Proposal = Call;
    type CommitteeOrigin = VMO<committee::Instance1>;
    type Event = Event;
    type MotionDuration = MotionDuration;
}

impl committee::Trait<committee::DefaultInstance> for TestStorage {
    type Origin = Origin;
    type Proposal = Call;
    type CommitteeOrigin = EnsureRoot<AccountId>;
    type Event = Event;
    type MotionDuration = MotionDuration;
}

impl IdentityTrait for TestStorage {
    type Event = Event;
    type Proposal = Call;
    type MultiSig = multisig::Module<TestStorage>;
    type Portfolio = portfolio::Module<TestStorage>;
    type CddServiceProviders = CddServiceProvider;
    type Balances = balances::Module<TestStorage>;
    type ChargeTxFeeTarget = TestStorage;
    type CddHandler = TestStorage;
    type Public = AccountId;
    type OffChainSignature = OffChainSignature;
    type ProtocolFee = protocol_fee::Module<TestStorage>;
    type GCVotingMajorityOrigin = VMO<committee::Instance1>;
<<<<<<< HEAD
    type WeightInfo = polymesh_weights::pallet_identity::WeightInfo;
=======
    type CorporateAction = CorporateActions;
>>>>>>> abc59a7e
}

parameter_types! {
    pub const SignedClaimHandicap: u64 = 2;
    pub const StorageSizeOffset: u32 = 8;
    pub const TombstoneDeposit: Balance = 16;
    pub const RentByteFee: Balance = 100;
    pub const RentDepositOffset: Balance = 100000;
    pub const SurchargeReward: Balance = 1500;
    pub const MaxDepth: u32 = 100;
    pub const MaxValueSize: u32 = 16_384;
}

impl pallet_contracts::Trait for TestStorage {
    type Time = Timestamp;
    type Randomness = Randomness;
    type Currency = Balances;
    type Event = Event;
    type DetermineContractAddress = polymesh_contracts::NonceBasedAddressDeterminer<TestStorage>;
    type TrieIdGenerator = pallet_contracts::TrieIdFromParentCounter<TestStorage>;
    type RentPayment = ();
    type SignedClaimHandicap = SignedClaimHandicap;
    type TombstoneDeposit = TombstoneDeposit;
    type StorageSizeOffset = StorageSizeOffset;
    type RentByteFee = RentByteFee;
    type RentDepositOffset = RentDepositOffset;
    type SurchargeReward = SurchargeReward;
    type MaxDepth = MaxDepth;
    type MaxValueSize = MaxValueSize;
    type WeightPrice = pallet_transaction_payment::Module<Self>;
}

impl statistics::Trait for TestStorage {}

parameter_types! {
    pub const MaxConditionComplexity: u32 = 50;
}
impl compliance_manager::Trait for TestStorage {
    type Event = Event;
    type Asset = Asset;
    type MaxConditionComplexity = MaxConditionComplexity;
}

impl protocol_fee::Trait for TestStorage {
    type Event = Event;
    type Currency = Balances;
    type OnProtocolFeePayment = DealWithFees<TestStorage>;
}

impl portfolio::Trait for TestStorage {
    type Event = Event;
}

parameter_types! {
    pub MaxNumberOfTMExtensionForAsset: u32 = MAX_NO_OF_TM_ALLOWED.with(|v| *v.borrow());
    pub MinCheckpointDurationSecs: u64 = MIN_CHECKPOINT_DURATION.with(|v| *v.borrow());
}

impl asset::Trait for TestStorage {
    type Event = Event;
    type Currency = balances::Module<TestStorage>;
    type ComplianceManager = compliance_manager::Module<TestStorage>;
    type MaxNumberOfTMExtensionForAsset = MaxNumberOfTMExtensionForAsset;
    type UnixTime = pallet_timestamp::Module<TestStorage>;
    type MinCheckpointDurationSecs = MinCheckpointDurationSecs;
}

parameter_types! {
    pub const BlockRangeForTimelock: BlockNumber = 1000;
}

impl bridge::Trait for TestStorage {
    type Event = Event;
    type Proposal = Call;
    type Scheduler = Scheduler;
    type SchedulerOrigin = OriginCaller;
    type SchedulerCall = Call;
}

impl corporate_actions::Trait for TestStorage {
    type Event = Event;
    type WeightInfo = polymesh_weights::pallet_corporate_actions::WeightInfo;
}

impl exemption::Trait for TestStorage {
    type Event = Event;
    type Asset = asset::Module<TestStorage>;
}

impl voting::Trait for TestStorage {
    type Event = Event;
    type Asset = asset::Module<TestStorage>;
}

impl treasury::Trait for TestStorage {
    type Event = Event;
    type Currency = Balances;
}

thread_local! {
    pub static FORCE_SESSION_END: RefCell<bool> = RefCell::new(false);
    pub static SESSION_LENGTH: RefCell<u64> = RefCell::new(2);
}

pub struct TestSessionHandler;
impl pallet_session::SessionHandler<AuthorityId> for TestSessionHandler {
    const KEY_TYPE_IDS: &'static [KeyTypeId] = &[key_types::DUMMY];

    fn on_new_session<Ks: OpaqueKeys>(
        _changed: bool,
        _validators: &[(AuthorityId, Ks)],
        _queued_validators: &[(AuthorityId, Ks)],
    ) {
    }

    fn on_disabled(_validator_index: usize) {}

    fn on_genesis_session<Ks: OpaqueKeys>(_validators: &[(AuthorityId, Ks)]) {}
    fn on_before_session_ending() {}
}

pub struct TestShouldEndSession;
impl pallet_session::ShouldEndSession<BlockNumber> for TestShouldEndSession {
    fn should_end_session(now: BlockNumber) -> bool {
        let l = SESSION_LENGTH.with(|l| *l.borrow());
        now % l == 0
            || FORCE_SESSION_END.with(|l| {
                let r = *l.borrow();
                *l.borrow_mut() = false;
                r
            })
    }
}

pub struct TestSessionManager;
impl pallet_session::SessionManager<AccountId> for TestSessionManager {
    fn end_session(_: SessionIndex) {}
    fn start_session(_: SessionIndex) {}
    fn new_session(_: SessionIndex) -> Option<Vec<AccountId>> {
        None
    }
}

parameter_types! {
    pub const DisabledValidatorsThreshold: Perbill = Perbill::from_percent(33);
}

impl pallet_session::Trait for TestStorage {
    type Event = Event;
    type ValidatorId = AccountId;
    type ValidatorIdOf = ConvertInto;
    type ShouldEndSession = TestShouldEndSession;
    type NextSessionRotation = ();
    type SessionManager = TestSessionManager;
    type SessionHandler = TestSessionHandler;
    type Keys = MockSessionKeys;
    type DisabledValidatorsThreshold = DisabledValidatorsThreshold;
    type WeightInfo = ();
}

impl dividend::Trait for TestStorage {
    type Event = Event;
}

impl pips::Trait for TestStorage {
    type Currency = balances::Module<Self>;
    type CommitteeOrigin = EnsureRoot<AccountId>;
    type VotingMajorityOrigin = VMO<committee::Instance1>;
    type GovernanceCommittee = Committee;
    type TechnicalCommitteeVMO = VMO<committee::Instance3>;
    type UpgradeCommitteeVMO = VMO<committee::Instance4>;
    type Treasury = treasury::Module<Self>;
    type Event = Event;
}

impl confidential::Trait for TestStorage {
    type Event = Event;
}

impl pallet_utility::Trait for TestStorage {
    type Event = Event;
    type Call = Call;
}

impl PermissionChecker for TestStorage {
    type Call = Call;
    type Checker = Identity;
}

parameter_types! {
    pub MaximumSchedulerWeight: Weight = Perbill::from_percent(80) * MaximumBlockWeight::get();
    pub const MaxScheduledPerBlock: u32 = 50;
}

impl pallet_scheduler::Trait for TestStorage {
    type Event = Event;
    type Origin = Origin;
    type PalletsOrigin = OriginCaller;
    type Call = Call;
    type MaximumWeight = MaximumSchedulerWeight;
    type ScheduleOrigin = EnsureRoot<AccountId>;
    type MaxScheduledPerBlock = MaxScheduledPerBlock;
    type WeightInfo = ();
}

// Publish type alias for each module
pub type Identity = identity::Module<TestStorage>;
pub type Pips = pips::Module<TestStorage>;
pub type Balances = balances::Module<TestStorage>;
pub type Asset = asset::Module<TestStorage>;
pub type MultiSig = multisig::Module<TestStorage>;
pub type Randomness = pallet_randomness_collective_flip::Module<TestStorage>;
pub type Timestamp = pallet_timestamp::Module<TestStorage>;
pub type Contracts = pallet_contracts::Module<TestStorage>;
pub type Bridge = bridge::Module<TestStorage>;
pub type GovernanceCommittee = group::Module<TestStorage, group::Instance1>;
pub type CddServiceProvider = group::Module<TestStorage, group::Instance2>;
pub type Committee = committee::Module<TestStorage, committee::Instance1>;
pub type DefaultCommittee = committee::Module<TestStorage, committee::DefaultInstance>;
pub type Utility = pallet_utility::Module<TestStorage>;
pub type System = frame_system::Module<TestStorage>;
pub type Portfolio = portfolio::Module<TestStorage>;
pub type WrapperContracts = polymesh_contracts::Module<TestStorage>;
pub type ComplianceManager = compliance_manager::Module<TestStorage>;
pub type CorporateActions = corporate_actions::Module<TestStorage>;
pub type Scheduler = pallet_scheduler::Module<TestStorage>;

pub fn make_account(
    id: AccountId,
    uid: InvestorUid,
) -> Result<(<TestStorage as frame_system::Trait>::Origin, IdentityId), &'static str> {
    make_account_with_balance(id, uid, 1_000_000)
}

/// It creates an Account and registers its DID and its InvestorUid.
pub fn make_account_with_balance(
    id: AccountId,
    uid: InvestorUid,
    balance: <TestStorage as CommonTrait>::Balance,
) -> Result<(<TestStorage as frame_system::Trait>::Origin, IdentityId), &'static str> {
    let signed_id = Origin::signed(id.clone());
    Balances::make_free_balance_be(&id, balance);

    // If we have CDD providers, first of them executes the registration.
    let cdd_providers = CddServiceProvider::get_members();
    let did = match cdd_providers.into_iter().nth(0) {
        Some(cdd_provider) => {
            let cdd_acc = Public::from_raw(Identity::did_records(&cdd_provider).primary_key.0);
            let _ = Identity::cdd_register_did(Origin::signed(cdd_acc), id, vec![])
                .map_err(|_| "CDD register DID failed")?;

            // Add CDD Claim
            let did = Identity::get_identity(&id).unwrap();
            let cdd_claim = Claim::CustomerDueDiligence(CddId::new(did, uid));
            Identity::add_claim(Origin::signed(cdd_acc), did, cdd_claim, None)
                .map_err(|_| "CDD provider cannot add the CDD claim")?;
            did
        }
        _ => {
            let _ = Identity::register_did(signed_id.clone(), uid, vec![])
                .map_err(|_| "Register DID failed")?;
            Identity::get_identity(&id).unwrap()
        }
    };

    Ok((signed_id, did))
}

pub fn make_account_without_cdd(
    id: AccountId,
) -> Result<(<TestStorage as frame_system::Trait>::Origin, IdentityId), &'static str> {
    let signed_id = Origin::signed(id.clone());
    Balances::make_free_balance_be(&id, 10_000_000);
    let did = Identity::_register_did(id.clone(), vec![], None).expect("did");
    Ok((signed_id, did))
}

pub fn register_keyring_account(acc: AccountKeyring) -> Result<IdentityId, &'static str> {
    register_keyring_account_with_balance(acc, 10_000_000)
}

pub fn register_keyring_account_with_balance(
    acc: AccountKeyring,
    balance: <TestStorage as CommonTrait>::Balance,
) -> Result<IdentityId, &'static str> {
    let acc_pub = acc.public();
    let uid = InvestorUid::from(format!("{}", acc).as_str());
    make_account_with_balance(acc_pub, uid, balance).map(|(_, id)| id)
}

pub fn register_keyring_account_without_cdd(
    acc: AccountKeyring,
) -> Result<IdentityId, &'static str> {
    let acc_pub = acc.public();
    make_account_without_cdd(acc_pub).map(|(_, id)| id)
}

pub fn add_secondary_key(did: IdentityId, signer: Signatory<AccountId>) {
    let _primary_key = Identity::did_records(&did).primary_key;
    let auth_id = Identity::add_auth(
        did.clone(),
        signer,
        AuthorizationData::JoinIdentity(Permissions::default()),
        None,
    );
    assert_ok!(Identity::join_identity(signer, auth_id));
}

pub fn account_from(id: u64) -> AccountId {
    let mut enc_id_vec = id.encode();
    enc_id_vec.resize_with(32, Default::default);

    let mut enc_id = [0u8; 32];
    enc_id.copy_from_slice(enc_id_vec.as_slice());

    Pair::from_seed(&enc_id).public()
}

pub fn get_identity_id(acc: AccountKeyring) -> Option<IdentityId> {
    let key = acc.public();
    Identity::get_identity(&key)
}

pub fn authorizations_to(to: &Signatory<AccountId>) -> Vec<Authorization<AccountId, u64>> {
    identity::Authorizations::<TestStorage>::iter_prefix_values(to).collect::<Vec<_>>()
}

pub fn fast_forward_to_block(n: u64) {
    let block_number = frame_system::Module::<TestStorage>::block_number();
    (block_number..n).for_each(|block| {
        assert_ok!(pips::Module::<TestStorage>::end_block(block));
        frame_system::Module::<TestStorage>::set_block_number(block + 1);
    });
}

pub fn fast_forward_blocks(n: u64) {
    fast_forward_to_block(n + frame_system::Module::<TestStorage>::block_number());
}

// `iter_prefix_values` has no guarantee that it will iterate in a sequential
// order. However, we need the latest `auth_id`. Which is why we search for the claim
// with the highest `auth_id`.
pub fn get_last_auth(signatory: &Signatory<AccountId>) -> Authorization<AccountId, u64> {
    <identity::Authorizations<TestStorage>>::iter_prefix_values(signatory)
        .into_iter()
        .max_by_key(|x| x.auth_id)
        .expect("there are no authorizations")
}

pub fn get_last_auth_id(signatory: &Signatory<AccountId>) -> u64 {
    get_last_auth(signatory).auth_id
}

/// Returns a btreeset that contains default portfolio for the identity.
pub fn default_portfolio_btreeset(did: IdentityId) -> BTreeSet<PortfolioId> {
    iter::once(PortfolioId::default_portfolio(did)).collect::<BTreeSet<_>>()
}

/// Returns a vector that contains default portfolio for the identity.
pub fn default_portfolio_vec(did: IdentityId) -> Vec<PortfolioId> {
    vec![PortfolioId::default_portfolio(did)]
}

/// Returns a btreeset that contains a portfolio for the identity.
pub fn user_portfolio_btreeset(did: IdentityId, num: PortfolioNumber) -> BTreeSet<PortfolioId> {
    iter::once(PortfolioId::user_portfolio(did, num)).collect::<BTreeSet<_>>()
}

/// Returns a vector that contains a portfolio for the identity.
pub fn user_portfolio_vec(did: IdentityId, num: PortfolioNumber) -> Vec<PortfolioId> {
    vec![PortfolioId::user_portfolio(did, num)]
}

pub fn provide_scope_claim(
    claim_to: IdentityId,
    scope: Ticker,
    investor_uid: InvestorUid,
    cdd_provider: AccountId,
) {
    let proof: InvestorZKProofData = InvestorZKProofData::new(&claim_to, &investor_uid, &scope);
    let cdd_claim = InvestorZKProofData::make_cdd_claim(&claim_to, &investor_uid);
    let cdd_id = compute_cdd_id(&cdd_claim).compress().to_bytes().into();
    let scope_claim = InvestorZKProofData::make_scope_claim(&scope.as_slice(), &investor_uid);
    let scope_id = compute_scope_id(&scope_claim).compress().to_bytes().into();

    let signed_claim_to = Origin::signed(Identity::did_records(claim_to).primary_key);

    // Add cdd claim first
    assert_ok!(Identity::add_claim(
        Origin::signed(cdd_provider),
        claim_to,
        Claim::CustomerDueDiligence(cdd_id),
        None
    ));

    // Provide the InvestorUniqueness.
    assert_ok!(Identity::add_investor_uniqueness_claim(
        signed_claim_to,
        claim_to,
        Claim::InvestorUniqueness(Scope::Ticker(scope), scope_id, cdd_id),
        proof,
        None
    ));
}

pub fn provide_scope_claim_to_multiple_parties(
    parties: &[IdentityId],
    ticker: Ticker,
    cdd_provider: AccountId,
) {
    parties.iter().enumerate().for_each(|(index, id)| {
        let uid = InvestorUid::from(format!("uid_{}", index).as_bytes());
        provide_scope_claim(*id, ticker, uid, cdd_provider);
    });
}

pub fn root() -> Origin {
    Origin::from(frame_system::RawOrigin::Root)
}<|MERGE_RESOLUTION|>--- conflicted
+++ resolved
@@ -429,11 +429,8 @@
     type OffChainSignature = OffChainSignature;
     type ProtocolFee = protocol_fee::Module<TestStorage>;
     type GCVotingMajorityOrigin = VMO<committee::Instance1>;
-<<<<<<< HEAD
     type WeightInfo = polymesh_weights::pallet_identity::WeightInfo;
-=======
     type CorporateAction = CorporateActions;
->>>>>>> abc59a7e
 }
 
 parameter_types! {
