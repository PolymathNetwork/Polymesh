use super::ext_builder::{
<<<<<<< HEAD
    EXTRINSIC_BASE_WEIGHT, MAX_NO_OF_LEGS, MAX_NO_OF_TM_ALLOWED, MIN_CHECKPOINT_DURATION,
=======
    EXTRINSIC_BASE_WEIGHT, MAX_NO_OF_LEGS, MAX_NO_OF_TM_ALLOWED, NETWORK_FEE_SHARE,
>>>>>>> 999cc0f3
    TRANSACTION_BYTE_FEE, WEIGHT_TO_FEE,
};
use codec::Encode;
use cryptography::claim_proofs::{compute_cdd_id, compute_scope_id};
use frame_support::{
    assert_ok, impl_outer_dispatch, impl_outer_event, impl_outer_origin, parameter_types,
    traits::{Currency, Imbalance, OnUnbalanced},
    weights::DispatchInfo,
    weights::{
        RuntimeDbWeight, WeightToFeeCoefficient, WeightToFeeCoefficients, WeightToFeePolynomial,
    },
    StorageDoubleMap,
};
use pallet_asset as asset;
use pallet_balances as balances;
use pallet_basic_sto as sto;
use pallet_bridge as bridge;
use pallet_committee as committee;
use pallet_compliance_manager as compliance_manager;
use pallet_confidential as confidential;
use pallet_group as group;
use pallet_identity as identity;
use pallet_multisig as multisig;
use pallet_pips as pips;
use pallet_portfolio as portfolio;
use pallet_protocol_fee as protocol_fee;
use pallet_settlement as settlement;
use pallet_statistics as statistics;
use pallet_treasury as treasury;
use pallet_utility;
use polymesh_common_utilities::traits::{
    balances::AccountData,
    group::GroupTrait,
    identity::Trait as IdentityTrait,
    transaction_payment::{CddAndFeeDetails, ChargeTxFee},
    CommonTrait, PermissionChecker,
};
use polymesh_common_utilities::Context;
use polymesh_primitives::{
    Authorization, AuthorizationData, CddId, Claim, IdentityId, InvestorUid, InvestorZKProofData,
    Permissions, PortfolioId, PortfolioNumber, Scope, Signatory, Ticker,
};
use polymesh_runtime_common::{cdd_check::CddChecker, dividend, exemption, voting};
use smallvec::smallvec;
use sp_core::{
    crypto::{key_types, Pair as PairTrait},
    sr25519::{Pair, Public},
    u32_trait::{_1, _2},
    H256,
};
use sp_runtime::{
    impl_opaque_keys,
    testing::{Header, UintAuthorityId},
    traits::{BlakeTwo256, ConvertInto, IdentityLookup, OpaqueKeys, Verify},
    transaction_validity::{InvalidTransaction, TransactionValidity, ValidTransaction},
    AnySignature, KeyTypeId, Perbill,
};
use sp_std::{collections::btree_set::BTreeSet, iter};
use std::cell::RefCell;
use std::convert::From;
use test_client::AccountKeyring;

impl_opaque_keys! {
    pub struct MockSessionKeys {
        pub dummy: UintAuthorityId,
    }
}

impl From<UintAuthorityId> for MockSessionKeys {
    fn from(dummy: UintAuthorityId) -> Self {
        Self { dummy }
    }
}

impl_outer_origin! {
    pub enum Origin for TestStorage {
        committee Instance1 <T>,
        committee DefaultInstance <T>,
        committee Instance3 <T>,
        committee Instance4 <T>
    }
}

impl_outer_dispatch! {
    pub enum Call for TestStorage where origin: Origin {
        identity::Identity,
        balances::Balances,
        pips::Pips,
        multisig::MultiSig,
        pallet_contracts::Contracts,
        bridge::Bridge,
        asset::Asset,
        frame_system::System,
        pallet_utility::Utility,
        polymesh_contracts::WrapperContracts,
        self::Committee,
        self::DefaultCommittee,
    }
}

impl_outer_event! {
    pub enum EventTest for TestStorage {
        identity<T>,
        balances<T>,
        multisig<T>,
        bridge<T>,
        asset<T>,
        pips<T>,
        pallet_contracts<T>,
        pallet_session,
        compliance_manager,
        exemption,
        group Instance1<T>,
        group Instance2<T>,
        group DefaultInstance<T>,
        committee Instance1<T>,
        committee DefaultInstance<T>,
        voting<T>,
        dividend<T>,
        frame_system<T>,
        protocol_fee<T>,
        treasury<T>,
        settlement<T>,
        sto<T>,
        pallet_utility,
        portfolio<T>,
        confidential,
        polymesh_contracts<T>,
    }
}

// For testing the module, we construct most of a mock runtime. This means
// first constructing a configuration type (`Test`) which `impl`s each of the
// configuration traits of modules we want to use.
#[derive(Clone, Eq, PartialEq, Debug)]
pub struct TestStorage;

pub type AccountId = <AnySignature as Verify>::Signer;

type Index = u64;
type BlockNumber = u64;
type Hash = H256;
type Hashing = BlakeTwo256;
type Lookup = IdentityLookup<AccountId>;
type OffChainSignature = AnySignature;
type SessionIndex = u32;
type AuthorityId = <AnySignature as Verify>::Signer;
type Event = EventTest;
type Version = ();
type Balance = u128;

parameter_types! {
    pub const BlockHashCount: u32 = 250;
    pub const MaximumBlockWeight: u64 = 4096;
    pub const MaximumBlockLength: u32 = 4096;
    pub const AvailableBlockRatio: Perbill = Perbill::from_percent(75);
    pub const MaximumExtrinsicWeight: u64 = 2800;
    pub const BlockExecutionWeight: u64 = 10;
    pub TransactionByteFee: Balance = TRANSACTION_BYTE_FEE.with(|v| *v.borrow());
    pub ExtrinsicBaseWeight: u64 = EXTRINSIC_BASE_WEIGHT.with(|v| *v.borrow());
    pub const DbWeight: RuntimeDbWeight = RuntimeDbWeight {
        read: 10,
        write: 100,
    };
    pub FeeCollector: AccountId = account_from(5000);
}

pub type NegativeImbalance<T> =
    <balances::Module<T> as Currency<<T as frame_system::Trait>::AccountId>>::NegativeImbalance;

pub struct DealWithFees<T>(sp_std::marker::PhantomData<T>);

impl OnUnbalanced<NegativeImbalance<TestStorage>> for DealWithFees<TestStorage> {
    fn on_nonzero_unbalanced(amount: NegativeImbalance<TestStorage>) {
        let target = account_from(5000);
        let positive_imbalance = Balances::deposit_creating(&target, amount.peek());
        let _ = amount.offset(positive_imbalance).map_err(|_| 4); // random value mapped for error
    }
}

impl frame_system::Trait for TestStorage {
    /// The basic call filter to use in dispatchable.
    type BaseCallFilter = ();
    /// The identifier used to distinguish between accounts.
    type AccountId = AccountId;
    /// The aggregated dispatch type that is available for extrinsics.
    type Call = Call;
    /// The lookup mechanism to get account ID from whatever is passed in dispatchers.
    type Lookup = Lookup;
    /// The index type for storing how many extrinsics an account has signed.
    type Index = Index;
    /// The index type for blocks.
    type BlockNumber = BlockNumber;
    /// The type for hashing blocks and tries.
    type Hash = Hash;
    /// The hashing algorithm used.
    type Hashing = Hashing;
    /// The header type.
    type Header = Header;
    /// The ubiquitous event type.
    type Event = Event;
    /// The ubiquitous origin type.
    type Origin = Origin;
    /// Maximum number of block number to block hash mappings to keep (oldest pruned first).
    type BlockHashCount = BlockHashCount;
    /// Maximum weight of each block.
    type MaximumBlockWeight = MaximumBlockWeight;
    /// Maximum size of all encoded transactions (in bytes) that are allowed in one block.
    type MaximumBlockLength = MaximumBlockLength;
    /// Portion of the block weight that is available to all normal transactions.
    type AvailableBlockRatio = AvailableBlockRatio;
    /// Version of the runtime.
    type Version = Version;
    /// Converts a module to the index of the module in `construct_runtime!`.
    ///
    /// This type is being generated by `construct_runtime!`.
    type ModuleToIndex = ();
    /// What to do if a new account is created.
    type OnNewAccount = ();
    /// What to do if an account is fully reaped from the system.
    type OnKilledAccount = ();
    /// The data to be stored in an account.
    type AccountData = AccountData<<TestStorage as CommonTrait>::Balance>;
    /// The weight of database operations that the runtime can invoke.
    type DbWeight = DbWeight;
    /// The weight of the overhead invoked on the block import process, independent of the
    /// extrinsics included in that block.
    type BlockExecutionWeight = BlockExecutionWeight;
    /// The base weight of any extrinsic processed by the runtime, independent of the
    /// logic of that extrinsic. (Signature verification, nonce increment, fee, etc...)
    type ExtrinsicBaseWeight = ExtrinsicBaseWeight;
    /// The maximum weight that a single extrinsic of `Normal` dispatch class can have,
    /// independent of the logic of that extrinsics. (Roughly max block weight - average on
    /// initialize cost).
    type MaximumExtrinsicWeight = MaximumExtrinsicWeight;
    type SystemWeightInfo = ();
}

parameter_types! {
    pub const ExistentialDeposit: u64 = 0;
}

impl CommonTrait for TestStorage {
    type Balance = Balance;
    type AssetSubTraitTarget = Asset;
    type BlockRewardsReserve = balances::Module<TestStorage>;
}

impl balances::Trait for TestStorage {
    type DustRemoval = ();
    type Event = Event;
    type ExistentialDeposit = ExistentialDeposit;
    type AccountStore = frame_system::Module<TestStorage>;
    type Identity = identity::Module<TestStorage>;
    type CddChecker = CddChecker<Self>;
    type WeightInfo = ();
}

parameter_types! {
    pub const MinimumPeriod: u64 = 3;
}

impl pallet_timestamp::Trait for TestStorage {
    type Moment = u64;
    type OnTimestampSet = ();
    type MinimumPeriod = MinimumPeriod;
    type WeightInfo = ();
}

parameter_types! {
    pub NetworkShareInFee: Perbill = NETWORK_FEE_SHARE.with(|v| *v.borrow());
}

impl polymesh_contracts::Trait for TestStorage {
    type Event = Event;
    type NetworkShareInFee = NetworkShareInFee;
}

impl multisig::Trait for TestStorage {
    type Event = Event;
}

parameter_types! {
    pub const MaxScheduledInstructionLegsPerBlock: u32 = 500;
    pub MaxLegsInAInstruction: u32 = MAX_NO_OF_LEGS.with(|v| *v.borrow());
}

impl settlement::Trait for TestStorage {
    type Event = Event;
    type Asset = asset::Module<TestStorage>;
    type MaxScheduledInstructionLegsPerBlock = MaxScheduledInstructionLegsPerBlock;
    type MaxLegsInAInstruction = MaxLegsInAInstruction;
}

impl sto::Trait for TestStorage {
    type Event = Event;
}

impl ChargeTxFee for TestStorage {
    fn charge_fee(_len: u32, _info: DispatchInfo) -> TransactionValidity {
        Ok(ValidTransaction::default())
    }
}

impl CddAndFeeDetails<AccountId, Call> for TestStorage {
    fn get_valid_payer(
        _: &Call,
        caller: &AccountId,
    ) -> Result<Option<AccountId>, InvalidTransaction> {
        Ok(Some(*caller))
    }
    fn clear_context() {
        Context::set_current_identity::<Identity>(None);
        Context::set_current_payer::<Identity>(None);
    }
    fn set_payer_context(payer: Option<AccountId>) {
        Context::set_current_payer::<Identity>(payer);
    }
    fn get_payer_from_context() -> Option<AccountId> {
        Context::current_payer::<Identity>()
    }
    fn set_current_identity(did: &IdentityId) {
        Context::set_current_identity::<Identity>(Some(*did));
    }
}

pub struct WeightToFee;
impl WeightToFeePolynomial for WeightToFee {
    type Balance = Balance;

    fn polynomial() -> WeightToFeeCoefficients<Self::Balance> {
        smallvec![WeightToFeeCoefficient {
            degree: 1,
            coeff_frac: Perbill::zero(),
            coeff_integer: WEIGHT_TO_FEE.with(|v| *v.borrow()),
            negative: false,
        }]
    }
}

impl pallet_transaction_payment::Trait for TestStorage {
    type Currency = Balances;
    type OnTransactionPayment = ();
    type TransactionByteFee = TransactionByteFee;
    type WeightToFee = WeightToFee;
    type FeeMultiplierUpdate = ();
    type CddHandler = TestStorage;
}

impl group::Trait<group::DefaultInstance> for TestStorage {
    type Event = Event;
    type LimitOrigin = frame_system::EnsureRoot<AccountId>;
    type AddOrigin = frame_system::EnsureRoot<AccountId>;
    type RemoveOrigin = frame_system::EnsureRoot<AccountId>;
    type SwapOrigin = frame_system::EnsureRoot<AccountId>;
    type ResetOrigin = frame_system::EnsureRoot<AccountId>;
    type MembershipInitialized = committee::Module<TestStorage, committee::Instance1>;
    type MembershipChanged = committee::Module<TestStorage, committee::Instance1>;
}

/// PolymeshCommittee as an instance of group
impl group::Trait<group::Instance1> for TestStorage {
    type Event = Event;
    type LimitOrigin = frame_system::EnsureRoot<AccountId>;
    type AddOrigin = frame_system::EnsureRoot<AccountId>;
    type RemoveOrigin = frame_system::EnsureRoot<AccountId>;
    type SwapOrigin = frame_system::EnsureRoot<AccountId>;
    type ResetOrigin = frame_system::EnsureRoot<AccountId>;
    type MembershipInitialized = committee::Module<TestStorage, committee::Instance1>;
    type MembershipChanged = committee::Module<TestStorage, committee::Instance1>;
}

impl group::Trait<group::Instance2> for TestStorage {
    type Event = Event;
    type LimitOrigin = frame_system::EnsureRoot<AccountId>;
    type AddOrigin = frame_system::EnsureRoot<AccountId>;
    type RemoveOrigin = frame_system::EnsureRoot<AccountId>;
    type SwapOrigin = frame_system::EnsureRoot<AccountId>;
    type ResetOrigin = frame_system::EnsureRoot<AccountId>;
    type MembershipInitialized = identity::Module<TestStorage>;
    type MembershipChanged = identity::Module<TestStorage>;
}

pub type CommitteeOrigin<T, I> = committee::RawOrigin<<T as frame_system::Trait>::AccountId, I>;

parameter_types! {
    pub const MotionDuration: BlockNumber = 0u64;
}

/// Voting majority origin for `Instance`.
type VMO<Instance> = committee::EnsureProportionAtLeast<_1, _2, AccountId, Instance>;

impl committee::Trait<committee::Instance1> for TestStorage {
    type Origin = Origin;
    type Proposal = Call;
    type CommitteeOrigin = VMO<committee::Instance1>;
    type Event = Event;
    type MotionDuration = MotionDuration;
}

impl committee::Trait<committee::DefaultInstance> for TestStorage {
    type Origin = Origin;
    type Proposal = Call;
    type CommitteeOrigin = frame_system::EnsureRoot<AccountId>;
    type Event = Event;
    type MotionDuration = MotionDuration;
}

impl IdentityTrait for TestStorage {
    type Event = Event;
    type Proposal = Call;
    type MultiSig = multisig::Module<TestStorage>;
    type Portfolio = portfolio::Module<TestStorage>;
    type CddServiceProviders = CddServiceProvider;
    type Balances = balances::Module<TestStorage>;
    type ChargeTxFeeTarget = TestStorage;
    type CddHandler = TestStorage;
    type Public = AccountId;
    type OffChainSignature = OffChainSignature;
    type ProtocolFee = protocol_fee::Module<TestStorage>;
    type GCVotingMajorityOrigin = VMO<committee::Instance1>;
}

parameter_types! {
    pub const SignedClaimHandicap: u64 = 2;
    pub const StorageSizeOffset: u32 = 8;
    pub const TombstoneDeposit: Balance = 16;
    pub const RentByteFee: Balance = 100;
    pub const RentDepositOffset: Balance = 100000;
    pub const SurchargeReward: Balance = 1500;
    pub const MaxDepth: u32 = 100;
    pub const MaxValueSize: u32 = 16_384;
}

impl pallet_contracts::Trait for TestStorage {
    type Time = Timestamp;
    type Randomness = Randomness;
    type Currency = Balances;
    type Event = Event;
    type DetermineContractAddress = polymesh_contracts::NonceBasedAddressDeterminer<TestStorage>;
    type TrieIdGenerator = pallet_contracts::TrieIdFromParentCounter<TestStorage>;
    type RentPayment = ();
    type SignedClaimHandicap = SignedClaimHandicap;
    type TombstoneDeposit = TombstoneDeposit;
    type StorageSizeOffset = StorageSizeOffset;
    type RentByteFee = RentByteFee;
    type RentDepositOffset = RentDepositOffset;
    type SurchargeReward = SurchargeReward;
    type MaxDepth = MaxDepth;
    type MaxValueSize = MaxValueSize;
    type WeightPrice = pallet_transaction_payment::Module<Self>;
}

impl statistics::Trait for TestStorage {}

parameter_types! {
    pub const MaxConditionComplexity: u32 = 50;
}
impl compliance_manager::Trait for TestStorage {
    type Event = Event;
    type Asset = Asset;
    type MaxConditionComplexity = MaxConditionComplexity;
}

impl protocol_fee::Trait for TestStorage {
    type Event = Event;
    type Currency = Balances;
    type OnProtocolFeePayment = DealWithFees<TestStorage>;
}

impl portfolio::Trait for TestStorage {
    type Event = Event;
}

parameter_types! {
    pub MaxNumberOfTMExtensionForAsset: u32 = MAX_NO_OF_TM_ALLOWED.with(|v| *v.borrow());
    pub MinCheckpointDurationSecs: u64 = MIN_CHECKPOINT_DURATION.with(|v| *v.borrow());
}

impl asset::Trait for TestStorage {
    type Event = Event;
    type Currency = balances::Module<TestStorage>;
    type ComplianceManager = compliance_manager::Module<TestStorage>;
    type MaxNumberOfTMExtensionForAsset = MaxNumberOfTMExtensionForAsset;
    type UnixTime = pallet_timestamp::Module<TestStorage>;
    type MinCheckpointDurationSecs = MinCheckpointDurationSecs;
}

parameter_types! {
    pub const MaxTimelockedTxsPerBlock: u32 = 10;
    pub const BlockRangeForTimelock: BlockNumber = 1000;
}

impl bridge::Trait for TestStorage {
    type Event = Event;
    type Proposal = Call;
    type MaxTimelockedTxsPerBlock = MaxTimelockedTxsPerBlock;
}

impl exemption::Trait for TestStorage {
    type Event = Event;
    type Asset = asset::Module<TestStorage>;
}

impl voting::Trait for TestStorage {
    type Event = Event;
    type Asset = asset::Module<TestStorage>;
}

impl treasury::Trait for TestStorage {
    type Event = Event;
    type Currency = Balances;
}

thread_local! {
    pub static FORCE_SESSION_END: RefCell<bool> = RefCell::new(false);
    pub static SESSION_LENGTH: RefCell<u64> = RefCell::new(2);
}

pub struct TestSessionHandler;
impl pallet_session::SessionHandler<AuthorityId> for TestSessionHandler {
    const KEY_TYPE_IDS: &'static [KeyTypeId] = &[key_types::DUMMY];

    fn on_new_session<Ks: OpaqueKeys>(
        _changed: bool,
        _validators: &[(AuthorityId, Ks)],
        _queued_validators: &[(AuthorityId, Ks)],
    ) {
    }

    fn on_disabled(_validator_index: usize) {}

    fn on_genesis_session<Ks: OpaqueKeys>(_validators: &[(AuthorityId, Ks)]) {}
    fn on_before_session_ending() {}
}

pub struct TestShouldEndSession;
impl pallet_session::ShouldEndSession<BlockNumber> for TestShouldEndSession {
    fn should_end_session(now: BlockNumber) -> bool {
        let l = SESSION_LENGTH.with(|l| *l.borrow());
        now % l == 0
            || FORCE_SESSION_END.with(|l| {
                let r = *l.borrow();
                *l.borrow_mut() = false;
                r
            })
    }
}

pub struct TestSessionManager;
impl pallet_session::SessionManager<AccountId> for TestSessionManager {
    fn end_session(_: SessionIndex) {}
    fn start_session(_: SessionIndex) {}
    fn new_session(_: SessionIndex) -> Option<Vec<AccountId>> {
        None
    }
}

parameter_types! {
    pub const DisabledValidatorsThreshold: Perbill = Perbill::from_percent(33);
}

impl pallet_session::Trait for TestStorage {
    type Event = Event;
    type ValidatorId = AccountId;
    type ValidatorIdOf = ConvertInto;
    type ShouldEndSession = TestShouldEndSession;
    type NextSessionRotation = ();
    type SessionManager = TestSessionManager;
    type SessionHandler = TestSessionHandler;
    type Keys = MockSessionKeys;
    type DisabledValidatorsThreshold = DisabledValidatorsThreshold;
    type WeightInfo = ();
}

impl dividend::Trait for TestStorage {
    type Event = Event;
}

impl pips::Trait for TestStorage {
    type Currency = balances::Module<Self>;
    type CommitteeOrigin = frame_system::EnsureRoot<AccountId>;
    type VotingMajorityOrigin = VMO<committee::Instance1>;
    type GovernanceCommittee = Committee;
    type TechnicalCommitteeVMO = VMO<committee::Instance3>;
    type UpgradeCommitteeVMO = VMO<committee::Instance4>;
    type Treasury = treasury::Module<Self>;
    type Event = Event;
}

impl confidential::Trait for TestStorage {
    type Event = Event;
}

impl pallet_utility::Trait for TestStorage {
    type Event = Event;
    type Call = Call;
}

impl PermissionChecker for TestStorage {
    type Call = Call;
    type Checker = Identity;
}

// Publish type alias for each module
pub type Identity = identity::Module<TestStorage>;
pub type Pips = pips::Module<TestStorage>;
pub type Balances = balances::Module<TestStorage>;
pub type Asset = asset::Module<TestStorage>;
pub type MultiSig = multisig::Module<TestStorage>;
pub type Randomness = pallet_randomness_collective_flip::Module<TestStorage>;
pub type Timestamp = pallet_timestamp::Module<TestStorage>;
pub type Contracts = pallet_contracts::Module<TestStorage>;
pub type Bridge = bridge::Module<TestStorage>;
pub type GovernanceCommittee = group::Module<TestStorage, group::Instance1>;
pub type CddServiceProvider = group::Module<TestStorage, group::Instance2>;
pub type Committee = committee::Module<TestStorage, committee::Instance1>;
pub type DefaultCommittee = committee::Module<TestStorage, committee::DefaultInstance>;
pub type Utility = pallet_utility::Module<TestStorage>;
pub type System = frame_system::Module<TestStorage>;
pub type Portfolio = portfolio::Module<TestStorage>;
pub type WrapperContracts = polymesh_contracts::Module<TestStorage>;
pub type ComplianceManager = compliance_manager::Module<TestStorage>;

pub fn make_account(
    id: AccountId,
    uid: InvestorUid,
) -> Result<(<TestStorage as frame_system::Trait>::Origin, IdentityId), &'static str> {
    make_account_with_balance(id, uid, 1_000_000)
}

/// It creates an Account and registers its DID and its InvestorUid.
pub fn make_account_with_balance(
    id: AccountId,
    uid: InvestorUid,
    balance: <TestStorage as CommonTrait>::Balance,
) -> Result<(<TestStorage as frame_system::Trait>::Origin, IdentityId), &'static str> {
    let signed_id = Origin::signed(id.clone());
    Balances::make_free_balance_be(&id, balance);

    // If we have CDD providers, first of them executes the registration.
    let cdd_providers = CddServiceProvider::get_members();
    let did = match cdd_providers.into_iter().nth(0) {
        Some(cdd_provider) => {
            let cdd_acc = Public::from_raw(Identity::did_records(&cdd_provider).primary_key.0);
            let _ = Identity::cdd_register_did(Origin::signed(cdd_acc), id, vec![])
                .map_err(|_| "CDD register DID failed")?;

            // Add CDD Claim
            let did = Identity::get_identity(&id).unwrap();
            let cdd_claim = Claim::CustomerDueDiligence(CddId::new(did, uid));
            Identity::add_claim(Origin::signed(cdd_acc), did, cdd_claim, None)
                .map_err(|_| "CDD provider cannot add the CDD claim")?;
            did
        }
        _ => {
            let _ = Identity::register_did(signed_id.clone(), uid, vec![])
                .map_err(|_| "Register DID failed")?;
            Identity::get_identity(&id).unwrap()
        }
    };

    Ok((signed_id, did))
}

pub fn make_account_without_cdd(
    id: AccountId,
) -> Result<(<TestStorage as frame_system::Trait>::Origin, IdentityId), &'static str> {
    let signed_id = Origin::signed(id.clone());
    Balances::make_free_balance_be(&id, 10_000_000);
    let did = Identity::_register_did(id.clone(), vec![], None).expect("did");
    Ok((signed_id, did))
}

pub fn register_keyring_account(acc: AccountKeyring) -> Result<IdentityId, &'static str> {
    register_keyring_account_with_balance(acc, 10_000_000)
}

pub fn register_keyring_account_with_balance(
    acc: AccountKeyring,
    balance: <TestStorage as CommonTrait>::Balance,
) -> Result<IdentityId, &'static str> {
    let acc_pub = acc.public();
    let uid = InvestorUid::from(format!("{}", acc).as_str());
    make_account_with_balance(acc_pub, uid, balance).map(|(_, id)| id)
}

pub fn register_keyring_account_without_cdd(
    acc: AccountKeyring,
) -> Result<IdentityId, &'static str> {
    let acc_pub = acc.public();
    make_account_without_cdd(acc_pub).map(|(_, id)| id)
}

pub fn add_secondary_key(did: IdentityId, signer: Signatory<AccountId>) {
    let _primary_key = Identity::did_records(&did).primary_key;
    let auth_id = Identity::add_auth(
        did.clone(),
        signer,
        AuthorizationData::JoinIdentity(Permissions::default()),
        None,
    );
    assert_ok!(Identity::join_identity(signer, auth_id));
}

pub fn account_from(id: u64) -> AccountId {
    let mut enc_id_vec = id.encode();
    enc_id_vec.resize_with(32, Default::default);

    let mut enc_id = [0u8; 32];
    enc_id.copy_from_slice(enc_id_vec.as_slice());

    Pair::from_seed(&enc_id).public()
}

pub fn get_identity_id(acc: AccountKeyring) -> Option<IdentityId> {
    let key = acc.public();
    Identity::get_identity(&key)
}

pub fn authorizations_to(to: &Signatory<AccountId>) -> Vec<Authorization<AccountId, u64>> {
    identity::Authorizations::<TestStorage>::iter_prefix_values(to).collect::<Vec<_>>()
}

pub fn fast_forward_to_block(n: u64) {
    let block_number = frame_system::Module::<TestStorage>::block_number();
    (block_number..n).for_each(|block| {
        assert_ok!(pips::Module::<TestStorage>::end_block(block));
        frame_system::Module::<TestStorage>::set_block_number(block + 1);
    });
}

pub fn fast_forward_blocks(n: u64) {
    fast_forward_to_block(n + frame_system::Module::<TestStorage>::block_number());
}

// `iter_prefix_values` has no guarantee that it will iterate in a sequential
// order. However, we need the latest `auth_id`. Which is why we search for the claim
// with the highest `auth_id`.
pub fn get_last_auth(signatory: &Signatory<AccountId>) -> Authorization<AccountId, u64> {
    <identity::Authorizations<TestStorage>>::iter_prefix_values(signatory)
        .into_iter()
        .max_by_key(|x| x.auth_id)
        .expect("there are no authorizations")
}

pub fn get_last_auth_id(signatory: &Signatory<AccountId>) -> u64 {
    get_last_auth(signatory).auth_id
}

/// Returns a btreeset that contains default portfolio for the identity.
pub fn default_portfolio_btreeset(did: IdentityId) -> BTreeSet<PortfolioId> {
    iter::once(PortfolioId::default_portfolio(did)).collect::<BTreeSet<_>>()
}

/// Returns a vector that contains default portfolio for the identity.
pub fn default_portfolio_vec(did: IdentityId) -> Vec<PortfolioId> {
    vec![PortfolioId::default_portfolio(did)]
}

/// Returns a btreeset that contains a portfolio for the identity.
pub fn user_portfolio_btreeset(did: IdentityId, num: PortfolioNumber) -> BTreeSet<PortfolioId> {
    iter::once(PortfolioId::user_portfolio(did, num)).collect::<BTreeSet<_>>()
}

/// Returns a vector that contains a portfolio for the identity.
pub fn user_portfolio_vec(did: IdentityId, num: PortfolioNumber) -> Vec<PortfolioId> {
    vec![PortfolioId::user_portfolio(did, num)]
}

pub fn provide_scope_claim(
    claim_to: IdentityId,
    scope: Ticker,
    investor_uid: InvestorUid,
    cdd_provider: AccountId,
) {
    let proof: InvestorZKProofData = InvestorZKProofData::new(&claim_to, &investor_uid, &scope);
    let cdd_claim = InvestorZKProofData::make_cdd_claim(&claim_to, &investor_uid);
    let cdd_id = compute_cdd_id(&cdd_claim).compress().to_bytes().into();
    let scope_claim = InvestorZKProofData::make_scope_claim(&scope.as_slice(), &investor_uid);
    let scope_id = compute_scope_id(&scope_claim).compress().to_bytes().into();

    let signed_claim_to = Origin::signed(Identity::did_records(claim_to).primary_key);

    // Add cdd claim first
    assert_ok!(Identity::add_claim(
        Origin::signed(cdd_provider),
        claim_to,
        Claim::CustomerDueDiligence(cdd_id),
        None
    ));

    // Provide the InvestorUniqueness.
    assert_ok!(Identity::add_investor_uniqueness_claim(
        signed_claim_to,
        claim_to,
        Claim::InvestorUniqueness(Scope::Ticker(scope), scope_id, cdd_id),
        proof,
        None
    ));
}

pub fn provide_scope_claim_to_multiple_parties(
    parties: &[IdentityId],
    ticker: Ticker,
    cdd_provider: AccountId,
) {
    parties.iter().enumerate().for_each(|(index, id)| {
        let uid = InvestorUid::from(format!("uid_{}", index).as_bytes());
        provide_scope_claim(*id, ticker, uid, cdd_provider);
    });
}<|MERGE_RESOLUTION|>--- conflicted
+++ resolved
@@ -1,9 +1,6 @@
 use super::ext_builder::{
-<<<<<<< HEAD
     EXTRINSIC_BASE_WEIGHT, MAX_NO_OF_LEGS, MAX_NO_OF_TM_ALLOWED, MIN_CHECKPOINT_DURATION,
-=======
-    EXTRINSIC_BASE_WEIGHT, MAX_NO_OF_LEGS, MAX_NO_OF_TM_ALLOWED, NETWORK_FEE_SHARE,
->>>>>>> 999cc0f3
+ NETWORK_FEE_SHARE,
     TRANSACTION_BYTE_FEE, WEIGHT_TO_FEE,
 };
 use codec::Encode;
