use super::ext_builder::{
<<<<<<< HEAD
    EXTRINSIC_BASE_WEIGHT, NETWORK_FEE_SHARE, TRANSACTION_BYTE_FEE, WEIGHT_TO_FEE,
=======
    EXTRINSIC_BASE_WEIGHT, MAX_NO_OF_LEGS, MAX_NO_OF_TM_ALLOWED, TRANSACTION_BYTE_FEE,
    WEIGHT_TO_FEE,
>>>>>>> 97ee18e0
};
use codec::Encode;
use cryptography::claim_proofs::{compute_cdd_id, compute_scope_id};
use frame_support::{
    assert_ok,
    dispatch::DispatchResult,
    impl_outer_dispatch, impl_outer_event, impl_outer_origin, parameter_types,
    traits::{Currency, Imbalance, OnUnbalanced},
    weights::DispatchInfo,
    weights::{
        RuntimeDbWeight, WeightToFeeCoefficient, WeightToFeeCoefficients, WeightToFeePolynomial,
    },
    StorageDoubleMap,
};
use pallet_asset as asset;
use pallet_balances as balances;
use pallet_basic_sto as sto;
use pallet_committee as committee;
use pallet_compliance_manager as compliance_manager;
use pallet_confidential as confidential;
use pallet_group as group;
use pallet_identity as identity;
use pallet_multisig as multisig;
use pallet_pips as pips;
use pallet_portfolio as portfolio;
use pallet_protocol_fee as protocol_fee;
use pallet_settlement as settlement;
use pallet_statistics as statistics;
use pallet_treasury as treasury;
use pallet_utility;
use polymesh_common_utilities::traits::{
    asset::AcceptTransfer,
    balances::AccountData,
    group::GroupTrait,
    identity::Trait as IdentityTrait,
    transaction_payment::{CddAndFeeDetails, ChargeTxFee},
    CommonTrait, PermissionChecker,
};
use polymesh_common_utilities::Context;
use polymesh_primitives::{
    Authorization, AuthorizationData, CddId, Claim, IdentityId, InvestorUid, InvestorZKProofData,
    Permissions, PortfolioId, PortfolioNumber, Scope, Signatory, Ticker,
};
use polymesh_runtime_common::{bridge, cdd_check::CddChecker, dividend, exemption, voting};
use smallvec::smallvec;
use sp_core::{
    crypto::{key_types, Pair as PairTrait},
    sr25519::{Pair, Public},
    u32_trait::{_1, _2},
    H256,
};
use sp_runtime::{
    impl_opaque_keys,
    testing::{Header, UintAuthorityId},
    traits::{BlakeTwo256, ConvertInto, IdentityLookup, OpaqueKeys, Verify},
    transaction_validity::{InvalidTransaction, TransactionValidity, ValidTransaction},
    AnySignature, KeyTypeId, Perbill,
};
use sp_std::{collections::btree_set::BTreeSet, iter};
use std::cell::RefCell;
use std::convert::{From, TryFrom};
use test_client::AccountKeyring;

impl_opaque_keys! {
    pub struct MockSessionKeys {
        pub dummy: UintAuthorityId,
    }
}

impl From<UintAuthorityId> for MockSessionKeys {
    fn from(dummy: UintAuthorityId) -> Self {
        Self { dummy }
    }
}

impl_outer_origin! {
    pub enum Origin for TestStorage {
        committee Instance1 <T>,
        committee DefaultInstance <T>,
        committee Instance3 <T>,
        committee Instance4 <T>
    }
}

impl_outer_dispatch! {
    pub enum Call for TestStorage where origin: Origin {
        identity::Identity,
        balances::Balances,
        pips::Pips,
        multisig::MultiSig,
        pallet_contracts::Contracts,
        bridge::Bridge,
        asset::Asset,
        frame_system::System,
        pallet_utility::Utility,
        polymesh_contracts::WrapperContracts,
        self::Committee,
        self::DefaultCommittee,
    }
}

impl_outer_event! {
    pub enum EventTest for TestStorage {
        identity<T>,
        balances<T>,
        multisig<T>,
        bridge<T>,
        asset<T>,
        pips<T>,
        pallet_contracts<T>,
        pallet_session,
        compliance_manager,
        exemption,
        group Instance1<T>,
        group Instance2<T>,
        group DefaultInstance<T>,
        committee Instance1<T>,
        committee DefaultInstance<T>,
        voting<T>,
        dividend<T>,
        frame_system<T>,
        protocol_fee<T>,
        treasury<T>,
        settlement<T>,
        sto<T>,
        pallet_utility,
        portfolio<T>,
        confidential,
        polymesh_contracts<T>,
    }
}

// For testing the module, we construct most of a mock runtime. This means
// first constructing a configuration type (`Test`) which `impl`s each of the
// configuration traits of modules we want to use.
#[derive(Clone, Eq, PartialEq, Debug)]
pub struct TestStorage;

pub type AccountId = <AnySignature as Verify>::Signer;

type Index = u64;
type BlockNumber = u64;
type Hash = H256;
type Hashing = BlakeTwo256;
type Lookup = IdentityLookup<AccountId>;
type OffChainSignature = AnySignature;
type SessionIndex = u32;
type AuthorityId = <AnySignature as Verify>::Signer;
type Event = EventTest;
type Version = ();
type Balance = u128;

parameter_types! {
    pub const BlockHashCount: u32 = 250;
    pub const MaximumBlockWeight: u64 = 4096;
    pub const MaximumBlockLength: u32 = 4096;
    pub const AvailableBlockRatio: Perbill = Perbill::from_percent(75);
    pub const MaximumExtrinsicWeight: u64 = 2800;
    pub const BlockExecutionWeight: u64 = 10;
    pub TransactionByteFee: Balance = TRANSACTION_BYTE_FEE.with(|v| *v.borrow());
    pub ExtrinsicBaseWeight: u64 = EXTRINSIC_BASE_WEIGHT.with(|v| *v.borrow());
    pub const DbWeight: RuntimeDbWeight = RuntimeDbWeight {
        read: 10,
        write: 100,
    };
    pub FeeCollector: AccountId = account_from(5000);
}

pub type NegativeImbalance<T> =
    <balances::Module<T> as Currency<<T as system::Trait>::AccountId>>::NegativeImbalance;

pub struct DealWithFees<T>(sp_std::marker::PhantomData<T>);

impl OnUnbalanced<NegativeImbalance<TestStorage>> for DealWithFees<TestStorage> {
    fn on_nonzero_unbalanced(amount: NegativeImbalance<TestStorage>) {
        let target = account_from(5000);
        let positive_imbalance = Balances::deposit_creating(&target, amount.peek());
        let _ = amount.offset(positive_imbalance).map_err(|_| 4); // random value mapped for error
    }
}

impl frame_system::Trait for TestStorage {
    /// The basic call filter to use in dispatchable.
    type BaseCallFilter = ();
    /// The identifier used to distinguish between accounts.
    type AccountId = AccountId;
    /// The aggregated dispatch type that is available for extrinsics.
    type Call = Call;
    /// The lookup mechanism to get account ID from whatever is passed in dispatchers.
    type Lookup = Lookup;
    /// The index type for storing how many extrinsics an account has signed.
    type Index = Index;
    /// The index type for blocks.
    type BlockNumber = BlockNumber;
    /// The type for hashing blocks and tries.
    type Hash = Hash;
    /// The hashing algorithm used.
    type Hashing = Hashing;
    /// The header type.
    type Header = Header;
    /// The ubiquitous event type.
    type Event = Event;
    /// The ubiquitous origin type.
    type Origin = Origin;
    /// Maximum number of block number to block hash mappings to keep (oldest pruned first).
    type BlockHashCount = BlockHashCount;
    /// Maximum weight of each block.
    type MaximumBlockWeight = MaximumBlockWeight;
    /// Maximum size of all encoded transactions (in bytes) that are allowed in one block.
    type MaximumBlockLength = MaximumBlockLength;
    /// Portion of the block weight that is available to all normal transactions.
    type AvailableBlockRatio = AvailableBlockRatio;
    /// Version of the runtime.
    type Version = Version;
    /// Converts a module to the index of the module in `construct_runtime!`.
    ///
    /// This type is being generated by `construct_runtime!`.
    type ModuleToIndex = ();
    /// What to do if a new account is created.
    type OnNewAccount = ();
    /// What to do if an account is fully reaped from the system.
    type OnKilledAccount = ();
    /// The data to be stored in an account.
    type AccountData = AccountData<<TestStorage as CommonTrait>::Balance>;
    /// The weight of database operations that the runtime can invoke.
    type DbWeight = DbWeight;
    /// The weight of the overhead invoked on the block import process, independent of the
    /// extrinsics included in that block.
    type BlockExecutionWeight = BlockExecutionWeight;
    /// The base weight of any extrinsic processed by the runtime, independent of the
    /// logic of that extrinsic. (Signature verification, nonce increment, fee, etc...)
    type ExtrinsicBaseWeight = ExtrinsicBaseWeight;
    /// The maximum weight that a single extrinsic of `Normal` dispatch class can have,
    /// independent of the logic of that extrinsics. (Roughly max block weight - average on
    /// initialize cost).
    type MaximumExtrinsicWeight = MaximumExtrinsicWeight;
    type SystemWeightInfo = ();
}

parameter_types! {
    pub const ExistentialDeposit: u64 = 0;
}

impl CommonTrait for TestStorage {
    type Balance = Balance;
    type AcceptTransferTarget = TestStorage;
    type BlockRewardsReserve = balances::Module<TestStorage>;
}

impl balances::Trait for TestStorage {
    type DustRemoval = ();
    type Event = Event;
    type ExistentialDeposit = ExistentialDeposit;
    type AccountStore = frame_system::Module<TestStorage>;
    type Identity = identity::Module<TestStorage>;
    type CddChecker = CddChecker<Self>;
    type WeightInfo = ();
}

parameter_types! {
    pub const MinimumPeriod: u64 = 3;
}

impl pallet_timestamp::Trait for TestStorage {
    type Moment = u64;
    type OnTimestampSet = ();
    type MinimumPeriod = MinimumPeriod;
    type WeightInfo = ();
}

parameter_types! {
    pub NetworkShareInFee: Perbill = NETWORK_FEE_SHARE.with(|v| *v.borrow());
}

impl polymesh_contracts::Trait for TestStorage {
    type Event = Event;
    type NetworkShareInFee = NetworkShareInFee;
}

impl multisig::Trait for TestStorage {
    type Event = Event;
}

parameter_types! {
    pub const MaxScheduledInstructionLegsPerBlock: u32 = 500;
    pub MaxLegsInAInstruction: u32 = MAX_NO_OF_LEGS.with(|v| *v.borrow());
}

impl settlement::Trait for TestStorage {
    type Event = Event;
    type Asset = asset::Module<TestStorage>;
    type MaxScheduledInstructionLegsPerBlock = MaxScheduledInstructionLegsPerBlock;
    type MaxLegsInAInstruction = MaxLegsInAInstruction;
}

impl sto::Trait for TestStorage {
    type Event = Event;
}

impl ChargeTxFee for TestStorage {
    fn charge_fee(_len: u32, _info: DispatchInfo) -> TransactionValidity {
        Ok(ValidTransaction::default())
    }
}

impl CddAndFeeDetails<AccountId, Call> for TestStorage {
    fn get_valid_payer(
        _: &Call,
        caller: &AccountId,
    ) -> Result<Option<AccountId>, InvalidTransaction> {
        Ok(Some(*caller))
    }
    fn clear_context() {
        Context::set_current_identity::<Identity>(None);
        Context::set_current_payer::<Identity>(None);
    }
    fn set_payer_context(payer: Option<AccountId>) {
        Context::set_current_payer::<Identity>(payer);
    }
    fn get_payer_from_context() -> Option<AccountId> {
        Context::current_payer::<Identity>()
    }
    fn set_current_identity(did: &IdentityId) {
        Context::set_current_identity::<Identity>(Some(*did));
    }
}

pub struct WeightToFee;
impl WeightToFeePolynomial for WeightToFee {
    type Balance = Balance;

    fn polynomial() -> WeightToFeeCoefficients<Self::Balance> {
        smallvec![WeightToFeeCoefficient {
            degree: 1,
            coeff_frac: Perbill::zero(),
            coeff_integer: WEIGHT_TO_FEE.with(|v| *v.borrow()),
            negative: false,
        }]
    }
}

impl pallet_transaction_payment::Trait for TestStorage {
    type Currency = Balances;
    type OnTransactionPayment = ();
    type TransactionByteFee = TransactionByteFee;
    type WeightToFee = WeightToFee;
    type FeeMultiplierUpdate = ();
    type CddHandler = TestStorage;
}

impl group::Trait<group::DefaultInstance> for TestStorage {
    type Event = Event;
    type LimitOrigin = frame_system::EnsureRoot<AccountId>;
    type AddOrigin = frame_system::EnsureRoot<AccountId>;
    type RemoveOrigin = frame_system::EnsureRoot<AccountId>;
    type SwapOrigin = frame_system::EnsureRoot<AccountId>;
    type ResetOrigin = frame_system::EnsureRoot<AccountId>;
    type MembershipInitialized = committee::Module<TestStorage, committee::Instance1>;
    type MembershipChanged = committee::Module<TestStorage, committee::Instance1>;
}

/// PolymeshCommittee as an instance of group
impl group::Trait<group::Instance1> for TestStorage {
    type Event = Event;
    type LimitOrigin = frame_system::EnsureRoot<AccountId>;
    type AddOrigin = frame_system::EnsureRoot<AccountId>;
    type RemoveOrigin = frame_system::EnsureRoot<AccountId>;
    type SwapOrigin = frame_system::EnsureRoot<AccountId>;
    type ResetOrigin = frame_system::EnsureRoot<AccountId>;
    type MembershipInitialized = committee::Module<TestStorage, committee::Instance1>;
    type MembershipChanged = committee::Module<TestStorage, committee::Instance1>;
}

impl group::Trait<group::Instance2> for TestStorage {
    type Event = Event;
    type LimitOrigin = frame_system::EnsureRoot<AccountId>;
    type AddOrigin = frame_system::EnsureRoot<AccountId>;
    type RemoveOrigin = frame_system::EnsureRoot<AccountId>;
    type SwapOrigin = frame_system::EnsureRoot<AccountId>;
    type ResetOrigin = frame_system::EnsureRoot<AccountId>;
    type MembershipInitialized = identity::Module<TestStorage>;
    type MembershipChanged = identity::Module<TestStorage>;
}

pub type CommitteeOrigin<T, I> = committee::RawOrigin<<T as frame_system::Trait>::AccountId, I>;

parameter_types! {
    pub const MotionDuration: BlockNumber = 0u64;
}

/// Voting majority origin for `Instance`.
type VMO<Instance> = committee::EnsureProportionAtLeast<_1, _2, AccountId, Instance>;

impl committee::Trait<committee::Instance1> for TestStorage {
    type Origin = Origin;
    type Proposal = Call;
    type CommitteeOrigin = VMO<committee::Instance1>;
    type Event = Event;
    type MotionDuration = MotionDuration;
}

impl committee::Trait<committee::DefaultInstance> for TestStorage {
    type Origin = Origin;
    type Proposal = Call;
    type CommitteeOrigin = frame_system::EnsureRoot<AccountId>;
    type Event = Event;
    type MotionDuration = MotionDuration;
}

impl IdentityTrait for TestStorage {
    type Event = Event;
    type Proposal = Call;
    type MultiSig = multisig::Module<TestStorage>;
    type Portfolio = portfolio::Module<TestStorage>;
    type CddServiceProviders = group::Module<TestStorage, group::Instance2>;
    type Balances = balances::Module<TestStorage>;
    type ChargeTxFeeTarget = TestStorage;
    type CddHandler = TestStorage;
    type Public = AccountId;
    type OffChainSignature = OffChainSignature;
    type ProtocolFee = protocol_fee::Module<TestStorage>;
}

impl AcceptTransfer for TestStorage {
    fn accept_ticker_transfer(_: IdentityId, _: u64) -> DispatchResult {
        Ok(())
    }

    fn accept_primary_issuance_agent_transfer(_: IdentityId, _: u64) -> DispatchResult {
        Ok(())
    }

    fn accept_asset_ownership_transfer(_: IdentityId, _: u64) -> DispatchResult {
        Ok(())
    }
}

parameter_types! {
    pub const SignedClaimHandicap: u64 = 2;
    pub const StorageSizeOffset: u32 = 8;
    pub const TombstoneDeposit: Balance = 16;
    pub const RentByteFee: Balance = 100;
    pub const RentDepositOffset: Balance = 100000;
    pub const SurchargeReward: Balance = 1500;
    pub const MaxDepth: u32 = 100;
    pub const MaxValueSize: u32 = 16_384;
}

impl pallet_contracts::Trait for TestStorage {
    type Time = Timestamp;
    type Randomness = Randomness;
    type Currency = Balances;
    type Event = Event;
<<<<<<< HEAD
    type Call = Call;
    type DetermineContractAddress = polymesh_contracts::NonceBasedAddressDeterminer<TestStorage>;
=======
    type DetermineContractAddress = pallet_contracts::SimpleAddressDeterminer<TestStorage>;
>>>>>>> 97ee18e0
    type TrieIdGenerator = pallet_contracts::TrieIdFromParentCounter<TestStorage>;
    type RentPayment = ();
    type SignedClaimHandicap = SignedClaimHandicap;
    type TombstoneDeposit = TombstoneDeposit;
    type StorageSizeOffset = StorageSizeOffset;
    type RentByteFee = RentByteFee;
    type RentDepositOffset = RentDepositOffset;
    type SurchargeReward = SurchargeReward;
    type MaxDepth = MaxDepth;
    type MaxValueSize = MaxValueSize;
    type WeightPrice = pallet_transaction_payment::Module<Self>;
}

impl statistics::Trait for TestStorage {}

parameter_types! {
    pub const MaxConditionComplexity: u32 = 50;
}
impl compliance_manager::Trait for TestStorage {
    type Event = Event;
    type Asset = Asset;
    type MaxConditionComplexity = MaxConditionComplexity;
}

impl protocol_fee::Trait for TestStorage {
    type Event = Event;
    type Currency = Balances;
    type OnProtocolFeePayment = DealWithFees<TestStorage>;
}

impl portfolio::Trait for TestStorage {
    type Event = Event;
}

parameter_types! {
    pub MaxNumberOfTMExtensionForAsset: u32 = MAX_NO_OF_TM_ALLOWED.with(|v| *v.borrow());
}

impl asset::Trait for TestStorage {
    type Event = Event;
    type Currency = balances::Module<TestStorage>;
    type ComplianceManager = compliance_manager::Module<TestStorage>;
    type MaxNumberOfTMExtensionForAsset = MaxNumberOfTMExtensionForAsset;
}

parameter_types! {
    pub const MaxTimelockedTxsPerBlock: u32 = 10;
    pub const BlockRangeForTimelock: BlockNumber = 1000;
}

impl bridge::Trait for TestStorage {
    type Event = Event;
    type Proposal = Call;
    type MaxTimelockedTxsPerBlock = MaxTimelockedTxsPerBlock;
}

impl exemption::Trait for TestStorage {
    type Event = Event;
    type Asset = asset::Module<TestStorage>;
}

impl voting::Trait for TestStorage {
    type Event = Event;
    type Asset = asset::Module<TestStorage>;
}

impl treasury::Trait for TestStorage {
    type Event = Event;
    type Currency = Balances;
}

thread_local! {
    pub static FORCE_SESSION_END: RefCell<bool> = RefCell::new(false);
    pub static SESSION_LENGTH: RefCell<u64> = RefCell::new(2);
}

pub struct TestSessionHandler;
impl pallet_session::SessionHandler<AuthorityId> for TestSessionHandler {
    const KEY_TYPE_IDS: &'static [KeyTypeId] = &[key_types::DUMMY];

    fn on_new_session<Ks: OpaqueKeys>(
        _changed: bool,
        _validators: &[(AuthorityId, Ks)],
        _queued_validators: &[(AuthorityId, Ks)],
    ) {
    }

    fn on_disabled(_validator_index: usize) {}

    fn on_genesis_session<Ks: OpaqueKeys>(_validators: &[(AuthorityId, Ks)]) {}
    fn on_before_session_ending() {}
}

pub struct TestShouldEndSession;
impl pallet_session::ShouldEndSession<BlockNumber> for TestShouldEndSession {
    fn should_end_session(now: BlockNumber) -> bool {
        let l = SESSION_LENGTH.with(|l| *l.borrow());
        now % l == 0
            || FORCE_SESSION_END.with(|l| {
                let r = *l.borrow();
                *l.borrow_mut() = false;
                r
            })
    }
}

pub struct TestSessionManager;
impl pallet_session::SessionManager<AccountId> for TestSessionManager {
    fn end_session(_: SessionIndex) {}
    fn start_session(_: SessionIndex) {}
    fn new_session(_: SessionIndex) -> Option<Vec<AccountId>> {
        None
    }
}

parameter_types! {
    pub const DisabledValidatorsThreshold: Perbill = Perbill::from_percent(33);
}

impl pallet_session::Trait for TestStorage {
    type Event = Event;
    type ValidatorId = AccountId;
    type ValidatorIdOf = ConvertInto;
    type ShouldEndSession = TestShouldEndSession;
    type NextSessionRotation = ();
    type SessionManager = TestSessionManager;
    type SessionHandler = TestSessionHandler;
    type Keys = MockSessionKeys;
    type DisabledValidatorsThreshold = DisabledValidatorsThreshold;
    type WeightInfo = ();
}

impl dividend::Trait for TestStorage {
    type Event = Event;
}

impl pips::Trait for TestStorage {
    type Currency = balances::Module<Self>;
    type CommitteeOrigin = frame_system::EnsureRoot<AccountId>;
    type VotingMajorityOrigin = VMO<committee::Instance1>;
    type GovernanceCommittee = Committee;
    type TechnicalCommitteeVMO = VMO<committee::Instance3>;
    type UpgradeCommitteeVMO = VMO<committee::Instance4>;
    type Treasury = treasury::Module<Self>;
    type Event = Event;
}

impl confidential::Trait for TestStorage {
    type Event = Event;
}

impl pallet_utility::Trait for TestStorage {
    type Event = Event;
    type Call = Call;
}

impl PermissionChecker for TestStorage {
    type Call = Call;
    type Checker = Identity;
}

// Publish type alias for each module
pub type Identity = identity::Module<TestStorage>;
pub type Pips = pips::Module<TestStorage>;
pub type Balances = balances::Module<TestStorage>;
pub type Asset = asset::Module<TestStorage>;
pub type MultiSig = multisig::Module<TestStorage>;
pub type Randomness = pallet_randomness_collective_flip::Module<TestStorage>;
pub type Timestamp = pallet_timestamp::Module<TestStorage>;
pub type Contracts = pallet_contracts::Module<TestStorage>;
pub type Bridge = bridge::Module<TestStorage>;
pub type GovernanceCommittee = group::Module<TestStorage, group::Instance1>;
pub type CddServiceProvider = group::Module<TestStorage, group::Instance2>;
pub type Committee = committee::Module<TestStorage, committee::Instance1>;
pub type DefaultCommittee = committee::Module<TestStorage, committee::DefaultInstance>;
pub type Utility = pallet_utility::Module<TestStorage>;
pub type System = frame_system::Module<TestStorage>;
pub type Portfolio = portfolio::Module<TestStorage>;
<<<<<<< HEAD
pub type WrapperContracts = polymesh_contracts::Module<TestStorage>;
=======
pub type ComplianceManager = compliance_manager::Module<TestStorage>;
>>>>>>> 97ee18e0

pub fn make_account(
    id: AccountId,
    uid: InvestorUid,
) -> Result<(<TestStorage as frame_system::Trait>::Origin, IdentityId), &'static str> {
    make_account_with_balance(id, uid, 1_000_000)
}

/// It creates an Account and registers its DID and its InvestorUid.
pub fn make_account_with_balance(
    id: AccountId,
    uid: InvestorUid,
    balance: <TestStorage as CommonTrait>::Balance,
) -> Result<(<TestStorage as frame_system::Trait>::Origin, IdentityId), &'static str> {
    let signed_id = Origin::signed(id.clone());
    Balances::make_free_balance_be(&id, balance);

    // If we have CDD providers, first of them executes the registration.
    let cdd_providers = CddServiceProvider::get_members();
    let did = match cdd_providers.into_iter().nth(0) {
        Some(cdd_provider) => {
            let cdd_acc = Public::from_raw(Identity::did_records(&cdd_provider).primary_key.0);
            let _ = Identity::cdd_register_did(Origin::signed(cdd_acc), id, vec![])
                .map_err(|_| "CDD register DID failed")?;

            // Add CDD Claim
            let did = Identity::get_identity(&id).unwrap();
            let cdd_claim = Claim::CustomerDueDiligence(CddId::new(did, uid));
            Identity::add_claim(Origin::signed(cdd_acc), did, cdd_claim, None)
                .map_err(|_| "CDD provider cannot add the CDD claim")?;
            did
        }
        _ => {
            let _ = Identity::register_did(signed_id.clone(), uid, vec![])
                .map_err(|_| "Register DID failed")?;
            Identity::get_identity(&id).unwrap()
        }
    };

    Ok((signed_id, did))
}

pub fn make_account_without_cdd(
    id: AccountId,
) -> Result<(<TestStorage as frame_system::Trait>::Origin, IdentityId), &'static str> {
    let signed_id = Origin::signed(id.clone());
    Balances::make_free_balance_be(&id, 10_000_000);
    let did = Identity::_register_did(id.clone(), vec![], None).expect("did");
    Ok((signed_id, did))
}

pub fn register_keyring_account(acc: AccountKeyring) -> Result<IdentityId, &'static str> {
    register_keyring_account_with_balance(acc, 10_000_000)
}

pub fn register_keyring_account_with_balance(
    acc: AccountKeyring,
    balance: <TestStorage as CommonTrait>::Balance,
) -> Result<IdentityId, &'static str> {
    let acc_pub = acc.public();
    let uid = InvestorUid::from(format!("{}", acc).as_str());
    make_account_with_balance(acc_pub, uid, balance).map(|(_, id)| id)
}

pub fn register_keyring_account_without_cdd(
    acc: AccountKeyring,
) -> Result<IdentityId, &'static str> {
    let acc_pub = acc.public();
    make_account_without_cdd(acc_pub).map(|(_, id)| id)
}

pub fn add_secondary_key(did: IdentityId, signer: Signatory<AccountId>) {
    let _primary_key = Identity::did_records(&did).primary_key;
    let auth_id = Identity::add_auth(
        did.clone(),
        signer,
        AuthorizationData::JoinIdentity(Permissions::default()),
        None,
    );
    assert_ok!(Identity::join_identity(signer, auth_id));
}

pub fn account_from(id: u64) -> AccountId {
    let mut enc_id_vec = id.encode();
    enc_id_vec.resize_with(32, Default::default);

    let mut enc_id = [0u8; 32];
    enc_id.copy_from_slice(enc_id_vec.as_slice());

    Pair::from_seed(&enc_id).public()
}

pub fn get_identity_id(acc: AccountKeyring) -> Option<IdentityId> {
    let key = acc.public();
    Identity::get_identity(&key)
}

pub fn authorizations_to(to: &Signatory<AccountId>) -> Vec<Authorization<AccountId, u64>> {
    identity::Authorizations::<TestStorage>::iter_prefix_values(to).collect::<Vec<_>>()
}

pub fn fast_forward_to_block(n: u64) {
    let block_number = frame_system::Module::<TestStorage>::block_number();
    (block_number..n).for_each(|block| {
        assert_ok!(pips::Module::<TestStorage>::end_block(block));
        frame_system::Module::<TestStorage>::set_block_number(block + 1);
    });
}

pub fn fast_forward_blocks(n: u64) {
    fast_forward_to_block(n + frame_system::Module::<TestStorage>::block_number());
}

// `iter_prefix_values` has no guarantee that it will iterate in a sequential
// order. However, we need the latest `auth_id`. Which is why we search for the claim
// with the highest `auth_id`.
pub fn get_last_auth(signatory: &Signatory<AccountId>) -> Authorization<AccountId, u64> {
    <identity::Authorizations<TestStorage>>::iter_prefix_values(signatory)
        .into_iter()
        .max_by_key(|x| x.auth_id)
        .expect("there are no authorizations")
}

pub fn get_last_auth_id(signatory: &Signatory<AccountId>) -> u64 {
    get_last_auth(signatory).auth_id
}

/// Returns a btreeset that contains default portfolio for the identity.
pub fn default_portfolio_btreeset(did: IdentityId) -> BTreeSet<PortfolioId> {
    iter::once(PortfolioId::default_portfolio(did)).collect::<BTreeSet<_>>()
}

/// Returns a vector that contains default portfolio for the identity.
pub fn default_portfolio_vec(did: IdentityId) -> Vec<PortfolioId> {
    vec![PortfolioId::default_portfolio(did)]
}

/// Returns a btreeset that contains a portfolio for the identity.
pub fn user_portfolio_btreeset(did: IdentityId, num: PortfolioNumber) -> BTreeSet<PortfolioId> {
    iter::once(PortfolioId::user_portfolio(did, num)).collect::<BTreeSet<_>>()
}

/// Returns a vector that contains a portfolio for the identity.
pub fn user_portfolio_vec(did: IdentityId, num: PortfolioNumber) -> Vec<PortfolioId> {
    vec![PortfolioId::user_portfolio(did, num)]
}

pub fn provide_scope_claim(
    claim_to: IdentityId,
    scope: Ticker,
    investor_uid: InvestorUid,
    cdd_provider: AccountId,
) {
    let proof: InvestorZKProofData = InvestorZKProofData::new(&claim_to, &investor_uid, &scope);
    let cdd_claim = InvestorZKProofData::make_cdd_claim(&claim_to, &investor_uid);
    let cdd_id = compute_cdd_id(&cdd_claim).compress().to_bytes().into();
    let scope_claim = InvestorZKProofData::make_scope_claim(&scope, &investor_uid);
    let scope_id = compute_scope_id(&scope_claim).compress().to_bytes().into();

    let signed_claim_to = Origin::signed(Identity::did_records(claim_to).primary_key);

    // Add cdd claim first
    assert_ok!(Identity::add_claim(
        Origin::signed(cdd_provider),
        claim_to,
        Claim::CustomerDueDiligence(cdd_id),
        None
    ));

    // Provide the InvestorZKProof.
    assert_ok!(Identity::add_claim(
        signed_claim_to,
        claim_to,
        Claim::InvestorZKProof(Scope::Ticker(scope), scope_id, cdd_id, proof),
        None
    ));
}

pub fn provide_scope_claim_to_multiple_parties(
    parties: &[IdentityId],
    ticker: Ticker,
    cdd_provider: AccountId,
) {
    parties.iter().enumerate().for_each(|(index, id)| {
        let uid = InvestorUid::from(format!("uid_{}", index).as_bytes());
        provide_scope_claim(*id, ticker, uid, cdd_provider);
    });
}<|MERGE_RESOLUTION|>--- conflicted
+++ resolved
@@ -1,10 +1,6 @@
 use super::ext_builder::{
-<<<<<<< HEAD
-    EXTRINSIC_BASE_WEIGHT, NETWORK_FEE_SHARE, TRANSACTION_BYTE_FEE, WEIGHT_TO_FEE,
-=======
-    EXTRINSIC_BASE_WEIGHT, MAX_NO_OF_LEGS, MAX_NO_OF_TM_ALLOWED, TRANSACTION_BYTE_FEE,
-    WEIGHT_TO_FEE,
->>>>>>> 97ee18e0
+    EXTRINSIC_BASE_WEIGHT, MAX_NO_OF_LEGS, MAX_NO_OF_TM_ALLOWED, NETWORK_FEE_SHARE,
+    TRANSACTION_BYTE_FEE, WEIGHT_TO_FEE,
 };
 use codec::Encode;
 use cryptography::claim_proofs::{compute_cdd_id, compute_scope_id};
@@ -174,7 +170,7 @@
 }
 
 pub type NegativeImbalance<T> =
-    <balances::Module<T> as Currency<<T as system::Trait>::AccountId>>::NegativeImbalance;
+    <balances::Module<T> as Currency<<T as frame_system::Trait>::AccountId>>::NegativeImbalance;
 
 pub struct DealWithFees<T>(sp_std::marker::PhantomData<T>);
 
@@ -458,12 +454,7 @@
     type Randomness = Randomness;
     type Currency = Balances;
     type Event = Event;
-<<<<<<< HEAD
-    type Call = Call;
     type DetermineContractAddress = polymesh_contracts::NonceBasedAddressDeterminer<TestStorage>;
-=======
-    type DetermineContractAddress = pallet_contracts::SimpleAddressDeterminer<TestStorage>;
->>>>>>> 97ee18e0
     type TrieIdGenerator = pallet_contracts::TrieIdFromParentCounter<TestStorage>;
     type RentPayment = ();
     type SignedClaimHandicap = SignedClaimHandicap;
@@ -642,11 +633,8 @@
 pub type Utility = pallet_utility::Module<TestStorage>;
 pub type System = frame_system::Module<TestStorage>;
 pub type Portfolio = portfolio::Module<TestStorage>;
-<<<<<<< HEAD
 pub type WrapperContracts = polymesh_contracts::Module<TestStorage>;
-=======
 pub type ComplianceManager = compliance_manager::Module<TestStorage>;
->>>>>>> 97ee18e0
 
 pub fn make_account(
     id: AccountId,
