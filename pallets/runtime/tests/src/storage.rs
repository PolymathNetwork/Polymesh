use super::ext_builder::{
    EXTRINSIC_BASE_WEIGHT, MAX_NO_OF_LEGS, MAX_NO_OF_TM_ALLOWED, NETWORK_FEE_SHARE,
    TRANSACTION_BYTE_FEE, WEIGHT_TO_FEE,
};
use codec::Encode;
use confidential_identity::{compute_cdd_id, compute_scope_id};
use frame_support::{
    assert_ok, impl_outer_dispatch, impl_outer_event, impl_outer_origin, parameter_types,
    traits::{Currency, Imbalance, OnInitialize, OnUnbalanced},
    weights::DispatchInfo,
    weights::{
        RuntimeDbWeight, Weight, WeightToFeeCoefficient, WeightToFeeCoefficients,
        WeightToFeePolynomial,
    },
    StorageDoubleMap,
};
use frame_system::EnsureRoot;
use pallet_asset::{self as asset, checkpoint};
use pallet_balances as balances;
use pallet_bridge as bridge;
use pallet_committee as committee;
use pallet_compliance_manager as compliance_manager;
use pallet_confidential as confidential;
use pallet_corporate_actions as corporate_actions;
use pallet_corporate_actions::ballot as corporate_ballots;
use pallet_corporate_actions::distribution as capital_distributions;
use pallet_group as group;
use pallet_identity as identity;
use pallet_multisig as multisig;
use pallet_pips as pips;
use pallet_portfolio as portfolio;
use pallet_protocol_fee as protocol_fee;
use pallet_settlement as settlement;
use pallet_statistics as statistics;
use pallet_sto as sto;
use pallet_treasury as treasury;
use pallet_utility;
use polymesh_common_utilities::traits::{
    balances::AccountData,
    group::GroupTrait,
    identity::Trait as IdentityTrait,
    transaction_payment::{CddAndFeeDetails, ChargeTxFee},
    CommonTrait, PermissionChecker,
};
use polymesh_common_utilities::Context;
use polymesh_primitives::{
    Authorization, AuthorizationData, CddId, Claim, IdentityId, InvestorUid, InvestorZKProofData,
    Permissions, PortfolioId, PortfolioNumber, Scope, ScopeId, Signatory, Ticker,
};
use polymesh_runtime_common::cdd_check::CddChecker;
use smallvec::smallvec;
use sp_core::{
    crypto::{key_types, Pair as PairTrait},
    sr25519::{Pair, Public},
    u32_trait::{_1, _2},
    H256,
};
use sp_runtime::{
    impl_opaque_keys,
    testing::{Header, UintAuthorityId},
    traits::{BlakeTwo256, ConvertInto, IdentityLookup, OpaqueKeys, Verify},
    transaction_validity::{InvalidTransaction, TransactionValidity, ValidTransaction},
    AnySignature, KeyTypeId, Perbill,
};
use sp_std::{collections::btree_set::BTreeSet, iter};
use std::cell::RefCell;
use std::convert::From;
use test_client::AccountKeyring;

impl_opaque_keys! {
    pub struct MockSessionKeys {
        pub dummy: UintAuthorityId,
    }
}

impl From<UintAuthorityId> for MockSessionKeys {
    fn from(dummy: UintAuthorityId) -> Self {
        Self { dummy }
    }
}

impl_outer_origin! {
    pub enum Origin for TestStorage {
        committee Instance1 <T>,
        committee DefaultInstance <T>,
        committee Instance3 <T>,
        committee Instance4 <T>
    }
}

impl_outer_dispatch! {
    pub enum Call for TestStorage where origin: Origin {
        identity::Identity,
        balances::Balances,
        pips::Pips,
        multisig::MultiSig,
        pallet_contracts::Contracts,
        bridge::Bridge,
        asset::Asset,
        frame_system::System,
        pallet_utility::Utility,
        polymesh_contracts::WrapperContracts,
        self::Committee,
        self::DefaultCommittee,
        pallet_scheduler::Scheduler,
        pallet_settlement::Settlement,
        checkpoint::Checkpoint,
        pallet_portfolio::Portfolio,
    }
}

impl_outer_event! {
    pub enum EventTest for TestStorage {
        identity<T>,
        balances<T>,
        multisig<T>,
        bridge<T>,
        asset<T>,
        pips<T>,
        pallet_contracts<T>,
        pallet_session,
        compliance_manager,
        group Instance1<T>,
        group Instance2<T>,
        group DefaultInstance<T>,
        committee Instance1<T>,
        committee DefaultInstance<T>,
        frame_system<T>,
        protocol_fee<T>,
        treasury<T>,
        settlement<T>,
        sto<T>,
        pallet_utility,
        portfolio<T>,
        confidential,
        polymesh_contracts<T>,
        pallet_scheduler<T>,
        corporate_actions,
        corporate_ballots<T>,
        capital_distributions<T>,
        checkpoint<T>,
        statistics,
    }
}

#[derive(Copy, Clone)]
pub struct User {
    pub ring: AccountKeyring,
    pub did: IdentityId,
}

impl User {
    pub fn new(ring: AccountKeyring) -> Self {
        let did = register_keyring_account(ring).unwrap();
        Self { ring, did }
    }

    pub fn existing(ring: AccountKeyring) -> Self {
        let did = get_identity_id(ring).unwrap();
        User { ring, did }
    }

    pub fn balance(self, balance: u128) -> Self {
        use frame_support::traits::Currency as _;
        Balances::make_free_balance_be(&self.acc(), balance);
        self
    }

    pub fn acc(&self) -> Public {
        self.ring.public()
    }

    pub fn origin(&self) -> Origin {
        Origin::signed(self.acc())
    }
}

// For testing the module, we construct most of a mock runtime. This means
// first constructing a configuration type (`Test`) which `impl`s each of the
// configuration traits of modules we want to use.
#[derive(Clone, Eq, PartialEq, Debug)]
pub struct TestStorage;

pub type AccountId = <AnySignature as Verify>::Signer;

type Index = u64;
type BlockNumber = u64;
type Hash = H256;
type Hashing = BlakeTwo256;
type Lookup = IdentityLookup<AccountId>;
type OffChainSignature = AnySignature;
type SessionIndex = u32;
type AuthorityId = <AnySignature as Verify>::Signer;
type Event = EventTest;
type Version = ();
crate type Balance = u128;

parameter_types! {
    pub const BlockHashCount: u32 = 250;
    pub const MaximumBlockWeight: u64 = 4096;
    pub const MaximumBlockLength: u32 = 4096;
    pub const AvailableBlockRatio: Perbill = Perbill::from_percent(75);
    pub const MaximumExtrinsicWeight: u64 = 2800;
    pub const BlockExecutionWeight: u64 = 10;
    pub TransactionByteFee: Balance = TRANSACTION_BYTE_FEE.with(|v| *v.borrow());
    pub ExtrinsicBaseWeight: u64 = EXTRINSIC_BASE_WEIGHT.with(|v| *v.borrow());
    pub const DbWeight: RuntimeDbWeight = RuntimeDbWeight {
        read: 10,
        write: 100,
    };
    pub FeeCollector: AccountId = account_from(5000);
}

pub type NegativeImbalance<T> =
    <balances::Module<T> as Currency<<T as frame_system::Trait>::AccountId>>::NegativeImbalance;

pub struct DealWithFees<T>(sp_std::marker::PhantomData<T>);

impl OnUnbalanced<NegativeImbalance<TestStorage>> for DealWithFees<TestStorage> {
    fn on_nonzero_unbalanced(amount: NegativeImbalance<TestStorage>) {
        let target = account_from(5000);
        let positive_imbalance = Balances::deposit_creating(&target, amount.peek());
        let _ = amount.offset(positive_imbalance).map_err(|_| 4); // random value mapped for error
    }
}

impl frame_system::Trait for TestStorage {
    /// The basic call filter to use in dispatchable.
    type BaseCallFilter = ();
    /// The identifier used to distinguish between accounts.
    type AccountId = AccountId;
    /// The aggregated dispatch type that is available for extrinsics.
    type Call = Call;
    /// The lookup mechanism to get account ID from whatever is passed in dispatchers.
    type Lookup = Lookup;
    /// The index type for storing how many extrinsics an account has signed.
    type Index = Index;
    /// The index type for blocks.
    type BlockNumber = BlockNumber;
    /// The type for hashing blocks and tries.
    type Hash = Hash;
    /// The hashing algorithm used.
    type Hashing = Hashing;
    /// The header type.
    type Header = Header;
    /// The ubiquitous event type.
    type Event = Event;
    /// The ubiquitous origin type.
    type Origin = Origin;
    /// Maximum number of block number to block hash mappings to keep (oldest pruned first).
    type BlockHashCount = BlockHashCount;
    /// Maximum weight of each block.
    type MaximumBlockWeight = MaximumBlockWeight;
    /// Maximum size of all encoded transactions (in bytes) that are allowed in one block.
    type MaximumBlockLength = MaximumBlockLength;
    /// Portion of the block weight that is available to all normal transactions.
    type AvailableBlockRatio = AvailableBlockRatio;
    /// Version of the runtime.
    type Version = Version;
    /// Converts a module to the index of the module in `construct_runtime!`.
    ///
    /// This type is being generated by `construct_runtime!`.
    type PalletInfo = ();
    /// What to do if a new account is created.
    type OnNewAccount = ();
    /// What to do if an account is fully reaped from the system.
    type OnKilledAccount = ();
    /// The data to be stored in an account.
    type AccountData = AccountData<<TestStorage as CommonTrait>::Balance>;
    /// The weight of database operations that the runtime can invoke.
    type DbWeight = DbWeight;
    /// The weight of the overhead invoked on the block import process, independent of the
    /// extrinsics included in that block.
    type BlockExecutionWeight = BlockExecutionWeight;
    /// The base weight of any extrinsic processed by the runtime, independent of the
    /// logic of that extrinsic. (Signature verification, nonce increment, fee, etc...)
    type ExtrinsicBaseWeight = ExtrinsicBaseWeight;
    /// The maximum weight that a single extrinsic of `Normal` dispatch class can have,
    /// independent of the logic of that extrinsics. (Roughly max block weight - average on
    /// initialize cost).
    type MaximumExtrinsicWeight = MaximumExtrinsicWeight;
    type SystemWeightInfo = ();
}

parameter_types! {
    pub const ExistentialDeposit: u64 = 0;
    pub const MaxLocks: u32 = 50;
}

impl CommonTrait for TestStorage {
    type Balance = Balance;
    type AssetSubTraitTarget = Asset;
    type BlockRewardsReserve = balances::Module<TestStorage>;
}

impl balances::Trait for TestStorage {
    type DustRemoval = ();
    type Event = Event;
    type ExistentialDeposit = ExistentialDeposit;
    type AccountStore = frame_system::Module<TestStorage>;
    type CddChecker = CddChecker<Self>;
    type WeightInfo = polymesh_weights::pallet_balances::WeightInfo;
    type MaxLocks = MaxLocks;
}

parameter_types! {
    pub const MinimumPeriod: u64 = 3;
}

impl pallet_timestamp::Trait for TestStorage {
    type Moment = u64;
    type OnTimestampSet = ();
    type MinimumPeriod = MinimumPeriod;
    type WeightInfo = ();
}

parameter_types! {
    pub NetworkShareInFee: Perbill = NETWORK_FEE_SHARE.with(|v| *v.borrow());
}

impl polymesh_contracts::Trait for TestStorage {
    type Event = Event;
    type NetworkShareInFee = NetworkShareInFee;
    type WeightInfo = polymesh_weights::polymesh_contracts::WeightInfo;
}

impl multisig::Trait for TestStorage {
    type Event = Event;
    type Scheduler = Scheduler;
    type SchedulerCall = Call;
    type WeightInfo = polymesh_weights::pallet_multisig::WeightInfo;
}

parameter_types! {
    pub MaxLegsInInstruction: u32 = MAX_NO_OF_LEGS.with(|v| *v.borrow());
}

impl settlement::Trait for TestStorage {
    type Event = Event;
    type MaxLegsInInstruction = MaxLegsInInstruction;
    type Scheduler = Scheduler;
    type SchedulerCall = Call;
    type WeightInfo = polymesh_weights::pallet_settlement::WeightInfo;
}

impl sto::Trait for TestStorage {
    type Event = Event;
}

impl ChargeTxFee for TestStorage {
    fn charge_fee(_len: u32, _info: DispatchInfo) -> TransactionValidity {
        Ok(ValidTransaction::default())
    }
}

impl CddAndFeeDetails<AccountId, Call> for TestStorage {
    fn get_valid_payer(
        _: &Call,
        caller: &AccountId,
    ) -> Result<Option<AccountId>, InvalidTransaction> {
        Ok(Some(*caller))
    }
    fn clear_context() {
        Context::set_current_identity::<Identity>(None);
        Context::set_current_payer::<Identity>(None);
    }
    fn set_payer_context(payer: Option<AccountId>) {
        Context::set_current_payer::<Identity>(payer);
    }
    fn get_payer_from_context() -> Option<AccountId> {
        Context::current_payer::<Identity>()
    }
    fn set_current_identity(did: &IdentityId) {
        Context::set_current_identity::<Identity>(Some(*did));
    }
}

pub struct WeightToFee;
impl WeightToFeePolynomial for WeightToFee {
    type Balance = Balance;

    fn polynomial() -> WeightToFeeCoefficients<Self::Balance> {
        smallvec![WeightToFeeCoefficient {
            degree: 1,
            coeff_frac: Perbill::zero(),
            coeff_integer: WEIGHT_TO_FEE.with(|v| *v.borrow()),
            negative: false,
        }]
    }
}

impl pallet_transaction_payment::Trait for TestStorage {
    type Currency = Balances;
    type OnTransactionPayment = ();
    type TransactionByteFee = TransactionByteFee;
    type WeightToFee = WeightToFee;
    type FeeMultiplierUpdate = ();
    type CddHandler = TestStorage;
}

impl group::Trait<group::DefaultInstance> for TestStorage {
    type Event = Event;
    type LimitOrigin = EnsureRoot<AccountId>;
    type AddOrigin = EnsureRoot<AccountId>;
    type RemoveOrigin = EnsureRoot<AccountId>;
    type SwapOrigin = EnsureRoot<AccountId>;
    type ResetOrigin = EnsureRoot<AccountId>;
    type MembershipInitialized = committee::Module<TestStorage, committee::Instance1>;
    type MembershipChanged = committee::Module<TestStorage, committee::Instance1>;
    type WeightInfo = polymesh_weights::pallet_group::WeightInfo;
}

/// PolymeshCommittee as an instance of group
impl group::Trait<group::Instance1> for TestStorage {
    type Event = Event;
    type LimitOrigin = EnsureRoot<AccountId>;
    type AddOrigin = EnsureRoot<AccountId>;
    type RemoveOrigin = EnsureRoot<AccountId>;
    type SwapOrigin = EnsureRoot<AccountId>;
    type ResetOrigin = EnsureRoot<AccountId>;
    type MembershipInitialized = committee::Module<TestStorage, committee::Instance1>;
    type MembershipChanged = committee::Module<TestStorage, committee::Instance1>;
    type WeightInfo = polymesh_weights::pallet_group::WeightInfo;
}

impl group::Trait<group::Instance2> for TestStorage {
    type Event = Event;
    type LimitOrigin = EnsureRoot<AccountId>;
    type AddOrigin = EnsureRoot<AccountId>;
    type RemoveOrigin = EnsureRoot<AccountId>;
    type SwapOrigin = EnsureRoot<AccountId>;
    type ResetOrigin = EnsureRoot<AccountId>;
    type MembershipInitialized = identity::Module<TestStorage>;
    type MembershipChanged = identity::Module<TestStorage>;
    type WeightInfo = polymesh_weights::pallet_group::WeightInfo;
}

pub type CommitteeOrigin<T, I> = committee::RawOrigin<<T as frame_system::Trait>::AccountId, I>;

parameter_types! {
    pub const MotionDuration: BlockNumber = 0u64;
}

/// Voting majority origin for `Instance`.
type VMO<Instance> = committee::EnsureProportionAtLeast<_1, _2, AccountId, Instance>;

impl committee::Trait<committee::Instance1> for TestStorage {
    type Origin = Origin;
    type Proposal = Call;
    type CommitteeOrigin = VMO<committee::Instance1>;
    type Event = Event;
    type MotionDuration = MotionDuration;
}

impl committee::Trait<committee::DefaultInstance> for TestStorage {
    type Origin = Origin;
    type Proposal = Call;
    type CommitteeOrigin = EnsureRoot<AccountId>;
    type Event = Event;
    type MotionDuration = MotionDuration;
}

impl IdentityTrait for TestStorage {
    type Event = Event;
    type Proposal = Call;
    type MultiSig = multisig::Module<TestStorage>;
    type Portfolio = portfolio::Module<TestStorage>;
    type CddServiceProviders = CddServiceProvider;
    type Balances = balances::Module<TestStorage>;
    type ChargeTxFeeTarget = TestStorage;
    type CddHandler = TestStorage;
    type Public = AccountId;
    type OffChainSignature = OffChainSignature;
    type ProtocolFee = protocol_fee::Module<TestStorage>;
    type GCVotingMajorityOrigin = VMO<committee::Instance1>;
    type WeightInfo = polymesh_weights::pallet_identity::WeightInfo;
    type CorporateAction = CorporateActions;
    type IdentityFn = identity::Module<TestStorage>;
    type SchedulerOrigin = OriginCaller;
}

parameter_types! {
    pub const SignedClaimHandicap: u64 = 2;
    pub const StorageSizeOffset: u32 = 8;
    pub const TombstoneDeposit: Balance = 16;
    pub const RentByteFee: Balance = 100;
    pub const RentDepositOffset: Balance = 100000;
    pub const SurchargeReward: Balance = 1500;
    pub const MaxDepth: u32 = 100;
    pub const MaxValueSize: u32 = 16_384;
}

impl pallet_contracts::Trait for TestStorage {
    type Time = Timestamp;
    type Randomness = Randomness;
    type Currency = Balances;
    type Event = Event;
    type DetermineContractAddress = polymesh_contracts::NonceBasedAddressDeterminer<TestStorage>;
    type TrieIdGenerator = pallet_contracts::TrieIdFromParentCounter<TestStorage>;
    type RentPayment = ();
    type SignedClaimHandicap = SignedClaimHandicap;
    type TombstoneDeposit = TombstoneDeposit;
    type StorageSizeOffset = StorageSizeOffset;
    type RentByteFee = RentByteFee;
    type RentDepositOffset = RentDepositOffset;
    type SurchargeReward = SurchargeReward;
    type MaxDepth = MaxDepth;
    type MaxValueSize = MaxValueSize;
    type WeightPrice = pallet_transaction_payment::Module<Self>;
}

parameter_types! {
    pub const MaxTransferManagersPerAsset: u32 = 3;
}
impl statistics::Trait for TestStorage {
    type Event = Event;
    type Asset = Asset;
    type MaxTransferManagersPerAsset = MaxTransferManagersPerAsset;
    type WeightInfo = polymesh_weights::pallet_statistics::WeightInfo;
}

parameter_types! {
    pub const MaxConditionComplexity: u32 = 50;
    pub const MaxDefaultTrustedClaimIssuers: usize = 10;
    pub const MaxTrustedIssuerPerCondition: usize = 10;
    pub const MaxSenderConditionsPerCompliance: usize = 30;
    pub const MaxReceiverConditionsPerCompliance: usize = 30;
    pub const MaxCompliancePerRequirement: usize = 10;

}
impl compliance_manager::Trait for TestStorage {
    type Event = Event;
    type Asset = Asset;
    type WeightInfo = polymesh_weights::pallet_compliance_manager::WeightInfo;
    type MaxConditionComplexity = MaxConditionComplexity;
}

impl protocol_fee::Trait for TestStorage {
    type Event = Event;
    type Currency = Balances;
    type OnProtocolFeePayment = DealWithFees<TestStorage>;
    type WeightInfo = polymesh_weights::pallet_protocol_fee::WeightInfo;
}

impl portfolio::Trait for TestStorage {
    type Event = Event;
    type WeightInfo = polymesh_weights::pallet_portfolio::WeightInfo;
}

parameter_types! {
    pub MaxNumberOfTMExtensionForAsset: u32 = MAX_NO_OF_TM_ALLOWED.with(|v| *v.borrow());
    pub const AssetNameMaxLength: usize = 128;
    pub const FundingRoundNameMaxLength: usize = 128;
    pub const AllowedGasLimit: u64 = 13_000_000_000;
}

impl asset::Trait for TestStorage {
    type Event = Event;
    type Currency = balances::Module<TestStorage>;
    type ComplianceManager = compliance_manager::Module<TestStorage>;
    type MaxNumberOfTMExtensionForAsset = MaxNumberOfTMExtensionForAsset;
    type UnixTime = Timestamp;
    type AssetNameMaxLength = AssetNameMaxLength;
    type FundingRoundNameMaxLength = FundingRoundNameMaxLength;
<<<<<<< HEAD
    type AssetFn = Asset;
=======
    type AllowedGasLimit = AllowedGasLimit;
>>>>>>> 76105c7c
    type WeightInfo = polymesh_weights::pallet_asset::WeightInfo;
}

parameter_types! {
    pub const BlockRangeForTimelock: BlockNumber = 1000;
    pub const MaxTargetIds: u32 = 10;
    pub const MaxDidWhts: u32 = 10;
}

impl bridge::Trait for TestStorage {
    type Event = Event;
    type Proposal = Call;
    type Scheduler = Scheduler;
}

impl corporate_actions::Trait for TestStorage {
    type Event = Event;
    type MaxTargetIds = MaxTargetIds;
    type MaxDidWhts = MaxDidWhts;
    type WeightInfo = polymesh_weights::pallet_corporate_actions::WeightInfo;
    type BallotWeightInfo = polymesh_weights::pallet_corporate_ballot::WeightInfo;
    type DistWeightInfo = polymesh_weights::pallet_capital_distribution::WeightInfo;
}

impl treasury::Trait for TestStorage {
    type Event = Event;
    type Currency = Balances;
    type WeightInfo = polymesh_weights::pallet_treasury::WeightInfo;
}

thread_local! {
    pub static FORCE_SESSION_END: RefCell<bool> = RefCell::new(false);
    pub static SESSION_LENGTH: RefCell<u64> = RefCell::new(2);
}

pub struct TestSessionHandler;
impl pallet_session::SessionHandler<AuthorityId> for TestSessionHandler {
    const KEY_TYPE_IDS: &'static [KeyTypeId] = &[key_types::DUMMY];

    fn on_new_session<Ks: OpaqueKeys>(
        _changed: bool,
        _validators: &[(AuthorityId, Ks)],
        _queued_validators: &[(AuthorityId, Ks)],
    ) {
    }

    fn on_disabled(_validator_index: usize) {}

    fn on_genesis_session<Ks: OpaqueKeys>(_validators: &[(AuthorityId, Ks)]) {}
    fn on_before_session_ending() {}
}

pub struct TestShouldEndSession;
impl pallet_session::ShouldEndSession<BlockNumber> for TestShouldEndSession {
    fn should_end_session(now: BlockNumber) -> bool {
        let l = SESSION_LENGTH.with(|l| *l.borrow());
        now % l == 0
            || FORCE_SESSION_END.with(|l| {
                let r = *l.borrow();
                *l.borrow_mut() = false;
                r
            })
    }
}

pub struct TestSessionManager;
impl pallet_session::SessionManager<AccountId> for TestSessionManager {
    fn end_session(_: SessionIndex) {}
    fn start_session(_: SessionIndex) {}
    fn new_session(_: SessionIndex) -> Option<Vec<AccountId>> {
        None
    }
}

parameter_types! {
    pub const DisabledValidatorsThreshold: Perbill = Perbill::from_percent(33);
}

impl pallet_session::Trait for TestStorage {
    type Event = Event;
    type ValidatorId = AccountId;
    type ValidatorIdOf = ConvertInto;
    type ShouldEndSession = TestShouldEndSession;
    type NextSessionRotation = ();
    type SessionManager = TestSessionManager;
    type SessionHandler = TestSessionHandler;
    type Keys = MockSessionKeys;
    type DisabledValidatorsThreshold = DisabledValidatorsThreshold;
    type WeightInfo = ();
}

impl pips::Trait for TestStorage {
    type Currency = balances::Module<Self>;
    type VotingMajorityOrigin = VMO<committee::Instance1>;
    type GovernanceCommittee = Committee;
    type TechnicalCommitteeVMO = VMO<committee::Instance3>;
    type UpgradeCommitteeVMO = VMO<committee::Instance4>;
    type Treasury = treasury::Module<Self>;
    type Event = Event;
    type WeightInfo = polymesh_weights::pallet_pips::WeightInfo;
    type Scheduler = Scheduler;
    type SchedulerCall = Call;
}

impl confidential::Trait for TestStorage {
    type Event = Event;
    type Asset = Asset;
    type WeightInfo = polymesh_weights::pallet_confidential::WeightInfo;
}

impl pallet_utility::Trait for TestStorage {
    type Event = Event;
    type Call = Call;
    type WeightInfo = polymesh_weights::pallet_utility::WeightInfo;
}

impl PermissionChecker for TestStorage {
    type Call = Call;
    type Checker = Identity;
}

parameter_types! {
    pub MaximumSchedulerWeight: Weight = Perbill::from_percent(80) * MaximumBlockWeight::get();
    pub const MaxScheduledPerBlock: u32 = 50;
}

impl pallet_scheduler::Trait for TestStorage {
    type Event = Event;
    type Origin = Origin;
    type PalletsOrigin = OriginCaller;
    type Call = Call;
    type MaximumWeight = MaximumSchedulerWeight;
    type ScheduleOrigin = EnsureRoot<AccountId>;
    type MaxScheduledPerBlock = MaxScheduledPerBlock;
    type WeightInfo = ();
}

// Publish type alias for each module
pub type Identity = identity::Module<TestStorage>;
pub type Pips = pips::Module<TestStorage>;
pub type Balances = balances::Module<TestStorage>;
pub type Asset = asset::Module<TestStorage>;
pub type Checkpoint = checkpoint::Module<TestStorage>;
pub type MultiSig = multisig::Module<TestStorage>;
pub type Randomness = pallet_randomness_collective_flip::Module<TestStorage>;
pub type Timestamp = pallet_timestamp::Module<TestStorage>;
pub type Contracts = pallet_contracts::Module<TestStorage>;
pub type Bridge = bridge::Module<TestStorage>;
pub type GovernanceCommittee = group::Module<TestStorage, group::Instance1>;
pub type CddServiceProvider = group::Module<TestStorage, group::Instance2>;
pub type Committee = committee::Module<TestStorage, committee::Instance1>;
pub type DefaultCommittee = committee::Module<TestStorage, committee::DefaultInstance>;
pub type Utility = pallet_utility::Module<TestStorage>;
pub type System = frame_system::Module<TestStorage>;
pub type Portfolio = portfolio::Module<TestStorage>;
pub type WrapperContracts = polymesh_contracts::Module<TestStorage>;
pub type ComplianceManager = compliance_manager::Module<TestStorage>;
pub type CorporateActions = corporate_actions::Module<TestStorage>;
pub type Scheduler = pallet_scheduler::Module<TestStorage>;
pub type Settlement = pallet_settlement::Module<TestStorage>;

pub fn make_account(
    id: AccountId,
) -> Result<(<TestStorage as frame_system::Trait>::Origin, IdentityId), &'static str> {
    let uid = InvestorUid::from(format!("{}", id).as_str());
    make_account_with_uid(id, uid)
}

pub fn make_account_with_scope(
    id: AccountId,
    ticker: Ticker,
    cdd_provider: AccountId,
) -> Result<
    (
        <TestStorage as frame_system::Trait>::Origin,
        IdentityId,
        ScopeId,
    ),
    &'static str,
> {
    let uid = InvestorUid::from(format!("{}", id).as_str());
    let (origin, did) = make_account_with_uid(id, uid.clone()).unwrap();
    let scope_id = provide_scope_claim(did, ticker, uid, cdd_provider);
    Ok((origin, did, scope_id))
}

pub fn make_account_with_uid(
    id: AccountId,
    uid: InvestorUid,
) -> Result<(<TestStorage as frame_system::Trait>::Origin, IdentityId), &'static str> {
    make_account_with_balance(id, uid, 1_000_000)
}

/// It creates an Account and registers its DID and its InvestorUid.
pub fn make_account_with_balance(
    id: AccountId,
    uid: InvestorUid,
    balance: <TestStorage as CommonTrait>::Balance,
) -> Result<(<TestStorage as frame_system::Trait>::Origin, IdentityId), &'static str> {
    let signed_id = Origin::signed(id.clone());
    Balances::make_free_balance_be(&id, balance);

    // If we have CDD providers, first of them executes the registration.
    let cdd_providers = CddServiceProvider::get_members();
    let did = match cdd_providers.into_iter().nth(0) {
        Some(cdd_provider) => {
            let cdd_acc = Public::from_raw(Identity::did_records(&cdd_provider).primary_key.0);
            let _ = Identity::cdd_register_did(Origin::signed(cdd_acc), id, vec![])
                .map_err(|_| "CDD register DID failed")?;

            // Add CDD Claim
            let did = Identity::get_identity(&id).unwrap();
            let cdd_claim = Claim::CustomerDueDiligence(CddId::new(did, uid));
            Identity::add_claim(Origin::signed(cdd_acc), did, cdd_claim, None)
                .map_err(|_| "CDD provider cannot add the CDD claim")?;
            did
        }
        _ => {
            let _ = Identity::register_did(signed_id.clone(), uid, vec![])
                .map_err(|_| "Register DID failed")?;
            Identity::get_identity(&id).unwrap()
        }
    };

    Ok((signed_id, did))
}

pub fn make_account_without_cdd(
    id: AccountId,
) -> Result<(<TestStorage as frame_system::Trait>::Origin, IdentityId), &'static str> {
    let signed_id = Origin::signed(id.clone());
    Balances::make_free_balance_be(&id, 10_000_000);
    let did = Identity::_register_did(id.clone(), vec![], None).expect("did");
    Ok((signed_id, did))
}

pub fn register_keyring_account(acc: AccountKeyring) -> Result<IdentityId, &'static str> {
    register_keyring_account_with_balance(acc, 10_000_000)
}

pub fn register_keyring_account_with_balance(
    acc: AccountKeyring,
    balance: <TestStorage as CommonTrait>::Balance,
) -> Result<IdentityId, &'static str> {
    let acc_pub = acc.public();
    let uid = InvestorUid::from(format!("{}", acc).as_str());
    make_account_with_balance(acc_pub, uid, balance).map(|(_, id)| id)
}

pub fn register_keyring_account_without_cdd(
    acc: AccountKeyring,
) -> Result<IdentityId, &'static str> {
    let acc_pub = acc.public();
    make_account_without_cdd(acc_pub).map(|(_, id)| id)
}

pub fn add_secondary_key(did: IdentityId, signer: Signatory<AccountId>) {
    let _primary_key = Identity::did_records(&did).primary_key;
    let auth_id = Identity::add_auth(
        did.clone(),
        signer,
        AuthorizationData::JoinIdentity(Permissions::default()),
        None,
    );
    assert_ok!(Identity::join_identity(signer, auth_id));
}

pub fn account_from(id: u64) -> AccountId {
    let mut enc_id_vec = id.encode();
    enc_id_vec.resize_with(32, Default::default);

    let mut enc_id = [0u8; 32];
    enc_id.copy_from_slice(enc_id_vec.as_slice());

    Pair::from_seed(&enc_id).public()
}

pub fn get_identity_id(acc: AccountKeyring) -> Option<IdentityId> {
    let key = acc.public();
    Identity::get_identity(&key)
}

pub fn authorizations_to(to: &Signatory<AccountId>) -> Vec<Authorization<AccountId, u64>> {
    identity::Authorizations::<TestStorage>::iter_prefix_values(to).collect::<Vec<_>>()
}

pub fn fast_forward_to_block(n: u64) {
    let next_block = System::block_number() + 1;
    (next_block..=n).for_each(|block| {
        System::set_block_number(block);
        Scheduler::on_initialize(block);
    });
}

pub fn fast_forward_blocks(n: u64) {
    fast_forward_to_block(n + System::block_number());
}

// `iter_prefix_values` has no guarantee that it will iterate in a sequential
// order. However, we need the latest `auth_id`. Which is why we search for the claim
// with the highest `auth_id`.
pub fn get_last_auth(signatory: &Signatory<AccountId>) -> Authorization<AccountId, u64> {
    <identity::Authorizations<TestStorage>>::iter_prefix_values(signatory)
        .into_iter()
        .max_by_key(|x| x.auth_id)
        .expect("there are no authorizations")
}

pub fn get_last_auth_id(signatory: &Signatory<AccountId>) -> u64 {
    get_last_auth(signatory).auth_id
}

/// Returns a btreeset that contains default portfolio for the identity.
pub fn default_portfolio_btreeset(did: IdentityId) -> BTreeSet<PortfolioId> {
    iter::once(PortfolioId::default_portfolio(did)).collect::<BTreeSet<_>>()
}

/// Returns a vector that contains default portfolio for the identity.
pub fn default_portfolio_vec(did: IdentityId) -> Vec<PortfolioId> {
    vec![PortfolioId::default_portfolio(did)]
}

/// Returns a btreeset that contains a portfolio for the identity.
pub fn user_portfolio_btreeset(did: IdentityId, num: PortfolioNumber) -> BTreeSet<PortfolioId> {
    iter::once(PortfolioId::user_portfolio(did, num)).collect::<BTreeSet<_>>()
}

/// Returns a vector that contains a portfolio for the identity.
pub fn user_portfolio_vec(did: IdentityId, num: PortfolioNumber) -> Vec<PortfolioId> {
    vec![PortfolioId::user_portfolio(did, num)]
}

pub fn provide_scope_claim(
    claim_to: IdentityId,
    scope: Ticker,
    investor_uid: InvestorUid,
    cdd_provider: AccountId,
) -> ScopeId {
    let proof: InvestorZKProofData = InvestorZKProofData::new(&claim_to, &investor_uid, &scope);
    let cdd_claim = InvestorZKProofData::make_cdd_claim(&claim_to, &investor_uid);
    let cdd_id = compute_cdd_id(&cdd_claim).compress().to_bytes().into();
    let scope_claim = InvestorZKProofData::make_scope_claim(&scope.as_slice(), &investor_uid);
    let scope_id = compute_scope_id(&scope_claim).compress().to_bytes().into();

    let signed_claim_to = Origin::signed(Identity::did_records(claim_to).primary_key);

    // Add cdd claim first
    assert_ok!(Identity::add_claim(
        Origin::signed(cdd_provider),
        claim_to,
        Claim::CustomerDueDiligence(cdd_id),
        None
    ));

    // Provide the InvestorUniqueness.
    assert_ok!(Identity::add_investor_uniqueness_claim(
        signed_claim_to,
        claim_to,
        Claim::InvestorUniqueness(Scope::Ticker(scope), scope_id, cdd_id),
        proof,
        None
    ));

    scope_id
}

pub fn provide_scope_claim_to_multiple_parties(
    parties: &[IdentityId],
    ticker: Ticker,
    cdd_provider: AccountId,
) {
    parties.iter().enumerate().for_each(|(index, id)| {
        let uid = InvestorUid::from(format!("uid_{}", index).as_bytes());
        provide_scope_claim(*id, ticker, uid, cdd_provider);
    });
}

pub fn root() -> Origin {
    Origin::from(frame_system::RawOrigin::Root)
}

#[macro_export]
macro_rules! assert_last_event {
    ($event:pat) => {
        assert_last_event!($event, true);
    };
    ($event:pat, $cond:expr) => {
        assert!(matches!(
            &*System::events(),
            [.., EventRecord {
                event: $event,
                ..
            }]
            if $cond
        ));
    };
}

#[macro_export]
macro_rules! assert_event_exists {
    ($event:pat) => {
        assert_event_exists!($event, true);
    };
    ($event:pat, $cond:expr) => {
        assert!(System::events().iter().any(|e| {
            matches!(
                e,
                EventRecord {
                    event: $event,
                    ..
                }
                if $cond
            )
        }));
    };
}

#[macro_export]
macro_rules! assert_event_doesnt_exist {
    ($event:pat) => {
        assert_event_doesnt_exist!($event, true);
    };
    ($event:pat, $cond:expr) => {
        assert!(System::events().iter().all(|e| {
            !matches!(
                e,
                EventRecord {
                    event: $event,
                    ..
                }
                if $cond
            )
        }));
    };
}<|MERGE_RESOLUTION|>--- conflicted
+++ resolved
@@ -562,11 +562,8 @@
     type UnixTime = Timestamp;
     type AssetNameMaxLength = AssetNameMaxLength;
     type FundingRoundNameMaxLength = FundingRoundNameMaxLength;
-<<<<<<< HEAD
     type AssetFn = Asset;
-=======
     type AllowedGasLimit = AllowedGasLimit;
->>>>>>> 76105c7c
     type WeightInfo = polymesh_weights::pallet_asset::WeightInfo;
 }
 
