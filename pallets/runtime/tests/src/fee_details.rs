use super::{
<<<<<<< HEAD
    ext_builder::PROTOCOL_OP_BASE_FEE,
    storage::{get_last_auth_id, make_account_without_cdd, register_keyring_account, TestStorage},
=======
    storage::{make_account_without_cdd, register_keyring_account, TestStorage},
>>>>>>> 8ccfcafb
    ExtBuilder,
};
use frame_support::{assert_err, assert_ok, StorageDoubleMap};
use pallet_balances as balances;
use pallet_identity as identity;
use pallet_multisig as multisig;
use polymesh_common_utilities::traits::transaction_payment::CddAndFeeDetails;
use polymesh_primitives::{InvestorUid, Signatory, TransactionError};
use polymesh_runtime_develop::{fee_details::CddHandler, runtime::Call};
use sp_core::crypto::AccountId32;
use sp_runtime::transaction_validity::InvalidTransaction;
use test_client::AccountKeyring;

type MultiSig = multisig::Module<TestStorage>;
type Balances = balances::Module<TestStorage>;
type Origin = <TestStorage as frame_system::Trait>::Origin;

#[test]
fn cdd_checks() {
    ExtBuilder::default()
        .cdd_providers(vec![AccountKeyring::Bob.public()])
        .monied(true)
        .build()
        .execute_with(|| {
            // alice does not have cdd
            let (alice_signed, alice_did) =
                make_account_without_cdd(AccountKeyring::Alice.public()).unwrap();
            let alice_key_signatory = Signatory::Account(AccountKeyring::Alice.public());
            let alice_account_signatory = AccountId32::from(AccountKeyring::Alice.public().0);
            let _musig_address =
                MultiSig::get_next_multisig_address(AccountKeyring::Alice.public());

            // charlie has valid cdd
            let charlie_signed = Origin::signed(AccountKeyring::Charlie.public());
            let charlie_did = register_keyring_account(AccountKeyring::Charlie).unwrap();
            let charlie_account_signatory = AccountId32::from(AccountKeyring::Charlie.public().0);

            // register did bypasses cdd checks
            assert_eq!(
                CddHandler::get_valid_payer(
                    &Call::Identity(identity::Call::register_did(
                        InvestorUid::default(),
                        Default::default()
                    )),
                    &alice_account_signatory
                ),
                Ok(Some(AccountId32::from(AccountKeyring::Alice.public().0)))
            );

            // normal tx without cdd should fail
            assert_err!(
                CddHandler::get_valid_payer(
                    &Call::MultiSig(multisig::Call::change_sigs_required(1)),
                    &alice_account_signatory
                ),
                InvalidTransaction::Custom(TransactionError::CddRequired as u8)
            );

            // call to accept being a multisig signer should fail when invalid auth
            assert_err!(
                CddHandler::get_valid_payer(
                    &Call::MultiSig(multisig::Call::accept_multisig_signer_as_key(0)),
                    &alice_account_signatory
                ),
                InvalidTransaction::Custom(TransactionError::InvalidAuthorization as u8)
            );

            // call to accept being a multisig signer should fail when authorizer does not have a valid cdd (expired)
            assert_ok!(MultiSig::create_multisig(
                alice_signed.clone(),
                vec![alice_key_signatory],
                1,
            ));

            let alice_auth_id = get_last_auth_id(&alice_key_signatory);
            assert_err!(
                CddHandler::get_valid_payer(
                    &Call::MultiSig(multisig::Call::accept_multisig_signer_as_key(alice_auth_id)),
                    &alice_account_signatory
                ),
                InvalidTransaction::Custom(TransactionError::CddRequired as u8)
            );

            // call to accept being a multisig signer should succeed when authorizer has a valid cdd but signer key does not
            // fee must be paid by multisig creator
            let _musig_address2 =
                MultiSig::get_next_multisig_address(AccountKeyring::Charlie.public());
            assert_ok!(MultiSig::create_multisig(
                charlie_signed.clone(),
                vec![Signatory::Account(AccountKeyring::Alice.public())],
                1,
            ));
            let alice_auth_id = get_last_auth_id(&alice_key_signatory);
            assert_eq!(
                CddHandler::get_valid_payer(
                    &Call::MultiSig(multisig::Call::accept_multisig_signer_as_key(alice_auth_id)),
                    &alice_account_signatory
                ),
                Ok(Some(AccountId32::from(AccountKeyring::Charlie.public().0)))
            );

            // normal tx with cdd should succeed
            assert_eq!(
                CddHandler::get_valid_payer(
                    &Call::MultiSig(multisig::Call::change_sigs_required(1)),
                    &charlie_account_signatory
                ),
                Ok(Some(AccountId32::from(AccountKeyring::Charlie.public().0)))
            );
        });
}<|MERGE_RESOLUTION|>--- conflicted
+++ resolved
@@ -1,10 +1,5 @@
 use super::{
-<<<<<<< HEAD
-    ext_builder::PROTOCOL_OP_BASE_FEE,
     storage::{get_last_auth_id, make_account_without_cdd, register_keyring_account, TestStorage},
-=======
-    storage::{make_account_without_cdd, register_keyring_account, TestStorage},
->>>>>>> 8ccfcafb
     ExtBuilder,
 };
 use frame_support::{assert_err, assert_ok, StorageDoubleMap};
