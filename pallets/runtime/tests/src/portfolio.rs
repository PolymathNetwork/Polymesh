use super::{
    storage::{register_keyring_account, TestStorage},
    ExtBuilder,
};
use frame_support::{assert_err, assert_noop, assert_ok};
use pallet_asset::{AssetType, SecurityToken};
use pallet_portfolio::MovePortfolioItem;
use polymesh_common_utilities::portfolio::PortfolioSubTrait;
use polymesh_primitives::{
<<<<<<< HEAD
    AuthorizationData, AuthorizationError, IdentityId, PortfolioId, PortfolioName, PortfolioNumber,
    Signatory, Ticker,
=======
    AuthorizationData, AuthorizationError, PortfolioId, PortfolioName, PortfolioNumber, Signatory,
    Ticker,
>>>>>>> 47a5ef3d
};
use std::convert::TryFrom;
use test_client::AccountKeyring;

type Asset = pallet_asset::Module<TestStorage>;
type Error = pallet_portfolio::Error<TestStorage>;
type Identity = pallet_identity::Module<TestStorage>;
type Origin = <TestStorage as frame_system::Trait>::Origin;
type Portfolio = pallet_portfolio::Module<TestStorage>;

fn create_token() -> (SecurityToken<u128>, Ticker) {
    let owner_signed = Origin::signed(AccountKeyring::Alice.public());
    let owner_did = Identity::get_identity(&AccountKeyring::Alice.public()).unwrap();
    let total_supply = 1_000_000u128;
    let token = SecurityToken {
        name: vec![0x01].into(),
        owner_did,
        total_supply,
        divisible: true,
        asset_type: AssetType::default(),
        ..Default::default()
    };
    let ticker = Ticker::try_from(token.name.as_slice()).unwrap();
    assert_ok!(Asset::create_asset(
        owner_signed.clone(),
        token.name.clone(),
        ticker,
        token.total_supply,
        token.divisible,
        token.asset_type.clone(),
        vec![],
        None,
    ));
    (token, ticker)
}

fn create_portfolio() -> (Origin, IdentityId, PortfolioNumber) {
    let owner_signed = Origin::signed(AccountKeyring::Alice.public());
    let owner_did = register_keyring_account(AccountKeyring::Alice).unwrap();
    let name = PortfolioName::from([42u8].to_vec());
    let num = Portfolio::next_portfolio_number(&owner_did);
    assert_ok!(Portfolio::create_portfolio(
        owner_signed.clone(),
        name.clone()
    ));
    assert_eq!(Portfolio::portfolios(&owner_did, num), name);
    (owner_signed, owner_did, num)
}

#[test]
fn can_create_rename_delete_portfolio() {
    ExtBuilder::default().build().execute_with(|| {
<<<<<<< HEAD
        let (owner_signed, owner_did, num) = create_portfolio();
=======
        let owner_signed = Origin::signed(AccountKeyring::Alice.public());
        let owner_did = register_keyring_account(AccountKeyring::Alice).unwrap();
        let name = PortfolioName::from([42u8].to_vec());
        let num = Portfolio::next_portfolio_number(&owner_did);
        let ensure_portfolio_num = |x: u64| {
            assert_eq!(
                Portfolio::next_portfolio_number(&owner_did),
                PortfolioNumber(x)
            );
        };
        ensure_portfolio_num(1);
        assert_ok!(Portfolio::create_portfolio(
            owner_signed.clone(),
            name.clone()
        ));
        assert_eq!(Portfolio::portfolios(&owner_did, num), name);
>>>>>>> 47a5ef3d
        let new_name = PortfolioName::from([55u8].to_vec());
        assert_ok!(Portfolio::rename_portfolio(
            owner_signed.clone(),
            num,
            new_name.clone()
        ));
        ensure_portfolio_num(2);
        assert_eq!(Portfolio::portfolios(&owner_did, num), new_name);
        assert_ok!(Portfolio::delete_portfolio(owner_signed.clone(), num));
        ensure_portfolio_num(2);
    });
}

#[test]
fn can_recover_funds_from_deleted_portfolio() {
    ExtBuilder::default().build().execute_with(|| {
        let (owner_signed, owner_did, num) = create_portfolio();
        let (token, ticker) = create_token();
        let owner_default_portfolio = PortfolioId::default_portfolio(owner_did);
        let owner_user_portfolio = PortfolioId::user_portfolio(owner_did, num);

        // Move funds to new portfolio
        let move_amount = token.total_supply / 2;
        assert_ok!(Portfolio::move_portfolio_funds(
            owner_signed.clone(),
            owner_default_portfolio,
            owner_user_portfolio,
            vec![MovePortfolioItem {
                ticker,
                amount: move_amount,
            }]
        ));
        let ensure_balances = |default_portfolio_balance, user_portfolio_balance| {
            assert_eq!(
                Portfolio::default_portfolio_balance(owner_did, &ticker),
                default_portfolio_balance
            );
            assert_eq!(
                Portfolio::user_portfolio_balance(owner_did, num, &ticker),
                user_portfolio_balance
            );
        };
        ensure_balances(token.total_supply - move_amount, move_amount);

        // Delete portfolio
        assert_ok!(Portfolio::delete_portfolio(owner_signed.clone(), num));
        ensure_balances(token.total_supply - move_amount, move_amount);

        // Recover funds
        assert_ok!(Portfolio::move_portfolio_funds(
            owner_signed.clone(),
            owner_user_portfolio,
            owner_default_portfolio,
            vec![MovePortfolioItem {
                ticker,
                amount: move_amount,
            }]
        ));
        ensure_balances(token.total_supply, 0);
    });
}

#[test]
fn can_move_asset_from_portfolio() {
    ExtBuilder::default()
        .build()
        .execute_with(do_move_asset_from_portfolio);
}

fn do_move_asset_from_portfolio() {
    let (owner_signed, owner_did, num) = create_portfolio();
    let bob_signed = Origin::signed(AccountKeyring::Bob.public());
    let _ = register_keyring_account(AccountKeyring::Bob).unwrap();
    let (token, ticker) = create_token();
    assert_eq!(
        Portfolio::default_portfolio_balance(owner_did, &ticker),
        token.total_supply,
    );
    assert_eq!(
        Portfolio::user_portfolio_balance(owner_did, num, &ticker),
        0,
    );

    let owner_default_portfolio = PortfolioId::default_portfolio(owner_did);
    let owner_user_portfolio = PortfolioId::user_portfolio(owner_did, num);

    // Attempt to move more than the total supply.
    assert_err!(
        Portfolio::move_portfolio_funds(
            owner_signed.clone(),
            owner_default_portfolio,
            owner_user_portfolio,
            vec![MovePortfolioItem {
                ticker,
                amount: token.total_supply * 2,
            }]
        ),
        Error::InsufficientPortfolioBalance
    );
    assert_err!(
        Portfolio::ensure_portfolio_transfer_validity(
            &owner_default_portfolio,
            &owner_user_portfolio,
            &ticker,
            &(token.total_supply * 2),
        ),
        Error::InsufficientPortfolioBalance
    );

    // Attempt to move to the same portfolio.
    assert_err!(
        Portfolio::move_portfolio_funds(
            owner_signed.clone(),
            owner_default_portfolio,
            owner_default_portfolio,
            vec![MovePortfolioItem { ticker, amount: 1 }]
        ),
        Error::DestinationIsSamePortfolio
    );
    assert_err!(
        Portfolio::ensure_portfolio_transfer_validity(
            &owner_default_portfolio,
            &owner_default_portfolio,
            &ticker,
            &1,
        ),
        Error::DestinationIsSamePortfolio
    );

    // Attempt to move to a non-existent portfolio.
    assert_err!(
<<<<<<< HEAD
=======
        Portfolio::move_portfolio_funds(
            owner_signed.clone(),
            owner_default_portfolio,
            PortfolioId::user_portfolio(owner_did, PortfolioNumber(666)),
            vec![MovePortfolioItem { ticker, amount: 1 }]
        ),
        Error::PortfolioDoesNotExist
    );
    assert_err!(
>>>>>>> 47a5ef3d
        Portfolio::ensure_portfolio_transfer_validity(
            &owner_default_portfolio,
            &PortfolioId::user_portfolio(owner_did, PortfolioNumber(666)),
            &ticker,
            &1,
        ),
        Error::PortfolioDoesNotExist
    );

    // Attempt to move by another identity.
    assert_err!(
        Portfolio::move_portfolio_funds(
            bob_signed.clone(),
            owner_default_portfolio,
            owner_user_portfolio,
            vec![MovePortfolioItem { ticker, amount: 1 }]
        ),
        Error::UnauthorizedCustodian
    );

    // Move an amount within bounds.
    let move_amount = token.total_supply / 2;
    assert_ok!(Portfolio::move_portfolio_funds(
        owner_signed.clone(),
        owner_default_portfolio,
        owner_user_portfolio,
        vec![MovePortfolioItem {
            ticker,
            amount: move_amount,
        }]
    ));
    assert_ok!(Portfolio::ensure_portfolio_transfer_validity(
        &owner_default_portfolio,
        &owner_user_portfolio,
        &ticker,
        &move_amount,
    ));
    assert_eq!(
        Portfolio::default_portfolio_balance(owner_did, &ticker),
        token.total_supply - move_amount,
    );
    assert_eq!(
        Portfolio::user_portfolio_balance(owner_did, num, &ticker),
        move_amount,
    );
}

#[test]
fn can_lock_unlock_assets() {
    ExtBuilder::default().build().execute_with(|| {
        let (owner_signed, owner_did, num) = create_portfolio();
        let (token, ticker) = create_token();
        assert_eq!(
            Portfolio::default_portfolio_balance(owner_did, &ticker),
            token.total_supply,
        );

        let owner_default_portfolio = PortfolioId::default_portfolio(owner_did);
        let owner_user_portfolio = PortfolioId::user_portfolio(owner_did, num);

        // Lock half of the tokens
        let lock_amount = token.total_supply / 2;
        assert_ok!(Portfolio::lock_tokens(
            &owner_default_portfolio,
            &ticker,
            &lock_amount
        ));

        assert_eq!(
            Portfolio::default_portfolio_balance(owner_did, &ticker),
            token.total_supply,
        );
        assert_eq!(
            Portfolio::locked_assets(owner_default_portfolio, &ticker),
            lock_amount,
        );

        assert_noop!(
            Portfolio::move_portfolio_funds(
                owner_signed.clone(),
                owner_default_portfolio,
                owner_user_portfolio,
                vec![MovePortfolioItem {
                    ticker,
                    amount: token.total_supply,
                }]
            ),
            Error::InsufficientPortfolioBalance
        );

        // Transfer for unlocked tokens succeeds
        assert_ok!(Portfolio::move_portfolio_funds(
            owner_signed.clone(),
            owner_default_portfolio,
            owner_user_portfolio,
            vec![MovePortfolioItem {
                ticker,
                amount: lock_amount,
            }]
        ));
        assert_eq!(
            Portfolio::default_portfolio_balance(owner_did, &ticker),
            token.total_supply - lock_amount,
        );
        assert_eq!(
            Portfolio::user_portfolio_balance(owner_did, num, &ticker),
            lock_amount,
        );
        assert_eq!(
            Portfolio::locked_assets(owner_default_portfolio, &ticker),
            lock_amount,
        );

        // Transfer of any more tokens fails
        assert_noop!(
            Portfolio::move_portfolio_funds(
                owner_signed.clone(),
                owner_default_portfolio,
                owner_user_portfolio,
                vec![MovePortfolioItem { ticker, amount: 1 }]
            ),
            Error::InsufficientPortfolioBalance
        );

        // Unlock tokens
        assert_ok!(Portfolio::unlock_tokens(
            &owner_default_portfolio,
            &ticker,
            &lock_amount
        ));

        assert_eq!(
            Portfolio::default_portfolio_balance(owner_did, &ticker),
            token.total_supply - lock_amount,
        );
        assert_eq!(
            Portfolio::user_portfolio_balance(owner_did, num, &ticker),
            lock_amount,
        );
        assert_eq!(
            Portfolio::locked_assets(owner_default_portfolio, &ticker),
            0,
        );

        // Transfer of all tokens succeeds since there is no lock anymore
        assert_ok!(Portfolio::move_portfolio_funds(
            owner_signed.clone(),
            owner_default_portfolio,
            owner_user_portfolio,
            vec![MovePortfolioItem {
                ticker,
                amount: token.total_supply - lock_amount,
            }]
        ));
        assert_eq!(Portfolio::default_portfolio_balance(owner_did, &ticker), 0,);
        assert_eq!(
            Portfolio::user_portfolio_balance(owner_did, num, &ticker),
            token.total_supply,
        );
        assert_eq!(
            Portfolio::locked_assets(owner_default_portfolio, &ticker),
            0,
        );
    });
}

#[test]
fn can_take_custody_of_portfolios() {
    ExtBuilder::default().build().execute_with(|| {
        let (owner_signed, owner_did, num) = create_portfolio();
        let bob_signed = Origin::signed(AccountKeyring::Bob.public());
        let bob_did = register_keyring_account(AccountKeyring::Bob).unwrap();

        let owner_default_portfolio = PortfolioId::default_portfolio(owner_did);
        let owner_user_portfolio = PortfolioId::user_portfolio(owner_did, num);

        // Custody of all portfolios is with the owner identity by default
        assert_ok!(Portfolio::ensure_portfolio_custody(
            owner_default_portfolio,
            owner_did
        ));
        assert_ok!(Portfolio::ensure_portfolio_custody(
            owner_user_portfolio,
            owner_did
        ));
        assert_eq!(
            Portfolio::portfolio_custodian(owner_default_portfolio),
            None
        );
        assert_eq!(Portfolio::portfolio_custodian(owner_user_portfolio), None);
        assert_eq!(
            Portfolio::portfolios_in_custody(bob_did, owner_user_portfolio),
            false
        );

        // Bob can not issue authorization for custody transfer of a portfolio they don't have custody of
        let mut auth_id = Identity::add_auth(
            bob_did,
            Signatory::from(bob_did),
            AuthorizationData::PortfolioCustody(owner_user_portfolio),
            None,
        );
        assert_noop!(
            Identity::accept_authorization(bob_signed.clone(), auth_id),
            AuthorizationError::Unauthorized
        );

        // Can not accept an invalid auth
        assert_noop!(
            Identity::accept_authorization(bob_signed.clone(), auth_id + 1),
            AuthorizationError::Invalid
        );

        // Can accept a valid custody transfer auth
        auth_id = Identity::add_auth(
            owner_did,
            Signatory::from(bob_did),
            AuthorizationData::PortfolioCustody(owner_user_portfolio),
            None,
        );
        assert_ok!(Identity::accept_authorization(bob_signed.clone(), auth_id));

        assert_ok!(Portfolio::ensure_portfolio_custody(
            owner_default_portfolio,
            owner_did
        ));
        assert_ok!(Portfolio::ensure_portfolio_custody(
            owner_user_portfolio,
            bob_did
        ));
        assert_err!(
            Portfolio::ensure_portfolio_custody(owner_user_portfolio, owner_did),
            Error::UnauthorizedCustodian
        );
        assert_eq!(
            Portfolio::portfolio_custodian(owner_default_portfolio),
            None
        );
        assert_eq!(
            Portfolio::portfolio_custodian(owner_user_portfolio),
            Some(bob_did)
        );
        assert_eq!(
            Portfolio::portfolios_in_custody(bob_did, owner_user_portfolio),
            true
        );

        // Owner can not issue authorization for custody transfer of a portfolio they don't have custody of
        auth_id = Identity::add_auth(
            owner_did,
            Signatory::from(owner_did),
            AuthorizationData::PortfolioCustody(owner_user_portfolio),
            None,
        );
        assert_noop!(
            Identity::accept_authorization(owner_signed.clone(), auth_id),
            AuthorizationError::Unauthorized
        );
    });
}<|MERGE_RESOLUTION|>--- conflicted
+++ resolved
@@ -7,13 +7,8 @@
 use pallet_portfolio::MovePortfolioItem;
 use polymesh_common_utilities::portfolio::PortfolioSubTrait;
 use polymesh_primitives::{
-<<<<<<< HEAD
     AuthorizationData, AuthorizationError, IdentityId, PortfolioId, PortfolioName, PortfolioNumber,
     Signatory, Ticker,
-=======
-    AuthorizationData, AuthorizationError, PortfolioId, PortfolioName, PortfolioNumber, Signatory,
-    Ticker,
->>>>>>> 47a5ef3d
 };
 use std::convert::TryFrom;
 use test_client::AccountKeyring;
@@ -55,6 +50,7 @@
     let owner_did = register_keyring_account(AccountKeyring::Alice).unwrap();
     let name = PortfolioName::from([42u8].to_vec());
     let num = Portfolio::next_portfolio_number(&owner_did);
+    assert_eq!(num, PortfolioNumber(1));
     assert_ok!(Portfolio::create_portfolio(
         owner_signed.clone(),
         name.clone()
@@ -66,36 +62,19 @@
 #[test]
 fn can_create_rename_delete_portfolio() {
     ExtBuilder::default().build().execute_with(|| {
-<<<<<<< HEAD
         let (owner_signed, owner_did, num) = create_portfolio();
-=======
-        let owner_signed = Origin::signed(AccountKeyring::Alice.public());
-        let owner_did = register_keyring_account(AccountKeyring::Alice).unwrap();
-        let name = PortfolioName::from([42u8].to_vec());
-        let num = Portfolio::next_portfolio_number(&owner_did);
-        let ensure_portfolio_num = |x: u64| {
-            assert_eq!(
-                Portfolio::next_portfolio_number(&owner_did),
-                PortfolioNumber(x)
-            );
-        };
-        ensure_portfolio_num(1);
-        assert_ok!(Portfolio::create_portfolio(
-            owner_signed.clone(),
-            name.clone()
-        ));
-        assert_eq!(Portfolio::portfolios(&owner_did, num), name);
->>>>>>> 47a5ef3d
         let new_name = PortfolioName::from([55u8].to_vec());
         assert_ok!(Portfolio::rename_portfolio(
             owner_signed.clone(),
             num,
             new_name.clone()
         ));
-        ensure_portfolio_num(2);
+        assert_eq!(
+            Portfolio::next_portfolio_number(&owner_did),
+            PortfolioNumber(2)
+        );
         assert_eq!(Portfolio::portfolios(&owner_did, num), new_name);
         assert_ok!(Portfolio::delete_portfolio(owner_signed.clone(), num));
-        ensure_portfolio_num(2);
     });
 }
 
@@ -217,18 +196,6 @@
 
     // Attempt to move to a non-existent portfolio.
     assert_err!(
-<<<<<<< HEAD
-=======
-        Portfolio::move_portfolio_funds(
-            owner_signed.clone(),
-            owner_default_portfolio,
-            PortfolioId::user_portfolio(owner_did, PortfolioNumber(666)),
-            vec![MovePortfolioItem { ticker, amount: 1 }]
-        ),
-        Error::PortfolioDoesNotExist
-    );
-    assert_err!(
->>>>>>> 47a5ef3d
         Portfolio::ensure_portfolio_transfer_validity(
             &owner_default_portfolio,
             &PortfolioId::user_portfolio(owner_did, PortfolioNumber(666)),
