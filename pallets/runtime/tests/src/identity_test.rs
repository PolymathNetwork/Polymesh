--- conflicted
+++ resolved
@@ -202,7 +202,6 @@
         .is_some());
 
         assert_ok!(Identity::revoke_claim(
-<<<<<<< HEAD
             claim_issuer.clone(),
             claim_issuer_did,
             Claim::Accredited(scope.clone()),
@@ -214,19 +213,6 @@
             Claim::NoData,
         ));
 
-=======
-            claim_issuer.clone(),
-            claim_issuer_did,
-            Claim::Accredited(scope.clone()),
-        ));
-
-        assert_ok!(Identity::revoke_claim(
-            claim_issuer.clone(),
-            claim_issuer_did,
-            Claim::NoData,
-        ));
-
->>>>>>> 144126ff
         assert!(Identity::fetch_claim(
             claim_issuer_did,
             ClaimType::Accredited,
