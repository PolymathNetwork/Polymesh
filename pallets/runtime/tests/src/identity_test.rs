--- conflicted
+++ resolved
@@ -23,14 +23,9 @@
     SystematicIssuers, GC_DID,
 };
 use polymesh_primitives::{
-<<<<<<< HEAD
-    AuthorizationData, AuthorizationType, Claim, ClaimType, DispatchableName, IdentityClaim,
+    AuthorizationData, AuthorizationType, CddId, Claim, ClaimType, DispatchableName, IdentityClaim,
     IdentityId, InvestorUid, PalletName, PalletPermissions, Permissions, PortfolioId,
     PortfolioNumber, Scope, SecondaryKey, Signatory, SubsetRestriction, Ticker, TransactionError,
-=======
-    AuthorizationData, AuthorizationType, CddId, Claim, ClaimType, IdentityClaim, IdentityId,
-    InvestorUid, Permissions, Scope, SecondaryKey, Signatory, Ticker, TransactionError,
->>>>>>> 1213cad0
 };
 use polymesh_runtime_develop::{fee_details::CddHandler, runtime::Call};
 use sp_core::crypto::AccountId32;
