use super::{
    ext_builder::PROTOCOL_OP_BASE_FEE,
    storage::{
        add_secondary_key, authorizations_to, get_identity_id, register_keyring_account,
        register_keyring_account_with_balance, GovernanceCommittee, TestStorage,
    },
    ExtBuilder,
};
use codec::Encode;
use frame_support::{assert_err, assert_ok, traits::Currency, StorageDoubleMap};
use pallet_balances as balances;
use pallet_identity::{self as identity, BatchAddClaimItem, BatchRevokeClaimItem, Error};
use polymesh_common_utilities::{
    traits::{
        group::GroupTrait,
        identity::{SecondaryKeyWithAuth, TargetIdAuthorization, Trait as IdentityTrait},
        transaction_payment::CddAndFeeDetails,
    },
    SystematicIssuers,
};
use polymesh_primitives::{
<<<<<<< HEAD
    AuthorizationData, AuthorizationType, Claim, ClaimType, IdentityClaim, IdentityId, Permissions,
    Scope, Signatory, SigningKey, Ticker, TransactionError,
=======
    AuthorizationData, AuthorizationType, Claim, ClaimType, IdentityClaim, IdentityId, Permission,
    Scope, SecondaryKey, Signatory, Ticker, TransactionError,
>>>>>>> 42367bfd
};
use polymesh_runtime_develop::{fee_details::CddHandler, runtime::Call};
use sp_core::crypto::AccountId32;
use sp_core::H512;
use sp_runtime::transaction_validity::InvalidTransaction;
use std::convert::{From, TryFrom};
use test_client::AccountKeyring;

type AuthorizationsGiven = identity::AuthorizationsGiven<TestStorage>;
type Balances = balances::Module<TestStorage>;

type Identity = identity::Module<TestStorage>;
type MultiSig = pallet_multisig::Module<TestStorage>;
type System = frame_system::Module<TestStorage>;
type Timestamp = pallet_timestamp::Module<TestStorage>;

type Origin = <TestStorage as frame_system::Trait>::Origin;
type CddServiceProviders = <TestStorage as IdentityTrait>::CddServiceProviders;

// Identity Test Helper functions
// =======================================

/// Utility function to fetch *only* systematic CDD claims.
///
/// We have 2 systematic CDD claims issuers:
/// * Governance Committee group.
/// * CDD providers group.
fn fetch_systematic_cdd(target: IdentityId) -> Option<IdentityClaim> {
    let claim_type = ClaimType::CustomerDueDiligence;
    let gc_id = SystematicIssuers::Committee.as_id();

    Identity::fetch_claim(target, claim_type, gc_id, None).or_else(|| {
        let cdd_id = SystematicIssuers::CDDProvider.as_id();
        Identity::fetch_claim(target, claim_type, cdd_id, None)
    })
}

// Tests
// =======================================

#[test]
fn add_claims_batch_test() {
    ExtBuilder::default()
        .balance_factor(1_000)
        .monied(true)
        .cdd_providers(vec![
            AccountKeyring::Eve.public(),
            AccountKeyring::Ferdie.public(),
        ])
        .build()
        .execute_with(|| add_claims_batch());
}

fn add_claims_batch() {
    let alice_did = register_keyring_account(AccountKeyring::Alice).unwrap();
    let bob_issuer = AccountKeyring::Bob.public();
    let _bob_did = register_keyring_account(AccountKeyring::Bob).unwrap();
    let cdd_claim_issuer = AccountKeyring::Eve.public();
    let cdd_claim_did = get_identity_id(AccountKeyring::Eve).unwrap();

    let scope = Scope::from(0);

    let claim_records = vec![
        BatchAddClaimItem {
            target: alice_did,
            claim: Claim::make_cdd_wildcard(),
            expiry: None,
        },
        BatchAddClaimItem {
            target: alice_did,
            claim: Claim::Affiliate(scope),
            expiry: None,
        },
    ];

    assert_ok!(Identity::batch_add_claim(
        Origin::signed(cdd_claim_issuer),
        claim_records.clone(),
    ));

    // Using Bob as the singer who is not a CDD Provider to check if the transaction fails
    assert_err!(
        Identity::batch_add_claim(Origin::signed(bob_issuer), claim_records.clone(),),
        Error::<TestStorage>::UnAuthorizedCddProvider
    );

    let claim1 = Identity::fetch_claim(
        alice_did,
        ClaimType::CustomerDueDiligence,
        cdd_claim_did,
        None,
    )
    .unwrap();

    let claim2 =
        Identity::fetch_claim(alice_did, ClaimType::Affiliate, cdd_claim_did, Some(scope)).unwrap();

    assert_eq!(claim1.expiry, None);
    assert_eq!(claim2.expiry, None);

    assert_eq!(claim1.claim, Claim::make_cdd_wildcard());
    assert_eq!(claim2.claim, Claim::Affiliate(scope));
}

/// TODO Add `Signatory::Identity(..)` test.
#[test]
fn only_primary_or_secondary_keys_can_authenticate_as_an_identity() {
    ExtBuilder::default().monied(true).build().execute_with(|| {
        let owner_did = register_keyring_account(AccountKeyring::Alice).unwrap();
        let owner_signer = Signatory::Account(AccountKeyring::Alice.public());

        let a_did = register_keyring_account(AccountKeyring::Bob).unwrap();
        let a = Origin::signed(AccountKeyring::Bob.public());
        let b_did = register_keyring_account(AccountKeyring::Dave).unwrap();

        let charlie_key = AccountKeyring::Charlie.public();
        let charlie_signer = Signatory::Account(charlie_key);

        assert_ok!(Balances::top_up_identity_balance(
            a.clone(),
            a_did,
            PROTOCOL_OP_BASE_FEE
        ));
        add_secondary_key(a_did, charlie_signer);

        // Check primary key on primary and secondary_keys.
        assert!(Identity::is_signer_authorized(owner_did, &owner_signer));
        assert!(Identity::is_signer_authorized(a_did, &charlie_signer));

        assert!(Identity::is_signer_authorized(b_did, &charlie_signer) == false);

        // ... and remove that key.
        assert_ok!(Identity::remove_secondary_keys(
            a.clone(),
            vec![charlie_signer.clone()]
        ));
        assert!(Identity::is_signer_authorized(a_did, &charlie_signer) == false);
    });
}

#[test]
fn revoking_claims() {
    ExtBuilder::default().build().execute_with(|| {
        let _owner_did = register_keyring_account(AccountKeyring::Alice).unwrap();
        let _issuer_did = register_keyring_account(AccountKeyring::Bob).unwrap();
        let _issuer = Origin::signed(AccountKeyring::Bob.public());
        let claim_issuer_did = register_keyring_account(AccountKeyring::Charlie).unwrap();
        let claim_issuer = Origin::signed(AccountKeyring::Charlie.public());
        let scope = Scope::from(0);

        assert_ok!(Identity::add_claim(
            claim_issuer.clone(),
            claim_issuer_did,
            Claim::Accredited(scope),
            Some(100u64),
        ));
        assert!(Identity::fetch_claim(
            claim_issuer_did,
            ClaimType::Accredited,
            claim_issuer_did,
            Some(scope)
        )
        .is_some());

        assert_ok!(Identity::revoke_claim(
            claim_issuer.clone(),
            claim_issuer_did,
            Claim::Accredited(scope),
        ));
        assert!(Identity::fetch_claim(
            claim_issuer_did,
            ClaimType::Accredited,
            claim_issuer_did,
            Some(scope)
        )
        .is_none());
    });
}

#[test]
fn revoking_batch_claims() {
    ExtBuilder::default().build().execute_with(|| {
        let _owner_did = register_keyring_account(AccountKeyring::Alice).unwrap();
        let _issuer_did = register_keyring_account(AccountKeyring::Bob).unwrap();
        let _issuer = Origin::signed(AccountKeyring::Bob.public());
        let claim_issuer_did = register_keyring_account(AccountKeyring::Charlie).unwrap();
        let claim_issuer = Origin::signed(AccountKeyring::Charlie.public());
        let scope = Scope::from(0);

        assert_ok!(Identity::add_claim(
            claim_issuer.clone(),
            claim_issuer_did,
            Claim::Accredited(scope),
            Some(100u64),
        ));

        assert_ok!(Identity::add_claim(
            claim_issuer.clone(),
            claim_issuer_did,
            Claim::NoData,
            None,
        ));
        assert!(Identity::fetch_claim(
            claim_issuer_did,
            ClaimType::Accredited,
            claim_issuer_did,
            Some(scope)
        )
        .is_some());

        assert!(
            Identity::fetch_claim(claim_issuer_did, ClaimType::NoType, claim_issuer_did, None,)
                .is_some()
        );

        assert!(Identity::fetch_claim(
            claim_issuer_did,
            ClaimType::Accredited,
            claim_issuer_did,
            Some(scope),
        )
        .is_some());

        assert_ok!(Identity::batch_revoke_claim(
            claim_issuer.clone(),
            vec![
                BatchRevokeClaimItem {
                    target: claim_issuer_did,
                    claim: Claim::Accredited(scope),
                },
                BatchRevokeClaimItem {
                    target: claim_issuer_did,
                    claim: Claim::NoData,
                }
            ]
        ));
        assert!(Identity::fetch_claim(
            claim_issuer_did,
            ClaimType::Accredited,
            claim_issuer_did,
            Some(scope)
        )
        .is_none());

        assert!(
            Identity::fetch_claim(claim_issuer_did, ClaimType::NoType, claim_issuer_did, None)
                .is_none()
        );

        assert!(Identity::fetch_claim(
            claim_issuer_did,
            ClaimType::Accredited,
            claim_issuer_did,
            Some(scope),
        )
        .is_none());
    });
}

#[test]
fn only_primary_key_can_add_secondary_key_permissions() {
    ExtBuilder::default()
        .monied(true)
        .build()
        .execute_with(&only_primary_key_can_add_secondary_key_permissions_with_externalities);
}
fn only_primary_key_can_add_secondary_key_permissions_with_externalities() {
    let bob_key = AccountKeyring::Bob.public();
    let charlie_key = AccountKeyring::Charlie.public();
    let alice_did = register_keyring_account(AccountKeyring::Alice).unwrap();
    let alice = Origin::signed(AccountKeyring::Alice.public());
    let bob = Origin::signed(AccountKeyring::Bob.public());

    assert_ok!(Balances::top_up_identity_balance(
        alice.clone(),
        alice_did,
        PROTOCOL_OP_BASE_FEE * 2
    ));
    add_secondary_key(alice_did, Signatory::Account(charlie_key));
    add_secondary_key(alice_did, Signatory::Account(bob_key));

    // Only `alice` is able to update `bob`'s permissions and `charlie`'s permissions.
    assert_ok!(Identity::set_permission_to_signer(
        alice.clone(),
        Signatory::Account(bob_key),
        Permissions::empty()
    ));
    assert_ok!(Identity::set_permission_to_signer(
        alice.clone(),
        Signatory::Account(charlie_key),
        Permissions::default()
    ));

    // Bob tries to get better permission by himself at `alice` Identity.
    assert_err!(
        Identity::set_permission_to_signer(
            bob.clone(),
            Signatory::Account(bob_key),
            Permissions::default()
        ),
        Error::<TestStorage>::KeyNotAllowed
    );

    // Bob tries to remove Charlie's permissions at `alice` Identity.
    assert_err!(
        Identity::set_permission_to_signer(
            bob,
            Signatory::Account(charlie_key),
            Permissions::empty()
        ),
        Error::<TestStorage>::KeyNotAllowed
    );

    // Alice over-write some permissions.
    assert_ok!(Identity::set_permission_to_signer(
        alice,
        Signatory::Account(bob_key),
        Permissions::empty()
    ));
}

/// It verifies that frozen keys are recovered after `unfreeze` call.
#[test]
fn freeze_secondary_keys_test() {
    ExtBuilder::default()
        .monied(true)
        .build()
        .execute_with(&freeze_secondary_keys_with_externalities);
}

fn freeze_secondary_keys_with_externalities() {
    let (bob_key, charlie_key, dave_key) = (
        AccountKeyring::Bob.public(),
        AccountKeyring::Charlie.public(),
        AccountKeyring::Dave.public(),
    );
    // Add secondary keys.
    let alice_did = register_keyring_account(AccountKeyring::Alice).unwrap();
    let alice = Origin::signed(AccountKeyring::Alice.public());
    let bob = Origin::signed(AccountKeyring::Bob.public());

    assert_ok!(Balances::top_up_identity_balance(
        alice.clone(),
        alice_did,
        PROTOCOL_OP_BASE_FEE * 2
    ));
    add_secondary_key(alice_did, Signatory::Account(bob_key));
    add_secondary_key(alice_did, Signatory::Account(charlie_key));

    assert_eq!(
        Identity::is_signer_authorized(alice_did, &Signatory::Account(bob_key)),
        true
    );

    // Freeze secondary keys: bob & charlie.
    assert_err!(
        Identity::freeze_secondary_keys(bob.clone()),
        Error::<TestStorage>::KeyNotAllowed
    );
    assert_ok!(Identity::freeze_secondary_keys(alice.clone()));

    assert_eq!(
        Identity::is_signer_authorized(alice_did, &Signatory::Account(bob_key)),
        false
    );

    // Add new secondary keys.
    assert_ok!(Balances::top_up_identity_balance(
        alice.clone(),
        alice_did,
        PROTOCOL_OP_BASE_FEE
    ));
    add_secondary_key(alice_did, Signatory::Account(dave_key));

    // update permission of frozen keys.
    assert_ok!(Identity::set_permission_to_signer(
        alice.clone(),
        Signatory::Account(bob_key),
        Permissions::default()
    ));

    // unfreeze all
    // commenting this because `default_identity` feature is not allowing to access None identity.
    // assert_err!(
    //     Identity::unfreeze_secondary_keys(bob.clone()),
    //     DispatchError::Other("Current identity is none and key is not linked to any identity")
    // );
    assert_ok!(Identity::unfreeze_secondary_keys(alice.clone()));

    assert_eq!(
        Identity::is_signer_authorized(alice_did, &Signatory::Account(dave_key)),
        true
    );
}

/// It double-checks that frozen keys are removed too.
#[test]
fn remove_frozen_secondary_keys_test() {
    ExtBuilder::default()
        .monied(true)
        .build()
        .execute_with(&remove_frozen_secondary_keys_with_externalities);
}

fn remove_frozen_secondary_keys_with_externalities() {
    let (bob_key, charlie_key) = (
        AccountKeyring::Bob.public(),
        AccountKeyring::Charlie.public(),
    );

<<<<<<< HEAD
    let charlie_signing_key =
        SigningKey::new(Signatory::Account(charlie_key), Permissions::empty());
=======
    let charlie_secondary_key = SecondaryKey::new(Signatory::Account(charlie_key), vec![]);
>>>>>>> 42367bfd

    // Add secondary keys.
    let alice_did = register_keyring_account(AccountKeyring::Alice).unwrap();
    let alice = Origin::signed(AccountKeyring::Alice.public());

    assert_ok!(Balances::top_up_identity_balance(
        alice.clone(),
        alice_did,
        PROTOCOL_OP_BASE_FEE
    ));
    add_secondary_key(alice_did, Signatory::Account(bob_key));
    assert_ok!(Balances::top_up_identity_balance(
        alice.clone(),
        alice_did,
        PROTOCOL_OP_BASE_FEE
    ));
    add_secondary_key(alice_did, Signatory::Account(charlie_key));

    // Freeze all secondary keys
    assert_ok!(Identity::freeze_secondary_keys(alice.clone()));

    // Remove Bob's key.
    assert_ok!(Identity::remove_secondary_keys(
        alice.clone(),
        vec![Signatory::Account(bob_key)]
    ));
    // Check DidRecord.
    let did_rec = Identity::did_records(alice_did);
    assert_eq!(did_rec.secondary_keys, vec![charlie_secondary_key]);
}

/// It double-checks that frozen keys are removed too.
#[test]
fn frozen_secondary_keys_cdd_verification_test() {
    ExtBuilder::default()
        .build()
        .execute_with(&frozen_secondary_keys_cdd_verification_test_we);
}

fn frozen_secondary_keys_cdd_verification_test_we() {
    // 0. Create identity for Alice and secondary key from Bob.
    let alice = AccountKeyring::Alice.public();
    let bob = AccountKeyring::Bob.public();
    let charlie = AccountKeyring::Charlie.public();
    TestStorage::set_payer_context(Some(Signatory::Account(alice)));
    let alice_id = register_keyring_account(AccountKeyring::Alice).unwrap();
    TestStorage::set_payer_context(Some(Signatory::Account(charlie)));
    let _charlie_id = register_keyring_account_with_balance(AccountKeyring::Charlie, 100).unwrap();
    assert_eq!(Balances::free_balance(charlie), 59);

    // 1. Add Bob as signatory to Alice ID.
    let bob_signatory = Signatory::Account(AccountKeyring::Bob.public());
    TestStorage::set_payer_context(Some(Signatory::Account(alice)));
    assert_ok!(Balances::top_up_identity_balance(
        Origin::signed(alice),
        alice_id,
        100_000
    ));
    add_secondary_key(alice_id, bob_signatory);
    assert_ok!(Balances::transfer_with_memo(
        Origin::signed(alice),
        bob,
        25_000,
        None
    ));
    assert_eq!(Balances::free_balance(bob), 25_000);

    // 2. Bob can transfer some funds to Charlie ID.
    TestStorage::set_payer_context(Some(Signatory::Account(bob)));
    assert_ok!(Balances::transfer_with_memo(
        Origin::signed(bob),
        charlie,
        1_000,
        None
    ));
    assert_eq!(Balances::free_balance(charlie), 1_059);

    // 3. Alice freezes her secondary keys.
    assert_ok!(Identity::freeze_secondary_keys(Origin::signed(alice)));

    // 4. Bob should NOT transfer any amount. SE is simulated.
    // Balances::transfer_with_memo(Origin::signed(bob), charlie, 1_000, None),
    let payer = CddHandler::get_valid_payer(
        &Call::Balances(balances::Call::transfer_with_memo(
            AccountKeyring::Charlie.to_account_id().into(),
            1_000,
            None,
        )),
        &Signatory::Account(AccountId32::from(AccountKeyring::Bob.public().0)),
    );
    assert_err!(
        payer,
        InvalidTransaction::Custom(TransactionError::MissingIdentity as u8)
    );

    assert_eq!(Balances::free_balance(charlie), 1_059);

    // 5. Alice still can make transfers.
    assert_ok!(Balances::transfer_with_memo(
        Origin::signed(alice),
        charlie,
        1_000,
        None
    ));
    assert_eq!(Balances::free_balance(charlie), 2_059);

    // 6. Unfreeze signatory keys, and Bob should be able to transfer again.
    assert_ok!(Identity::unfreeze_secondary_keys(Origin::signed(alice)));
    assert_ok!(Balances::transfer_with_memo(
        Origin::signed(bob),
        charlie,
        1_000,
        None
    ));
    assert_eq!(Balances::free_balance(charlie), 3_059);
}

#[test]
fn remove_secondary_keys_test() {
    ExtBuilder::default()
        .monied(true)
        .build()
        .execute_with(&remove_secondary_keys_test_with_externalities);
}

fn remove_secondary_keys_test_with_externalities() {
    let bob_key = AccountKeyring::Bob.public();
    let alice_did = register_keyring_account(AccountKeyring::Alice).unwrap();
    let alice = Origin::signed(AccountKeyring::Alice.public());
    let charlie = Origin::signed(AccountKeyring::Charlie.public());
    let _charlie_did = register_keyring_account(AccountKeyring::Charlie).unwrap();
    let dave_key = AccountKeyring::Dave.public();

    assert_ok!(Balances::top_up_identity_balance(
        alice.clone(),
        alice_did,
        PROTOCOL_OP_BASE_FEE
    ));

    let musig_address = MultiSig::get_next_multisig_address(AccountKeyring::Alice.public());

    assert_ok!(MultiSig::create_multisig(
        alice.clone(),
        vec![Signatory::from(alice_did), Signatory::Account(dave_key)],
        1,
    ));
    let auth_id =
        <identity::Authorizations<TestStorage>>::iter_prefix_values(Signatory::Account(dave_key))
            .next()
            .unwrap()
            .auth_id;
    assert_ok!(MultiSig::unsafe_accept_multisig_signer(
        Signatory::Account(dave_key),
        auth_id
    ));

    add_secondary_key(alice_did, Signatory::Account(bob_key));

    assert_ok!(Balances::top_up_identity_balance(
        alice.clone(),
        alice_did,
        PROTOCOL_OP_BASE_FEE
    ));
    add_secondary_key(alice_did, Signatory::Account(musig_address));

    // Fund the multisig
    assert_ok!(Balances::transfer(alice.clone(), musig_address.clone(), 1));

    // Check DidRecord.
    assert_eq!(Identity::get_identity(&dave_key), None);
    assert_eq!(Identity::get_identity(&musig_address), Some(alice_did));
    assert_eq!(Identity::get_identity(&bob_key), Some(alice_did));

    // Try removing bob using charlie
    assert_ok!(Identity::remove_secondary_keys(
        charlie.clone(),
        vec![Signatory::Account(bob_key)]
    ));

    // Check DidRecord.
    assert_eq!(Identity::get_identity(&dave_key), None);
    assert_eq!(Identity::get_identity(&musig_address), Some(alice_did));
    assert_eq!(Identity::get_identity(&bob_key), Some(alice_did));

    // Try remove bob using alice
    assert_ok!(Identity::remove_secondary_keys(
        alice.clone(),
        vec![Signatory::Account(bob_key)]
    ));

    // Check DidRecord.
    assert_eq!(Identity::get_identity(&dave_key), None);
    assert_eq!(Identity::get_identity(&musig_address), Some(alice_did));
    assert_eq!(Identity::get_identity(&bob_key), None);

    // Try removing multisig while it has funds
    assert_ok!(Identity::remove_secondary_keys(
        alice.clone(),
        vec![Signatory::Account(musig_address.clone())]
    ));

    // Check DidRecord.
    assert_eq!(Identity::get_identity(&dave_key), None);
    assert_eq!(Identity::get_identity(&musig_address), Some(alice_did));
    assert_eq!(Identity::get_identity(&bob_key), None);

    // Check multisig's signer
    assert_eq!(
        MultiSig::ms_signers(musig_address.clone(), Signatory::Account(dave_key)),
        true
    );

    // Empty multisig's funds and remove as signer
    assert_ok!(Balances::top_up_identity_balance(
        Origin::signed(musig_address.clone()),
        alice_did,
        1
    ));
    assert_ok!(Identity::remove_secondary_keys(
        alice.clone(),
        vec![Signatory::Account(musig_address.clone())]
    ));

    // Check DidRecord.
    assert_eq!(Identity::get_identity(&dave_key), None);
    assert_eq!(Identity::get_identity(&musig_address), None);
    assert_eq!(Identity::get_identity(&bob_key), None);

    // Check multisig's signer
    assert_eq!(
        MultiSig::ms_signers(musig_address.clone(), Signatory::Account(dave_key)),
        true
    );
}

#[test]
fn leave_identity_test() {
    ExtBuilder::default()
        .monied(true)
        .build()
        .execute_with(&leave_identity_test_with_externalities);
}

fn leave_identity_test_with_externalities() {
    let bob_key = AccountKeyring::Bob.public();
    let bob = Origin::signed(AccountKeyring::Bob.public());
    let alice_did = register_keyring_account(AccountKeyring::Alice).unwrap();
    let alice = Origin::signed(AccountKeyring::Alice.public());
    let charlie_did = register_keyring_account(AccountKeyring::Charlie).unwrap();
    let charlie = Origin::signed(AccountKeyring::Charlie.public());
<<<<<<< HEAD
    let bob_signing_key = SigningKey::new(Signatory::Account(bob_key), Permissions::empty());
    let charlie_signing_key =
        SigningKey::new(Signatory::Identity(charlie_did), Permissions::empty());
    let alice_signing_keys = vec![bob_signing_key, charlie_signing_key.clone()];
=======
    let bob_secondary_key = SecondaryKey::new(Signatory::Account(bob_key), vec![]);
    let charlie_secondary_key = SecondaryKey::new(Signatory::Identity(charlie_did), vec![]);
    let alice_secondary_keys = vec![bob_secondary_key, charlie_secondary_key.clone()];
>>>>>>> 42367bfd
    let dave_key = AccountKeyring::Dave.public();

    assert_ok!(Balances::top_up_identity_balance(
        alice.clone(),
        alice_did,
        2 * PROTOCOL_OP_BASE_FEE
    ));

    let musig_address = MultiSig::get_next_multisig_address(AccountKeyring::Alice.public());

    assert_ok!(MultiSig::create_multisig(
        alice.clone(),
        vec![Signatory::from(alice_did), Signatory::Account(dave_key)],
        1,
    ));
    let auth_id =
        <identity::Authorizations<TestStorage>>::iter_prefix_values(Signatory::Account(dave_key))
            .next()
            .unwrap()
            .auth_id;
    assert_ok!(MultiSig::unsafe_accept_multisig_signer(
        Signatory::Account(dave_key),
        auth_id
    ));

    add_secondary_key(alice_did, Signatory::Account(bob_key));
    add_secondary_key(alice_did, Signatory::from(charlie_did));

    // Check DidRecord.
    let did_rec = Identity::did_records(alice_did);
    assert_eq!(did_rec.secondary_keys, alice_secondary_keys);
    assert_eq!(Identity::get_identity(&bob_key), Some(alice_did));

    // Bob leaves
    assert_ok!(Identity::leave_identity_as_key(bob));

    // Check DidRecord.
    let did_rec = Identity::did_records(alice_did);
    assert_eq!(did_rec.secondary_keys, vec![charlie_secondary_key]);
    assert_eq!(Identity::get_identity(&bob_key), None);

    // Charlie leaves
    assert_ok!(Identity::leave_identity_as_identity(charlie, alice_did));

    // Check DidRecord.
    let did_rec = Identity::did_records(alice_did);
    assert_eq!(did_rec.secondary_keys.len(), 0);
    assert_eq!(Identity::get_identity(&bob_key), None);

    // Check DidRecord.
    assert_eq!(Identity::get_identity(&dave_key), None);
    assert_eq!(Identity::get_identity(&musig_address), None);

    assert_ok!(Balances::top_up_identity_balance(
        alice.clone(),
        alice_did,
        PROTOCOL_OP_BASE_FEE
    ));

    add_secondary_key(alice_did, Signatory::Account(musig_address));
    // send funds to multisig
    assert_ok!(Balances::transfer(alice.clone(), musig_address.clone(), 1));
    // multisig tries leaving identity while it has funds
    assert_err!(
        Identity::leave_identity_as_key(Origin::signed(musig_address.clone())),
        Error::<TestStorage>::MultiSigHasBalance
    );

    // Check DidRecord.
    assert_eq!(Identity::get_identity(&dave_key), None);
    assert_eq!(Identity::get_identity(&musig_address), Some(alice_did));

    // Check multisig's signer
    assert_eq!(
        MultiSig::ms_signers(musig_address.clone(), Signatory::Account(dave_key)),
        true
    );

    // Empty multisig's funds and remove as signer
    assert_ok!(Balances::top_up_identity_balance(
        Origin::signed(musig_address.clone()),
        alice_did,
        1
    ));
    assert_ok!(Identity::leave_identity_as_key(Origin::signed(
        musig_address.clone()
    )));

    // Check DidRecord.
    assert_eq!(Identity::get_identity(&dave_key), None);
    assert_eq!(Identity::get_identity(&musig_address), None);

    // Check multisig's signer
    assert_eq!(
        MultiSig::ms_signers(musig_address.clone(), Signatory::Account(dave_key)),
        true
    );
}

#[test]
fn enforce_uniqueness_keys_in_identity_tests() {
    ExtBuilder::default()
        .monied(true)
        .build()
        .execute_with(&enforce_uniqueness_keys_in_identity);
}

fn enforce_uniqueness_keys_in_identity() {
    // Register identities
    let alice_id = register_keyring_account(AccountKeyring::Alice).unwrap();
    let alice = Origin::signed(AccountKeyring::Alice.public());
    let _bob_id = register_keyring_account(AccountKeyring::Bob).unwrap();

    // Check external signed key uniqueness.
    let charlie_key = AccountKeyring::Charlie.public();
    assert_ok!(Balances::top_up_identity_balance(
        alice.clone(),
        alice_id,
        PROTOCOL_OP_BASE_FEE
    ));
    add_secondary_key(alice_id, Signatory::Account(charlie_key));
    let auth_id = Identity::add_auth(
        alice_id,
        Signatory::Account(AccountKeyring::Bob.public()),
        AuthorizationData::JoinIdentity(Permissions::empty()),
        None,
    );
    assert_ok!(Balances::top_up_identity_balance(
        alice.clone(),
        alice_id,
        PROTOCOL_OP_BASE_FEE
    ));
    assert_err!(
        Identity::join_identity(Signatory::Account(AccountKeyring::Bob.public()), auth_id),
        Error::<TestStorage>::AlreadyLinked
    );
}

#[test]
fn add_remove_secondary_identities() {
    ExtBuilder::default()
        .monied(true)
        .build()
        .execute_with(&add_remove_secondary_identities_with_externalities);
}

fn add_remove_secondary_identities_with_externalities() {
    let alice_id = register_keyring_account(AccountKeyring::Alice).unwrap();
    let alice = Origin::signed(AccountKeyring::Alice.public());
    let bob_id = register_keyring_account(AccountKeyring::Bob).unwrap();
    let charlie_id = register_keyring_account(AccountKeyring::Charlie).unwrap();
    assert_ok!(Balances::top_up_identity_balance(
        alice.clone(),
        alice_id,
        PROTOCOL_OP_BASE_FEE * 2
    ));
    add_secondary_key(alice_id, Signatory::from(bob_id));
    add_secondary_key(alice_id, Signatory::from(charlie_id));

    assert_ok!(Identity::remove_secondary_keys(
        alice.clone(),
        vec![Signatory::Identity(bob_id)]
    ));

    let alice_rec = Identity::did_records(alice_id);
    assert_eq!(
        alice_rec.secondary_keys,
        vec![SecondaryKey::from(charlie_id)]
    );

    // Check is_authorized_identity
    assert_eq!(
        Identity::is_signer_authorized(alice_id, &Signatory::Identity(charlie_id)),
        true
    );
    assert_eq!(
        Identity::is_signer_authorized(alice_id, &Signatory::Identity(bob_id)),
        false
    );
}

#[test]
fn one_step_join_id() {
    ExtBuilder::default()
        .build()
        .execute_with(&one_step_join_id_with_ext);
}

fn one_step_join_id_with_ext() {
    let a_id = register_keyring_account(AccountKeyring::Alice).unwrap();
    let a_pub = AccountKeyring::Alice.public();
    let a = Origin::signed(a_pub.clone());
    let b_id = register_keyring_account(AccountKeyring::Bob).unwrap();
    let c_id = register_keyring_account(AccountKeyring::Charlie).unwrap();
    let d_id = register_keyring_account(AccountKeyring::Dave).unwrap();

    let expires_at = 100u64;
    let authorization = TargetIdAuthorization {
        target_id: a_id.clone(),
        nonce: Identity::offchain_authorization_nonce(a_id),
        expires_at,
    };
    let auth_encoded = authorization.encode();

    let signatures = [
        AccountKeyring::Bob,
        AccountKeyring::Charlie,
        AccountKeyring::Dave,
    ]
    .iter()
    .map(|acc| H512::from(acc.sign(&auth_encoded)))
    .collect::<Vec<_>>();

    let secondary_keys_with_auth = vec![
        SecondaryKeyWithAuth {
            secondary_key: SecondaryKey::from(b_id.clone()),
            auth_signature: signatures[0].clone(),
        },
        SecondaryKeyWithAuth {
            secondary_key: SecondaryKey::from(c_id.clone()),
            auth_signature: signatures[1].clone(),
        },
        SecondaryKeyWithAuth {
            secondary_key: SecondaryKey::from(d_id.clone()),
            auth_signature: signatures[2].clone(),
        },
    ];

    assert_ok!(Identity::batch_add_secondary_key_with_authorization(
        a.clone(),
        secondary_keys_with_auth[..2].to_owned(),
        expires_at
    ));

    let secondary_keys = Identity::did_records(a_id).secondary_keys;
    assert_eq!(
        secondary_keys.iter().find(|si| **si == b_id).is_some(),
        true
    );
    assert_eq!(
        secondary_keys.iter().find(|si| **si == c_id).is_some(),
        true
    );

    // Check reply attack. Alice's nonce is different now.
    // NOTE: We need to force the increment of account's nonce manually.
    System::inc_account_nonce(&a_pub);

    assert_err!(
        Identity::batch_add_secondary_key_with_authorization(
            a.clone(),
            secondary_keys_with_auth[2..].to_owned(),
            expires_at
        ),
        Error::<TestStorage>::InvalidAuthorizationSignature
    );

    // Check revoke off-chain authorization.
    let e = Origin::signed(AccountKeyring::Eve.public());
    let e_id = register_keyring_account(AccountKeyring::Eve).unwrap();
    let eve_auth = TargetIdAuthorization {
        target_id: a_id.clone(),
        nonce: Identity::offchain_authorization_nonce(a_id),
        expires_at,
    };
    assert_ne!(authorization.nonce, eve_auth.nonce);

    let eve_secondary_key_with_auth = SecondaryKeyWithAuth {
        secondary_key: SecondaryKey::from(e_id),
        auth_signature: H512::from(AccountKeyring::Eve.sign(eve_auth.encode().as_slice())),
    };

    assert_ok!(Identity::revoke_offchain_authorization(
        e,
        Signatory::Identity(e_id),
        eve_auth
    ));
    assert_err!(
        Identity::batch_add_secondary_key_with_authorization(
            a,
            vec![eve_secondary_key_with_auth],
            expires_at
        ),
        Error::<TestStorage>::AuthorizationHasBeenRevoked
    );

    // Check expire
    System::inc_account_nonce(&a_pub);
    Timestamp::set_timestamp(expires_at);

    let f = Origin::signed(AccountKeyring::Ferdie.public());
    let f_id = register_keyring_account(AccountKeyring::Ferdie).unwrap();
    let ferdie_auth = TargetIdAuthorization {
        target_id: a_id.clone(),
        nonce: Identity::offchain_authorization_nonce(a_id),
        expires_at,
    };
    let ferdie_secondary_key_with_auth = SecondaryKeyWithAuth {
        secondary_key: SecondaryKey::from(f_id.clone()),
        auth_signature: H512::from(AccountKeyring::Eve.sign(ferdie_auth.encode().as_slice())),
    };

    assert_err!(
        Identity::batch_add_secondary_key_with_authorization(
            f,
            vec![ferdie_secondary_key_with_auth],
            expires_at
        ),
        Error::<TestStorage>::AuthorizationExpired
    );
}

#[test]
fn adding_authorizations() {
    ExtBuilder::default().build().execute_with(|| {
        let alice_did = register_keyring_account(AccountKeyring::Alice).unwrap();
        let bob_did = Signatory::from(register_keyring_account(AccountKeyring::Bob).unwrap());
        let ticker50 = Ticker::try_from(&[0x50][..]).unwrap();
        let mut auth_id = Identity::add_auth(
            alice_did,
            bob_did,
            AuthorizationData::TransferTicker(ticker50),
            None,
        );
        assert_eq!(<AuthorizationsGiven>::get(alice_did, auth_id), bob_did);
        let mut auth = Identity::get_authorization(bob_did, auth_id);
        assert_eq!(auth.authorized_by, alice_did);
        assert_eq!(auth.expiry, None);
        assert_eq!(
            auth.authorization_data,
            AuthorizationData::TransferTicker(ticker50)
        );
        auth_id = Identity::add_auth(
            alice_did,
            bob_did,
            AuthorizationData::TransferTicker(ticker50),
            Some(100),
        );
        assert_eq!(<AuthorizationsGiven>::get(alice_did, auth_id), bob_did);
        auth = Identity::get_authorization(bob_did, auth_id);
        assert_eq!(auth.authorized_by, alice_did);
        assert_eq!(auth.expiry, Some(100));
        assert_eq!(
            auth.authorization_data,
            AuthorizationData::TransferTicker(ticker50)
        );

        // Testing the list of filtered authorizations
        Timestamp::set_timestamp(120);

        // Getting expired and non-expired both
        let mut authorizations = Identity::get_filtered_authorizations(
            bob_did,
            true,
            Some(AuthorizationType::TransferTicker),
        );
        assert_eq!(authorizations.len(), 2);
        authorizations = Identity::get_filtered_authorizations(
            bob_did,
            false,
            Some(AuthorizationType::TransferTicker),
        );
        // One authorization is expired
        assert_eq!(authorizations.len(), 1);
    });
}

#[test]
fn removing_authorizations() {
    ExtBuilder::default().build().execute_with(|| {
        let alice_did = register_keyring_account(AccountKeyring::Alice).unwrap();
        let alice = Origin::signed(AccountKeyring::Alice.public());
        let bob_did = Signatory::from(register_keyring_account(AccountKeyring::Bob).unwrap());
        let ticker50 = Ticker::try_from(&[0x50][..]).unwrap();
        let auth_id = Identity::add_auth(
            alice_did,
            bob_did,
            AuthorizationData::TransferTicker(ticker50),
            None,
        );
        assert_eq!(<AuthorizationsGiven>::get(alice_did, auth_id), bob_did);
        let auth = Identity::get_authorization(bob_did, auth_id);
        assert_eq!(
            auth.authorization_data,
            AuthorizationData::TransferTicker(ticker50)
        );
        assert_ok!(Identity::remove_authorization(
            alice.clone(),
            bob_did,
            auth_id
        ));
        assert!(!<AuthorizationsGiven>::contains_key(alice_did, auth_id));
        assert!(!<identity::Authorizations<TestStorage>>::contains_key(
            bob_did, auth_id
        ));
    });
}

#[test]
fn changing_primary_key() {
    ExtBuilder::default()
        .monied(true)
        .cdd_providers(vec![AccountKeyring::Eve.public()])
        .build()
        .execute_with(|| changing_primary_key_we());
}

fn changing_primary_key_we() {
    let alice_did = register_keyring_account(AccountKeyring::Alice).unwrap();
    let alice_key = AccountKeyring::Alice.public();

    let _target_did = register_keyring_account(AccountKeyring::Bob).unwrap();
    let new_key = AccountKeyring::Bob.public();
    let new_key_origin = Origin::signed(AccountKeyring::Bob.public());

    // Primary key matches Alice's key
    assert_eq!(Identity::did_records(alice_did).primary_key, alice_key);

    // Alice triggers change of primary key
    let owner_auth_id = Identity::add_auth(
        alice_did,
        Signatory::Account(new_key),
        AuthorizationData::RotatePrimaryKey(alice_did),
        None,
    );

    // Accept the authorization with the new key
    assert_ok!(Identity::accept_primary_key(
        new_key_origin.clone(),
        owner_auth_id.clone(),
        None
    ));

    // Alice's primary key is now Bob's
    assert_eq!(
        Identity::did_records(alice_did).primary_key,
        AccountKeyring::Bob.public()
    );
}

#[test]
fn changing_primary_key_with_cdd_auth() {
    ExtBuilder::default()
        .monied(true)
        .cdd_providers(vec![AccountKeyring::Eve.public()])
        .build()
        .execute_with(|| changing_primary_key_with_cdd_auth_we());
}

fn changing_primary_key_with_cdd_auth_we() {
    let alice_did = register_keyring_account(AccountKeyring::Alice).unwrap();
    let alice_key = AccountKeyring::Alice.public();

    let _target_did = register_keyring_account(AccountKeyring::Bob).unwrap();
    let new_key = AccountKeyring::Bob.public();
    let new_key_origin = Origin::signed(AccountKeyring::Bob.public());

    let cdd_did = get_identity_id(AccountKeyring::Eve).unwrap();

    // Primary key matches Alice's key
    assert_eq!(Identity::did_records(alice_did).primary_key, alice_key);

    // Alice triggers change of primary key
    let owner_auth_id = Identity::add_auth(
        alice_did,
        Signatory::Account(new_key),
        AuthorizationData::RotatePrimaryKey(alice_did),
        None,
    );

    let cdd_auth_id = Identity::add_auth(
        cdd_did,
        Signatory::Account(new_key),
        AuthorizationData::AttestPrimaryKeyRotation(alice_did),
        None,
    );

    assert_ok!(Identity::change_cdd_requirement_for_mk_rotation(
        frame_system::RawOrigin::Root.into(),
        true
    ));

    assert!(
        Identity::accept_primary_key(new_key_origin.clone(), owner_auth_id.clone(), None).is_err()
    );

    let owner_auth_id2 = Identity::add_auth(
        alice_did,
        Signatory::Account(new_key),
        AuthorizationData::RotatePrimaryKey(alice_did),
        None,
    );

    // Accept the authorization with the new key
    assert_ok!(Identity::accept_primary_key(
        new_key_origin.clone(),
        owner_auth_id2,
        Some(cdd_auth_id)
    ));

    // Alice's primary key is now Bob's
    assert_eq!(
        Identity::did_records(alice_did).primary_key,
        AccountKeyring::Bob.public()
    );
}

#[test]
fn cdd_register_did_test() {
    ExtBuilder::default()
        .balance_factor(1_000)
        .monied(true)
        .cdd_providers(vec![
            AccountKeyring::Eve.public(),
            AccountKeyring::Ferdie.public(),
        ])
        .build()
        .execute_with(|| cdd_register_did_test_we());
}

fn cdd_register_did_test_we() {
    let cdd1 = Origin::signed(AccountKeyring::Eve.public());
    let cdd2 = Origin::signed(AccountKeyring::Ferdie.public());
    let non_id = Origin::signed(AccountKeyring::Charlie.public());

    let alice = AccountKeyring::Alice.public();
    let bob_acc = AccountKeyring::Bob.public();

    // CDD 1 registers correctly the Alice's ID.
    assert_ok!(Identity::cdd_register_did(cdd1.clone(), alice, vec![]));
    let alice_id = get_identity_id(AccountKeyring::Alice).unwrap();
    assert_ok!(Identity::add_claim(
        cdd1.clone(),
        alice_id,
        Claim::make_cdd_wildcard(),
        None
    ));

    // Check that Alice's ID is attested by CDD 1.
    assert_eq!(Identity::has_valid_cdd(alice_id), true);

    // Error case: Try account without ID.
    assert!(Identity::cdd_register_did(non_id, bob_acc, vec![]).is_err(),);
    // Error case: Try account with ID but it is not part of CDD providers.
    assert!(Identity::cdd_register_did(Origin::signed(alice), bob_acc, vec![]).is_err());

    // CDD 2 registers properly Bob's ID.
    assert_ok!(Identity::cdd_register_did(cdd2.clone(), bob_acc, vec![]));
    let bob_id = get_identity_id(AccountKeyring::Bob).unwrap();
    assert_ok!(Identity::add_claim(
        cdd2,
        bob_id,
        Claim::make_cdd_wildcard(),
        None
    ));
    assert_eq!(Identity::has_valid_cdd(bob_id), true);

    // Register with secondary_keys
    // ==============================================
    // Register Charlie with secondary keys.
    let charlie = AccountKeyring::Charlie.public();
    let dave = AccountKeyring::Dave.public();
    let dave_si = SecondaryKey::from_account_id(dave.clone());
    let alice_si = SecondaryKey::from(alice_id);
    let secondary_keys = vec![dave_si.clone(), alice_si.clone()];
    assert_ok!(Identity::cdd_register_did(
        cdd1.clone(),
        charlie,
        secondary_keys
    ));
    let charlie_id = get_identity_id(AccountKeyring::Charlie).unwrap();
    assert_ok!(Identity::add_claim(
        cdd1.clone(),
        charlie_id,
        Claim::make_cdd_wildcard(),
        None
    ));

    Balances::make_free_balance_be(&charlie, 10_000_000_000);
    assert_eq!(Identity::has_valid_cdd(charlie_id), true);
    assert_eq!(
        Identity::did_records(charlie_id).secondary_keys.is_empty(),
        true
    );
    assert_ok!(Balances::top_up_identity_balance(
        Origin::signed(charlie),
        charlie_id,
        10_000_000
    ));

    // Dave authorizes to be joined to Charlie.
    let dave_auth_list = authorizations_to(&dave_si.signer);
    let dave_auth_id = dave_auth_list
        .iter()
        .map(|auth| auth.auth_id)
        .next()
        .unwrap();

    assert_ok!(Identity::accept_authorization(
        Origin::signed(dave),
        dave_auth_id
    ));
    assert_eq!(
        Identity::did_records(charlie_id).secondary_keys,
        vec![dave_si.clone()]
    );

    let alice_auth_list = authorizations_to(&alice_si.signer);
    let alice_auth_id = alice_auth_list
        .iter()
        .map(|auth| auth.auth_id)
        .next()
        .unwrap();

    assert_ok!(Identity::accept_authorization(
        Origin::signed(alice),
        alice_auth_id
    ));
    assert_eq!(
        Identity::did_records(charlie_id).secondary_keys,
        vec![dave_si, alice_si]
    );
}

#[test]
fn add_identity_signers() {
    ExtBuilder::default().monied(true).build().execute_with(|| {
        let alice = Origin::signed(AccountKeyring::Alice.public());
        let alice_did = register_keyring_account(AccountKeyring::Alice).unwrap();
        let bob_did = register_keyring_account(AccountKeyring::Bob).unwrap();
        let charlie = Origin::signed(AccountKeyring::Charlie.public());
        let charlie_did = register_keyring_account(AccountKeyring::Charlie).unwrap();
        let _alice_acc_signer = Signatory::Account(AccountKeyring::Alice.public());
        let bob_identity_signer = Signatory::from(bob_did);
        let _charlie_acc_signer = Signatory::Account(AccountKeyring::Charlie.public());
        let dave_acc_signer = Signatory::Account(AccountKeyring::Dave.public());

        let auth_id_for_acc_to_id = Identity::add_auth(
            alice_did,
            bob_identity_signer,
            AuthorizationData::JoinIdentity(Permissions::empty()),
            None,
        );

        assert_ok!(Balances::top_up_identity_balance(
            alice.clone(),
            alice_did,
            PROTOCOL_OP_BASE_FEE
        ));
        assert_ok!(Identity::join_identity(
            bob_identity_signer,
            auth_id_for_acc_to_id
        ));

        let auth_id_for_acc2_to_id = Identity::add_auth(
            charlie_did,
            bob_identity_signer,
            AuthorizationData::JoinIdentity(Permissions::empty()),
            None,
        );

        // Getting expired and non-expired both
        let authorizations = Identity::get_filtered_authorizations(
            bob_identity_signer,
            true,
            Some(AuthorizationType::JoinIdentity),
        );
        assert_eq!(authorizations.len(), 1);

        assert_ok!(Balances::top_up_identity_balance(
            charlie.clone(),
            charlie_did,
            PROTOCOL_OP_BASE_FEE
        ));

        assert_ok!(Identity::join_identity(
            bob_identity_signer,
            auth_id_for_acc2_to_id
        ));

        let auth_id_for_acc1_to_acc = Identity::add_auth(
            alice_did,
            dave_acc_signer,
            AuthorizationData::JoinIdentity(Permissions::empty()),
            None,
        );

        assert_ok!(Balances::top_up_identity_balance(
            alice.clone(),
            alice_did,
            PROTOCOL_OP_BASE_FEE
        ));

        assert_ok!(Identity::join_identity(
            dave_acc_signer,
            auth_id_for_acc1_to_acc
        ));

        let auth_id_for_acc2_to_acc = Identity::add_auth(
            charlie_did,
            dave_acc_signer,
            AuthorizationData::JoinIdentity(Permissions::empty()),
            None,
        );

        assert_ok!(Balances::top_up_identity_balance(
            charlie.clone(),
            charlie_did,
            PROTOCOL_OP_BASE_FEE
        ));

        assert_err!(
            Identity::join_identity(dave_acc_signer, auth_id_for_acc2_to_acc),
            Error::<TestStorage>::AlreadyLinked
        );

        let alice_secondary_keys = Identity::did_records(alice_did).secondary_keys;
        let charlie_secondary_keys = Identity::did_records(charlie_did).secondary_keys;
        assert!(alice_secondary_keys
            .iter()
            .find(|si| **si == bob_did)
            .is_some());
        assert!(charlie_secondary_keys
            .iter()
            .find(|si| **si == bob_did)
            .is_some());
        assert!(alice_secondary_keys
            .iter()
            .find(|si| **si == SecondaryKey::from_account_id(AccountKeyring::Dave.public()))
            .is_some());
        assert!(charlie_secondary_keys
            .iter()
            .find(|si| **si == SecondaryKey::from_account_id(AccountKeyring::Dave.public()))
            .is_none());
    });
}

#[test]
fn invalidate_cdd_claims() {
    ExtBuilder::default()
        .balance_factor(1_000)
        .monied(true)
        .cdd_providers(vec![
            AccountKeyring::Eve.public(),
            AccountKeyring::Ferdie.public(),
        ])
        .build()
        .execute_with(invalidate_cdd_claims_we);
}

fn invalidate_cdd_claims_we() {
    let root = Origin::from(frame_system::RawOrigin::Root);
    let cdd = AccountKeyring::Eve.public();
    let alice_acc = AccountKeyring::Alice.public();
    let bob_acc = AccountKeyring::Bob.public();
    assert_ok!(Identity::cdd_register_did(
        Origin::signed(cdd),
        alice_acc,
        vec![]
    ));
    let alice_id = get_identity_id(AccountKeyring::Alice).unwrap();
    assert_ok!(Identity::add_claim(
        Origin::signed(cdd),
        alice_id,
        Claim::make_cdd_wildcard(),
        None
    ));

    // Check that Alice's ID is attested by CDD 1.
    let cdd_1_id = Identity::get_identity(&cdd).unwrap();
    assert_eq!(Identity::has_valid_cdd(alice_id), true);

    // Disable CDD 1.
    assert_ok!(Identity::invalidate_cdd_claims(root, cdd_1_id, 5, Some(10)));
    assert_eq!(Identity::has_valid_cdd(alice_id), true);

    // Move to time 8... CDD_1 is inactive: Its claims are valid.
    Timestamp::set_timestamp(8);
    assert_eq!(Identity::has_valid_cdd(alice_id), true);
    assert_err!(
        Identity::cdd_register_did(Origin::signed(cdd), bob_acc, vec![]),
        Error::<TestStorage>::UnAuthorizedCddProvider
    );

    // Move to time 11 ... CDD_1 is expired: Its claims are invalid.
    Timestamp::set_timestamp(11);
    assert_eq!(Identity::has_valid_cdd(alice_id), false);
    assert_err!(
        Identity::cdd_register_did(Origin::signed(cdd), bob_acc, vec![]),
        Error::<TestStorage>::UnAuthorizedCddProvider
    );
}

#[test]
fn cdd_provider_with_systematic_cdd_claims() {
    let cdd_providers = [AccountKeyring::Alice.public(), AccountKeyring::Bob.public()].to_vec();

    ExtBuilder::default()
        .monied(true)
        .cdd_providers(cdd_providers)
        .build()
        .execute_with(cdd_provider_with_systematic_cdd_claims_we);
}

fn cdd_provider_with_systematic_cdd_claims_we() {
    // 0. Get Bob & Alice IDs.
    let root = Origin::from(frame_system::RawOrigin::Root);
    let bob_id = get_identity_id(AccountKeyring::Bob).expect("Bob should be one of CDD providers");
    let alice_id =
        get_identity_id(AccountKeyring::Alice).expect("Bob should be one of CDD providers");

    // 1. Each CDD provider has a *systematic* CDD claim.
    let cdd_providers = CddServiceProviders::get_members();
    assert_eq!(
        cdd_providers
            .iter()
            .all(|cdd| fetch_systematic_cdd(*cdd).is_some()),
        true
    );

    // 2. Remove one member from CDD provider and double-check that systematic CDD claim was
    //    removed too.
    assert_ok!(CddServiceProviders::remove_member(root.clone(), bob_id));
    assert_eq!(fetch_systematic_cdd(bob_id).is_none(), true);
    assert_eq!(fetch_systematic_cdd(alice_id).is_some(), true);

    // 3. Add DID with CDD claim to CDD providers, and check that systematic CDD claim was added.
    // Then remove that DID from CDD provides, it should keep its previous CDD claim.
    let alice = Origin::signed(AccountKeyring::Alice.public());
    let charlie_acc = AccountKeyring::Charlie.public();

    // 3.1. Add CDD claim to Charlie, by Alice.
    assert_ok!(Identity::cdd_register_did(
        alice.clone(),
        charlie_acc.clone(),
        vec![]
    ));
    let charlie_id =
        get_identity_id(AccountKeyring::Charlie).expect("Charlie should have an Identity Id");
    assert_ok!(Identity::add_claim(
        alice,
        charlie_id,
        Claim::make_cdd_wildcard(),
        None
    ));
    let charlie_cdd_claim =
        Identity::fetch_cdd(charlie_id, 0).expect("Charlie should have a CDD claim by Alice");

    // 3.2. Add Charlie as trusted CDD providers, and check its new systematic CDD claim.
    assert_ok!(CddServiceProviders::add_member(root.clone(), charlie_id));
    assert_eq!(fetch_systematic_cdd(charlie_id).is_some(), true);

    // 3.3. Remove Charlie from trusted CDD providers, and verify that systematic CDD claim was
    //   removed and previous CDD claim works.
    assert_ok!(CddServiceProviders::remove_member(root, charlie_id));
    assert_eq!(fetch_systematic_cdd(charlie_id).is_none(), true);
    assert_eq!(Identity::fetch_cdd(charlie_id, 0), Some(charlie_cdd_claim));
}

#[test]
fn gc_with_systematic_cdd_claims() {
    let cdd_providers = [AccountKeyring::Alice.public(), AccountKeyring::Bob.public()].to_vec();
    let governance_committee = [
        AccountKeyring::Charlie.public(),
        AccountKeyring::Dave.public(),
    ]
    .to_vec();

    ExtBuilder::default()
        .monied(true)
        .cdd_providers(cdd_providers)
        .governance_committee(governance_committee)
        .build()
        .execute_with(gc_with_systematic_cdd_claims_we);
}

fn gc_with_systematic_cdd_claims_we() {
    // 0.
    let root = Origin::from(frame_system::RawOrigin::Root);
    let charlie_id = get_identity_id(AccountKeyring::Charlie)
        .expect("Charlie should be a Governance Committee member");
    let dave_id = get_identity_id(AccountKeyring::Dave)
        .expect("Dave should be a Governance Committee member");

    // 1. Each GC member has a *systematic* CDD claim.
    let governance_committee = GovernanceCommittee::get_members();
    assert_eq!(
        governance_committee
            .iter()
            .all(|gc_member| fetch_systematic_cdd(*gc_member).is_some()),
        true
    );

    // 2. Remove one member from GC and double-check that systematic CDD claim was
    //    removed too.
    assert_ok!(GovernanceCommittee::remove_member(root.clone(), charlie_id));
    assert_eq!(fetch_systematic_cdd(charlie_id).is_none(), true);
    assert_eq!(fetch_systematic_cdd(dave_id).is_some(), true);

    // 3. Add DID with CDD claim to CDD providers, and check that systematic CDD claim was added.
    // Then remove that DID from CDD provides, it should keep its previous CDD claim.
    let alice = Origin::signed(AccountKeyring::Alice.public());
    let ferdie_acc = AccountKeyring::Ferdie.public();

    // 3.1. Add CDD claim to Ferdie, by Alice.
    assert_ok!(Identity::cdd_register_did(
        alice.clone(),
        ferdie_acc.clone(),
        vec![]
    ));
    let ferdie_id =
        get_identity_id(AccountKeyring::Ferdie).expect("Ferdie should have an Identity Id");
    assert_ok!(Identity::add_claim(
        alice,
        ferdie_id,
        Claim::make_cdd_wildcard(),
        None
    ));
    let ferdie_cdd_claim =
        Identity::fetch_cdd(ferdie_id, 0).expect("Ferdie should have a CDD claim by Alice");

    // 3.2. Add Ferdie to GC, and check its new systematic CDD claim.
    assert_ok!(GovernanceCommittee::add_member(root.clone(), ferdie_id));
    assert_eq!(fetch_systematic_cdd(ferdie_id).is_some(), true);

    // 3.3. Remove Ferdie from GC, and verify that systematic CDD claim was
    //   removed and previous CDD claim works.
    assert_ok!(GovernanceCommittee::remove_member(root, ferdie_id));
    assert_eq!(fetch_systematic_cdd(ferdie_id).is_none(), true);
    assert_eq!(Identity::fetch_cdd(ferdie_id, 0), Some(ferdie_cdd_claim));
}

#[test]
fn gc_and_cdd_with_systematic_cdd_claims() {
    let gc_and_cdd_providers =
        [AccountKeyring::Alice.public(), AccountKeyring::Bob.public()].to_vec();

    ExtBuilder::default()
        .monied(true)
        .cdd_providers(gc_and_cdd_providers.clone())
        .governance_committee(gc_and_cdd_providers.clone())
        .build()
        .execute_with(gc_and_cdd_with_systematic_cdd_claims_we);
}

fn gc_and_cdd_with_systematic_cdd_claims_we() {
    // 0. Accounts
    let root = Origin::from(frame_system::RawOrigin::Root);
    let alice_id = get_identity_id(AccountKeyring::Alice)
        .expect("Charlie should be a Governance Committee member");

    // 1. Alice should have 2 systematic CDD claims: One as GC member & another one as CDD
    //    provider.
    assert_eq!(fetch_systematic_cdd(alice_id).is_some(), true);

    // 2. Remove Alice from CDD providers.
    assert_ok!(CddServiceProviders::remove_member(root.clone(), alice_id));
    assert_eq!(fetch_systematic_cdd(alice_id).is_some(), true);

    // 3. Remove Alice from GC.
    assert_ok!(GovernanceCommittee::remove_member(root, alice_id));
    assert_eq!(fetch_systematic_cdd(alice_id).is_none(), true);
}

#[test]
fn add_permission_with_secondary_key() {
    ExtBuilder::default()
        .balance_factor(1_000)
        .monied(true)
        .cdd_providers(vec![
            AccountKeyring::Eve.public(),
            AccountKeyring::Ferdie.public(),
        ])
        .build()
        .execute_with(|| {
            let cdd_1_acc = AccountKeyring::Eve.public();
            let alice_acc = AccountKeyring::Alice.public();
            let bob_acc = AccountKeyring::Bob.public();
            let charlie_acc = AccountKeyring::Charlie.public();

            // SecondaryKey added
            let sig_1 = SecondaryKey {
                signer: Signatory::Account(bob_acc),
                permissions: Permissions::default(),
            };

            let sig_2 = SecondaryKey {
                signer: Signatory::Account(charlie_acc),
                permissions: Permissions::default(),
            };

            assert_ok!(Identity::cdd_register_did(
                Origin::signed(cdd_1_acc),
                alice_acc,
                vec![sig_1.clone(), sig_2.clone()]
            ));
            let alice_did = Identity::get_identity(&alice_acc).unwrap();
            assert_ok!(Identity::add_claim(
                Origin::signed(cdd_1_acc),
                alice_did,
                Claim::make_cdd_wildcard(),
                None
            ));

            let bob_auth_id = <identity::Authorizations<TestStorage>>::iter_prefix_values(
                Signatory::Account(bob_acc),
            )
            .next()
            .unwrap()
            .auth_id;
            let charlie_auth_id = <identity::Authorizations<TestStorage>>::iter_prefix_values(
                Signatory::Account(charlie_acc),
            )
            .next()
            .unwrap()
            .auth_id;

            println!("Print the protocol base fee: {:?}", PROTOCOL_OP_BASE_FEE);

            // Fund the identity
            assert_ok!(Balances::top_up_identity_balance(
                Origin::signed(alice_acc),
                alice_did,
                PROTOCOL_OP_BASE_FEE * 3
            ));

            // accept the auth_id
            assert_ok!(Identity::accept_authorization(
                Origin::signed(bob_acc),
                bob_auth_id
            ));

            // accept the auth_id
            assert_ok!(Identity::accept_authorization(
                Origin::signed(charlie_acc),
                charlie_auth_id
            ));

            // check for permissions
            let sig_items = (Identity::did_records(alice_did)).secondary_keys;
            assert_eq!(sig_items[0], sig_1);
            assert_eq!(sig_items[1], sig_2);
        });
}<|MERGE_RESOLUTION|>--- conflicted
+++ resolved
@@ -19,13 +19,8 @@
     SystematicIssuers,
 };
 use polymesh_primitives::{
-<<<<<<< HEAD
     AuthorizationData, AuthorizationType, Claim, ClaimType, IdentityClaim, IdentityId, Permissions,
-    Scope, Signatory, SigningKey, Ticker, TransactionError,
-=======
-    AuthorizationData, AuthorizationType, Claim, ClaimType, IdentityClaim, IdentityId, Permission,
-    Scope, SecondaryKey, Signatory, Ticker, TransactionError,
->>>>>>> 42367bfd
+    Scope, Signatory, SecondaryKey, Ticker, TransactionError,
 };
 use polymesh_runtime_develop::{fee_details::CddHandler, runtime::Call};
 use sp_core::crypto::AccountId32;
@@ -436,12 +431,7 @@
         AccountKeyring::Charlie.public(),
     );
 
-<<<<<<< HEAD
-    let charlie_signing_key =
-        SigningKey::new(Signatory::Account(charlie_key), Permissions::empty());
-=======
-    let charlie_secondary_key = SecondaryKey::new(Signatory::Account(charlie_key), vec![]);
->>>>>>> 42367bfd
+    let charlie_secondary_key = SecondaryKey::new(Signatory::Account(charlie_key), Permissions::empty());
 
     // Add secondary keys.
     let alice_did = register_keyring_account(AccountKeyring::Alice).unwrap();
@@ -692,16 +682,9 @@
     let alice = Origin::signed(AccountKeyring::Alice.public());
     let charlie_did = register_keyring_account(AccountKeyring::Charlie).unwrap();
     let charlie = Origin::signed(AccountKeyring::Charlie.public());
-<<<<<<< HEAD
-    let bob_signing_key = SigningKey::new(Signatory::Account(bob_key), Permissions::empty());
-    let charlie_signing_key =
-        SigningKey::new(Signatory::Identity(charlie_did), Permissions::empty());
-    let alice_signing_keys = vec![bob_signing_key, charlie_signing_key.clone()];
-=======
-    let bob_secondary_key = SecondaryKey::new(Signatory::Account(bob_key), vec![]);
-    let charlie_secondary_key = SecondaryKey::new(Signatory::Identity(charlie_did), vec![]);
+    let bob_secondary_key = SecondaryKey::new(Signatory::Account(bob_key), Permissions::empty());
+    let charlie_secondary_key = SecondaryKey::new(Signatory::Identity(charlie_did), Permissions::empty());
     let alice_secondary_keys = vec![bob_secondary_key, charlie_secondary_key.clone()];
->>>>>>> 42367bfd
     let dave_key = AccountKeyring::Dave.public();
 
     assert_ok!(Balances::top_up_identity_balance(
