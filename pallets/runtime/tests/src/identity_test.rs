use super::{
    ext_builder::PROTOCOL_OP_BASE_FEE,
    storage::{
        add_signing_key, authorizations_to, get_identity_id, register_keyring_account,
        register_keyring_account_with_balance, GovernanceCommittee, TestStorage,
    },
    ExtBuilder,
};
use codec::Encode;
use frame_support::{assert_err, assert_ok, traits::Currency, StorageDoubleMap};
use pallet_balances as balances;
use pallet_identity::{self as identity, BatchAddClaimItem, BatchRevokeClaimItem, Error};
use polymesh_common_utilities::{
    traits::{
        group::GroupTrait,
<<<<<<< HEAD
        identity::{SigningItemWithAuth, TargetIdAuthorization, Trait as IdentityTrait},
=======
        identity::{
            LinkedKeyInfo, SigningKeyWithAuth, TargetIdAuthorization, Trait as IdentityTrait,
        },
>>>>>>> 37c56c88
        transaction_payment::CddAndFeeDetails,
    },
    SystematicIssuers,
};
use polymesh_primitives::{
    AuthorizationData, AuthorizationType, Claim, ClaimType, IdentityClaim, IdentityId, Permission,
    Scope, Signatory, SigningKey, Ticker, TransactionError,
};
use polymesh_runtime_develop::{fee_details::CddHandler, runtime::Call};
use sp_core::crypto::AccountId32;
use sp_core::H512;
use sp_runtime::transaction_validity::InvalidTransaction;
use std::convert::{From, TryFrom};
use test_client::AccountKeyring;

type AuthorizationsGiven = identity::AuthorizationsGiven<TestStorage>;
type Balances = balances::Module<TestStorage>;

type Identity = identity::Module<TestStorage>;
type MultiSig = pallet_multisig::Module<TestStorage>;
type System = frame_system::Module<TestStorage>;
type Timestamp = pallet_timestamp::Module<TestStorage>;

type Origin = <TestStorage as frame_system::Trait>::Origin;
type CddServiceProviders = <TestStorage as IdentityTrait>::CddServiceProviders;

// Identity Test Helper functions
// =======================================

/// Utility function to fetch *only* systematic CDD claims.
///
/// We have 2 systematic CDD claims issuers:
/// * Governance Committee group.
/// * CDD providers group.
fn fetch_systematic_cdd(target: IdentityId) -> Option<IdentityClaim> {
    let claim_type = ClaimType::CustomerDueDiligence;
    let gc_id = SystematicIssuers::Committee.as_id();

    Identity::fetch_claim(target, claim_type, gc_id, None).or_else(|| {
        let cdd_id = SystematicIssuers::CDDProvider.as_id();
        Identity::fetch_claim(target, claim_type, cdd_id, None)
    })
}

// Tests
// =======================================

#[test]
fn add_claims_batch_test() {
    ExtBuilder::default()
        .existential_deposit(1_000)
        .monied(true)
        .cdd_providers(vec![
            AccountKeyring::Eve.public(),
            AccountKeyring::Ferdie.public(),
        ])
        .build()
        .execute_with(|| add_claims_batch());
}

fn add_claims_batch() {
    let alice_did = register_keyring_account(AccountKeyring::Alice).unwrap();
    let bob_issuer = AccountKeyring::Bob.public();
    let _bob_did = register_keyring_account(AccountKeyring::Bob).unwrap();
    let cdd_claim_issuer = AccountKeyring::Eve.public();
    let cdd_claim_did = get_identity_id(AccountKeyring::Eve).unwrap();

    let scope = Scope::from(0);

    let claim_records = vec![
        BatchAddClaimItem {
            target: alice_did,
            claim: Claim::make_cdd_wildcard(),
            expiry: None,
        },
        BatchAddClaimItem {
            target: alice_did,
            claim: Claim::Affiliate(scope),
            expiry: None,
        },
    ];

    assert_ok!(Identity::batch_add_claim(
        Origin::signed(cdd_claim_issuer),
        claim_records.clone(),
    ));

    // Using Bob as the singer who is not a CDD Provider to check if the transaction fails
    assert_err!(
        Identity::batch_add_claim(Origin::signed(bob_issuer), claim_records.clone(),),
        Error::<TestStorage>::UnAuthorizedCddProvider
    );

    let claim1 = Identity::fetch_claim(
        alice_did,
        ClaimType::CustomerDueDiligence,
        cdd_claim_did,
        None,
    )
    .unwrap();

    let claim2 =
        Identity::fetch_claim(alice_did, ClaimType::Affiliate, cdd_claim_did, Some(scope)).unwrap();

    assert_eq!(claim1.expiry, None);
    assert_eq!(claim2.expiry, None);

    assert_eq!(claim1.claim, Claim::make_cdd_wildcard());
    assert_eq!(claim2.claim, Claim::Affiliate(scope));
}

/// TODO Add `Signatory::Identity(..)` test.
#[test]
fn only_master_or_signing_keys_can_authenticate_as_an_identity() {
    ExtBuilder::default().monied(true).build().execute_with(|| {
        let owner_did = register_keyring_account(AccountKeyring::Alice).unwrap();
        let owner_signer = Signatory::Account(AccountKeyring::Alice.public());

        let a_did = register_keyring_account(AccountKeyring::Bob).unwrap();
        let a = Origin::signed(AccountKeyring::Bob.public());
        let b_did = register_keyring_account(AccountKeyring::Dave).unwrap();

        let charlie_key = AccountKeyring::Charlie.public();
        let charlie_signer = Signatory::Account(charlie_key);

        assert_ok!(Balances::top_up_identity_balance(
            a.clone(),
            a_did,
            PROTOCOL_OP_BASE_FEE
        ));
        add_signing_key(a_did, charlie_signer);

        // Check master key on master and signing_keys.
        assert!(Identity::is_signer_authorized(owner_did, &owner_signer));
        assert!(Identity::is_signer_authorized(a_did, &charlie_signer));

        assert!(Identity::is_signer_authorized(b_did, &charlie_signer) == false);

        // ... and remove that key.
        assert_ok!(Identity::remove_signing_keys(
            a.clone(),
            vec![charlie_signer.clone()]
        ));
        assert!(Identity::is_signer_authorized(a_did, &charlie_signer) == false);
    });
}

#[test]
fn revoking_claims() {
    ExtBuilder::default().build().execute_with(|| {
        let _owner_did = register_keyring_account(AccountKeyring::Alice).unwrap();
        let _issuer_did = register_keyring_account(AccountKeyring::Bob).unwrap();
        let _issuer = Origin::signed(AccountKeyring::Bob.public());
        let claim_issuer_did = register_keyring_account(AccountKeyring::Charlie).unwrap();
        let claim_issuer = Origin::signed(AccountKeyring::Charlie.public());
        let scope = Scope::from(0);

        assert_ok!(Identity::add_claim(
            claim_issuer.clone(),
            claim_issuer_did,
            Claim::Accredited(scope),
            Some(100u64),
        ));
        assert!(Identity::fetch_claim(
            claim_issuer_did,
            ClaimType::Accredited,
            claim_issuer_did,
            Some(scope)
        )
        .is_some());

        assert_ok!(Identity::revoke_claim(
            claim_issuer.clone(),
            claim_issuer_did,
            Claim::Accredited(scope),
        ));
        assert!(Identity::fetch_claim(
            claim_issuer_did,
            ClaimType::Accredited,
            claim_issuer_did,
            Some(scope)
        )
        .is_none());
    });
}

#[test]
fn revoking_batch_claims() {
    ExtBuilder::default().build().execute_with(|| {
        let _owner_did = register_keyring_account(AccountKeyring::Alice).unwrap();
        let _issuer_did = register_keyring_account(AccountKeyring::Bob).unwrap();
        let _issuer = Origin::signed(AccountKeyring::Bob.public());
        let claim_issuer_did = register_keyring_account(AccountKeyring::Charlie).unwrap();
        let claim_issuer = Origin::signed(AccountKeyring::Charlie.public());
        let scope = Scope::from(0);

        assert_ok!(Identity::add_claim(
            claim_issuer.clone(),
            claim_issuer_did,
            Claim::Accredited(scope),
            Some(100u64),
        ));

        assert_ok!(Identity::add_claim(
            claim_issuer.clone(),
            claim_issuer_did,
            Claim::NoData,
            None,
        ));
        assert!(Identity::fetch_claim(
            claim_issuer_did,
            ClaimType::Accredited,
            claim_issuer_did,
            Some(scope)
        )
        .is_some());

        assert!(
            Identity::fetch_claim(claim_issuer_did, ClaimType::NoType, claim_issuer_did, None,)
                .is_some()
        );

        assert!(Identity::fetch_claim(
            claim_issuer_did,
            ClaimType::Accredited,
            claim_issuer_did,
            Some(scope),
        )
        .is_some());

        assert_ok!(Identity::batch_revoke_claim(
            claim_issuer.clone(),
            vec![
                BatchRevokeClaimItem {
                    target: claim_issuer_did,
                    claim: Claim::Accredited(scope),
                },
                BatchRevokeClaimItem {
                    target: claim_issuer_did,
                    claim: Claim::NoData,
                }
            ]
        ));
        assert!(Identity::fetch_claim(
            claim_issuer_did,
            ClaimType::Accredited,
            claim_issuer_did,
            Some(scope)
        )
        .is_none());

        assert!(
            Identity::fetch_claim(claim_issuer_did, ClaimType::NoType, claim_issuer_did, None)
                .is_none()
        );

        assert!(Identity::fetch_claim(
            claim_issuer_did,
            ClaimType::Accredited,
            claim_issuer_did,
            Some(scope),
        )
        .is_none());
    });
}

#[test]
fn only_master_key_can_add_signing_key_permissions() {
    ExtBuilder::default()
        .monied(true)
        .build()
        .execute_with(&only_master_key_can_add_signing_key_permissions_with_externalities);
}
fn only_master_key_can_add_signing_key_permissions_with_externalities() {
    let bob_key = AccountKeyring::Bob.public();
    let charlie_key = AccountKeyring::Charlie.public();
    let alice_did = register_keyring_account(AccountKeyring::Alice).unwrap();
    let alice = Origin::signed(AccountKeyring::Alice.public());
    let bob = Origin::signed(AccountKeyring::Bob.public());

    assert_ok!(Balances::top_up_identity_balance(
        alice.clone(),
        alice_did,
        PROTOCOL_OP_BASE_FEE * 2
    ));
    add_signing_key(alice_did, Signatory::Account(charlie_key));
    add_signing_key(alice_did, Signatory::Account(bob_key));

    // Only `alice` is able to update `bob`'s permissions and `charlie`'s permissions.
    assert_ok!(Identity::set_permission_to_signer(
        alice.clone(),
        Signatory::Account(bob_key),
        vec![Permission::Operator]
    ));
    assert_ok!(Identity::set_permission_to_signer(
        alice.clone(),
        Signatory::Account(charlie_key),
        vec![Permission::Admin, Permission::Operator]
    ));

    // Bob tries to get better permission by himself at `alice` Identity.
    assert_err!(
        Identity::set_permission_to_signer(
            bob.clone(),
            Signatory::Account(bob_key),
            vec![Permission::Full]
        ),
        Error::<TestStorage>::KeyNotAllowed
    );

    // Bob tries to remove Charlie's permissions at `alice` Identity.
    assert_err!(
        Identity::set_permission_to_signer(bob, Signatory::Account(charlie_key), vec![]),
        Error::<TestStorage>::KeyNotAllowed
    );

    // Alice over-write some permissions.
    assert_ok!(Identity::set_permission_to_signer(
        alice,
        Signatory::Account(bob_key),
        vec![]
    ));
}

/// It verifies that frozen keys are recovered after `unfreeze` call.
#[test]
fn freeze_signing_keys_test() {
    ExtBuilder::default()
        .monied(true)
        .build()
        .execute_with(&freeze_signing_keys_with_externalities);
}

fn freeze_signing_keys_with_externalities() {
    let (bob_key, charlie_key, dave_key) = (
        AccountKeyring::Bob.public(),
        AccountKeyring::Charlie.public(),
        AccountKeyring::Dave.public(),
    );
    // Add signing keys.
    let alice_did = register_keyring_account(AccountKeyring::Alice).unwrap();
    let alice = Origin::signed(AccountKeyring::Alice.public());
    let bob = Origin::signed(AccountKeyring::Bob.public());

    assert_ok!(Balances::top_up_identity_balance(
        alice.clone(),
        alice_did,
        PROTOCOL_OP_BASE_FEE * 2
    ));
    add_signing_key(alice_did, Signatory::Account(bob_key));
    add_signing_key(alice_did, Signatory::Account(charlie_key));

    assert_eq!(
        Identity::is_signer_authorized(alice_did, &Signatory::Account(bob_key)),
        true
    );

    // Freeze signing keys: bob & charlie.
    assert_err!(
        Identity::freeze_signing_keys(bob.clone()),
        Error::<TestStorage>::KeyNotAllowed
    );
    assert_ok!(Identity::freeze_signing_keys(alice.clone()));

    assert_eq!(
        Identity::is_signer_authorized(alice_did, &Signatory::Account(bob_key)),
        false
    );

    // Add new signing keys.
    assert_ok!(Balances::top_up_identity_balance(
        alice.clone(),
        alice_did,
        PROTOCOL_OP_BASE_FEE
    ));
    add_signing_key(alice_did, Signatory::Account(dave_key));

    // update permission of frozen keys.
    assert_ok!(Identity::set_permission_to_signer(
        alice.clone(),
        Signatory::Account(bob_key),
        vec![Permission::Operator]
    ));

    // unfreeze all
    // commenting this because `default_identity` feature is not allowing to access None identity.
    // assert_err!(
    //     Identity::unfreeze_signing_keys(bob.clone()),
    //     DispatchError::Other("Current identity is none and key is not linked to any identity")
    // );
    assert_ok!(Identity::unfreeze_signing_keys(alice.clone()));

    assert_eq!(
        Identity::is_signer_authorized(alice_did, &Signatory::Account(dave_key)),
        true
    );
}

/// It double-checks that frozen keys are removed too.
#[test]
fn remove_frozen_signing_keys_test() {
    ExtBuilder::default()
        .monied(true)
        .build()
        .execute_with(&remove_frozen_signing_keys_with_externalities);
}

fn remove_frozen_signing_keys_with_externalities() {
    let (bob_key, charlie_key) = (
        AccountKeyring::Bob.public(),
        AccountKeyring::Charlie.public(),
    );

    let charlie_signing_key = SigningKey::new(Signatory::Account(charlie_key), vec![]);

    // Add signing keys.
    let alice_did = register_keyring_account(AccountKeyring::Alice).unwrap();
    let alice = Origin::signed(AccountKeyring::Alice.public());

    assert_ok!(Balances::top_up_identity_balance(
        alice.clone(),
        alice_did,
        PROTOCOL_OP_BASE_FEE
    ));
    add_signing_key(alice_did, Signatory::Account(bob_key));
    assert_ok!(Balances::top_up_identity_balance(
        alice.clone(),
        alice_did,
        PROTOCOL_OP_BASE_FEE
    ));
    add_signing_key(alice_did, Signatory::Account(charlie_key));

    // Freeze all signing keys
    assert_ok!(Identity::freeze_signing_keys(alice.clone()));

    // Remove Bob's key.
    assert_ok!(Identity::remove_signing_keys(
        alice.clone(),
        vec![Signatory::Account(bob_key)]
    ));
    // Check DidRecord.
    let did_rec = Identity::did_records(alice_did);
    assert_eq!(did_rec.signing_keys, vec![charlie_signing_key]);
}

/// It double-checks that frozen keys are removed too.
#[test]
fn frozen_signing_keys_cdd_verification_test() {
    ExtBuilder::default()
        .build()
        .execute_with(&frozen_signing_keys_cdd_verification_test_we);
}

fn frozen_signing_keys_cdd_verification_test_we() {
    // 0. Create identity for Alice and signing key from Bob.
    let alice = AccountKeyring::Alice.public();
    let bob = AccountKeyring::Bob.public();
    let charlie = AccountKeyring::Charlie.public();
    TestStorage::set_payer_context(Some(Signatory::Account(alice)));
    let alice_id = register_keyring_account(AccountKeyring::Alice).unwrap();
    TestStorage::set_payer_context(Some(Signatory::Account(charlie)));
    let _charlie_id = register_keyring_account_with_balance(AccountKeyring::Charlie, 100).unwrap();
    assert_eq!(Balances::free_balance(charlie), 59);

    // 1. Add Bob as signatory to Alice ID.
    let bob_signatory = Signatory::Account(AccountKeyring::Bob.public());
    TestStorage::set_payer_context(Some(Signatory::Account(alice)));
    assert_ok!(Balances::top_up_identity_balance(
        Origin::signed(alice),
        alice_id,
        100_000
    ));
    add_signing_key(alice_id, bob_signatory);
    assert_ok!(Balances::transfer_with_memo(
        Origin::signed(alice),
        bob,
        25_000,
        None
    ));
    assert_eq!(Balances::free_balance(bob), 25_000);

    // 2. Bob can transfer some funds to Charlie ID.
    TestStorage::set_payer_context(Some(Signatory::Account(bob)));
    assert_ok!(Balances::transfer_with_memo(
        Origin::signed(bob),
        charlie,
        1_000,
        None
    ));
    assert_eq!(Balances::free_balance(charlie), 1_059);

    // 3. Alice freezes her signing keys.
    assert_ok!(Identity::freeze_signing_keys(Origin::signed(alice)));

    // 4. Bob should NOT transfer any amount. SE is simulated.
    // Balances::transfer_with_memo(Origin::signed(bob), charlie, 1_000, None),
    let payer = CddHandler::get_valid_payer(
        &Call::Balances(balances::Call::transfer_with_memo(
            AccountKeyring::Charlie.to_account_id().into(),
            1_000,
            None,
        )),
        &Signatory::Account(AccountId32::from(AccountKeyring::Bob.public().0)),
    );
    assert_err!(
        payer,
        InvalidTransaction::Custom(TransactionError::MissingIdentity as u8)
    );

    assert_eq!(Balances::free_balance(charlie), 1_059);

    // 5. Alice still can make transfers.
    assert_ok!(Balances::transfer_with_memo(
        Origin::signed(alice),
        charlie,
        1_000,
        None
    ));
    assert_eq!(Balances::free_balance(charlie), 2_059);

    // 6. Unfreeze signatory keys, and Bob should be able to transfer again.
    assert_ok!(Identity::unfreeze_signing_keys(Origin::signed(alice)));
    assert_ok!(Balances::transfer_with_memo(
        Origin::signed(bob),
        charlie,
        1_000,
        None
    ));
    assert_eq!(Balances::free_balance(charlie), 3_059);
}

#[test]
fn remove_signing_keys_test() {
    ExtBuilder::default()
        .monied(true)
        .build()
        .execute_with(&remove_signing_keys_test_with_externalities);
}

fn remove_signing_keys_test_with_externalities() {
    let bob_key = AccountKeyring::Bob.public();
    let alice_did = register_keyring_account(AccountKeyring::Alice).unwrap();
    let alice = Origin::signed(AccountKeyring::Alice.public());
    let charlie = Origin::signed(AccountKeyring::Charlie.public());
    let _charlie_did = register_keyring_account(AccountKeyring::Charlie).unwrap();
    let dave_key = AccountKeyring::Dave.public();

    assert_ok!(Balances::top_up_identity_balance(
        alice.clone(),
        alice_did,
        PROTOCOL_OP_BASE_FEE
    ));

    let musig_address = MultiSig::get_next_multisig_address(AccountKeyring::Alice.public());

    assert_ok!(MultiSig::create_multisig(
        alice.clone(),
        vec![Signatory::from(alice_did), Signatory::Account(dave_key)],
        1,
    ));
    let auth_id =
        <identity::Authorizations<TestStorage>>::iter_prefix_values(Signatory::Account(dave_key))
            .next()
            .unwrap()
            .auth_id;
    assert_ok!(MultiSig::unsafe_accept_multisig_signer(
        Signatory::Account(dave_key),
        auth_id
    ));

    add_signing_key(alice_did, Signatory::Account(bob_key));

    assert_ok!(Balances::top_up_identity_balance(
        alice.clone(),
        alice_did,
        PROTOCOL_OP_BASE_FEE
    ));
    add_signing_key(alice_did, Signatory::Account(musig_address));

    // Fund the multisig
    assert_ok!(Balances::transfer(alice.clone(), musig_address.clone(), 1));

    // Check DidRecord.
    assert_eq!(Identity::get_identity(&dave_key), None);
    assert_eq!(Identity::get_identity(&musig_address), Some(alice_did));
    assert_eq!(Identity::get_identity(&bob_key), Some(alice_did));

    // Try removing bob using charlie
    assert_ok!(Identity::remove_signing_keys(
        charlie.clone(),
        vec![Signatory::Account(bob_key)]
    ));

    // Check DidRecord.
    assert_eq!(Identity::get_identity(&dave_key), None);
    assert_eq!(Identity::get_identity(&musig_address), Some(alice_did));
    assert_eq!(Identity::get_identity(&bob_key), Some(alice_did));

    // Try remove bob using alice
    assert_ok!(Identity::remove_signing_keys(
        alice.clone(),
        vec![Signatory::Account(bob_key)]
    ));

    // Check DidRecord.
    assert_eq!(Identity::get_identity(&dave_key), None);
    assert_eq!(Identity::get_identity(&musig_address), Some(alice_did));
    assert_eq!(Identity::get_identity(&bob_key), None);

    // Try removing multisig while it has funds
    assert_ok!(Identity::remove_signing_keys(
        alice.clone(),
        vec![Signatory::Account(musig_address.clone())]
    ));

    // Check DidRecord.
    assert_eq!(Identity::get_identity(&dave_key), None);
    assert_eq!(Identity::get_identity(&musig_address), Some(alice_did));
    assert_eq!(Identity::get_identity(&bob_key), None);

    // Check multisig's signer
    assert_eq!(
        MultiSig::ms_signers(musig_address.clone(), Signatory::Account(dave_key)),
        true
    );

    // Empty multisig's funds and remove as signer
    assert_ok!(Balances::top_up_identity_balance(
        Origin::signed(musig_address.clone()),
        alice_did,
        1
    ));
    assert_ok!(Identity::remove_signing_keys(
        alice.clone(),
        vec![Signatory::Account(musig_address.clone())]
    ));

    // Check DidRecord.
    assert_eq!(Identity::get_identity(&dave_key), None);
    assert_eq!(Identity::get_identity(&musig_address), None);
    assert_eq!(Identity::get_identity(&bob_key), None);

    // Check multisig's signer
    assert_eq!(
        MultiSig::ms_signers(musig_address.clone(), Signatory::Account(dave_key)),
        true
    );
}

#[test]
fn leave_identity_test() {
    ExtBuilder::default()
        .monied(true)
        .build()
        .execute_with(&leave_identity_test_with_externalities);
}

fn leave_identity_test_with_externalities() {
    let bob_key = AccountKeyring::Bob.public();
    let bob = Origin::signed(AccountKeyring::Bob.public());
    let alice_did = register_keyring_account(AccountKeyring::Alice).unwrap();
    let alice = Origin::signed(AccountKeyring::Alice.public());
    let charlie_did = register_keyring_account(AccountKeyring::Charlie).unwrap();
    let charlie = Origin::signed(AccountKeyring::Charlie.public());
    let bob_signing_key = SigningKey::new(Signatory::Account(bob_key), vec![]);
    let charlie_signing_key = SigningKey::new(Signatory::Identity(charlie_did), vec![]);
    let alice_signing_keys = vec![bob_signing_key, charlie_signing_key.clone()];
    let dave_key = AccountKeyring::Dave.public();

    assert_ok!(Balances::top_up_identity_balance(
        alice.clone(),
        alice_did,
        2 * PROTOCOL_OP_BASE_FEE
    ));

    let musig_address = MultiSig::get_next_multisig_address(AccountKeyring::Alice.public());

    assert_ok!(MultiSig::create_multisig(
        alice.clone(),
        vec![Signatory::from(alice_did), Signatory::Account(dave_key)],
        1,
    ));
    let auth_id =
        <identity::Authorizations<TestStorage>>::iter_prefix_values(Signatory::Account(dave_key))
            .next()
            .unwrap()
            .auth_id;
    assert_ok!(MultiSig::unsafe_accept_multisig_signer(
        Signatory::Account(dave_key),
        auth_id
    ));

    add_signing_key(alice_did, Signatory::Account(bob_key));
    add_signing_key(alice_did, Signatory::from(charlie_did));

    // Check DidRecord.
    let did_rec = Identity::did_records(alice_did);
    assert_eq!(did_rec.signing_keys, alice_signing_keys);
    assert_eq!(Identity::get_identity(&bob_key), Some(alice_did));

    // Bob leaves
    assert_ok!(Identity::leave_identity_as_key(bob));

    // Check DidRecord.
    let did_rec = Identity::did_records(alice_did);
    assert_eq!(did_rec.signing_keys, vec![charlie_signing_key]);
    assert_eq!(Identity::get_identity(&bob_key), None);

    // Charlie leaves
    assert_ok!(Identity::leave_identity_as_identity(charlie, alice_did));

    // Check DidRecord.
    let did_rec = Identity::did_records(alice_did);
    assert_eq!(did_rec.signing_keys.len(), 0);
    assert_eq!(Identity::get_identity(&bob_key), None);

    // Check DidRecord.
    assert_eq!(Identity::get_identity(&dave_key), None);
    assert_eq!(Identity::get_identity(&musig_address), None);

    assert_ok!(Balances::top_up_identity_balance(
        alice.clone(),
        alice_did,
        PROTOCOL_OP_BASE_FEE
    ));

    add_signing_key(alice_did, Signatory::Account(musig_address));
    // send funds to multisig
    assert_ok!(Balances::transfer(alice.clone(), musig_address.clone(), 1));
    // multisig tries leaving identity while it has funds
    assert_err!(
        Identity::leave_identity_as_key(Origin::signed(musig_address.clone())),
        Error::<TestStorage>::MultiSigHasBalance
    );

    // Check DidRecord.
    assert_eq!(Identity::get_identity(&dave_key), None);
    assert_eq!(Identity::get_identity(&musig_address), Some(alice_did));

    // Check multisig's signer
    assert_eq!(
        MultiSig::ms_signers(musig_address.clone(), Signatory::Account(dave_key)),
        true
    );

    // Empty multisig's funds and remove as signer
    assert_ok!(Balances::top_up_identity_balance(
        Origin::signed(musig_address.clone()),
        alice_did,
        1
    ));
    assert_ok!(Identity::leave_identity_as_key(Origin::signed(
        musig_address.clone()
    )));

    // Check DidRecord.
    assert_eq!(Identity::get_identity(&dave_key), None);
    assert_eq!(Identity::get_identity(&musig_address), None);

    // Check multisig's signer
    assert_eq!(
        MultiSig::ms_signers(musig_address.clone(), Signatory::Account(dave_key)),
        true
    );
}

#[test]
fn enforce_uniqueness_keys_in_identity_tests() {
    ExtBuilder::default()
        .monied(true)
        .build()
        .execute_with(&enforce_uniqueness_keys_in_identity);
}

fn enforce_uniqueness_keys_in_identity() {
    // Register identities
    let alice_id = register_keyring_account(AccountKeyring::Alice).unwrap();
    let alice = Origin::signed(AccountKeyring::Alice.public());
    let _bob_id = register_keyring_account(AccountKeyring::Bob).unwrap();

    // Check external signed key uniqueness.
    let charlie_key = AccountKeyring::Charlie.public();
    assert_ok!(Balances::top_up_identity_balance(
        alice.clone(),
        alice_id,
        PROTOCOL_OP_BASE_FEE
    ));
    add_signing_key(alice_id, Signatory::Account(charlie_key));
    let auth_id = Identity::add_auth(
        alice_id,
        Signatory::Account(AccountKeyring::Bob.public()),
        AuthorizationData::JoinIdentity(vec![]),
        None,
    );
    assert_ok!(Balances::top_up_identity_balance(
        alice.clone(),
        alice_id,
        PROTOCOL_OP_BASE_FEE
    ));
    assert_err!(
        Identity::join_identity(Signatory::Account(AccountKeyring::Bob.public()), auth_id),
        Error::<TestStorage>::AlreadyLinked
    );
}

#[test]
fn add_remove_signing_identities() {
    ExtBuilder::default()
        .monied(true)
        .build()
        .execute_with(&add_remove_signing_identities_with_externalities);
}

fn add_remove_signing_identities_with_externalities() {
    let alice_id = register_keyring_account(AccountKeyring::Alice).unwrap();
    let alice = Origin::signed(AccountKeyring::Alice.public());
    let bob_id = register_keyring_account(AccountKeyring::Bob).unwrap();
    let charlie_id = register_keyring_account(AccountKeyring::Charlie).unwrap();
    assert_ok!(Balances::top_up_identity_balance(
        alice.clone(),
        alice_id,
        PROTOCOL_OP_BASE_FEE * 2
    ));
    add_signing_key(alice_id, Signatory::from(bob_id));
    add_signing_key(alice_id, Signatory::from(charlie_id));

    assert_ok!(Identity::remove_signing_keys(
        alice.clone(),
        vec![Signatory::Identity(bob_id)]
    ));

    let alice_rec = Identity::did_records(alice_id);
    assert_eq!(alice_rec.signing_keys, vec![SigningKey::from(charlie_id)]);

    // Check is_authorized_identity
    assert_eq!(
        Identity::is_signer_authorized(alice_id, &Signatory::Identity(charlie_id)),
        true
    );
    assert_eq!(
        Identity::is_signer_authorized(alice_id, &Signatory::Identity(bob_id)),
        false
    );
}

#[test]
fn one_step_join_id() {
    ExtBuilder::default()
        .build()
        .execute_with(&one_step_join_id_with_ext);
}

fn one_step_join_id_with_ext() {
    let a_id = register_keyring_account(AccountKeyring::Alice).unwrap();
    let a_pub = AccountKeyring::Alice.public();
    let a = Origin::signed(a_pub.clone());
    let b_id = register_keyring_account(AccountKeyring::Bob).unwrap();
    let c_id = register_keyring_account(AccountKeyring::Charlie).unwrap();
    let d_id = register_keyring_account(AccountKeyring::Dave).unwrap();

    let expires_at = 100u64;
    let authorization = TargetIdAuthorization {
        target_id: a_id.clone(),
        nonce: Identity::offchain_authorization_nonce(a_id),
        expires_at,
    };
    let auth_encoded = authorization.encode();

    let signatures = [
        AccountKeyring::Bob,
        AccountKeyring::Charlie,
        AccountKeyring::Dave,
    ]
    .iter()
    .map(|acc| H512::from(acc.sign(&auth_encoded)))
    .collect::<Vec<_>>();

    let signing_keys_with_auth = vec![
        SigningKeyWithAuth {
            signing_key: SigningKey::from(b_id.clone()),
            auth_signature: signatures[0].clone(),
        },
        SigningKeyWithAuth {
            signing_key: SigningKey::from(c_id.clone()),
            auth_signature: signatures[1].clone(),
        },
        SigningKeyWithAuth {
            signing_key: SigningKey::from(d_id.clone()),
            auth_signature: signatures[2].clone(),
        },
    ];

    assert_ok!(Identity::batch_add_signing_key_with_authorization(
        a.clone(),
        signing_keys_with_auth[..2].to_owned(),
        expires_at
    ));

    let signing_keys = Identity::did_records(a_id).signing_keys;
    assert_eq!(signing_keys.iter().find(|si| **si == b_id).is_some(), true);
    assert_eq!(signing_keys.iter().find(|si| **si == c_id).is_some(), true);

    // Check reply attack. Alice's nonce is different now.
    // NOTE: We need to force the increment of account's nonce manually.
    System::inc_account_nonce(&a_pub);

    assert_err!(
        Identity::batch_add_signing_key_with_authorization(
            a.clone(),
            signing_keys_with_auth[2..].to_owned(),
            expires_at
        ),
        Error::<TestStorage>::InvalidAuthorizationSignature
    );

    // Check revoke off-chain authorization.
    let e = Origin::signed(AccountKeyring::Eve.public());
    let e_id = register_keyring_account(AccountKeyring::Eve).unwrap();
    let eve_auth = TargetIdAuthorization {
        target_id: a_id.clone(),
        nonce: Identity::offchain_authorization_nonce(a_id),
        expires_at,
    };
    assert_ne!(authorization.nonce, eve_auth.nonce);

    let eve_signing_key_with_auth = SigningKeyWithAuth {
        signing_key: SigningKey::from(e_id),
        auth_signature: H512::from(AccountKeyring::Eve.sign(eve_auth.encode().as_slice())),
    };

    assert_ok!(Identity::revoke_offchain_authorization(
        e,
        Signatory::Identity(e_id),
        eve_auth
    ));
    assert_err!(
        Identity::batch_add_signing_key_with_authorization(
            a,
            vec![eve_signing_key_with_auth],
            expires_at
        ),
        Error::<TestStorage>::AuthorizationHasBeenRevoked
    );

    // Check expire
    System::inc_account_nonce(&a_pub);
    Timestamp::set_timestamp(expires_at);

    let f = Origin::signed(AccountKeyring::Ferdie.public());
    let f_id = register_keyring_account(AccountKeyring::Ferdie).unwrap();
    let ferdie_auth = TargetIdAuthorization {
        target_id: a_id.clone(),
        nonce: Identity::offchain_authorization_nonce(a_id),
        expires_at,
    };
    let ferdie_signing_key_with_auth = SigningKeyWithAuth {
        signing_key: SigningKey::from(f_id.clone()),
        auth_signature: H512::from(AccountKeyring::Eve.sign(ferdie_auth.encode().as_slice())),
    };

    assert_err!(
        Identity::batch_add_signing_key_with_authorization(
            f,
            vec![ferdie_signing_key_with_auth],
            expires_at
        ),
        Error::<TestStorage>::AuthorizationExpired
    );
}

#[test]
fn adding_authorizations() {
    ExtBuilder::default().build().execute_with(|| {
        let alice_did = register_keyring_account(AccountKeyring::Alice).unwrap();
        let bob_did = Signatory::from(register_keyring_account(AccountKeyring::Bob).unwrap());
        let ticker50 = Ticker::try_from(&[0x50][..]).unwrap();
        let mut auth_id = Identity::add_auth(
            alice_did,
            bob_did,
            AuthorizationData::TransferTicker(ticker50),
            None,
        );
        assert_eq!(<AuthorizationsGiven>::get(alice_did, auth_id), bob_did);
        let mut auth = Identity::get_authorization(bob_did, auth_id);
        assert_eq!(auth.authorized_by, alice_did);
        assert_eq!(auth.expiry, None);
        assert_eq!(
            auth.authorization_data,
            AuthorizationData::TransferTicker(ticker50)
        );
        auth_id = Identity::add_auth(
            alice_did,
            bob_did,
            AuthorizationData::TransferTicker(ticker50),
            Some(100),
        );
        assert_eq!(<AuthorizationsGiven>::get(alice_did, auth_id), bob_did);
        auth = Identity::get_authorization(bob_did, auth_id);
        assert_eq!(auth.authorized_by, alice_did);
        assert_eq!(auth.expiry, Some(100));
        assert_eq!(
            auth.authorization_data,
            AuthorizationData::TransferTicker(ticker50)
        );

        // Testing the list of filtered authorizations
        Timestamp::set_timestamp(120);

        // Getting expired and non-expired both
        let mut authorizations = Identity::get_filtered_authorizations(
            bob_did,
            true,
            Some(AuthorizationType::TransferTicker),
        );
        assert_eq!(authorizations.len(), 2);
        authorizations = Identity::get_filtered_authorizations(
            bob_did,
            false,
            Some(AuthorizationType::TransferTicker),
        );
        // One authorization is expired
        assert_eq!(authorizations.len(), 1);
    });
}

#[test]
fn removing_authorizations() {
    ExtBuilder::default().build().execute_with(|| {
        let alice_did = register_keyring_account(AccountKeyring::Alice).unwrap();
        let alice = Origin::signed(AccountKeyring::Alice.public());
        let bob_did = Signatory::from(register_keyring_account(AccountKeyring::Bob).unwrap());
        let ticker50 = Ticker::try_from(&[0x50][..]).unwrap();
        let auth_id = Identity::add_auth(
            alice_did,
            bob_did,
            AuthorizationData::TransferTicker(ticker50),
            None,
        );
        assert_eq!(<AuthorizationsGiven>::get(alice_did, auth_id), bob_did);
        let auth = Identity::get_authorization(bob_did, auth_id);
        assert_eq!(
            auth.authorization_data,
            AuthorizationData::TransferTicker(ticker50)
        );
        assert_ok!(Identity::remove_authorization(
            alice.clone(),
            bob_did,
            auth_id
        ));
        assert!(!<AuthorizationsGiven>::contains_key(alice_did, auth_id));
        assert!(!<identity::Authorizations<TestStorage>>::contains_key(
            bob_did, auth_id
        ));
    });
}

#[test]
fn changing_master_key() {
    ExtBuilder::default()
        .monied(true)
        .cdd_providers(vec![AccountKeyring::Eve.public()])
        .build()
        .execute_with(|| changing_master_key_we());
}

fn changing_master_key_we() {
    let alice_did = register_keyring_account(AccountKeyring::Alice).unwrap();
    let alice_key = AccountKeyring::Alice.public();

    let _target_did = register_keyring_account(AccountKeyring::Bob).unwrap();
    let new_key = AccountKeyring::Bob.public();
    let new_key_origin = Origin::signed(AccountKeyring::Bob.public());

    // Master key matches Alice's key
    assert_eq!(Identity::did_records(alice_did).master_key, alice_key);

    // Alice triggers change of master key
    let owner_auth_id = Identity::add_auth(
        alice_did,
        Signatory::Account(new_key),
        AuthorizationData::RotateMasterKey(alice_did),
        None,
    );

    // Accept the authorization with the new key
    assert_ok!(Identity::accept_master_key(
        new_key_origin.clone(),
        owner_auth_id.clone(),
        None
    ));

    // Alice's master key is now Bob's
    assert_eq!(
        Identity::did_records(alice_did).master_key,
        AccountKeyring::Bob.public()
    );
}

#[test]
fn changing_master_key_with_cdd_auth() {
    ExtBuilder::default()
        .monied(true)
        .cdd_providers(vec![AccountKeyring::Eve.public()])
        .build()
        .execute_with(|| changing_master_key_with_cdd_auth_we());
}

fn changing_master_key_with_cdd_auth_we() {
    let alice_did = register_keyring_account(AccountKeyring::Alice).unwrap();
    let alice_key = AccountKeyring::Alice.public();

    let _target_did = register_keyring_account(AccountKeyring::Bob).unwrap();
    let new_key = AccountKeyring::Bob.public();
    let new_key_origin = Origin::signed(AccountKeyring::Bob.public());

    let cdd_did = get_identity_id(AccountKeyring::Eve).unwrap();

    // Master key matches Alice's key
    assert_eq!(Identity::did_records(alice_did).master_key, alice_key);

    // Alice triggers change of master key
    let owner_auth_id = Identity::add_auth(
        alice_did,
        Signatory::Account(new_key),
        AuthorizationData::RotateMasterKey(alice_did),
        None,
    );

    let cdd_auth_id = Identity::add_auth(
        cdd_did,
        Signatory::Account(new_key),
        AuthorizationData::AttestMasterKeyRotation(alice_did),
        None,
    );

    assert_ok!(Identity::change_cdd_requirement_for_mk_rotation(
        frame_system::RawOrigin::Root.into(),
        true
    ));

    assert!(
        Identity::accept_master_key(new_key_origin.clone(), owner_auth_id.clone(), None).is_err()
    );

    let owner_auth_id2 = Identity::add_auth(
        alice_did,
        Signatory::Account(new_key),
        AuthorizationData::RotateMasterKey(alice_did),
        None,
    );

    // Accept the authorization with the new key
    assert_ok!(Identity::accept_master_key(
        new_key_origin.clone(),
        owner_auth_id2,
        Some(cdd_auth_id)
    ));

    // Alice's master key is now Bob's
    assert_eq!(
        Identity::did_records(alice_did).master_key,
        AccountKeyring::Bob.public()
    );
}

#[test]
fn cdd_register_did_test() {
    ExtBuilder::default()
        .existential_deposit(1_000)
        .monied(true)
        .cdd_providers(vec![
            AccountKeyring::Eve.public(),
            AccountKeyring::Ferdie.public(),
        ])
        .build()
        .execute_with(|| cdd_register_did_test_we());
}

fn cdd_register_did_test_we() {
    let cdd1 = Origin::signed(AccountKeyring::Eve.public());
    let cdd2 = Origin::signed(AccountKeyring::Ferdie.public());
    let non_id = Origin::signed(AccountKeyring::Charlie.public());

    let alice = AccountKeyring::Alice.public();
    let bob_acc = AccountKeyring::Bob.public();

    // CDD 1 registers correctly the Alice's ID.
    assert_ok!(Identity::cdd_register_did(cdd1.clone(), alice, vec![]));
    let alice_id = get_identity_id(AccountKeyring::Alice).unwrap();
    assert_ok!(Identity::add_claim(
        cdd1.clone(),
        alice_id,
        Claim::make_cdd_wildcard(),
        None
    ));

    // Check that Alice's ID is attested by CDD 1.
    assert_eq!(Identity::has_valid_cdd(alice_id), true);

    // Error case: Try account without ID.
    assert!(Identity::cdd_register_did(non_id, bob_acc, vec![]).is_err(),);
    // Error case: Try account with ID but it is not part of CDD providers.
    assert!(Identity::cdd_register_did(Origin::signed(alice), bob_acc, vec![]).is_err());

    // CDD 2 registers properly Bob's ID.
    assert_ok!(Identity::cdd_register_did(cdd2.clone(), bob_acc, vec![]));
    let bob_id = get_identity_id(AccountKeyring::Bob).unwrap();
    assert_ok!(Identity::add_claim(
        cdd2,
        bob_id,
        Claim::make_cdd_wildcard(),
        None
    ));
    assert_eq!(Identity::has_valid_cdd(bob_id), true);

    // Register with signing_keys
    // ==============================================
    // Register Charlie with signing keys.
    let charlie = AccountKeyring::Charlie.public();
    let dave = AccountKeyring::Dave.public();
    let dave_si = SigningKey::from_account_id(dave.clone());
    let alice_si = SigningKey::from(alice_id);
    let signing_keys = vec![dave_si.clone(), alice_si.clone()];
    assert_ok!(Identity::cdd_register_did(
        cdd1.clone(),
        charlie,
        signing_keys
    ));
    let charlie_id = get_identity_id(AccountKeyring::Charlie).unwrap();
    assert_ok!(Identity::add_claim(
        cdd1.clone(),
        charlie_id,
        Claim::make_cdd_wildcard(),
        None
    ));

    Balances::make_free_balance_be(&charlie, 10_000_000_000);
    assert_eq!(Identity::has_valid_cdd(charlie_id), true);
    assert_eq!(
        Identity::did_records(charlie_id).signing_keys.is_empty(),
        true
    );
    assert_ok!(Balances::top_up_identity_balance(
        Origin::signed(charlie),
        charlie_id,
        10_000_000
    ));

    // Dave authorizes to be joined to Charlie.
    let dave_auth_list = authorizations_to(&dave_si.signer);
    let dave_auth_id = dave_auth_list
        .iter()
        .map(|auth| auth.auth_id)
        .next()
        .unwrap();

    assert_ok!(Identity::accept_authorization(
        Origin::signed(dave),
        dave_auth_id
    ));
    assert_eq!(
        Identity::did_records(charlie_id).signing_keys,
        vec![dave_si.clone()]
    );

    let alice_auth_list = authorizations_to(&alice_si.signer);
    let alice_auth_id = alice_auth_list
        .iter()
        .map(|auth| auth.auth_id)
        .next()
        .unwrap();

    assert_ok!(Identity::accept_authorization(
        Origin::signed(alice),
        alice_auth_id
    ));
    assert_eq!(
        Identity::did_records(charlie_id).signing_keys,
        vec![dave_si, alice_si]
    );
}

#[test]
fn add_identity_signers() {
    ExtBuilder::default().monied(true).build().execute_with(|| {
        let alice = Origin::signed(AccountKeyring::Alice.public());
        let alice_did = register_keyring_account(AccountKeyring::Alice).unwrap();
        let bob_did = register_keyring_account(AccountKeyring::Bob).unwrap();
        let charlie = Origin::signed(AccountKeyring::Charlie.public());
        let charlie_did = register_keyring_account(AccountKeyring::Charlie).unwrap();
        let _alice_acc_signer = Signatory::Account(AccountKeyring::Alice.public());
        let bob_identity_signer = Signatory::from(bob_did);
        let _charlie_acc_signer = Signatory::Account(AccountKeyring::Charlie.public());
        let dave_acc_signer = Signatory::Account(AccountKeyring::Dave.public());

        let auth_id_for_acc_to_id = Identity::add_auth(
            alice_did,
            bob_identity_signer,
            AuthorizationData::JoinIdentity(vec![]),
            None,
        );

        assert_ok!(Balances::top_up_identity_balance(
            alice.clone(),
            alice_did,
            PROTOCOL_OP_BASE_FEE
        ));
        assert_ok!(Identity::join_identity(
            bob_identity_signer,
            auth_id_for_acc_to_id
        ));

        let auth_id_for_acc2_to_id = Identity::add_auth(
            charlie_did,
            bob_identity_signer,
            AuthorizationData::JoinIdentity(vec![]),
            None,
        );

        // Getting expired and non-expired both
        let authorizations = Identity::get_filtered_authorizations(
            bob_identity_signer,
            true,
            Some(AuthorizationType::JoinIdentity),
        );
        assert_eq!(authorizations.len(), 1);

        assert_ok!(Balances::top_up_identity_balance(
            charlie.clone(),
            charlie_did,
            PROTOCOL_OP_BASE_FEE
        ));

        assert_ok!(Identity::join_identity(
            bob_identity_signer,
            auth_id_for_acc2_to_id
        ));

        let auth_id_for_acc1_to_acc = Identity::add_auth(
            alice_did,
            dave_acc_signer,
            AuthorizationData::JoinIdentity(vec![]),
            None,
        );

        assert_ok!(Balances::top_up_identity_balance(
            alice.clone(),
            alice_did,
            PROTOCOL_OP_BASE_FEE
        ));

        assert_ok!(Identity::join_identity(
            dave_acc_signer,
            auth_id_for_acc1_to_acc
        ));

        let auth_id_for_acc2_to_acc = Identity::add_auth(
            charlie_did,
            dave_acc_signer,
            AuthorizationData::JoinIdentity(vec![]),
            None,
        );

        assert_ok!(Balances::top_up_identity_balance(
            charlie.clone(),
            charlie_did,
            PROTOCOL_OP_BASE_FEE
        ));

        assert_err!(
            Identity::join_identity(dave_acc_signer, auth_id_for_acc2_to_acc),
            Error::<TestStorage>::AlreadyLinked
        );

        let alice_signing_keys = Identity::did_records(alice_did).signing_keys;
        let charlie_signing_keys = Identity::did_records(charlie_did).signing_keys;
        assert!(alice_signing_keys
            .iter()
            .find(|si| **si == bob_did)
            .is_some());
        assert!(charlie_signing_keys
            .iter()
            .find(|si| **si == bob_did)
            .is_some());
        assert!(alice_signing_keys
            .iter()
            .find(|si| **si == SigningKey::from_account_id(AccountKeyring::Dave.public()))
            .is_some());
        assert!(charlie_signing_keys
            .iter()
            .find(|si| **si == SigningKey::from_account_id(AccountKeyring::Dave.public()))
            .is_none());
    });
}

#[test]
fn invalidate_cdd_claims() {
    ExtBuilder::default()
        .existential_deposit(1_000)
        .monied(true)
        .cdd_providers(vec![
            AccountKeyring::Eve.public(),
            AccountKeyring::Ferdie.public(),
        ])
        .build()
        .execute_with(invalidate_cdd_claims_we);
}

fn invalidate_cdd_claims_we() {
    let root = Origin::from(frame_system::RawOrigin::Root);
    let cdd = AccountKeyring::Eve.public();
    let alice_acc = AccountKeyring::Alice.public();
    let bob_acc = AccountKeyring::Bob.public();
    assert_ok!(Identity::cdd_register_did(
        Origin::signed(cdd),
        alice_acc,
        vec![]
    ));
    let alice_id = get_identity_id(AccountKeyring::Alice).unwrap();
    assert_ok!(Identity::add_claim(
        Origin::signed(cdd),
        alice_id,
        Claim::make_cdd_wildcard(),
        None
    ));

    // Check that Alice's ID is attested by CDD 1.
    let cdd_1_id = Identity::get_identity(&cdd).unwrap();
    assert_eq!(Identity::has_valid_cdd(alice_id), true);

    // Disable CDD 1.
    assert_ok!(Identity::invalidate_cdd_claims(root, cdd_1_id, 5, Some(10)));
    assert_eq!(Identity::has_valid_cdd(alice_id), true);

    // Move to time 8... CDD_1 is inactive: Its claims are valid.
    Timestamp::set_timestamp(8);
    assert_eq!(Identity::has_valid_cdd(alice_id), true);
    assert_err!(
        Identity::cdd_register_did(Origin::signed(cdd), bob_acc, vec![]),
        Error::<TestStorage>::UnAuthorizedCddProvider
    );

    // Move to time 11 ... CDD_1 is expired: Its claims are invalid.
    Timestamp::set_timestamp(11);
    assert_eq!(Identity::has_valid_cdd(alice_id), false);
    assert_err!(
        Identity::cdd_register_did(Origin::signed(cdd), bob_acc, vec![]),
        Error::<TestStorage>::UnAuthorizedCddProvider
    );
}

#[test]
fn cdd_provider_with_systematic_cdd_claims() {
    let cdd_providers = [AccountKeyring::Alice.public(), AccountKeyring::Bob.public()].to_vec();

    ExtBuilder::default()
        .monied(true)
        .cdd_providers(cdd_providers)
        .build()
        .execute_with(cdd_provider_with_systematic_cdd_claims_we);
}

fn cdd_provider_with_systematic_cdd_claims_we() {
    // 0. Get Bob & Alice IDs.
    let root = Origin::from(frame_system::RawOrigin::Root);
    let bob_id = get_identity_id(AccountKeyring::Bob).expect("Bob should be one of CDD providers");
    let alice_id =
        get_identity_id(AccountKeyring::Alice).expect("Bob should be one of CDD providers");

    // 1. Each CDD provider has a *systematic* CDD claim.
    let cdd_providers = CddServiceProviders::get_members();
    assert_eq!(
        cdd_providers
            .iter()
            .all(|cdd| fetch_systematic_cdd(*cdd).is_some()),
        true
    );

    // 2. Remove one member from CDD provider and double-check that systematic CDD claim was
    //    removed too.
    assert_ok!(CddServiceProviders::remove_member(root.clone(), bob_id));
    assert_eq!(fetch_systematic_cdd(bob_id).is_none(), true);
    assert_eq!(fetch_systematic_cdd(alice_id).is_some(), true);

    // 3. Add DID with CDD claim to CDD providers, and check that systematic CDD claim was added.
    // Then remove that DID from CDD provides, it should keep its previous CDD claim.
    let alice = Origin::signed(AccountKeyring::Alice.public());
    let charlie_acc = AccountKeyring::Charlie.public();

    // 3.1. Add CDD claim to Charlie, by Alice.
    assert_ok!(Identity::cdd_register_did(
        alice.clone(),
        charlie_acc.clone(),
        vec![]
    ));
    let charlie_id =
        get_identity_id(AccountKeyring::Charlie).expect("Charlie should have an Identity Id");
    assert_ok!(Identity::add_claim(
        alice,
        charlie_id,
        Claim::make_cdd_wildcard(),
        None
    ));
    let charlie_cdd_claim =
        Identity::fetch_cdd(charlie_id, 0).expect("Charlie should have a CDD claim by Alice");

    // 3.2. Add Charlie as trusted CDD providers, and check its new systematic CDD claim.
    assert_ok!(CddServiceProviders::add_member(root.clone(), charlie_id));
    assert_eq!(fetch_systematic_cdd(charlie_id).is_some(), true);

    // 3.3. Remove Charlie from trusted CDD providers, and verify that systematic CDD claim was
    //   removed and previous CDD claim works.
    assert_ok!(CddServiceProviders::remove_member(root, charlie_id));
    assert_eq!(fetch_systematic_cdd(charlie_id).is_none(), true);
    assert_eq!(Identity::fetch_cdd(charlie_id, 0), Some(charlie_cdd_claim));
}

#[test]
fn gc_with_systematic_cdd_claims() {
    let cdd_providers = [AccountKeyring::Alice.public(), AccountKeyring::Bob.public()].to_vec();
    let governance_committee = [
        AccountKeyring::Charlie.public(),
        AccountKeyring::Dave.public(),
    ]
    .to_vec();

    ExtBuilder::default()
        .monied(true)
        .cdd_providers(cdd_providers)
        .governance_committee(governance_committee)
        .build()
        .execute_with(gc_with_systematic_cdd_claims_we);
}

fn gc_with_systematic_cdd_claims_we() {
    // 0.
    let root = Origin::from(frame_system::RawOrigin::Root);
    let charlie_id = get_identity_id(AccountKeyring::Charlie)
        .expect("Charlie should be a Governance Committee member");
    let dave_id = get_identity_id(AccountKeyring::Dave)
        .expect("Dave should be a Governance Committee member");

    // 1. Each GC member has a *systematic* CDD claim.
    let governance_committee = GovernanceCommittee::get_members();
    assert_eq!(
        governance_committee
            .iter()
            .all(|gc_member| fetch_systematic_cdd(*gc_member).is_some()),
        true
    );

    // 2. Remove one member from GC and double-check that systematic CDD claim was
    //    removed too.
    assert_ok!(GovernanceCommittee::remove_member(root.clone(), charlie_id));
    assert_eq!(fetch_systematic_cdd(charlie_id).is_none(), true);
    assert_eq!(fetch_systematic_cdd(dave_id).is_some(), true);

    // 3. Add DID with CDD claim to CDD providers, and check that systematic CDD claim was added.
    // Then remove that DID from CDD provides, it should keep its previous CDD claim.
    let alice = Origin::signed(AccountKeyring::Alice.public());
    let ferdie_acc = AccountKeyring::Ferdie.public();

    // 3.1. Add CDD claim to Ferdie, by Alice.
    assert_ok!(Identity::cdd_register_did(
        alice.clone(),
        ferdie_acc.clone(),
        vec![]
    ));
    let ferdie_id =
        get_identity_id(AccountKeyring::Ferdie).expect("Ferdie should have an Identity Id");
    assert_ok!(Identity::add_claim(
        alice,
        ferdie_id,
        Claim::make_cdd_wildcard(),
        None
    ));
    let ferdie_cdd_claim =
        Identity::fetch_cdd(ferdie_id, 0).expect("Ferdie should have a CDD claim by Alice");

    // 3.2. Add Ferdie to GC, and check its new systematic CDD claim.
    assert_ok!(GovernanceCommittee::add_member(root.clone(), ferdie_id));
    assert_eq!(fetch_systematic_cdd(ferdie_id).is_some(), true);

    // 3.3. Remove Ferdie from GC, and verify that systematic CDD claim was
    //   removed and previous CDD claim works.
    assert_ok!(GovernanceCommittee::remove_member(root, ferdie_id));
    assert_eq!(fetch_systematic_cdd(ferdie_id).is_none(), true);
    assert_eq!(Identity::fetch_cdd(ferdie_id, 0), Some(ferdie_cdd_claim));
}

#[test]
fn gc_and_cdd_with_systematic_cdd_claims() {
    let gc_and_cdd_providers =
        [AccountKeyring::Alice.public(), AccountKeyring::Bob.public()].to_vec();

    ExtBuilder::default()
        .monied(true)
        .cdd_providers(gc_and_cdd_providers.clone())
        .governance_committee(gc_and_cdd_providers.clone())
        .build()
        .execute_with(gc_and_cdd_with_systematic_cdd_claims_we);
}

fn gc_and_cdd_with_systematic_cdd_claims_we() {
    // 0. Accounts
    let root = Origin::from(frame_system::RawOrigin::Root);
    let alice_id = get_identity_id(AccountKeyring::Alice)
        .expect("Charlie should be a Governance Committee member");

    // 1. Alice should have 2 systematic CDD claims: One as GC member & another one as CDD
    //    provider.
    assert_eq!(fetch_systematic_cdd(alice_id).is_some(), true);

    // 2. Remove Alice from CDD providers.
    assert_ok!(CddServiceProviders::remove_member(root.clone(), alice_id));
    assert_eq!(fetch_systematic_cdd(alice_id).is_some(), true);

    // 3. Remove Alice from GC.
    assert_ok!(GovernanceCommittee::remove_member(root, alice_id));
    assert_eq!(fetch_systematic_cdd(alice_id).is_none(), true);
}

#[test]
fn add_permission_with_signing_key() {
    ExtBuilder::default()
        .existential_deposit(1_000)
        .monied(true)
        .cdd_providers(vec![
            AccountKeyring::Eve.public(),
            AccountKeyring::Ferdie.public(),
        ])
        .build()
        .execute_with(|| {
            let cdd_1_acc = AccountKeyring::Eve.public();
            let alice_acc = AccountKeyring::Alice.public();
            let bob_acc = AccountKeyring::Bob.public();
            let charlie_acc = AccountKeyring::Charlie.public();

            // SigningKey added
            let sig_1 = SigningKey {
                signer: Signatory::Account(bob_acc),
                permissions: vec![Permission::Admin, Permission::Operator],
            };

            let sig_2 = SigningKey {
                signer: Signatory::Account(charlie_acc),
                permissions: vec![Permission::Full],
            };

            assert_ok!(Identity::cdd_register_did(
                Origin::signed(cdd_1_acc),
                alice_acc,
                vec![sig_1.clone(), sig_2.clone()]
            ));
            let alice_did = Identity::get_identity(&alice_acc).unwrap();
            assert_ok!(Identity::add_claim(
                Origin::signed(cdd_1_acc),
                alice_did,
                Claim::make_cdd_wildcard(),
                None
            ));

            let bob_auth_id = <identity::Authorizations<TestStorage>>::iter_prefix_values(
                Signatory::Account(bob_acc),
            )
            .next()
            .unwrap()
            .auth_id;
            let charlie_auth_id = <identity::Authorizations<TestStorage>>::iter_prefix_values(
                Signatory::Account(charlie_acc),
            )
            .next()
            .unwrap()
            .auth_id;

            println!("Print the protocol base fee: {:?}", PROTOCOL_OP_BASE_FEE);

            // Fund the identity
            assert_ok!(Balances::top_up_identity_balance(
                Origin::signed(alice_acc),
                alice_did,
                PROTOCOL_OP_BASE_FEE * 3
            ));

            // accept the auth_id
            assert_ok!(Identity::accept_authorization(
                Origin::signed(bob_acc),
                bob_auth_id
            ));

            // accept the auth_id
            assert_ok!(Identity::accept_authorization(
                Origin::signed(charlie_acc),
                charlie_auth_id
            ));

            // check for permissions
<<<<<<< HEAD
            let sig_items = (Identity::did_records(alice_did)).signing_items;
=======
            let sig_items = (Identity::did_records(did)).signing_keys;
>>>>>>> 37c56c88
            assert_eq!(sig_items[0], sig_1);
            assert_eq!(sig_items[1], sig_2);
        });
}<|MERGE_RESOLUTION|>--- conflicted
+++ resolved
@@ -13,13 +13,9 @@
 use polymesh_common_utilities::{
     traits::{
         group::GroupTrait,
-<<<<<<< HEAD
-        identity::{SigningItemWithAuth, TargetIdAuthorization, Trait as IdentityTrait},
-=======
         identity::{
             LinkedKeyInfo, SigningKeyWithAuth, TargetIdAuthorization, Trait as IdentityTrait,
         },
->>>>>>> 37c56c88
         transaction_payment::CddAndFeeDetails,
     },
     SystematicIssuers,
@@ -1717,11 +1713,7 @@
             ));
 
             // check for permissions
-<<<<<<< HEAD
-            let sig_items = (Identity::did_records(alice_did)).signing_items;
-=======
-            let sig_items = (Identity::did_records(did)).signing_keys;
->>>>>>> 37c56c88
+            let sig_items = (Identity::did_records(alice_did)).signing_keys;
             assert_eq!(sig_items[0], sig_1);
             assert_eq!(sig_items[1], sig_2);
         });
