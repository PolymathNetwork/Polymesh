--- conflicted
+++ resolved
@@ -374,11 +374,8 @@
     type OffChainSignature = TestSignature;
     type ProtocolFee = protocol_fee::Module<Test>;
     type GCVotingMajorityOrigin = frame_system::EnsureRoot<AccountId>;
-<<<<<<< HEAD
     type WeightInfo = polymesh_weights::pallet_identity::WeightInfo;
-=======
     type CorporateAction = Test;
->>>>>>> abc59a7e
 }
 
 impl CddAndFeeDetails<AccountId, Call> for Test {
