// This file is part of Substrate.

// Copyright (C) 2017-2020 Parity Technologies (UK) Ltd.
// SPDX-License-Identifier: Apache-2.0

// Licensed under the Apache License, Version 2.0 (the "License");
// you may not use this file except in compliance with the License.
// You may obtain a copy of the License at
//
// 	http://www.apache.org/licenses/LICENSE-2.0
//
// Unless required by applicable law or agreed to in writing, software
// distributed under the License is distributed on an "AS IS" BASIS,
// WITHOUT WARRANTIES OR CONDITIONS OF ANY KIND, either express or implied.
// See the License for the specific language governing permissions and
// limitations under the License.

//! Tests for the module.
//!
#[macro_export]
macro_rules! assert_session_era {
    ($session:expr, $era:expr) => {
        assert_eq!(
            Session::current_index(),
            $session,
            "wrong session {} != {}",
            Session::current_index(),
            $session,
        );
        assert_eq!(
            Staking::active_era().unwrap().index,
            $era,
            "wrong active era {} != {}",
            Staking::active_era().unwrap().index,
            $era,
        );
    };
}

macro_rules! assert_present_identity {
    ($acc_id:expr) => {
        assert_eq!(
            Staking::permissioned_identity(Identity::get_identity($acc_id).unwrap()),
            true
        );
    };
}

macro_rules! assert_absent_identity {
    ($acc_id:expr) => {
        assert_eq!(
            Staking::permissioned_identity(Identity::get_identity($acc_id).unwrap()),
            false
        );
    };
}

macro_rules! assert_add_permissioned_validator {
    ($acc_id:expr) => {
        assert_ok!(Staking::add_permissioned_validator(
            root(),
            Identity::get_identity($acc_id).unwrap()
        ));
    };
}

mod mock;
use mock::*;

use chrono::prelude::Utc;
use codec::Decode;
use frame_support::{
    assert_noop, assert_ok,
    storage::{IterableStorageMap, StorageDoubleMap, StorageValue},
    traits::{Currency, Get, OnFinalize, OnInitialize, ReservableCurrency},
    StorageMap,
};
use pallet_balances::Error as BalancesError;
use pallet_staking::*;
use sp_npos_elections::ElectionScore;
use sp_runtime::{
    assert_eq_error_rate,
    traits::BadOrigin,
    transaction_validity::{InvalidTransaction, TransactionValidity, ValidTransaction},
    Perbill,
};
use sp_staking::{
    offence::{OffenceDetails, OnOffenceHandler},
    SessionIndex,
};
use substrate_test_utils::assert_eq_uvec;

#[test]
fn force_unstake_works() {
    ExtBuilder::default().build_and_execute(|| {
        // Account 11 is stashed and locked, and account 10 is the controller
        assert_eq!(Staking::bonded(&11), Some(10));
        // Adds 2 slashing spans
        add_slash(&11);
        // Cant transfer
        assert_noop!(
            Balances::transfer(Origin::signed(11), 1, 10),
            BalancesError::<Test>::LiquidityRestrictions
        );
        // Force unstake requires root.
        assert_noop!(Staking::force_unstake(Origin::signed(11), 11, 2), BadOrigin);
        // Force unstake needs correct number of slashing spans (for weight calculation)
        assert_noop!(Staking::force_unstake(Origin::signed(11), 11, 0), BadOrigin);
        // We now force them to unstake
        assert_ok!(Staking::force_unstake(Origin::root(), 11, 2));
        // No longer bonded.
        assert_eq!(Staking::bonded(&11), None);
        // Transfer works.
        assert_ok!(Balances::transfer(Origin::signed(11), 1, 10));
    });
}

#[test]
fn kill_stash_works() {
    ExtBuilder::default().build_and_execute(|| {
        // Account 11 is stashed and locked, and account 10 is the controller
        assert_eq!(Staking::bonded(&11), Some(10));
        // Adds 2 slashing spans
        add_slash(&11);
        // Only can kill a stash account
        assert_noop!(Staking::kill_stash(&12, 0), Error::<Test>::NotStash);
        // Respects slashing span count
        assert_noop!(
            Staking::kill_stash(&11, 0),
            Error::<Test>::IncorrectSlashingSpans
        );
        // Correct inputs, everything works
        assert_ok!(Staking::kill_stash(&11, 2));
        // No longer bonded.
        assert_eq!(Staking::bonded(&11), None);
    });
}

#[test]
fn basic_setup_works() {
    // Verifies initial conditions of mock
    ExtBuilder::default().build_and_execute(|| {
        // Account 11 is stashed and locked, and account 10 is the controller
        assert_eq!(Staking::bonded(&11), Some(10));
        // Account 21 is stashed and locked, and account 20 is the controller
        assert_eq!(Staking::bonded(&21), Some(20));
        // Account 1 is not a stashed
        assert_eq!(Staking::bonded(&1), None);

        // Account 10 controls the stash from account 11, which is 100 * balance_factor units
        assert_eq!(
            Staking::ledger(&10),
            Some(StakingLedger {
                stash: 11,
                total: 1000,
                active: 1000,
                unlocking: vec![],
                claimed_rewards: vec![]
            })
        );
        // Account 20 controls the stash from account 21, which is 200 * balance_factor units
        assert_eq!(
            Staking::ledger(&20),
            Some(StakingLedger {
                stash: 21,
                total: 1000,
                active: 1000,
                unlocking: vec![],
                claimed_rewards: vec![]
            })
        );
        // Account 1 does not control any stash
        assert_eq!(Staking::ledger(&1), None);

        // ValidatorPrefs are default
        assert_eq_uvec!(
            mock::Staking::get_all_validators(),
            vec![
                (31, ValidatorPrefs::default()),
                (21, ValidatorPrefs::default()),
                (11, ValidatorPrefs::default())
            ]
        );

        assert_eq!(
            Staking::ledger(100),
            Some(StakingLedger {
                stash: 101,
                total: 500,
                active: 500,
                unlocking: vec![],
                claimed_rewards: vec![]
            })
        );
        assert_eq!(Staking::nominators(101).unwrap().targets, vec![11, 21]);

        assert_eq!(
            Staking::eras_stakers(Staking::active_era().unwrap().index, 11),
            Exposure {
                total: 1125,
                own: 1000,
                others: vec![IndividualExposure {
                    who: 101,
                    value: 125
                }]
            },
        );
        assert_eq!(
            Staking::eras_stakers(Staking::active_era().unwrap().index, 21),
            Exposure {
                total: 1375,
                own: 1000,
                others: vec![IndividualExposure {
                    who: 101,
                    value: 375
                }]
            },
        );

        // initial total stake = 1125 + 1375
        assert_eq!(
            Staking::eras_total_stake(Staking::active_era().unwrap().index),
            2500
        );

        // The number of validators required.
        assert_eq!(Staking::validator_count(), 2);

        // Initial Era and session
        assert_eq!(Staking::active_era().unwrap().index, 0);

        // Account 10 has `balance_factor` free balance
        assert_eq!(Balances::free_balance(10), 1);
        assert_eq!(Balances::free_balance(10), 1);

        // New era is not being forced
        assert_eq!(Staking::force_era(), Forcing::NotForcing);
    });
}

#[test]
fn change_controller_works() {
    ExtBuilder::default().build_and_execute(|| {
        // 10 and 11 are bonded as stash controller.
        assert_eq!(Staking::bonded(&11), Some(10));

        // 10 can control 11 who is initially a validator.
        assert_ok!(Staking::chill(Origin::signed(10)));

        // change controller
        assert_ok!(Staking::set_controller(Origin::signed(11), 5));
        assert_eq!(Staking::bonded(&11), Some(5));
        mock::start_era(1);

        // 10 is no longer in control.
        assert_noop!(
            Staking::validate(Origin::signed(10), ValidatorPrefs::default()),
            Error::<Test>::NotController,
        );
        assert_ok!(Staking::validate(
            Origin::signed(5),
            ValidatorPrefs::default()
        ));
    })
}

#[test]
fn rewards_should_work() {
    // should check that:
    // * rewards get recorded per session
    // * rewards get paid per Era
    // * `RewardRemainder::on_unbalanced` is called
    // * Check that nominators are also rewarded
    ExtBuilder::default().nominate(true).build_and_execute(|| {
        let init_balance_10 = Balances::total_balance(&10);
        let init_balance_11 = Balances::total_balance(&11);
        let init_balance_20 = Balances::total_balance(&20);
        let init_balance_21 = Balances::total_balance(&21);
        let init_balance_100 = Balances::total_balance(&100);
        let init_balance_101 = Balances::total_balance(&101);

        // Check state
        Payee::<Test>::insert(11, RewardDestination::Controller);
        Payee::<Test>::insert(21, RewardDestination::Controller);
        Payee::<Test>::insert(101, RewardDestination::Controller);

        <Module<Test>>::reward_by_ids(vec![(11, 50)]);
        <Module<Test>>::reward_by_ids(vec![(11, 50)]);
        // This is the second validator of the current elected set.
        <Module<Test>>::reward_by_ids(vec![(21, 50)]);

        // Compute total payout now for whole duration as other parameter won't change
        let total_payout_0 = current_total_payout_for_duration(3 * 1000);
        assert!(total_payout_0 > 10); // Test is meaningful if reward something

        start_session(1);

        assert_eq!(Balances::total_balance(&10), init_balance_10);
        assert_eq!(Balances::total_balance(&11), init_balance_11);
        assert_eq!(Balances::total_balance(&20), init_balance_20);
        assert_eq!(Balances::total_balance(&21), init_balance_21);
        assert_eq!(Balances::total_balance(&100), init_balance_100);
        assert_eq!(Balances::total_balance(&101), init_balance_101);
        assert_eq_uvec!(Session::validators(), vec![11, 21]);
        assert_eq!(
            Staking::eras_reward_points(Staking::active_era().unwrap().index),
            EraRewardPoints {
                total: 50 * 3,
                individual: vec![(11, 100), (21, 50)].into_iter().collect(),
            }
        );
        let part_for_10 = Perbill::from_rational_approximation::<u32>(1000, 1125);
        let part_for_20 = Perbill::from_rational_approximation::<u32>(1000, 1375);
        let part_for_100_from_10 = Perbill::from_rational_approximation::<u32>(125, 1125);
        let part_for_100_from_20 = Perbill::from_rational_approximation::<u32>(375, 1375);

        start_session(2);
        start_session(3);

        assert_eq!(Staking::active_era().unwrap().index, 1);
        assert_eq!(
            mock::REWARD_REMAINDER_UNBALANCED.with(|v| *v.borrow()),
            7050
        );
        assert_eq!(
            *mock::staking_events().last().unwrap(),
            RawEvent::EraPayout(0, 2350, 7050)
        );
        mock::make_all_reward_payment(0);

        assert_eq_error_rate!(
            Balances::total_balance(&10),
            init_balance_10 + part_for_10 * total_payout_0 * 2 / 3,
            2
        );
        assert_eq_error_rate!(Balances::total_balance(&11), init_balance_11, 2);
        assert_eq_error_rate!(
            Balances::total_balance(&20),
            init_balance_20 + part_for_20 * total_payout_0 * 1 / 3,
            2
        );
        assert_eq_error_rate!(Balances::total_balance(&21), init_balance_21, 2);
        assert_eq_error_rate!(
            Balances::total_balance(&100),
            init_balance_100
                + part_for_100_from_10 * total_payout_0 * 2 / 3
                + part_for_100_from_20 * total_payout_0 * 1 / 3,
            2
        );
        assert_eq_error_rate!(Balances::total_balance(&101), init_balance_101, 2);

        assert_eq_uvec!(Session::validators(), vec![11, 21]);
        <Module<Test>>::reward_by_ids(vec![(11, 1)]);

        // Compute total payout now for whole duration as other parameter won't change
        let total_payout_1 = current_total_payout_for_duration(3 * 1000);
        assert!(total_payout_1 > 10); // Test is meaningful if reward something

        mock::start_era(2);
        assert_eq!(
            mock::REWARD_REMAINDER_UNBALANCED.with(|v| *v.borrow()),
            7050 * 2
        );
        assert_eq!(
            *mock::staking_events().last().unwrap(),
            RawEvent::EraPayout(1, 2350, 7050)
        );
        mock::make_all_reward_payment(1);

        assert_eq_error_rate!(
            Balances::total_balance(&10),
            init_balance_10 + part_for_10 * (total_payout_0 * 2 / 3 + total_payout_1),
            2
        );
        assert_eq_error_rate!(Balances::total_balance(&11), init_balance_11, 2);
        assert_eq_error_rate!(
            Balances::total_balance(&20),
            init_balance_20 + part_for_20 * total_payout_0 * 1 / 3,
            2
        );
        assert_eq_error_rate!(Balances::total_balance(&21), init_balance_21, 2);
        assert_eq_error_rate!(
            Balances::total_balance(&100),
            init_balance_100
                + part_for_100_from_10 * (total_payout_0 * 2 / 3 + total_payout_1)
                + part_for_100_from_20 * total_payout_0 * 1 / 3,
            2
        );
        assert_eq_error_rate!(Balances::total_balance(&101), init_balance_101, 2);
    });
}

#[test]
fn staking_should_work() {
    // should test:
    // * new validators can be added to the default set
    // * new ones will be chosen per era
    // * either one can unlock the stash and back-down from being a validator via `chill`ing.
    ExtBuilder::default()
        .nominate(false)
        .fair(false) // to give 20 more staked value
        .build()
        .execute_with(|| {
            // --- Block 1:
            start_session(1);

            // remember + compare this along with the test.
            assert_eq_uvec!(validator_controllers(), vec![20, 10]);

            // put some money in account that we'll use.
            for i in 1..5 {
                let _ = Balances::make_free_balance_be(&i, 2000);
            }

            // --- Block 2:
            start_session(2);
            provide_did_to_user(3);
            add_secondary_key(3, 4);
            // add a new candidate for being a validator. account 3 controlled by 4.
            assert_ok!(Staking::bond(
                Origin::signed(3),
                4,
                1500,
                RewardDestination::Controller
            ));
            assert_add_permissioned_validator!(&3);
            assert_ok!(Staking::validate(
                Origin::signed(4),
                ValidatorPrefs::default()
            ));

            // No effects will be seen so far.
            assert_eq_uvec!(validator_controllers(), vec![20, 10]);

            // --- Block 3:
            start_session(3);

            // No effects will be seen so far. Era has not been yet triggered.
            assert_eq_uvec!(validator_controllers(), vec![20, 10]);

            // --- Block 4: the validators will now be queued.
            start_session(4);
            assert_eq!(Staking::active_era().unwrap().index, 1);

            // --- Block 5: the validators are still in queue.
            start_session(5);

            // --- Block 6: the validators will now be changed.
            start_session(6);

            assert_eq_uvec!(validator_controllers(), vec![20, 4]);
            // --- Block 6: Unstake 4 as a validator, freeing up the balance stashed in 3
            // 4 will chill
            Staking::chill(Origin::signed(4)).unwrap();

            // --- Block 7: nothing. 4 is still there.
            start_session(7);
            assert_eq_uvec!(validator_controllers(), vec![20, 4]);

            // --- Block 8:
            start_session(8);

            // --- Block 9: 4 will not be a validator.
            start_session(9);
            assert_eq_uvec!(validator_controllers(), vec![20, 10]);

            // Note: the stashed value of 4 is still lock
            assert_eq!(
                Staking::ledger(&4),
                Some(StakingLedger {
                    stash: 3,
                    total: 1500,
                    active: 1500,
                    unlocking: vec![],
                    claimed_rewards: vec![0],
                })
            );
            // e.g. it cannot reserve more than 500 that it has free from the total 2000
            assert_noop!(
                Balances::reserve(&3, 501),
                BalancesError::<Test>::LiquidityRestrictions
            );
            assert_ok!(Balances::reserve(&3, 409));
        });
}

#[test]
fn less_than_needed_candidates_works() {
    ExtBuilder::default()
        .minimum_validator_count(1)
        .validator_count(4)
        .nominate(false)
        .num_validators(3)
        .build()
        .execute_with(|| {
            assert_eq!(Staking::validator_count(), 4);
            assert_eq!(Staking::minimum_validator_count(), 1);
            assert_eq_uvec!(validator_controllers(), vec![30, 20, 10]);

            mock::start_era(1);

            // Previous set is selected. NO election algorithm is even executed.
            assert_eq_uvec!(validator_controllers(), vec![30, 20, 10]);

            // But the exposure is updated in a simple way. No external votes exists.
            // This is purely self-vote.
            assert!(
                ErasStakers::<Test>::iter_prefix_values(Staking::active_era().unwrap().index)
                    .all(|exposure| exposure.others.is_empty())
            );
        });
}

#[test]
fn no_candidate_emergency_condition() {
    ExtBuilder::default()
        .minimum_validator_count(1)
        .validator_count(15)
        .num_validators(4)
        .validator_pool(true)
        .nominate(false)
        .build()
        .execute_with(|| {
            // initial validators
            assert_eq_uvec!(validator_controllers(), vec![10, 20, 30, 40]);
            let prefs = ValidatorPrefs {
                commission: Perbill::one(),
            };
            mock::Staking::insert_validators(11, prefs.clone());

            // set the minimum validator count.
            mock::Staking::set_minimum_validator_count(10);

            // try to chill
            let _ = Staking::chill(Origin::signed(10));

            // trigger era
            mock::start_era(1);

            // Previous ones are elected. chill is invalidates. TODO: #2494
            assert_eq_uvec!(validator_controllers(), vec![10, 20, 30, 40]);
            // Though the validator preferences has been removed.
            assert!(Staking::validators(11) != prefs);
        });
}

#[test]
fn nominating_and_rewards_should_work() {
    ExtBuilder::default()
        .nominate(false)
        .validator_pool(true)
        .build()
        .execute_with(|| {
            // initial validators -- everyone is actually even.
            assert_eq_uvec!(validator_controllers(), vec![40, 30]);

            // Set payee to controller
            assert_ok!(Staking::set_payee(
                Origin::signed(10),
                RewardDestination::Controller
            ));
            assert_ok!(Staking::set_payee(
                Origin::signed(20),
                RewardDestination::Controller
            ));
            assert_ok!(Staking::set_payee(
                Origin::signed(30),
                RewardDestination::Controller
            ));
            assert_ok!(Staking::set_payee(
                Origin::signed(40),
                RewardDestination::Controller
            ));

            // give the man some money
            let initial_balance = 1000;
            for i in [1, 2, 3, 4, 5, 10, 11, 20, 21].iter() {
                let _ = Balances::make_free_balance_be(i, initial_balance);
            }

            provide_did_to_user(1);
            add_secondary_key(1, 2);
            // bond two account pairs and state interest in nomination.
            // 2 will nominate for 10, 20, 30
            assert_ok!(Staking::bond(
                Origin::signed(1),
                2,
                1000,
                RewardDestination::Controller
            ));
            assert_ok!(Staking::nominate(Origin::signed(2), vec![11, 21, 31]));

            provide_did_to_user(3);
            add_secondary_key(3, 4);
            // 4 will nominate for 10, 20, 40
            assert_ok!(Staking::bond(
                Origin::signed(3),
                4,
                1000,
                RewardDestination::Controller
            ));
            assert_ok!(Staking::nominate(Origin::signed(4), vec![11, 21, 41]));

            // the total reward for era 0
            let total_payout_0 = current_total_payout_for_duration(3000);
            assert!(total_payout_0 > 100); // Test is meaningful if reward something
            <Module<Test>>::reward_by_ids(vec![(41, 1)]);
            <Module<Test>>::reward_by_ids(vec![(31, 1)]);

            mock::start_era(1);

            // 10 and 20 have more votes, they will be chosen.
            assert_eq_uvec!(validator_controllers(), vec![20, 10]);

            // OLD validators must have already received some rewards.
            mock::make_all_reward_payment(0);
            assert_eq!(Balances::total_balance(&40), 1 + total_payout_0 / 2);
            assert_eq!(Balances::total_balance(&30), 1 + total_payout_0 / 2);

            // ------ check the staked value of all parties.

            // 30 and 40 are not chosen anymore
            assert_eq!(
                ErasStakers::<Test>::iter_prefix_values(Staking::active_era().unwrap().index)
                    .count(),
                2
            );
            assert_eq!(
                Staking::eras_stakers(Staking::active_era().unwrap().index, 11),
                Exposure {
                    total: 1000 + 800,
                    own: 1000,
                    others: vec![
                        IndividualExposure { who: 3, value: 400 },
                        IndividualExposure { who: 1, value: 400 },
                    ]
                },
            );
            assert_eq!(
                Staking::eras_stakers(Staking::active_era().unwrap().index, 21),
                Exposure {
                    total: 1000 + 1200,
                    own: 1000,
                    others: vec![
                        IndividualExposure { who: 3, value: 600 },
                        IndividualExposure { who: 1, value: 600 },
                    ]
                },
            );

            // the total reward for era 1
            let total_payout_1 = current_total_payout_for_duration(3000);
            assert!(total_payout_1 > 100); // Test is meaningful if reward something
            <Module<Test>>::reward_by_ids(vec![(21, 2)]);
            <Module<Test>>::reward_by_ids(vec![(11, 1)]);

            mock::start_era(2);

            // nothing else will happen, era ends and rewards are paid again,
            // it is expected that nominators will also be paid. See below

            mock::make_all_reward_payment(1);
            let payout_for_10 = total_payout_1 / 3;
            let payout_for_20 = 2 * total_payout_1 / 3;
            // Nominator 2: has [400/1800 ~ 2/9 from 10] + [600/2200 ~ 3/11 from 20]'s reward. ==> 2/9 + 3/11
            assert_eq_error_rate!(
                Balances::total_balance(&2),
                initial_balance + (2 * payout_for_10 / 9 + 3 * payout_for_20 / 11),
                1,
            );
            // Nominator 4: has [400/1800 ~ 2/9 from 10] + [600/2200 ~ 3/11 from 20]'s reward. ==> 2/9 + 3/11
            assert_eq_error_rate!(
                Balances::total_balance(&4),
                initial_balance + (2 * payout_for_10 / 9 + 3 * payout_for_20 / 11),
                1,
            );

            // Validator 10: got 800 / 1800 external stake => 8/18 =? 4/9 => Validator's share = 5/9
            assert_eq_error_rate!(
                Balances::total_balance(&10),
                initial_balance + 5 * payout_for_10 / 9,
                1,
            );
            // Validator 20: got 1200 / 2200 external stake => 12/22 =? 6/11 => Validator's share = 5/11
            assert_eq_error_rate!(
                Balances::total_balance(&20),
                initial_balance + 5 * payout_for_20 / 11,
                1,
            );
        });
}

#[test]
fn nominators_also_get_slashed_pro_rata() {
    ExtBuilder::default().build_and_execute(|| {
        mock::start_era(1);
        let slash_percent = Perbill::from_percent(5);
        let initial_exposure = Staking::eras_stakers(active_era(), 11);
        // 101 is a nominator for 11
        assert_eq!(initial_exposure.others.first().unwrap().who, 101,);

        // staked values;
        let nominator_stake = Staking::ledger(100).unwrap().active;
        let nominator_balance = balances(&101).0;
        let validator_stake = Staking::ledger(10).unwrap().active;
        let validator_balance = balances(&11).0;
        let exposed_stake = initial_exposure.total;
        let exposed_validator = initial_exposure.own;
        let exposed_nominator = initial_exposure.others.first().unwrap().value;

        // 11 goes offline
        on_offence_now(
            &[OffenceDetails {
                offender: (11, initial_exposure.clone()),
                reporters: vec![],
            }],
            &[slash_percent],
        );

        // Only validator stakes have been decreased not the nominator one.
        // Change is for the sake of Polymesh
        assert!(Staking::ledger(100).unwrap().active == nominator_stake);
        assert!(Staking::ledger(10).unwrap().active < validator_stake);

        let slash_amount = slash_percent * exposed_stake;
        let validator_share =
            Perbill::from_rational_approximation(exposed_validator, exposed_stake) * slash_amount;
        let nominator_share =
            Perbill::from_rational_approximation(exposed_nominator, exposed_stake) * slash_amount;

        // both slash amounts need to be positive for the test to make sense.
        assert!(validator_share > 0);
        assert!(nominator_share > 0);

        // // both stakes must have been decreased pro-rata.
        // assert_eq!(
        //     Staking::ledger(100).unwrap().active,
        //     nominator_stake - nominator_share,
        // );
        // assert_eq!(
        //     balances(&101).0, // free balance
        //     nominator_balance - nominator_share,
        // );
        // Polymesh -note -> Only Validator stake get decreased
        assert_eq!(
            Staking::ledger(10).unwrap().active,
            validator_stake - validator_share,
        );
        assert_eq!(
            balances(&101).0, // free balance
            nominator_balance
        );
        assert_eq!(
            balances(&11).0, // free balance
            validator_balance - validator_share,
        );
        // Because slashing happened.
        assert!(is_disabled(10));
    });
}

#[test]
fn double_staking_should_fail() {
    // should test (in the same order):
    // * an account already bonded as stash cannot be be stashed again.
    // * an account already bonded as stash cannot nominate.
    // * an account already bonded as controller can nominate.
    ExtBuilder::default().build_and_execute(|| {
        let arbitrary_value = 5;
        // 2 = controller, 1 stashed => ok
        assert_ok!(Staking::bond(
            Origin::signed(1),
            2,
            arbitrary_value,
            RewardDestination::default()
        ));
        // 4 = not used so far, 1 stashed => not allowed.
        assert_noop!(
            Staking::bond(
                Origin::signed(1),
                4,
                arbitrary_value,
                RewardDestination::default()
            ),
            Error::<Test>::AlreadyBonded,
        );
        // 1 = stashed => attempting to nominate should fail.
        assert_noop!(
            Staking::nominate(Origin::signed(1), vec![1]),
            Error::<Test>::NotController
        );
        // 2 = controller  => nominating should work.
        assert_ok!(Staking::nominate(Origin::signed(2), vec![1]));
    });
}

#[test]
fn double_controlling_should_fail() {
    // should test (in the same order):
    // * an account already bonded as controller CANNOT be reused as the controller of another account.
    ExtBuilder::default().build_and_execute(|| {
        let arbitrary_value = 5;
        // 2 = controller, 1 stashed => ok
        assert_ok!(Staking::bond(
            Origin::signed(1),
            2,
            arbitrary_value,
            RewardDestination::default(),
        ));
        // 2 = controller, 3 stashed (Note that 2 is reused.) => no-op
        assert_noop!(
            Staking::bond(
                Origin::signed(3),
                2,
                arbitrary_value,
                RewardDestination::default()
            ),
            Error::<Test>::AlreadyPaired,
        );
    });
}

#[test]
fn session_and_eras_work() {
    ExtBuilder::default().build_and_execute(|| {
        assert_eq!(Staking::active_era().unwrap().index, 0);
        assert_eq!(Session::current_index(), 0);

        // Session 1: No change.
        start_session(1);
        assert_eq!(Session::current_index(), 1);
        assert_eq!(Staking::active_era().unwrap().index, 0);

        // Session 2: No change.
        start_session(2);
        assert_eq!(Session::current_index(), 2);
        assert_eq!(Staking::active_era().unwrap().index, 0);

        // Session 3: Era increment.
        start_session(3);
        assert_eq!(Session::current_index(), 3);
        assert_eq!(Staking::active_era().unwrap().index, 1);

        // Session 4: No change.
        start_session(4);
        assert_eq!(Session::current_index(), 4);
        assert_eq!(Staking::active_era().unwrap().index, 1);

        // Session 5: No change.
        start_session(5);
        assert_eq!(Session::current_index(), 5);
        assert_eq!(Staking::active_era().unwrap().index, 1);

        // Session 6: Era increment.
        start_session(6);
        assert_eq!(Session::current_index(), 6);
        assert_eq!(Staking::active_era().unwrap().index, 2);
    });
}

#[test]
fn forcing_new_era_works() {
    ExtBuilder::default().build_and_execute(|| {
        // normal flow of session.
        assert_eq!(Staking::active_era().unwrap().index, 0);
        start_session(0);
        assert_eq!(Staking::active_era().unwrap().index, 0);
        start_session(1);
        assert_eq!(Staking::active_era().unwrap().index, 0);
        start_session(2);
        assert_eq!(Staking::active_era().unwrap().index, 0);
        start_session(3);
        assert_eq!(Staking::active_era().unwrap().index, 1);

        // no era change.
        ForceEra::put(Forcing::ForceNone);
        start_session(4);
        assert_eq!(Staking::active_era().unwrap().index, 1);
        start_session(5);
        assert_eq!(Staking::active_era().unwrap().index, 1);
        start_session(6);
        assert_eq!(Staking::active_era().unwrap().index, 1);
        start_session(7);
        assert_eq!(Staking::active_era().unwrap().index, 1);

        // back to normal.
        // this immediately starts a new session.
        ForceEra::put(Forcing::NotForcing);
        start_session(8);
        assert_eq!(Staking::active_era().unwrap().index, 1); // There is one session delay
        start_session(9);
        assert_eq!(Staking::active_era().unwrap().index, 2);

        // forceful change
        ForceEra::put(Forcing::ForceAlways);
        start_session(10);
        assert_eq!(Staking::active_era().unwrap().index, 2); // There is one session delay
        start_session(11);
        assert_eq!(Staking::active_era().unwrap().index, 3);
        start_session(12);
        assert_eq!(Staking::active_era().unwrap().index, 4);

        // just one forceful change
        ForceEra::put(Forcing::ForceNew);
        start_session(13);
        assert_eq!(Staking::active_era().unwrap().index, 5);
        assert_eq!(ForceEra::get(), Forcing::NotForcing);
        start_session(14);
        assert_eq!(Staking::active_era().unwrap().index, 6);
        start_session(15);
        assert_eq!(Staking::active_era().unwrap().index, 6);
    });
}

#[test]
fn cannot_transfer_staked_balance() {
    // Tests that a stash account cannot transfer funds
    ExtBuilder::default().nominate(false).build_and_execute(|| {
        // Confirm account 11 is stashed
        assert_eq!(Staking::bonded(&11), Some(10));
        // Confirm account 11 has some free balance
        assert_eq!(Balances::free_balance(11), 1000);
        // Confirm account 11 (via controller 10) is totally staked
        assert_eq!(
            Staking::eras_stakers(Staking::active_era().unwrap().index, 11).total,
            1000
        );
        // Confirm account 11 cannot transfer as a result
        assert_noop!(
            Balances::transfer(Origin::signed(11), 20, 1),
            BalancesError::<Test>::LiquidityRestrictions
        );

        // Give account 11 extra free balance
        let _ = Balances::make_free_balance_be(&11, 10000);
        // Confirm that account 11 can now transfer some balance
        assert_ok!(Balances::transfer(Origin::signed(11), 20, 1));
    });
}

#[test]
fn cannot_transfer_staked_balance_2() {
    // Tests that a stash account cannot transfer funds
    // Same test as above but with 20, and more accurate.
    // 21 has 2000 free balance but 1000 at stake
    ExtBuilder::default()
        .nominate(false)
        .fair(true)
        .build_and_execute(|| {
            // Confirm account 21 is stashed
            assert_eq!(Staking::bonded(&21), Some(20));
            // Confirm account 21 has some free balance
            assert_eq!(Balances::free_balance(21), 2000);
            // Confirm account 21 (via controller 20) is totally staked
            assert_eq!(
                Staking::eras_stakers(Staking::active_era().unwrap().index, 21).total,
                1000
            );
            // Confirm account 21 can transfer at most 1000
            assert_noop!(
                Balances::transfer(Origin::signed(21), 20, 1001),
                BalancesError::<Test>::LiquidityRestrictions
            );
            assert_ok!(Balances::transfer(Origin::signed(21), 20, 1000));
        });
}

#[test]
fn cannot_reserve_staked_balance() {
    // Checks that a bonded account cannot reserve balance from free balance
    ExtBuilder::default().build_and_execute(|| {
        // Confirm account 11 is stashed
        assert_eq!(Staking::bonded(&11), Some(10));
        // Confirm account 11 has some free balance
        assert_eq!(Balances::free_balance(11), 1000);
        // Confirm account 11 (via controller 10) is totally staked
        assert_eq!(
            Staking::eras_stakers(Staking::active_era().unwrap().index, 11).own,
            1000
        );
        // Confirm account 11 cannot reserve as a result
        assert_noop!(
            Balances::reserve(&11, 1),
            BalancesError::<Test>::LiquidityRestrictions,
        );

        // Give account 11 extra free balance
        let _ = Balances::make_free_balance_be(&11, 10000);
        // Confirm account 11 can now reserve balance
        assert_ok!(Balances::reserve(&11, 1));
    });
}

#[test]
fn reward_destination_works() {
    // Rewards go to the correct destination as determined in Payee
    ExtBuilder::default().nominate(false).build_and_execute(|| {
        // Check that account 11 is a validator
        assert!(Session::validators().contains(&11));
        // Check the balance of the validator account
        assert_eq!(Balances::free_balance(10), 1);
        // Check the balance of the stash account
        assert_eq!(Balances::free_balance(11), 1000);
        // Check how much is at stake
        assert_eq!(
            Staking::ledger(&10),
            Some(StakingLedger {
                stash: 11,
                total: 1000,
                active: 1000,
                unlocking: vec![],
                claimed_rewards: vec![],
            })
        );

        // Compute total payout now for whole duration as other parameter won't change
        let total_payout_0 = current_total_payout_for_duration(3000);
        assert!(total_payout_0 > 100); // Test is meaningful if reward something
        <Module<Test>>::reward_by_ids(vec![(11, 1)]);

        mock::start_era(1);
        mock::make_all_reward_payment(0);

        // Check that RewardDestination is Staked (default)
        assert_eq!(Staking::payee(&11), RewardDestination::Staked);
        // Check that reward went to the stash account of validator
        assert_eq!(Balances::free_balance(11), 1000 + total_payout_0);
        // Check that amount at stake increased accordingly
        assert_eq!(
            Staking::ledger(&10),
            Some(StakingLedger {
                stash: 11,
                total: 1000 + total_payout_0,
                active: 1000 + total_payout_0,
                unlocking: vec![],
                claimed_rewards: vec![0],
            })
        );

        //Change RewardDestination to Stash
        <Payee<Test>>::insert(&11, RewardDestination::Stash);

        // Compute total payout now for whole duration as other parameter won't change
        let total_payout_1 = current_total_payout_for_duration(3000);
        assert!(total_payout_1 > 100); // Test is meaningful if reward something
        <Module<Test>>::reward_by_ids(vec![(11, 1)]);

        mock::start_era(2);
        mock::make_all_reward_payment(1);

        // Check that RewardDestination is Stash
        assert_eq!(Staking::payee(&11), RewardDestination::Stash);
        // Check that reward went to the stash account
        assert_eq!(
            Balances::free_balance(11),
            1000 + total_payout_0 + total_payout_1
        );
        // Record this value
        let recorded_stash_balance = 1000 + total_payout_0 + total_payout_1;
        // Check that amount at stake is NOT increased
        assert_eq!(
            Staking::ledger(&10),
            Some(StakingLedger {
                stash: 11,
                total: 1000 + total_payout_0,
                active: 1000 + total_payout_0,
                unlocking: vec![],
                claimed_rewards: vec![0, 1],
            })
        );

        // Change RewardDestination to Controller
        <Payee<Test>>::insert(&11, RewardDestination::Controller);

        // Check controller balance
        assert_eq!(Balances::free_balance(10), 1);

        // Compute total payout now for whole duration as other parameter won't change
        let total_payout_2 = current_total_payout_for_duration(3000);
        assert!(total_payout_2 > 100); // Test is meaningful if reward something
        <Module<Test>>::reward_by_ids(vec![(11, 1)]);

        mock::start_era(3);
        mock::make_all_reward_payment(2);

        // Check that RewardDestination is Controller
        assert_eq!(Staking::payee(&11), RewardDestination::Controller);
        // Check that reward went to the controller account
        assert_eq!(Balances::free_balance(10), 1 + total_payout_2);
        // Check that amount at stake is NOT increased
        assert_eq!(
            Staking::ledger(&10),
            Some(StakingLedger {
                stash: 11,
                total: 1000 + total_payout_0,
                active: 1000 + total_payout_0,
                unlocking: vec![],
                claimed_rewards: vec![0, 1, 2],
            })
        );
        // Check that amount in staked account is NOT increased.
        assert_eq!(Balances::free_balance(11), recorded_stash_balance);
    });
}

#[test]
fn validator_payment_prefs_work() {
    // Test that validator preferences are correctly honored
    // Note: unstake threshold is being directly tested in slashing tests.
    // This test will focus on validator payment.
    ExtBuilder::default().build_and_execute(|| {
        let commission = Perbill::from_percent(40);
        <Validators<Test>>::insert(
            &11,
            ValidatorPrefs {
                commission: commission.clone(),
            },
        );

        // Reward controller so staked ratio doesn't change.
        <Payee<Test>>::insert(&11, RewardDestination::Controller);
        <Payee<Test>>::insert(&101, RewardDestination::Controller);

        mock::start_era(1);
        mock::make_all_reward_payment(0);

        let balance_era_1_10 = Balances::total_balance(&10);
        let balance_era_1_100 = Balances::total_balance(&100);

        // Compute total payout now for whole duration as other parameter won't change
        let total_payout_1 = current_total_payout_for_duration(3000);
        assert!(total_payout_1 > 100); // Test is meaningful if reward something
        let exposure_1 = Staking::eras_stakers(Staking::active_era().unwrap().index, 11);
        <Module<Test>>::reward_by_ids(vec![(11, 1)]);

        mock::start_era(2);
        mock::make_all_reward_payment(1);

        let taken_cut = commission * total_payout_1;
        let shared_cut = total_payout_1 - taken_cut;
        let reward_of_10 = shared_cut * exposure_1.own / exposure_1.total + taken_cut;
        let reward_of_100 = shared_cut * exposure_1.others[0].value / exposure_1.total;
        assert_eq_error_rate!(
            Balances::total_balance(&10),
            balance_era_1_10 + reward_of_10,
            2
        );
        assert_eq_error_rate!(
            Balances::total_balance(&100),
            balance_era_1_100 + reward_of_100,
            2
        );
    });
}

#[test]
fn bond_extra_works() {
    // Tests that extra `free_balance` in the stash can be added to stake
    // NOTE: this tests only verifies `StakingLedger` for correct updates
    // See `bond_extra_and_withdraw_unbonded_works` for more details and updates on `Exposure`.
    ExtBuilder::default().build_and_execute(|| {
        // Check that account 10 is a validator
        assert!(<Validators<Test>>::contains_key(11));
        // Check that account 10 is bonded to account 11
        assert_eq!(Staking::bonded(&11), Some(10));
        // Check how much is at stake
        assert_eq!(
            Staking::ledger(&10),
            Some(StakingLedger {
                stash: 11,
                total: 1000,
                active: 1000,
                unlocking: vec![],
                claimed_rewards: vec![],
            })
        );

        // Give account 11 some large free balance greater than total
        let _ = Balances::make_free_balance_be(&11, 1000000);

        // Call the bond_extra function from controller, add only 100
        assert_ok!(Staking::bond_extra(Origin::signed(11), 100));
        // There should be 100 more `total` and `active` in the ledger
        assert_eq!(
            Staking::ledger(&10),
            Some(StakingLedger {
                stash: 11,
                total: 1000 + 100,
                active: 1000 + 100,
                unlocking: vec![],
                claimed_rewards: vec![],
            })
        );

        // Call the bond_extra function with a large number, should handle it
        assert_ok!(Staking::bond_extra(
            Origin::signed(11),
            Balance::max_value()
        ));
        // The full amount of the funds should now be in the total and active
        assert_eq!(
            Staking::ledger(&10),
            Some(StakingLedger {
                stash: 11,
                total: 1000000,
                active: 1000000,
                unlocking: vec![],
                claimed_rewards: vec![],
            })
        );
    });
}

#[test]
fn bond_extra_and_withdraw_unbonded_works() {
    // * Should test
    // * Given an account being bonded [and chosen as a validator](not mandatory)
    // * It can add extra funds to the bonded account.
    // * it can unbond a portion of its funds from the stash account.
    // * Once the unbonding period is done, it can actually take the funds out of the stash.
    ExtBuilder::default().nominate(false).build_and_execute(|| {
        // Set payee to controller. avoids confusion
        assert_ok!(Staking::set_payee(
            Origin::signed(10),
            RewardDestination::Controller
        ));

        // Give account 11 some large free balance greater than total
        let _ = Balances::make_free_balance_be(&11, 1000000);

        // Initial config should be correct
        assert_eq!(Staking::active_era().unwrap().index, 0);
        assert_eq!(Session::current_index(), 0);

        // check the balance of a validator accounts.
        assert_eq!(Balances::total_balance(&10), 1);

        // confirm that 10 is a normal validator and gets paid at the end of the era.
        mock::start_era(1);

        // Initial state of 10
        assert_eq!(
            Staking::ledger(&10),
            Some(StakingLedger {
                stash: 11,
                total: 1000,
                active: 1000,
                unlocking: vec![],
                claimed_rewards: vec![],
            })
        );
        assert_eq!(
            Staking::eras_stakers(Staking::active_era().unwrap().index, 11),
            Exposure {
                total: 1000,
                own: 1000,
                others: vec![]
            }
        );

        // deposit the extra 100 units
        Staking::bond_extra(Origin::signed(11), 100).unwrap();

        assert_eq!(
            Staking::ledger(&10),
            Some(StakingLedger {
                stash: 11,
                total: 1000 + 100,
                active: 1000 + 100,
                unlocking: vec![],
                claimed_rewards: vec![],
            })
        );
        // Exposure is a snapshot! only updated after the next era update.
        assert_ne!(
            Staking::eras_stakers(Staking::active_era().unwrap().index, 11),
            Exposure {
                total: 1000 + 100,
                own: 1000 + 100,
                others: vec![]
            }
        );

        // trigger next era.
        mock::start_era(2);
        assert_eq!(Staking::active_era().unwrap().index, 2);

        // ledger should be the same.
        assert_eq!(
            Staking::ledger(&10),
            Some(StakingLedger {
                stash: 11,
                total: 1000 + 100,
                active: 1000 + 100,
                unlocking: vec![],
                claimed_rewards: vec![],
            })
        );
        // Exposure is now updated.
        assert_eq!(
            Staking::eras_stakers(Staking::active_era().unwrap().index, 11),
            Exposure {
                total: 1000 + 100,
                own: 1000 + 100,
                others: vec![]
            }
        );

        // Unbond almost all of the funds in stash.
        Staking::unbond(Origin::signed(10), 1000).unwrap();
        assert_eq!(
            Staking::ledger(&10),
            Some(StakingLedger {
                stash: 11,
                total: 1000 + 100,
                active: 100,
                unlocking: vec![UnlockChunk {
                    value: 1000,
                    era: 2 + 3
                }],
                claimed_rewards: vec![]
            }),
        );

        // Attempting to free the balances now will fail. 2 eras need to pass.
        assert_ok!(Staking::withdraw_unbonded(Origin::signed(10), 0));
        assert_eq!(
            Staking::ledger(&10),
            Some(StakingLedger {
                stash: 11,
                total: 1000 + 100,
                active: 100,
                unlocking: vec![UnlockChunk {
                    value: 1000,
                    era: 2 + 3
                }],
                claimed_rewards: vec![]
            }),
        );

        // trigger next era.
        mock::start_era(3);

        // nothing yet
        assert_ok!(Staking::withdraw_unbonded(Origin::signed(10), 0));
        assert_eq!(
            Staking::ledger(&10),
            Some(StakingLedger {
                stash: 11,
                total: 1000 + 100,
                active: 100,
                unlocking: vec![UnlockChunk {
                    value: 1000,
                    era: 2 + 3
                }],
                claimed_rewards: vec![]
            }),
        );

        // trigger next era.
        mock::start_era(5);

        assert_ok!(Staking::withdraw_unbonded(Origin::signed(10), 0));
        // Now the value is free and the staking ledger is updated.
        assert_eq!(
            Staking::ledger(&10),
            Some(StakingLedger {
                stash: 11,
                total: 100,
                active: 100,
                unlocking: vec![],
                claimed_rewards: vec![]
            }),
        );
    })
}

#[test]
fn too_many_unbond_calls_should_not_work() {
    ExtBuilder::default().build_and_execute(|| {
        // locked at era 0 until 3
        for _ in 0..MAX_UNLOCKING_CHUNKS - 1 {
            assert_ok!(Staking::unbond(Origin::signed(10), 1));
        }

        mock::start_era(1);

        // locked at era 1 until 4
        assert_ok!(Staking::unbond(Origin::signed(10), 1));
        // can't do more.
        assert_noop!(
            Staking::unbond(Origin::signed(10), 1),
            Error::<Test>::NoMoreChunks
        );

        mock::start_era(3);

        assert_noop!(
            Staking::unbond(Origin::signed(10), 1),
            Error::<Test>::NoMoreChunks
        );
        // free up.
        assert_ok!(Staking::withdraw_unbonded(Origin::signed(10), 0));

        // Can add again.
        assert_ok!(Staking::unbond(Origin::signed(10), 1));
        assert_eq!(Staking::ledger(&10).unwrap().unlocking.len(), 2);
    })
}

#[test]
fn rebond_works() {
    // * Should test
    // * Given an account being bonded [and chosen as a validator](not mandatory)
    // * it can unbond a portion of its funds from the stash account.
    // * it can re-bond a portion of the funds scheduled to unlock.
    ExtBuilder::default()
        .nominate(false)
        .build()
        .execute_with(|| {
            // Set payee to controller. avoids confusion
            assert_ok!(Staking::set_payee(
                Origin::signed(10),
                RewardDestination::Controller
            ));

            // Give account 11 some large free balance greater than total
            let _ = Balances::make_free_balance_be(&11, 1000000);

            // confirm that 10 is a normal validator and gets paid at the end of the era.
            mock::start_era(1);

            // Initial state of 10
            assert_eq!(
                Staking::ledger(&10),
                Some(StakingLedger {
                    stash: 11,
                    total: 1000,
                    active: 1000,
                    unlocking: vec![],
                    claimed_rewards: vec![],
                })
            );

            mock::start_era(2);
            assert_eq!(Staking::active_era().unwrap().index, 2);

            // Try to rebond some funds. We get an error since no fund is unbonded.
            assert_noop!(
                Staking::rebond(Origin::signed(10), 500),
                Error::<Test>::NoUnlockChunk,
            );

            // Unbond almost all of the funds in stash.
            Staking::unbond(Origin::signed(10), 900).unwrap();
            assert_eq!(
                Staking::ledger(&10),
                Some(StakingLedger {
                    stash: 11,
                    total: 1000,
                    active: 100,
                    unlocking: vec![UnlockChunk {
                        value: 900,
                        era: 2 + 3,
                    }],
                    claimed_rewards: vec![],
                })
            );

            // Re-bond all the funds unbonded.
            Staking::rebond(Origin::signed(10), 900).unwrap();
            assert_eq!(
                Staking::ledger(&10),
                Some(StakingLedger {
                    stash: 11,
                    total: 1000,
                    active: 1000,
                    unlocking: vec![],
                    claimed_rewards: vec![],
                })
            );

            // Unbond almost all of the funds in stash.
            Staking::unbond(Origin::signed(10), 900).unwrap();
            assert_eq!(
                Staking::ledger(&10),
                Some(StakingLedger {
                    stash: 11,
                    total: 1000,
                    active: 100,
                    unlocking: vec![UnlockChunk { value: 900, era: 5 }],
                    claimed_rewards: vec![],
                })
            );

            // Re-bond part of the funds unbonded.
            Staking::rebond(Origin::signed(10), 500).unwrap();
            assert_eq!(
                Staking::ledger(&10),
                Some(StakingLedger {
                    stash: 11,
                    total: 1000,
                    active: 600,
                    unlocking: vec![UnlockChunk { value: 400, era: 5 }],
                    claimed_rewards: vec![],
                })
            );

            // Re-bond the remainder of the funds unbonded.
            Staking::rebond(Origin::signed(10), 500).unwrap();
            assert_eq!(
                Staking::ledger(&10),
                Some(StakingLedger {
                    stash: 11,
                    total: 1000,
                    active: 1000,
                    unlocking: vec![],
                    claimed_rewards: vec![],
                })
            );

            // Unbond parts of the funds in stash.
            Staking::unbond(Origin::signed(10), 300).unwrap();
            Staking::unbond(Origin::signed(10), 300).unwrap();
            Staking::unbond(Origin::signed(10), 300).unwrap();
            assert_eq!(
                Staking::ledger(&10),
                Some(StakingLedger {
                    stash: 11,
                    total: 1000,
                    active: 100,
                    unlocking: vec![
                        UnlockChunk { value: 300, era: 5 },
                        UnlockChunk { value: 300, era: 5 },
                        UnlockChunk { value: 300, era: 5 },
                    ],
                    claimed_rewards: vec![],
                })
            );

            // Re-bond part of the funds unbonded.
            Staking::rebond(Origin::signed(10), 500).unwrap();
            assert_eq!(
                Staking::ledger(&10),
                Some(StakingLedger {
                    stash: 11,
                    total: 1000,
                    active: 600,
                    unlocking: vec![
                        UnlockChunk { value: 300, era: 5 },
                        UnlockChunk { value: 100, era: 5 },
                    ],
                    claimed_rewards: vec![],
                })
            );
        })
}

#[test]
fn rebond_is_fifo() {
    // Rebond should proceed by reversing the most recent bond operations.
    ExtBuilder::default()
        .nominate(false)
        .build()
        .execute_with(|| {
            // Set payee to controller. avoids confusion
            assert_ok!(Staking::set_payee(
                Origin::signed(10),
                RewardDestination::Controller
            ));

            // Give account 11 some large free balance greater than total
            let _ = Balances::make_free_balance_be(&11, 1000000);

            // confirm that 10 is a normal validator and gets paid at the end of the era.
            mock::start_era(1);

            // Initial state of 10
            assert_eq!(
                Staking::ledger(&10),
                Some(StakingLedger {
                    stash: 11,
                    total: 1000,
                    active: 1000,
                    unlocking: vec![],
                    claimed_rewards: vec![],
                })
            );

            mock::start_era(2);

            // Unbond some of the funds in stash.
            Staking::unbond(Origin::signed(10), 400).unwrap();
            assert_eq!(
                Staking::ledger(&10),
                Some(StakingLedger {
                    stash: 11,
                    total: 1000,
                    active: 600,
                    unlocking: vec![UnlockChunk {
                        value: 400,
                        era: 2 + 3
                    },],
                    claimed_rewards: vec![],
                })
            );

            mock::start_era(3);

            // Unbond more of the funds in stash.
            Staking::unbond(Origin::signed(10), 300).unwrap();
            assert_eq!(
                Staking::ledger(&10),
                Some(StakingLedger {
                    stash: 11,
                    total: 1000,
                    active: 300,
                    unlocking: vec![
                        UnlockChunk {
                            value: 400,
                            era: 2 + 3
                        },
                        UnlockChunk {
                            value: 300,
                            era: 3 + 3
                        },
                    ],
                    claimed_rewards: vec![],
                })
            );

            mock::start_era(4);

            // Unbond yet more of the funds in stash.
            Staking::unbond(Origin::signed(10), 200).unwrap();
            assert_eq!(
                Staking::ledger(&10),
                Some(StakingLedger {
                    stash: 11,
                    total: 1000,
                    active: 100,
                    unlocking: vec![
                        UnlockChunk {
                            value: 400,
                            era: 2 + 3
                        },
                        UnlockChunk {
                            value: 300,
                            era: 3 + 3
                        },
                        UnlockChunk {
                            value: 200,
                            era: 4 + 3
                        },
                    ],
                    claimed_rewards: vec![],
                })
            );

            // Re-bond half of the unbonding funds.
            Staking::rebond(Origin::signed(10), 400).unwrap();
            assert_eq!(
                Staking::ledger(&10),
                Some(StakingLedger {
                    stash: 11,
                    total: 1000,
                    active: 500,
                    unlocking: vec![
                        UnlockChunk {
                            value: 400,
                            era: 2 + 3
                        },
                        UnlockChunk {
                            value: 100,
                            era: 3 + 3
                        },
                    ],
                    claimed_rewards: vec![],
                })
            );
        })
}

#[test]
fn reward_to_stake_works() {
    ExtBuilder::default()
        .nominate(false)
        .fair(false)
        .build_and_execute(|| {
            // Confirm validator count is 2
            assert_eq!(Staking::validator_count(), 2);
            // Confirm account 10 and 20 are validators
            assert!(<Validators<Test>>::contains_key(&11) && <Validators<Test>>::contains_key(&21));

            assert_eq!(
                Staking::eras_stakers(Staking::active_era().unwrap().index, 11).total,
                1000
            );
            assert_eq!(
                Staking::eras_stakers(Staking::active_era().unwrap().index, 21).total,
                2000
            );

            // Give the man some money.
            let _ = Balances::make_free_balance_be(&10, 1000);
            let _ = Balances::make_free_balance_be(&20, 1000);

            // Bypass logic and change current exposure
            ErasStakers::<Test>::insert(
                0,
                21,
                Exposure {
                    total: 69,
                    own: 69,
                    others: vec![],
                },
            );

            // Now lets lower account 20 stake
            assert_eq!(
                Staking::eras_stakers(Staking::active_era().unwrap().index, 21).total,
                69
            );
            <Ledger<Test>>::insert(
                &20,
                StakingLedger {
                    stash: 21,
                    total: 69,
                    active: 69,
                    unlocking: vec![],
                    claimed_rewards: vec![],
                },
            );

            // Compute total payout now for whole duration as other parameter won't change
            let total_payout_0 = current_total_payout_for_duration(3000);
            assert!(total_payout_0 > 100); // Test is meaningful if reward something
            <Module<Test>>::reward_by_ids(vec![(11, 1)]);
            <Module<Test>>::reward_by_ids(vec![(21, 1)]);

            // New era --> rewards are paid --> stakes are changed
            mock::start_era(1);
            mock::make_all_reward_payment(0);

            assert_eq!(
                Staking::eras_stakers(Staking::active_era().unwrap().index, 11).total,
                1000
            );
            assert_eq!(
                Staking::eras_stakers(Staking::active_era().unwrap().index, 21).total,
                69
            );

            let _11_balance = Balances::free_balance(&11);
            assert_eq!(_11_balance, 1000 + total_payout_0 / 2);

            // Trigger another new era as the info are frozen before the era start.
            mock::start_era(2);

            // -- new infos
            assert_eq!(
                Staking::eras_stakers(Staking::active_era().unwrap().index, 11).total,
                1000 + total_payout_0 / 2
            );
            assert_eq!(
                Staking::eras_stakers(Staking::active_era().unwrap().index, 21).total,
                69 + total_payout_0 / 2
            );
        });
}

#[test]
fn on_free_balance_zero_stash_removes_validator() {
    // Tests that validator storage items are cleaned up when stash is empty
    // Tests that storage items are untouched when controller is empty
    ExtBuilder::default()
        .existential_deposit(10)
        .build_and_execute(|| {
            // Check the balance of the validator account
            assert_eq!(Balances::free_balance(10), 256);
            // Check the balance of the stash account
            assert_eq!(Balances::free_balance(11), 256000);
            // Check these two accounts are bonded
            assert_eq!(Staking::bonded(&11), Some(10));

            // Set some storage items which we expect to be cleaned up
            // Set payee information
            assert_ok!(Staking::set_payee(
                Origin::signed(10),
                RewardDestination::Stash
            ));

            // Check storage items that should be cleaned up
            assert!(<Ledger<Test>>::contains_key(&10));
            assert!(<Bonded<Test>>::contains_key(&11));
            assert!(<Validators<Test>>::contains_key(&11));
            assert!(<Payee<Test>>::contains_key(&11));

            // Reduce free_balance of controller to 0
            let _ = Balances::slash(&10, Balance::max_value());

            // Check the balance of the stash account has not been touched
            assert_eq!(Balances::free_balance(11), 256000);
            // Check these two accounts are still bonded
            assert_eq!(Staking::bonded(&11), Some(10));

            // Check storage items have not changed
            assert!(<Ledger<Test>>::contains_key(&10));
            assert!(<Bonded<Test>>::contains_key(&11));
            assert!(<Validators<Test>>::contains_key(&11));
            assert!(<Payee<Test>>::contains_key(&11));

            // Reduce free_balance of stash to 0
            let _ = Balances::slash(&11, Balance::max_value());
            // Check total balance of stash
            assert_eq!(Balances::total_balance(&11), 0);

            // Reap the stash
            assert_ok!(Staking::reap_stash(Origin::none(), 11, 0));

            // Check storage items do not exist
            assert!(!<Ledger<Test>>::contains_key(&10));
            assert!(!<Bonded<Test>>::contains_key(&11));
            assert!(!<Validators<Test>>::contains_key(&11));
            assert!(!<Nominators<Test>>::contains_key(&11));
            assert!(!<Payee<Test>>::contains_key(&11));
        });
}

#[test]
fn on_free_balance_zero_stash_removes_nominator() {
    // Tests that nominator storage items are cleaned up when stash is empty
    // Tests that storage items are untouched when controller is empty
    ExtBuilder::default()
        .existential_deposit(10)
        .build_and_execute(|| {
            // Make 10 a nominator
            assert_ok!(Staking::nominate(Origin::signed(10), vec![20]));
            // Check that account 10 is a nominator
            assert!(<Nominators<Test>>::contains_key(11));
            // Check the balance of the nominator account
            assert_eq!(Balances::free_balance(10), 256);
            // Check the balance of the stash account
            assert_eq!(Balances::free_balance(11), 256000);

            // Set payee information
            assert_ok!(Staking::set_payee(
                Origin::signed(10),
                RewardDestination::Stash
            ));

            // Check storage items that should be cleaned up
            assert!(<Ledger<Test>>::contains_key(&10));
            assert!(<Bonded<Test>>::contains_key(&11));
            assert!(<Nominators<Test>>::contains_key(&11));
            assert!(<Payee<Test>>::contains_key(&11));

            // Reduce free_balance of controller to 0
            let _ = Balances::slash(&10, Balance::max_value());
            // Check total balance of account 10
            assert_eq!(Balances::total_balance(&10), 0);

            // Check the balance of the stash account has not been touched
            assert_eq!(Balances::free_balance(11), 256000);
            // Check these two accounts are still bonded
            assert_eq!(Staking::bonded(&11), Some(10));

            // Check storage items have not changed
            assert!(<Ledger<Test>>::contains_key(&10));
            assert!(<Bonded<Test>>::contains_key(&11));
            assert!(<Nominators<Test>>::contains_key(&11));
            assert!(<Payee<Test>>::contains_key(&11));

            // Reduce free_balance of stash to 0
            let _ = Balances::slash(&11, Balance::max_value());
            // Check total balance of stash
            assert_eq!(Balances::total_balance(&11), 0);

            // Reap the stash
            assert_ok!(Staking::reap_stash(Origin::none(), 11, 0));

            // Check storage items do not exist
            assert!(!<Ledger<Test>>::contains_key(&10));
            assert!(!<Bonded<Test>>::contains_key(&11));
            assert!(!<Validators<Test>>::contains_key(&11));
            assert!(!<Nominators<Test>>::contains_key(&11));
            assert!(!<Payee<Test>>::contains_key(&11));
        });
}

#[test]
fn switching_roles() {
    // Test that it should be possible to switch between roles (nominator, validator, idle) with minimal overhead.
    ExtBuilder::default().nominate(false).build_and_execute(|| {
        // Reset reward destination
        for i in &[10, 20] {
            assert_ok!(Staking::set_payee(
                Origin::signed(*i),
                RewardDestination::Controller
            ));
        }

        assert_eq_uvec!(validator_controllers(), vec![20, 10]);

        // put some money in account that we'll use.
        for i in 1..7 {
            let _ = Balances::deposit_creating(&i, 5000);
        }

        provide_did_to_user(1);
        add_secondary_key(1, 2);
        // add 2 nominators
        assert_ok!(Staking::bond(
            Origin::signed(1),
            2,
            2000,
            RewardDestination::Controller
        ));
        assert_ok!(Staking::nominate(Origin::signed(2), vec![11, 5]));

        provide_did_to_user(3);
        add_secondary_key(3, 4);
        assert_ok!(Staking::bond(
            Origin::signed(3),
            4,
            500,
            RewardDestination::Controller
        ));
        assert_ok!(Staking::nominate(Origin::signed(4), vec![21, 1]));

        provide_did_to_user(5);
        add_secondary_key(5, 6);
        // add a new validator candidate
        assert_ok!(Staking::bond(
            Origin::signed(5),
            6,
            1000,
            RewardDestination::Controller
        ));
        assert_add_permissioned_validator!(&5);
        assert_ok!(Staking::validate(
            Origin::signed(6),
            ValidatorPrefs::default()
        ));

        mock::start_era(1);

        // with current nominators 10 and 5 have the most stake
        assert_eq_uvec!(validator_controllers(), vec![6, 10]);

        assert_add_permissioned_validator!(&1);
        // 2 decides to be a validator. Consequences:
        assert_ok!(Staking::validate(
            Origin::signed(2),
            ValidatorPrefs::default()
        ));
        // new stakes:
        // 10: 1000 self vote
        // 20: 1000 self vote + 250 vote
        // 6 : 1000 self vote
        // 2 : 2000 self vote + 250 vote.
        // Winners: 20 and 2

        mock::start_era(2);

        assert_eq_uvec!(validator_controllers(), vec![2, 20]);
    });
}

#[test]
fn wrong_vote_is_null() {
    ExtBuilder::default()
        .nominate(false)
        .validator_pool(true)
        .build_and_execute(|| {
            assert_eq_uvec!(validator_controllers(), vec![40, 30]);

            // put some money in account that we'll use.
            for i in 1..3 {
                let _ = Balances::deposit_creating(&i, 5000);
            }

            provide_did_to_user(1);
            add_secondary_key(1, 2);
            // add 1 nominators
            assert_ok!(Staking::bond(
                Origin::signed(1),
                2,
                2000,
                RewardDestination::default()
            ));
            assert_ok!(Staking::nominate(
                Origin::signed(2),
                vec![
                    11, 21, // good votes
                    1, 2, 15, 1000, 25 // crap votes. No effect.
                ]
            ));

            // new block
            mock::start_era(1);

            assert_eq_uvec!(validator_controllers(), vec![20, 10]);
        });
}

#[test]
fn bond_with_no_staked_value() {
    // Behavior when someone bonds with no staked value.
    // Particularly when she votes and the candidate is elected.
    ExtBuilder::default()
        .validator_count(3)
        .existential_deposit(5)
        .nominate(false)
        .minimum_validator_count(1)
        .build()
        .execute_with(|| {
            provide_did_to_user(1);
            add_secondary_key(1, 2);

            // Polymesh-note - Below check will fail as in code we have exestential deposit = 0 (Hard coded)
            // Can't bond with 1
            // assert_noop!(
            //     Staking::bond(Origin::signed(1), 2, 1, RewardDestination::Controller),
            //     Error::<Test>::InsufficientValue,
            // );
            // bonded with absolute minimum value possible.
            assert_ok!(Staking::bond(
                Origin::signed(1),
                2,
                5,
                RewardDestination::Controller
            ));
            assert_eq!(Balances::locks(&1)[0].amount, 5);

            // Polymesh -note -> Below check wouldn't be succeded as exesential deposit hard coded to 0
            // unbonding even 1 will cause all to be unbonded.
            assert_ok!(Staking::unbond(Origin::signed(2), 1));
            assert_eq!(
                Staking::ledger(2),
                Some(StakingLedger {
                    stash: 1,
                    active: 4,
                    total: 5,
                    unlocking: vec![UnlockChunk { value: 1, era: 3 }],
                    claimed_rewards: vec![],
                })
            );

            mock::start_era(1);
            mock::start_era(2);

            // not yet removed.
            assert_ok!(Staking::withdraw_unbonded(Origin::signed(2), 0));
            assert!(Staking::ledger(2).is_some());
            assert_eq!(Balances::locks(&1)[0].amount, 5);

            mock::start_era(3);

            // poof. Account 1 is not fully removed from the staking system.
            assert_ok!(Staking::withdraw_unbonded(Origin::signed(2), 0));
            assert!(Staking::ledger(2).is_some());
            assert_eq!(Balances::locks(&1).len(), 1);
        });
}

#[test]
fn bond_with_little_staked_value_bounded() {
    // Behavior when someone bonds with little staked value.
    // Particularly when she votes and the candidate is elected.
    ExtBuilder::default()
        .validator_count(3)
        .nominate(false)
        .minimum_validator_count(1)
        .build()
        .execute_with(|| {
            // setup
            assert_ok!(Staking::chill(Origin::signed(30)));
            assert_ok!(Staking::set_payee(
                Origin::signed(10),
                RewardDestination::Controller
            ));
            let init_balance_2 = Balances::free_balance(&2);
            let init_balance_10 = Balances::free_balance(&10);

            provide_did_to_user(1);
            // Stingy validator.
            assert_ok!(Staking::bond(
                Origin::signed(1),
                2,
                1,
                RewardDestination::Controller
            ));
            add_secondary_key(1, 2);
            assert_add_permissioned_validator!(&1);
            assert_ok!(Staking::validate(
                Origin::signed(2),
                ValidatorPrefs::default()
            ));

            // reward era 0
            let total_payout_0 = current_total_payout_for_duration(3000);
            assert!(total_payout_0 > 100); // Test is meaningful if reward something
            reward_all_elected();
            mock::start_era(1);
            mock::make_all_reward_payment(0);

            // 2 is elected.
            assert_eq_uvec!(validator_controllers(), vec![20, 10, 2]);
            // And has minimal stake
            assert_eq!(
                Staking::eras_stakers(Staking::active_era().unwrap().index, 2).total,
                0
            );

            // Old ones are rewarded.
            assert_eq!(
                Balances::free_balance(10),
                init_balance_10 + total_payout_0 / 3
            );
            // no rewards paid to 2. This was initial election.
            assert_eq!(Balances::free_balance(2), init_balance_2);

            // reward era 1
            let total_payout_1 = current_total_payout_for_duration(3000);
            assert!(total_payout_1 > 100); // Test is meaningful if reward something
            reward_all_elected();
            mock::start_era(2);
            mock::make_all_reward_payment(1);

            assert_eq_uvec!(validator_controllers(), vec![20, 10, 2]);
            assert_eq!(
                Staking::eras_stakers(Staking::active_era().unwrap().index, 2).total,
                0
            );

            assert_eq!(
                Balances::free_balance(2),
                init_balance_2 + total_payout_1 / 3
            );
            assert_eq!(
                Balances::free_balance(&10),
                init_balance_10 + total_payout_0 / 3 + total_payout_1 / 3,
            );
        });
}

#[test]
fn new_era_elects_correct_number_of_validators() {
    ExtBuilder::default()
        .nominate(true)
        .validator_pool(true)
        .fair(true)
        .validator_count(1)
        .build()
        .execute_with(|| {
            assert_eq!(Staking::validator_count(), 1);
            assert_eq!(validator_controllers().len(), 1);

            Session::on_initialize(System::block_number());

            assert_eq!(validator_controllers().len(), 1);
        })
}

#[test]
fn phragmen_should_not_overflow() {
    ExtBuilder::default().nominate(false).build_and_execute(|| {
        // This is the maximum value that we can have as the outcome of CurrencyToVote.
        type Votes = u64;

        let _ = Staking::chill(Origin::signed(10));
        let _ = Staking::chill(Origin::signed(20));

        bond_validator(3, 2, Votes::max_value() as Balance);
        bond_validator(5, 4, Votes::max_value() as Balance);

        provide_did_to_user(7);
        add_secondary_key(7, 6);

        provide_did_to_user(9);
        add_secondary_key(9, 8);

        bond_nominator(7, 6, Votes::max_value() as Balance, vec![3, 5]);
        bond_nominator(9, 8, Votes::max_value() as Balance, vec![3, 5]);

        mock::start_era(1);

        assert_eq_uvec!(validator_controllers(), vec![4, 2]);

        // We can safely convert back to values within [u64, u128].
        assert!(Staking::eras_stakers(active_era(), 3).total > Votes::max_value() as Balance);
        assert!(Staking::eras_stakers(active_era(), 5).total > Votes::max_value() as Balance);
    })
}

#[test]
fn reward_validator_slashing_validator_does_not_overflow() {
    ExtBuilder::default().build_and_execute(|| {
        let stake = u64::max_value() as Balance * 2;
        let reward_slash = u64::max_value() as Balance * 2;

        // Assert multiplication overflows in balance arithmetic.
        assert!(stake.checked_mul(reward_slash).is_none());

        // Set staker
        let _ = Balances::make_free_balance_be(&11, stake);

        let exposure = Exposure::<AccountId, Balance> {
            total: stake,
            own: stake,
            others: vec![],
        };
        let reward = EraRewardPoints::<AccountId> {
            total: 1,
            individual: vec![(11, 1)].into_iter().collect(),
        };

        // Check reward
        ErasRewardPoints::<Test>::insert(0, reward);
        ErasStakers::<Test>::insert(0, 11, &exposure);
        ErasStakersClipped::<Test>::insert(0, 11, exposure);
        ErasValidatorReward::<Test>::insert(0, stake);
        assert_ok!(Staking::payout_stakers(Origin::signed(1337), 11, 0));
        assert_eq!(Balances::total_balance(&11), stake * 2);

        // Set staker
        let _ = Balances::make_free_balance_be(&11, stake);
        let _ = Balances::make_free_balance_be(&2, stake);

        provide_did_to_user(2);
        add_secondary_key(2, 20000);
        // only slashes out of bonded stake are applied. without this line,
        // it is 0.
        Staking::bond(
            Origin::signed(2),
            20000,
            stake - 1,
            RewardDestination::default(),
        )
        .unwrap();
        // Override exposure of 11
        ErasStakers::<Test>::insert(
            0,
            11,
            Exposure {
                total: stake,
                own: 1,
                others: vec![IndividualExposure {
                    who: 2,
                    value: stake - 1,
                }],
            },
        );

        // Check slashing
        on_offence_now(
            &[OffenceDetails {
                offender: (
                    11,
                    Staking::eras_stakers(Staking::active_era().unwrap().index, 11),
                ),
                reporters: vec![],
            }],
            &[Perbill::from_percent(100)],
        );

        assert_eq!(Balances::total_balance(&11), stake - 1);
        // Polymesh - note -> No slashing for the nominators
        //assert_eq!(Balances::total_balance(&2), 1);
    })
}

#[test]
fn reward_from_authorship_event_handler_works() {
    ExtBuilder::default().build_and_execute(|| {
        use pallet_authorship::EventHandler;

        assert_eq!(<pallet_authorship::Module<Test>>::author(), 11);

        <Module<Test>>::note_author(11);
        <Module<Test>>::note_uncle(21, 1);
        // Rewarding the same two times works.
        <Module<Test>>::note_uncle(11, 1);

        // Not mandatory but must be coherent with rewards
        assert_eq_uvec!(Session::validators(), vec![11, 21]);

        // 21 is rewarded as an uncle producer
        // 11 is rewarded as a block producer and uncle referencer and uncle producer
        assert_eq!(
            ErasRewardPoints::<Test>::get(Staking::active_era().unwrap().index),
            EraRewardPoints {
                individual: vec![(11, 20 + 2 * 2 + 1), (21, 1)].into_iter().collect(),
                total: 26,
            },
        );
    })
}

#[test]
fn add_reward_points_fns_works() {
    ExtBuilder::default().build_and_execute(|| {
        // Not mandatory but must be coherent with rewards
        assert_eq!(Session::validators(), vec![21, 11]);

        <Module<Test>>::reward_by_ids(vec![(21, 1), (11, 1), (11, 1)]);

        <Module<Test>>::reward_by_ids(vec![(21, 1), (11, 1), (11, 1)]);

        assert_eq!(
            ErasRewardPoints::<Test>::get(Staking::active_era().unwrap().index),
            EraRewardPoints {
                individual: vec![(11, 4), (21, 2)].into_iter().collect(),
                total: 6,
            },
        );
    })
}

#[test]
fn unbonded_balance_is_not_slashable() {
    ExtBuilder::default().build_and_execute(|| {
        // total amount staked is slashable.
        assert_eq!(Staking::slashable_balance_of(&11), 1000);

        assert_ok!(Staking::unbond(Origin::signed(10), 800));

        // only the active portion.
        assert_eq!(Staking::slashable_balance_of(&11), 200);
    })
}

#[test]
fn era_is_always_same_length() {
    // This ensures that the sessions is always of the same length if there is no forcing no
    // session changes.
    ExtBuilder::default().build_and_execute(|| {
        let session_per_era = <SessionsPerEra as Get<SessionIndex>>::get();

        mock::start_era(1);
        assert_eq!(
            Staking::eras_start_session_index(current_era()).unwrap(),
            session_per_era
        );

        mock::start_era(2);
        assert_eq!(
            Staking::eras_start_session_index(current_era()).unwrap(),
            session_per_era * 2u32
        );

        let session = Session::current_index();
        ForceEra::put(Forcing::ForceNew);
        advance_session();
        advance_session();
        assert_eq!(current_era(), 3);
        assert_eq!(
            Staking::eras_start_session_index(current_era()).unwrap(),
            session + 2
        );

        mock::start_era(4);
        assert_eq!(
            Staking::eras_start_session_index(current_era()).unwrap(),
            session + 2u32 + session_per_era
        );
    });
}

#[test]
fn offence_forces_new_era() {
    ExtBuilder::default().build_and_execute(|| {
        on_offence_now(
            &[OffenceDetails {
                offender: (
                    11,
                    Staking::eras_stakers(Staking::active_era().unwrap().index, 11),
                ),
                reporters: vec![],
            }],
            &[Perbill::from_percent(5)],
        );

        assert_eq!(Staking::force_era(), Forcing::ForceNew);
    });
}

#[test]
fn offence_ensures_new_era_without_clobbering() {
    ExtBuilder::default().build_and_execute(|| {
        assert_ok!(Staking::force_new_era_always(Origin::root()));
        assert_eq!(Staking::force_era(), Forcing::ForceAlways);

        on_offence_now(
            &[OffenceDetails {
                offender: (
                    11,
                    Staking::eras_stakers(Staking::active_era().unwrap().index, 11),
                ),
                reporters: vec![],
            }],
            &[Perbill::from_percent(5)],
        );

        assert_eq!(Staking::force_era(), Forcing::ForceAlways);
    });
}

#[test]
fn offence_deselects_validator_even_when_slash_is_zero() {
    ExtBuilder::default().build_and_execute(|| {
        assert!(Session::validators().contains(&11));
        assert!(<Validators<Test>>::contains_key(11));

        on_offence_now(
            &[OffenceDetails {
                offender: (
                    11,
                    Staking::eras_stakers(Staking::active_era().unwrap().index, 11),
                ),
                reporters: vec![],
            }],
            &[Perbill::from_percent(0)],
        );

        assert_eq!(Staking::force_era(), Forcing::ForceNew);
        assert!(!<Validators<Test>>::contains_key(11));

        mock::start_era(1);

        assert!(!Session::validators().contains(&11));
        assert!(!<Validators<Test>>::contains_key(11));
    });
}

#[test]
fn slashing_performed_according_exposure() {
    // This test checks that slashing is performed according the exposure (or more precisely,
    // historical exposure), not the current balance.
    ExtBuilder::default().build_and_execute(|| {
        assert_eq!(
            Staking::eras_stakers(Staking::active_era().unwrap().index, 11).own,
            1000
        );

        // Handle an offence with a historical exposure.
        on_offence_now(
            &[OffenceDetails {
                offender: (
                    11,
                    Exposure {
                        total: 500,
                        own: 500,
                        others: vec![],
                    },
                ),
                reporters: vec![],
            }],
            &[Perbill::from_percent(50)],
        );

        // The stash account should be slashed for 250 (50% of 500).
        assert_eq!(Balances::free_balance(11), 1000 - 250);
    });
}

#[test]
fn slash_in_old_span_does_not_deselect() {
    ExtBuilder::default().build_and_execute(|| {
        mock::start_era(1);

        assert!(<Validators<Test>>::contains_key(11));
        assert!(Session::validators().contains(&11));

        on_offence_now(
            &[OffenceDetails {
                offender: (
                    11,
                    Staking::eras_stakers(Staking::active_era().unwrap().index, 11),
                ),
                reporters: vec![],
            }],
            &[Perbill::from_percent(0)],
        );

        assert_eq!(Staking::force_era(), Forcing::ForceNew);
        assert!(!<Validators<Test>>::contains_key(11));

        mock::start_era(2);

        Staking::validate(Origin::signed(10), Default::default()).unwrap();
        assert_eq!(Staking::force_era(), Forcing::NotForcing);
        assert!(<Validators<Test>>::contains_key(11));
        assert!(!Session::validators().contains(&11));

        mock::start_era(3);

        // this staker is in a new slashing span now, having re-registered after
        // their prior slash.

        on_offence_in_era(
            &[OffenceDetails {
                offender: (
                    11,
                    Staking::eras_stakers(Staking::active_era().unwrap().index, 11),
                ),
                reporters: vec![],
            }],
            &[Perbill::from_percent(0)],
            1,
        );

        // not forcing for zero-slash and previous span.
        assert_eq!(Staking::force_era(), Forcing::NotForcing);
        assert!(<Validators<Test>>::contains_key(11));
        assert!(Session::validators().contains(&11));

        on_offence_in_era(
            &[OffenceDetails {
                offender: (
                    11,
                    Staking::eras_stakers(Staking::active_era().unwrap().index, 11),
                ),
                reporters: vec![],
            }],
            // NOTE: A 100% slash here would clean up the account, causing de-registration.
            &[Perbill::from_percent(95)],
            1,
        );

        // or non-zero.
        assert_eq!(Staking::force_era(), Forcing::NotForcing);
        assert!(<Validators<Test>>::contains_key(11));
        assert!(Session::validators().contains(&11));
    });
}

#[test]
fn reporters_receive_their_slice() {
    // This test verifies that the reporters of the offence receive their slice from the slashed
    // amount.
    ExtBuilder::default().build_and_execute(|| {
        // The reporters' reward is calculated from the validator's exposure only.
        let initial_balance = 1000;

        assert_eq!(
            Staking::eras_stakers(Staking::active_era().unwrap().index, 11).own,
            initial_balance
        );

        on_offence_now(
            &[OffenceDetails {
                offender: (
                    11,
                    Staking::eras_stakers(Staking::active_era().unwrap().index, 11),
                ),
                reporters: vec![1, 2],
            }],
            &[Perbill::from_percent(50)],
        );

        // F1 * (reward_proportion * slash - 0)
        // 50% * (10% * initial_balance / 2)
        let reward = (initial_balance / 20) / 2;
        let reward_each = reward / 2; // split into two pieces.
        assert_eq!(Balances::free_balance(1), 10 + reward_each);
        assert_eq!(Balances::free_balance(2), 20 + reward_each);
    });
}

#[test]
fn subsequent_reports_in_same_span_pay_out_less() {
    // This test verifies that the reporters of the offence receive their slice from the slashed
    // amount, but less and less if they submit multiple reports in one span.
    ExtBuilder::default().build_and_execute(|| {
        // The reporters' reward is calculated from the validator's exposure only not the total.
        let initial_balance = 1000;

        assert_eq!(
            Staking::eras_stakers(Staking::active_era().unwrap().index, 11).own,
            initial_balance
        );

        on_offence_now(
            &[OffenceDetails {
                offender: (
                    11,
                    Staking::eras_stakers(Staking::active_era().unwrap().index, 11),
                ),
                reporters: vec![1],
            }],
            &[Perbill::from_percent(20)],
        );

        // F1 * (reward_proportion * slash - 0)
        // 50% * (10% * initial_balance * 20%)
        let reward = (initial_balance / 5) / 20;
        assert_eq!(Balances::free_balance(1), 10 + reward);

        on_offence_now(
            &[OffenceDetails {
                offender: (
                    11,
                    Staking::eras_stakers(Staking::active_era().unwrap().index, 11),
                ),
                reporters: vec![1],
            }],
            &[Perbill::from_percent(50)],
        );

        let prior_payout = reward;

        // F1 * (reward_proportion * slash - prior_payout)
        // 50% * (10% * (initial_balance / 2) - prior_payout)
        let reward = ((initial_balance / 20) - prior_payout) / 2;
        assert_eq!(Balances::free_balance(1), 10 + prior_payout + reward);
    });
}

#[test]
fn invulnerables_are_not_slashed() {
    // For invulnerable validators no slashing is performed.
    ExtBuilder::default()
        .invulnerables(vec![11])
        .build_and_execute(|| {
            assert_eq!(Balances::free_balance(11), 1000);
            assert_eq!(Balances::free_balance(21), 2000);

            let exposure = Staking::eras_stakers(Staking::active_era().unwrap().index, 21);
            let initial_balance = Staking::slashable_balance_of(&21);

            let _nominator_balances: Vec<_> = exposure
                .others
                .iter()
                .map(|o| Balances::free_balance(&o.who))
                .collect();

            on_offence_now(
                &[
                    OffenceDetails {
                        offender: (
                            11,
                            Staking::eras_stakers(Staking::active_era().unwrap().index, 11),
                        ),
                        reporters: vec![],
                    },
                    OffenceDetails {
                        offender: (
                            21,
                            Staking::eras_stakers(Staking::active_era().unwrap().index, 21),
                        ),
                        reporters: vec![],
                    },
                ],
                &[Perbill::from_percent(50), Perbill::from_percent(20)],
            );

            // The validator 11 hasn't been slashed, but 21 has been.
            assert_eq!(Balances::free_balance(11), 1000);
            // 2000 - (0.2 * initial_balance)
            assert_eq!(
                Balances::free_balance(21),
                2000 - (2 * initial_balance / 10)
            );

            // Polymesh - note -> Nominators are not gonna slashed
            // ensure that nominators were slashed as well.
            // for (initial_balance, other) in nominator_balances.into_iter().zip(exposure.others) {
            //     assert_eq!(
            //         Balances::free_balance(&other.who),
            //         initial_balance - (2 * other.value / 10),
            //     );
            // }
        });
}

#[test]
fn dont_slash_if_fraction_is_zero() {
    // Don't slash if the fraction is zero.
    ExtBuilder::default().build_and_execute(|| {
        assert_eq!(Balances::free_balance(11), 1000);

        on_offence_now(
            &[OffenceDetails {
                offender: (
                    11,
                    Staking::eras_stakers(Staking::active_era().unwrap().index, 11),
                ),
                reporters: vec![],
            }],
            &[Perbill::from_percent(0)],
        );

        // The validator hasn't been slashed. The new era is not forced.
        assert_eq!(Balances::free_balance(11), 1000);
        assert_eq!(Staking::force_era(), Forcing::ForceNew);
    });
}

#[test]
fn only_slash_for_max_in_era() {
    // multiple slashes within one era are only applied if it is more than any previous slash in the
    // same era.
    ExtBuilder::default().build_and_execute(|| {
        assert_eq!(Balances::free_balance(11), 1000);

        on_offence_now(
            &[OffenceDetails {
                offender: (
                    11,
                    Staking::eras_stakers(Staking::active_era().unwrap().index, 11),
                ),
                reporters: vec![],
            }],
            &[Perbill::from_percent(50)],
        );

        // The validator has been slashed and has been force-chilled.
        assert_eq!(Balances::free_balance(11), 500);
        assert_eq!(Staking::force_era(), Forcing::ForceNew);

        on_offence_now(
            &[OffenceDetails {
                offender: (
                    11,
                    Staking::eras_stakers(Staking::active_era().unwrap().index, 11),
                ),
                reporters: vec![],
            }],
            &[Perbill::from_percent(25)],
        );

        // The validator has not been slashed additionally.
        assert_eq!(Balances::free_balance(11), 500);

        on_offence_now(
            &[OffenceDetails {
                offender: (
                    11,
                    Staking::eras_stakers(Staking::active_era().unwrap().index, 11),
                ),
                reporters: vec![],
            }],
            &[Perbill::from_percent(60)],
        );

        // The validator got slashed 10% more.
        assert_eq!(Balances::free_balance(11), 400);
    })
}

#[test]
fn garbage_collection_after_slashing() {
    // ensures that `SlashingSpans` and `SpanSlash` of an account is removed after reaping.
    ExtBuilder::default()
        .existential_deposit(2)
        .build_and_execute(|| {
            assert_eq!(Balances::free_balance(11), 256_000);

            on_offence_now(
                &[OffenceDetails {
                    offender: (
                        11,
                        Staking::eras_stakers(Staking::active_era().unwrap().index, 11),
                    ),
                    reporters: vec![],
                }],
                &[Perbill::from_percent(10)],
            );

            assert_eq!(Balances::free_balance(11), 256_000 - 25_600);
            assert!(mock::Staking::get_slashing_spans(&11).is_some());
            assert_eq!(
                mock::Staking::get_span_slash(&(11, 0)).amount_slashed(),
                &25_600
            );

            on_offence_now(
                &[OffenceDetails {
                    offender: (
                        11,
                        Staking::eras_stakers(Staking::active_era().unwrap().index, 11),
                    ),
                    reporters: vec![],
                }],
                &[Perbill::from_percent(100)],
            );

            // validator and nominator slash in era are garbage-collected by era change,
            // so we don't test those here.

            assert_eq!(Balances::free_balance(11), 0);
            assert_eq!(Balances::total_balance(&11), 0);

            let slashing_spans = mock::Staking::get_slashing_spans(&11).unwrap();
            assert_eq!(slashing_spans.iter().count(), 2);

            // reap_stash respects num_slashing_spans so that weight is accurate
            assert_noop!(
                Staking::reap_stash(Origin::none(), 11, 0),
                Error::<Test>::IncorrectSlashingSpans
            );
            assert_ok!(Staking::reap_stash(Origin::none(), 11, 2));

            assert!(mock::Staking::get_slashing_spans(&11).is_none());
            assert_eq!(mock::Staking::get_span_slash(&(11, 0)).amount_slashed(), &0);
        })
}

#[test]
fn garbage_collection_on_window_pruning() {
    // ensures that `ValidatorSlashInEra` and `NominatorSlashInEra` are cleared after
    // `BondingDuration`.
    ExtBuilder::default().build_and_execute(|| {
        mock::start_era(1);

        assert_eq!(Balances::free_balance(11), 1000);
        let now = Staking::active_era().unwrap().index;

        let exposure = Staking::eras_stakers(now, 11);
        assert_eq!(Balances::free_balance(101), 2000);
        let _nominated_value = exposure.others.iter().find(|o| o.who == 101).unwrap().value;

        on_offence_now(
            &[OffenceDetails {
                offender: (11, Staking::eras_stakers(now, 11)),
                reporters: vec![],
            }],
            &[Perbill::from_percent(10)],
        );

        assert_eq!(Balances::free_balance(11), 900);
        // Polymesh - note -> No slashing for the nominators
        // assert_eq!(Balances::free_balance(101), 2000 - (nominated_value / 10));
        assert_eq!(Balances::free_balance(101), 2000);

        assert!(mock::Staking::get_validator_slash_in_era(&now, &11).is_some());
        // Storage will not be updates as nominator didn't get slashed so it will be none.
        assert!(mock::Staking::get_nominators_slash_in_era(&now, &101).is_none());

        // + 1 because we have to exit the bonding window.
        for era in (0..(BondingDuration::get() + 1)).map(|offset| offset + now + 1) {
            assert!(mock::Staking::get_validator_slash_in_era(&now, &11).is_some());
            assert!(mock::Staking::get_nominators_slash_in_era(&now, &101).is_none());

            mock::start_era(era);
        }

        assert!(mock::Staking::get_validator_slash_in_era(&now, &11).is_none());
        assert!(mock::Staking::get_nominators_slash_in_era(&now, &101).is_none());
    })
}

#[test]
#[ignore] // Ignored because nominator will no more slashed and no storage will be updated.
fn slashing_nominators_by_span_max() {
    ExtBuilder::default().build_and_execute(|| {
        mock::start_era(1);
        mock::start_era(2);
        mock::start_era(3);

        assert_eq!(Balances::free_balance(11), 1000);
        assert_eq!(Balances::free_balance(21), 2000);
        assert_eq!(Balances::free_balance(101), 2000);
        assert_eq!(Staking::slashable_balance_of(&21), 1000);

        let exposure_11 = Staking::eras_stakers(Staking::active_era().unwrap().index, 11);
        let exposure_21 = Staking::eras_stakers(Staking::active_era().unwrap().index, 21);
        let nominated_value_11 = exposure_11
            .others
            .iter()
            .find(|o| o.who == 101)
            .unwrap()
            .value;
        let nominated_value_21 = exposure_21
            .others
            .iter()
            .find(|o| o.who == 101)
            .unwrap()
            .value;

        on_offence_in_era(
            &[OffenceDetails {
                offender: (
                    11,
                    Staking::eras_stakers(Staking::active_era().unwrap().index, 11),
                ),
                reporters: vec![],
            }],
            &[Perbill::from_percent(10)],
            2,
        );

        assert_eq!(Balances::free_balance(11), 900);

        let slash_1_amount = Perbill::from_percent(10) * nominated_value_11;
        // Polymesh-note -> No slashing of nominator
        //assert_eq!(Balances::free_balance(101), 2000 - slash_1_amount);
        assert_eq!(Balances::free_balance(101), 2000);

        let expected_spans = vec![
            slashing::SlashingSpan {
                index: 1,
                start: 4,
                length: None,
            },
            slashing::SlashingSpan {
                index: 0,
                start: 0,
                length: Some(4),
            },
        ];

        let get_span = |account| mock::Staking::get_slashing_spans(&account).unwrap();

        assert_eq!(get_span(11).iter().collect::<Vec<_>>(), expected_spans,);

        assert_eq!(get_span(101).iter().collect::<Vec<_>>(), expected_spans,);

        // second slash: higher era, higher value, same span.
        on_offence_in_era(
            &[OffenceDetails {
                offender: (
                    21,
                    Staking::eras_stakers(Staking::active_era().unwrap().index, 21),
                ),
                reporters: vec![],
            }],
            &[Perbill::from_percent(30)],
            3,
        );

        // 11 was not further slashed, but 21 and 101 were.
        assert_eq!(Balances::free_balance(11), 900);
        assert_eq!(Balances::free_balance(21), 1700);

        let slash_2_amount = Perbill::from_percent(30) * nominated_value_21;
        assert!(slash_2_amount > slash_1_amount);

        // Polymesh-note -> No slashing for nominators
        // only the maximum slash in a single span is taken.
        //assert_eq!(Balances::free_balance(101), 2000 - slash_2_amount);
        assert_eq!(Balances::free_balance(101), 2000);

        // third slash: in same era and on same validator as first, higher
        // in-era value, but lower slash value than slash 2.
        on_offence_in_era(
            &[OffenceDetails {
                offender: (
                    11,
                    Staking::eras_stakers(Staking::active_era().unwrap().index, 11),
                ),
                reporters: vec![],
            }],
            &[Perbill::from_percent(20)],
            2,
        );

        // 11 was further slashed, but 21 and 101 were not.
        assert_eq!(Balances::free_balance(11), 800);
        assert_eq!(Balances::free_balance(21), 1700);

        let slash_3_amount = Perbill::from_percent(20) * nominated_value_21;
        assert!(slash_3_amount < slash_2_amount);
        assert!(slash_3_amount > slash_1_amount);

        // Polymesh-note -> No slashing for nominators
        // only the maximum slash in a single span is taken.
        // assert_eq!(Balances::free_balance(101), 2000 - slash_2_amount);
        assert_eq!(Balances::free_balance(101), 2000);
    });
}

#[test]
fn slashes_are_summed_across_spans() {
    ExtBuilder::default().build_and_execute(|| {
        mock::start_era(1);
        mock::start_era(2);
        mock::start_era(3);

        assert_eq!(Balances::free_balance(21), 2000);
        assert_eq!(Staking::slashable_balance_of(&21), 1000);

        let get_span = |account| mock::Staking::get_slashing_spans(&account).unwrap();

        on_offence_now(
            &[OffenceDetails {
                offender: (
                    21,
                    Staking::eras_stakers(Staking::active_era().unwrap().index, 21),
                ),
                reporters: vec![],
            }],
            &[Perbill::from_percent(10)],
        );

        let expected_spans = vec![
            slashing::SlashingSpan {
                index: 1,
                start: 4,
                length: None,
            },
            slashing::SlashingSpan {
                index: 0,
                start: 0,
                length: Some(4),
            },
        ];

        assert_eq!(get_span(21).iter().collect::<Vec<_>>(), expected_spans);
        assert_eq!(Balances::free_balance(21), 1900);

        // 21 has been force-chilled. re-signal intent to validate.
        Staking::validate(Origin::signed(20), Default::default()).unwrap();

        mock::start_era(4);

        assert_eq!(Staking::slashable_balance_of(&21), 900);

        on_offence_now(
            &[OffenceDetails {
                offender: (
                    21,
                    Staking::eras_stakers(Staking::active_era().unwrap().index, 21),
                ),
                reporters: vec![],
            }],
            &[Perbill::from_percent(10)],
        );

        let expected_spans = vec![
            slashing::SlashingSpan {
                index: 2,
                start: 5,
                length: None,
            },
            slashing::SlashingSpan {
                index: 1,
                start: 4,
                length: Some(1),
            },
            slashing::SlashingSpan {
                index: 0,
                start: 0,
                length: Some(4),
            },
        ];

        assert_eq!(get_span(21).iter().collect::<Vec<_>>(), expected_spans);
        assert_eq!(Balances::free_balance(21), 1810);
    });
}

#[test]
fn deferred_slashes_are_deferred() {
    ExtBuilder::default()
        .slash_defer_duration(2)
        .build_and_execute(|| {
            mock::start_era(1);

            assert_eq!(Balances::free_balance(11), 1000);

            let exposure = Staking::eras_stakers(Staking::active_era().unwrap().index, 11);
            assert_eq!(Balances::free_balance(101), 2000);
            let _nominated_value = exposure.others.iter().find(|o| o.who == 101).unwrap().value;

            on_offence_now(
                &[OffenceDetails {
                    offender: (
                        11,
                        Staking::eras_stakers(Staking::active_era().unwrap().index, 11),
                    ),
                    reporters: vec![],
                }],
                &[Perbill::from_percent(10)],
            );

            assert_eq!(Balances::free_balance(11), 1000);
            assert_eq!(Balances::free_balance(101), 2000);

            mock::start_era(2);

            assert_eq!(Balances::free_balance(11), 1000);
            assert_eq!(Balances::free_balance(101), 2000);

            mock::start_era(3);

            assert_eq!(Balances::free_balance(11), 1000);
            assert_eq!(Balances::free_balance(101), 2000);

            // at the start of era 4, slashes from era 1 are processed,
            // after being deferred for at least 2 full eras.
            mock::start_era(4);

            assert_eq!(Balances::free_balance(11), 900);
            // Polymesh-note - In polymesh nominators slashing is switched off
            //assert_eq!(Balances::free_balance(101), 2000 - (nominated_value / 10));
            // so instead of above it gives below result
            assert_eq!(Balances::free_balance(101), 2000);
        })
}

#[test]
fn remove_deferred() {
    ExtBuilder::default()
        .slash_defer_duration(2)
        .build_and_execute(|| {
            mock::start_era(1);

            assert_eq!(Balances::free_balance(11), 1000);

            let exposure = Staking::eras_stakers(Staking::active_era().unwrap().index, 11);
            assert_eq!(Balances::free_balance(101), 2000);
            let nominated_value = exposure.others.iter().find(|o| o.who == 101).unwrap().value;

            on_offence_now(
                &[OffenceDetails {
                    offender: (11, exposure.clone()),
                    reporters: vec![],
                }],
                &[Perbill::from_percent(10)],
            );

            assert_eq!(Balances::free_balance(11), 1000);
            assert_eq!(Balances::free_balance(101), 2000);

            mock::start_era(2);

            on_offence_in_era(
                &[OffenceDetails {
                    offender: (11, exposure.clone()),
                    reporters: vec![],
                }],
                &[Perbill::from_percent(15)],
                1,
            );

            // fails if empty
            assert_noop!(
                Staking::cancel_deferred_slash(Origin::root(), 1, vec![]),
                Error::<Test>::EmptyTargets
            );

            assert_ok!(Staking::cancel_deferred_slash(Origin::root(), 1, vec![0]));

            assert_eq!(Balances::free_balance(11), 1000);
            assert_eq!(Balances::free_balance(101), 2000);

            mock::start_era(3);

            assert_eq!(Balances::free_balance(11), 1000);
            assert_eq!(Balances::free_balance(101), 2000);

            // at the start of era 4, slashes from era 1 are processed,
            // after being deferred for at least 2 full eras.
            mock::start_era(4);

            // the first slash for 10% was cancelled, so no effect.
            assert_eq!(Balances::free_balance(11), 1000);
            assert_eq!(Balances::free_balance(101), 2000);

            mock::start_era(5);

            let slash_10 = Perbill::from_percent(10);
            let slash_15 = Perbill::from_percent(15);
            let initial_slash = slash_10 * nominated_value;

            let total_slash = slash_15 * nominated_value;
            let _actual_slash = total_slash - initial_slash;

            // Polymesh-note -> No slashing for the nominators
            // 5% slash (15 - 10) processed now.
            assert_eq!(Balances::free_balance(11), 950);
            assert_eq!(Balances::free_balance(101), 2000);
        })
}

#[test]
fn remove_multi_deferred() {
    ExtBuilder::default()
        .slash_defer_duration(2)
        .build_and_execute(|| {
            mock::start_era(1);

            assert_eq!(Balances::free_balance(11), 1000);

            let exposure = Staking::eras_stakers(Staking::active_era().unwrap().index, 11);
            assert_eq!(Balances::free_balance(101), 2000);

            on_offence_now(
                &[OffenceDetails {
                    offender: (11, exposure.clone()),
                    reporters: vec![],
                }],
                &[Perbill::from_percent(10)],
            );

            on_offence_now(
                &[OffenceDetails {
                    offender: (
                        21,
                        Staking::eras_stakers(Staking::active_era().unwrap().index, 21),
                    ),
                    reporters: vec![],
                }],
                &[Perbill::from_percent(10)],
            );

            on_offence_now(
                &[OffenceDetails {
                    offender: (11, exposure.clone()),
                    reporters: vec![],
                }],
                &[Perbill::from_percent(25)],
            );

            on_offence_now(
                &[OffenceDetails {
                    offender: (42, exposure.clone()),
                    reporters: vec![],
                }],
                &[Perbill::from_percent(25)],
            );

            on_offence_now(
                &[OffenceDetails {
                    offender: (69, exposure.clone()),
                    reporters: vec![],
                }],
                &[Perbill::from_percent(25)],
            );

            assert_eq!(mock::Staking::get_unapplied_slashed(&1).len(), 5);

            // fails if list is not sorted
            assert_noop!(
                Staking::cancel_deferred_slash(Origin::root(), 1, vec![2, 0, 4]),
                Error::<Test>::NotSortedAndUnique
            );
            // fails if list is not unique
            assert_noop!(
                Staking::cancel_deferred_slash(Origin::root(), 1, vec![0, 2, 2]),
                Error::<Test>::NotSortedAndUnique
            );
            // fails if bad index
            assert_noop!(
                Staking::cancel_deferred_slash(Origin::root(), 1, vec![1, 2, 3, 4, 5]),
                Error::<Test>::InvalidSlashIndex
            );

            assert_ok!(Staking::cancel_deferred_slash(
                Origin::root(),
                1,
                vec![0, 2, 4]
            ));

            let slashes = mock::Staking::get_unapplied_slashed(&1);
            assert_eq!(slashes.len(), 2);
            assert_eq!(slashes[0].validator, 21);
            assert_eq!(slashes[1].validator, 42);
        })
}

mod offchain_phragmen {
    use super::*;
    use codec::Encode;
    use frame_support::traits::OffchainWorker;
    use frame_support::{
        assert_err_with_weight, assert_noop, assert_ok, dispatch::DispatchResultWithPostInfo,
    };
    use pallet_staking::{offchain_election, OffchainAccuracy};
    use parking_lot::RwLock;
    use sp_core::offchain::{
        testing::{PoolState, TestOffchainExt, TestTransactionPoolExt},
        OffchainExt, TransactionPoolExt,
    };
    use sp_io::TestExternalities;
    use sp_npos_elections::StakedAssignment;
    use sp_runtime::transaction_validity::TransactionSource;
    use std::sync::Arc;
    use substrate_test_utils::assert_eq_uvec;

    fn percent(x: u16) -> OffchainAccuracy {
        OffchainAccuracy::from_percent(x)
    }

    /// setup a new set of validators and nominator storage items independent of the parent mock
    /// file. This produces a edge graph that can be reduced.
    pub fn build_offchain_phragmen_test_ext() {
        for i in (10..=40).step_by(10) {
            // Note: we respect the convention of the mock (10, 11 pairs etc.) since these accounts
            // have corresponding keys in session which makes everything more ergonomic and
            // realistic.
            bond_validator(i + 1, i, 100);
        }

        let mut voter = 1;
        bond_nominator_cdd(voter, 1000 + voter, 100, vec![11]);
        voter = 2;
        bond_nominator_cdd(voter, 1000 + voter, 100, vec![11, 11]);
        voter = 3;
        bond_nominator_cdd(voter, 1000 + voter, 100, vec![21, 41]);
        voter = 4;
        bond_nominator_cdd(voter, 1000 + voter, 100, vec![21, 31, 41]);
        voter = 5;
        bond_nominator_cdd(voter, 1000 + voter, 100, vec![21, 31, 41]);
    }

    /// convert an externalities to one that can handle offchain worker tests.
    fn offchainify(ext: &mut TestExternalities, iterations: u32) -> Arc<RwLock<PoolState>> {
        let (offchain, offchain_state) = TestOffchainExt::new();
        let (pool, pool_state) = TestTransactionPoolExt::new();

        let mut seed = [0_u8; 32];
        seed[0..4].copy_from_slice(&iterations.to_le_bytes());
        offchain_state.write().seed = seed;

        ext.register_extension(OffchainExt::new(offchain));
        ext.register_extension(TransactionPoolExt::new(pool));

        pool_state
    }

    fn election_size() -> ElectionSize {
        ElectionSize {
            validators: Staking::snapshot_validators().unwrap().len() as ValidatorIndex,
            nominators: Staking::snapshot_nominators().unwrap().len() as NominatorIndex,
        }
    }

    fn submit_solution(
        origin: Origin,
        winners: Vec<ValidatorIndex>,
        compact: CompactAssignments,
        score: ElectionScore,
    ) -> DispatchResultWithPostInfo {
        Staking::submit_election_solution(
            origin,
            winners,
            compact,
            score,
            current_era(),
            election_size(),
        )
    }

    #[test]
    fn is_current_session_final_works() {
        ExtBuilder::default()
            .session_per_era(3)
            .build()
            .execute_with(|| {
                mock::start_era(1);
                assert_eq!(Session::current_index(), 3);
                assert_eq!(Staking::current_era(), Some(1));
                assert_eq!(Staking::is_current_session_final(), false);

                start_session(4);
                assert_eq!(Session::current_index(), 4);
                assert_eq!(Staking::current_era(), Some(1));
                assert_eq!(Staking::is_current_session_final(), true);

                start_session(5);
                assert_eq!(Session::current_index(), 5);
                // era changed.
                assert_eq!(Staking::current_era(), Some(2));
                assert_eq!(Staking::is_current_session_final(), false);
            })
    }

    #[test]
    fn offchain_window_is_triggered() {
        ExtBuilder::default()
            .session_per_era(5)
            .session_length(10)
            .election_lookahead(3)
            .build()
            .execute_with(|| {
                run_to_block(7);
                assert_session_era!(0, 0);

                run_to_block(10);
                assert_session_era!(1, 0);
                assert_eq!(Staking::era_election_status(), ElectionStatus::Closed);
                assert!(Staking::snapshot_nominators().is_none());
                assert!(Staking::snapshot_validators().is_none());

                run_to_block(36);
                assert_session_era!(3, 0);

                // fist era has session 0, which has 0 blocks length, so we have in total 40 blocks
                // in the era.
                run_to_block(37);
                assert_session_era!(3, 0);
                assert_eq!(Staking::era_election_status(), ElectionStatus::Open(37));
                assert!(Staking::snapshot_nominators().is_some());
                assert!(Staking::snapshot_validators().is_some());

                run_to_block(38);
                assert_eq!(Staking::era_election_status(), ElectionStatus::Open(37));

                run_to_block(39);
                assert_eq!(Staking::era_election_status(), ElectionStatus::Open(37));

                run_to_block(40);
                assert_session_era!(4, 0);
                assert_eq!(Staking::era_election_status(), ElectionStatus::Closed);
                assert!(Staking::snapshot_nominators().is_none());
                assert!(Staking::snapshot_validators().is_none());

                run_to_block(86);
                assert_session_era!(8, 1);
                assert_eq!(Staking::era_election_status(), ElectionStatus::Closed);
                assert!(Staking::snapshot_nominators().is_none());
                assert!(Staking::snapshot_validators().is_none());

                // second era onwards has 50 blocks per era.
                run_to_block(87);
                assert_eq!(Staking::era_election_status(), ElectionStatus::Open(87));
                assert!(Staking::snapshot_nominators().is_some());
                assert!(Staking::snapshot_validators().is_some());

                run_to_block(90);
                assert_session_era!(9, 1);
                assert_eq!(Staking::era_election_status(), ElectionStatus::Closed);
                assert!(Staking::snapshot_nominators().is_none());
                assert!(Staking::snapshot_validators().is_none());
            })
    }

    #[test]
    fn offchain_window_is_triggered_when_forcing() {
        ExtBuilder::default()
            .session_per_era(5)
            .session_length(10)
            .election_lookahead(3)
            .build()
            .execute_with(|| {
                run_to_block(12);
                ForceEra::put(Forcing::ForceNew);
                run_to_block(13);
                assert_eq!(Staking::era_election_status(), ElectionStatus::Closed);

                run_to_block(17); // instead of 47
                assert_eq!(Staking::era_election_status(), ElectionStatus::Open(17));

                run_to_block(20);
                assert_eq!(Staking::era_election_status(), ElectionStatus::Closed);
            })
    }

    #[test]
    fn offchain_window_is_triggered_when_force_always() {
        ExtBuilder::default()
            .session_per_era(5)
            .session_length(10)
            .election_lookahead(3)
            .build()
            .execute_with(|| {
                ForceEra::put(Forcing::ForceAlways);
                run_to_block(16);
                assert_eq!(Staking::era_election_status(), ElectionStatus::Closed);

                run_to_block(17); // instead of 37
                assert_eq!(Staking::era_election_status(), ElectionStatus::Open(17));

                run_to_block(20);
                assert_eq!(Staking::era_election_status(), ElectionStatus::Closed);

                run_to_block(26);
                assert_eq!(Staking::era_election_status(), ElectionStatus::Closed);

                run_to_block(27); // next one again
                assert_eq!(Staking::era_election_status(), ElectionStatus::Open(27));
            })
    }

    #[test]
    fn offchain_window_closes_when_forcenone() {
        ExtBuilder::default()
            .session_per_era(5)
            .session_length(10)
            .election_lookahead(3)
            .build()
            .execute_with(|| {
                ForceEra::put(Forcing::ForceNone);

                run_to_block(36);
                assert_session_era!(3, 0);
                assert_eq!(Staking::era_election_status(), ElectionStatus::Closed);

                // opens
                run_to_block(37);
                assert_eq!(Staking::era_election_status(), ElectionStatus::Open(37));
                assert!(Staking::is_current_session_final());
                assert!(Staking::snapshot_validators().is_some());

                // closes normally
                run_to_block(40);
                assert_eq!(Staking::era_election_status(), ElectionStatus::Closed);
                assert!(!Staking::is_current_session_final());
                assert!(Staking::snapshot_validators().is_none());
                assert_session_era!(4, 0);

                run_to_block(47);
                assert_eq!(Staking::era_election_status(), ElectionStatus::Closed);
                assert_session_era!(4, 0);

                run_to_block(57);
                assert_eq!(Staking::era_election_status(), ElectionStatus::Closed);
                assert_session_era!(5, 0);

                run_to_block(67);
                assert_eq!(Staking::era_election_status(), ElectionStatus::Closed);

                // Will not open again as scheduled
                run_to_block(87);
                assert_eq!(Staking::era_election_status(), ElectionStatus::Closed);
                assert_session_era!(8, 0);

                run_to_block(90);
                assert_eq!(Staking::era_election_status(), ElectionStatus::Closed);
                assert_session_era!(9, 0);
            })
    }

    #[test]
    fn offchain_window_on_chain_fallback_works() {
        ExtBuilder::default().build_and_execute(|| {
            start_session(1);
            start_session(2);
            assert_eq!(Staking::era_election_status(), ElectionStatus::Closed);
            // some election must have happened by now.
            assert_eq!(
                System::events()
                    .into_iter()
                    .map(|r| r.event)
                    .filter_map(|e| {
                        if let MetaEvent::staking(inner) = e {
                            Some(inner)
                        } else {
                            None
                        }
                    })
                    .last()
                    .unwrap(),
                RawEvent::StakingElection(ElectionCompute::OnChain),
            );
        })
    }

    #[test]
    #[ignore] // This takes a few mins
    fn offchain_wont_work_if_snapshot_fails() {
        ExtBuilder::default()
            .offchain_phragmen_ext()
            .build()
            .execute_with(|| {
                run_to_block(12);
                assert!(Staking::snapshot_validators().is_some());
                assert_eq!(Staking::era_election_status(), ElectionStatus::Open(12));

                // validate more than the limit
                let limit: NominatorIndex = ValidatorIndex::max_value() as NominatorIndex + 1;
                let ctrl = 1_000_000;
                for i in 0..limit {
                    bond_validator((1000 + i).into(), (1000 + i + ctrl).into(), 100);
                }

                // window stays closed since no snapshot was taken.
                run_to_block(27);
                assert!(Staking::snapshot_validators().is_none());
                assert_eq!(Staking::era_election_status(), ElectionStatus::Closed);
            })
    }

    #[test]
    fn staking_is_locked_when_election_window_open() {
        ExtBuilder::default()
            .offchain_phragmen_ext()
            .election_lookahead(3)
            .build()
            .execute_with(|| {
                run_to_block(12);
                assert!(Staking::snapshot_validators().is_some());
                // given
                assert_eq!(Staking::era_election_status(), ElectionStatus::Open(12));

                // chill et. al. are now not allowed.
                assert_noop!(
                    Staking::chill(Origin::signed(10)),
                    Error::<Test>::CallNotAllowed,
                );
            })
    }

    #[test]
    fn signed_result_can_be_submitted() {
        // should check that we have a new validator set normally, event says that it comes from
        // offchain.
        ExtBuilder::default()
            .offchain_phragmen_ext()
            .build()
            .execute_with(|| {
                run_to_block(12);
                assert_eq!(Staking::era_election_status(), ElectionStatus::Open(12));
                assert!(Staking::snapshot_validators().is_some());

                let (compact, winners, score) = prepare_submission_with(true, 2, |_| {});
                assert_ok!(submit_solution(Origin::signed(10), winners, compact, score,));

                let queued_result = Staking::queued_elected().unwrap();
                assert_eq!(queued_result.compute, ElectionCompute::Signed);
                assert_eq!(
                    System::events()
                        .into_iter()
                        .map(|r| r.event)
                        .filter_map(|e| {
                            if let MetaEvent::staking(inner) = e {
                                Some(inner)
                            } else {
                                None
                            }
                        })
                        .last()
                        .unwrap(),
                    RawEvent::SolutionStored(ElectionCompute::Signed),
                );

                run_to_block(15);
                assert_eq!(Staking::era_election_status(), ElectionStatus::Closed);

                assert_eq!(
                    System::events()
                        .into_iter()
                        .map(|r| r.event)
                        .filter_map(|e| {
                            if let MetaEvent::staking(inner) = e {
                                Some(inner)
                            } else {
                                None
                            }
                        })
                        .last()
                        .unwrap(),
                    RawEvent::StakingElection(ElectionCompute::Signed),
                );
            })
    }

    #[test]
    fn signed_result_can_be_submitted_later() {
        // same as `signed_result_can_be_submitted` but at a later block.
        ExtBuilder::default()
            .offchain_phragmen_ext()
            .build()
            .execute_with(|| {
                run_to_block(14);
                assert_eq!(Staking::era_election_status(), ElectionStatus::Open(12));

                let (compact, winners, score) = prepare_submission_with(true, 2, |_| {});
                assert_ok!(submit_solution(Origin::signed(10), winners, compact, score));

                let queued_result = Staking::queued_elected().unwrap();
                assert_eq!(queued_result.compute, ElectionCompute::Signed);

                run_to_block(15);
                assert_eq!(Staking::era_election_status(), ElectionStatus::Closed);

                assert_eq!(
                    System::events()
                        .into_iter()
                        .map(|r| r.event)
                        .filter_map(|e| {
                            if let MetaEvent::staking(inner) = e {
                                Some(inner)
                            } else {
                                None
                            }
                        })
                        .last()
                        .unwrap(),
                    RawEvent::StakingElection(ElectionCompute::Signed),
                );
            })
    }

    #[test]
    fn early_solution_submission_is_rejected() {
        // should check that we have a new validator set normally, event says that it comes from
        // offchain.
        ExtBuilder::default()
            .offchain_phragmen_ext()
            .build()
            .execute_with(|| {
                run_to_block(11);
                // submission is not yet allowed
                assert_eq!(Staking::era_election_status(), ElectionStatus::Closed);

                // create all the indices just to build the solution.
                Staking::create_stakers_snapshot();
                let (compact, winners, score) = prepare_submission_with(true, 2, |_| {});
                Staking::kill_stakers_snapshot();

                assert_err_with_weight!(
                    Staking::submit_election_solution(
                        Origin::signed(10),
                        winners.clone(),
                        compact.clone(),
                        score,
                        current_era(),
                        ElectionSize::default(),
                    ),
                    Error::<Test>::OffchainElectionEarlySubmission,
                    Some(<Test as frame_system::Trait>::DbWeight::get().reads(1)),
                );
            })
    }

    #[test]
    fn weak_solution_is_rejected() {
        // A solution which is weaker than what we currently have on-chain is rejected.
        ExtBuilder::default()
            .offchain_phragmen_ext()
            .has_stakers(false)
            .validator_count(4)
            .build()
            .execute_with(|| {
                build_offchain_phragmen_test_ext();
                run_to_block(12);

                // a good solution
                let (compact, winners, score) = prepare_submission_with(true, 2, |_| {});
                assert_ok!(submit_solution(Origin::signed(10), winners, compact, score,));

                // a bad solution
                let (compact, winners, score) = horrible_phragmen_with_post_processing(false);
                assert_err_with_weight!(
                    submit_solution(Origin::signed(10), winners.clone(), compact.clone(), score,),
                    Error::<Test>::OffchainElectionWeakSubmission,
                    Some(<Test as frame_system::Trait>::DbWeight::get().reads(3))
                );
            })
    }

    #[test]
    fn better_solution_is_accepted() {
        // A solution which is better than what we currently have on-chain is accepted.
        ExtBuilder::default()
            .offchain_phragmen_ext()
            .validator_count(4)
            .has_stakers(false)
            .build()
            .execute_with(|| {
                build_offchain_phragmen_test_ext();
                run_to_block(12);

                // a meeeeh solution
                let (compact, winners, score) = horrible_phragmen_with_post_processing(false);
                assert_ok!(submit_solution(Origin::signed(10), winners, compact, score,));

                // a better solution
                let (compact, winners, score) = prepare_submission_with(true, 2, |_| {});
                assert_ok!(submit_solution(Origin::signed(10), winners, compact, score,));
            })
    }

    #[test]
    fn offchain_worker_runs_when_window_open() {
        // at the end of the first finalized block with ElectionStatus::open(_), it should execute.
        let mut ext = ExtBuilder::default()
            .offchain_phragmen_ext()
            .validator_count(2)
            .build();
        let state = offchainify(&mut ext, 0);
        ext.execute_with(|| {
            run_to_block(12);

            // local key 11 is in the elected set.
            assert_eq_uvec!(Session::validators(), vec![11, 21]);
            assert_eq!(state.read().transactions.len(), 0);
            Staking::offchain_worker(12);
            assert_eq!(state.read().transactions.len(), 1);

            let encoded = state.read().transactions[0].clone();
            let extrinsic: Extrinsic = Decode::decode(&mut &*encoded).unwrap();

            let call = extrinsic.call;
            let inner = match call {
                mock::Call::Staking(inner) => inner,
                _ => panic!(),
            };

            assert_eq!(
                <Staking as sp_runtime::traits::ValidateUnsigned>::validate_unsigned(
                    TransactionSource::Local,
                    &inner,
                ),
                TransactionValidity::Ok(ValidTransaction {
                    priority: UnsignedPriority::get() + 1125, // the proposed slot stake.
                    requires: vec![],
                    provides: vec![("StakingOffchain", current_era()).encode()],
                    longevity: 3,
                    propagate: false,
                })
            )
        })
    }

    #[test]
    fn offchain_worker_runs_with_equalise() {
        // Offchain worker equalises based on the number provided by randomness. See the difference
        // in the priority, which comes from the computed score.
        let mut ext = ExtBuilder::default()
            .offchain_phragmen_ext()
            .validator_count(2)
            .max_offchain_iterations(2)
            .build();
        let state = offchainify(&mut ext, 2);
        ext.execute_with(|| {
            run_to_block(12);

            // local key 11 is in the elected set.
            assert_eq_uvec!(Session::validators(), vec![11, 21]);
            assert_eq!(state.read().transactions.len(), 0);
            Staking::offchain_worker(12);
            assert_eq!(state.read().transactions.len(), 1);

            let encoded = state.read().transactions[0].clone();
            let extrinsic: Extrinsic = Decode::decode(&mut &*encoded).unwrap();

            let call = extrinsic.call;
            let inner = match call {
                mock::Call::Staking(inner) => inner,
                _ => panic!(),
            };

            assert_eq!(
                <Staking as sp_runtime::traits::ValidateUnsigned>::validate_unsigned(
                    TransactionSource::Local,
                    &inner,
                ),
                TransactionValidity::Ok(ValidTransaction {
                    // the proposed slot stake, with balance_solution.
                    priority: UnsignedPriority::get() + 1250,
                    requires: vec![],
                    provides: vec![("StakingOffchain", active_era()).encode()],
                    longevity: 3,
                    propagate: false,
                })
            )
        })
    }

    #[test]
    fn mediocre_submission_from_authority_is_early_rejected() {
        let mut ext = ExtBuilder::default()
            .offchain_phragmen_ext()
            .validator_count(4)
            .build();
        let state = offchainify(&mut ext, 0);
        ext.execute_with(|| {
            run_to_block(12);
            // put a good solution on-chain
            let (compact, winners, score) = prepare_submission_with(true, 2, |_| {});
            assert_ok!(submit_solution(Origin::signed(10), winners, compact, score,),);

            // now run the offchain worker in the same chain state.
            Staking::offchain_worker(12);
            assert_eq!(state.read().transactions.len(), 1);

            let encoded = state.read().transactions[0].clone();
            let extrinsic: Extrinsic = Decode::decode(&mut &*encoded).unwrap();

            let call = extrinsic.call;
            let inner = match call {
                mock::Call::Staking(inner) => inner,
                _ => panic!(),
            };

            // pass this call to ValidateUnsigned
            assert_eq!(
                <Staking as sp_runtime::traits::ValidateUnsigned>::validate_unsigned(
                    TransactionSource::Local,
                    &inner,
                ),
                TransactionValidity::Err(InvalidTransaction::Custom(16).into(),),
            )
        })
    }

    #[test]
    fn invalid_phragmen_result_correct_number_of_winners() {
        ExtBuilder::default()
            .offchain_phragmen_ext()
            .validator_count(4)
            .has_stakers(false)
            .build()
            .execute_with(|| {
                build_offchain_phragmen_test_ext();
                run_to_block(12);

                ValidatorCount::put(3);
                let (compact, winners, score) = prepare_submission_with(true, 2, |_| {});
                ValidatorCount::put(4);

                assert_eq!(winners.len(), 3);

                assert_noop!(
                    submit_solution(Origin::signed(10), winners, compact, score,),
                    Error::<Test>::OffchainElectionBogusWinnerCount,
                );
            })
    }

    #[test]
    fn invalid_phragmen_result_solution_size() {
        ExtBuilder::default()
            .offchain_phragmen_ext()
            .build()
            .execute_with(|| {
                run_to_block(12);

                let (compact, winners, score) = prepare_submission_with(true, 2, |_| {});

                assert_noop!(
                    Staking::submit_election_solution(
                        Origin::signed(10),
                        winners,
                        compact,
                        score,
                        current_era(),
                        ElectionSize::default(),
                    ),
                    Error::<Test>::OffchainElectionBogusElectionSize,
                );
            })
    }

    #[test]
    fn invalid_phragmen_result_correct_number_of_winners_1() {
        // if we have too little validators, then the number of candidates is the bound.
        ExtBuilder::default()
            .offchain_phragmen_ext()
            .validator_count(8) // we simply cannot elect 8
            .has_stakers(false)
            .build()
            .execute_with(|| {
                build_offchain_phragmen_test_ext();
                run_to_block(12);

                ValidatorCount::put(3);
                let (compact, winners, score) = prepare_submission_with(true, 2, |_| {});
                ValidatorCount::put(4);

                assert_eq!(winners.len(), 3);

                assert_noop!(
                    submit_solution(Origin::signed(10), winners, compact, score,),
                    Error::<Test>::OffchainElectionBogusWinnerCount,
                );
            })
    }

    #[test]
    fn invalid_phragmen_result_correct_number_of_winners_2() {
        // if we have too little validators, then the number of candidates is the bound.
        ExtBuilder::default()
            .offchain_phragmen_ext()
            .validator_count(8) // we simply cannot elect 8
            .has_stakers(false)
            .build()
            .execute_with(|| {
                build_offchain_phragmen_test_ext();
                run_to_block(12);

                let (compact, winners, score) = prepare_submission_with(true, 2, |_| {});

                assert_eq!(winners.len(), 4);

                // all good. We chose 4 and it works.
                assert_ok!(submit_solution(Origin::signed(10), winners, compact, score,),);
            })
    }

    #[test]
    fn invalid_phragmen_result_out_of_bound_nominator_index() {
        // A nominator index which is simply invalid
        ExtBuilder::default()
            .offchain_phragmen_ext()
            .validator_count(4)
            .has_stakers(false)
            .build()
            .execute_with(|| {
                build_offchain_phragmen_test_ext();
                run_to_block(12);

                assert_eq!(Staking::snapshot_nominators().unwrap().len(), 5 + 4);
                assert_eq!(Staking::snapshot_validators().unwrap().len(), 4);
                let (mut compact, winners, score) = prepare_submission_with(true, 2, |_| {});

                // index 9 doesn't exist.
                compact.push_votes1((9, 2));

                // The error type sadly cannot be more specific now.
                assert_noop!(
                    submit_solution(Origin::signed(10), winners, compact, score,),
                    Error::<Test>::OffchainElectionBogusCompact,
                );
            })
    }

    #[test]
    fn invalid_phragmen_result_out_of_bound_validator_index() {
        // A validator index which is out of bound
        ExtBuilder::default()
            .offchain_phragmen_ext()
            .validator_count(4)
            .has_stakers(false)
            .build()
            .execute_with(|| {
                build_offchain_phragmen_test_ext();
                run_to_block(12);

                assert_eq!(Staking::snapshot_nominators().unwrap().len(), 5 + 4);
                assert_eq!(Staking::snapshot_validators().unwrap().len(), 4);
                let (mut compact, winners, score) = prepare_submission_with(true, 2, |_| {});

                // index 4 doesn't exist.
                compact.push_votes1((3, 4));

                // The error type sadly cannot be more specific now.
                assert_noop!(
                    submit_solution(Origin::signed(10), winners, compact, score,),
                    Error::<Test>::OffchainElectionBogusCompact,
                );
            })
    }

    #[test]
    fn invalid_phragmen_result_out_of_bound_winner_index() {
        // A winner index which is simply invalid
        ExtBuilder::default()
            .offchain_phragmen_ext()
            .validator_count(4)
            .has_stakers(false)
            .build()
            .execute_with(|| {
                build_offchain_phragmen_test_ext();
                run_to_block(12);

                assert_eq!(Staking::snapshot_nominators().unwrap().len(), 5 + 4);
                assert_eq!(Staking::snapshot_validators().unwrap().len(), 4);
                let (compact, _, score) = prepare_submission_with(true, 2, |_| {});

                // index 4 doesn't exist.
                let winners = vec![0, 1, 2, 4];

                assert_noop!(
                    submit_solution(Origin::signed(10), winners, compact, score,),
                    Error::<Test>::OffchainElectionBogusWinner,
                );
            })
    }

    #[test]
    fn invalid_phragmen_result_non_winner_validator_index() {
        // An edge that points to a correct validator index who is NOT a winner. This is very
        // similar to the test that raises `PhragmenBogusNomination`.
        ExtBuilder::default()
            .offchain_phragmen_ext()
            .validator_count(2) // we select only 2.
            .has_stakers(false)
            .build()
            .execute_with(|| {
                build_offchain_phragmen_test_ext();
                run_to_block(12);

                assert_eq!(Staking::snapshot_nominators().unwrap().len(), 5 + 4);
                assert_eq!(Staking::snapshot_validators().unwrap().len(), 4);
                let (compact, winners, score) = prepare_submission_with(true, 2, |a| {
                    a.iter_mut()
                        .find(|x| x.who == 5)
                        // all 3 cannot be among the winners. Although, all of them are validator
                        // candidates.
                        .map(|x| x.distribution = vec![(21, 50), (41, 30), (31, 20)]);
                });

                assert_noop!(
                    submit_solution(Origin::signed(10), winners, compact, score,),
                    Error::<Test>::OffchainElectionBogusEdge,
                );
            })
    }

    #[test]
    fn invalid_phragmen_result_wrong_self_vote() {
        // A self vote for someone else.
        ExtBuilder::default()
            .offchain_phragmen_ext()
            .validator_count(4)
            .has_stakers(false)
            .build()
            .execute_with(|| {
                build_offchain_phragmen_test_ext();
                run_to_block(12);

                let (compact, winners, score) = prepare_submission_with(true, 2, |a| {
                    // mutate a self vote to target someone else. That someone else is still among the
                    // winners
                    a.iter_mut().find(|x| x.who == 11).map(|x| {
                        x.distribution
                            .iter_mut()
                            .find(|y| y.0 == 11)
                            .map(|y| y.0 = 21)
                    });
                });

                assert_noop!(
                    submit_solution(Origin::signed(10), winners, compact, score,),
                    Error::<Test>::OffchainElectionBogusSelfVote,
                );
            })
    }

    #[test]
    fn invalid_phragmen_result_wrong_self_vote_2() {
        // A self validator voting for someone else next to self vote.
        ExtBuilder::default()
            .offchain_phragmen_ext()
            .validator_count(4)
            .has_stakers(false)
            .build()
            .execute_with(|| {
                build_offchain_phragmen_test_ext();
                run_to_block(12);

                let (compact, winners, score) = prepare_submission_with(true, 2, |a| {
                    // Remove the self vote.
                    a.retain(|x| x.who != 11);
                    // add is as a new double vote
                    a.push(StakedAssignment {
                        who: 11,
                        distribution: vec![(11, 50), (21, 50)],
                    });
                });

                // This raises score issue.
                assert_noop!(
                    submit_solution(Origin::signed(10), winners, compact, score,),
                    Error::<Test>::OffchainElectionBogusSelfVote,
                );
            })
    }

    #[test]
    fn invalid_phragmen_result_over_stake() {
        // Someone's edge ratios sums to more than 100%.
        ExtBuilder::default()
            .offchain_phragmen_ext()
            .validator_count(4)
            .has_stakers(false)
            .build()
            .execute_with(|| {
                build_offchain_phragmen_test_ext();
                run_to_block(12);

                // Note: we don't reduce here to be able to tweak votes3. votes3 will vanish if you
                // reduce.
                let (mut compact, winners, score) = prepare_submission_with(false, 0, |_| {});

                if let Some(c) = compact.get_votes3().iter_mut().find(|x| x.0 == 0) {
                    // by default it should have been (0, [(2, 33%), (1, 33%)], 0)
                    // now the sum is above 100%
                    c.1 = [(2, percent(66)), (1, percent(66))];
                }

                assert_noop!(
                    submit_solution(Origin::signed(10), winners, compact, score,),
                    Error::<Test>::OffchainElectionBogusCompact,
                );
            })
    }

    #[test]
    fn invalid_phragmen_result_under_stake() {
        // at the time of this writing, we cannot under stake someone. The compact assignment works
        // in a way that some of the stakes are presented by the submitter, and the last one is read
        // from chain by subtracting the rest from total. Hence, the sum is always correct.
        // This test is only here as a demonstration.
    }

    #[test]
    fn invalid_phragmen_result_invalid_target_stealing() {
        // A valid voter who voted for someone who is a candidate, and is a correct winner, but is
        // actually NOT nominated by this nominator.
        ExtBuilder::default()
            .offchain_phragmen_ext()
            .validator_count(4)
            .has_stakers(false)
            .build()
            .execute_with(|| {
                build_offchain_phragmen_test_ext();
                run_to_block(12);

                let (compact, winners, score) = prepare_submission_with(false, 0, |a| {
                    // 3 only voted for 20 and 40. We add a fake vote to 30. The stake sum is still
                    // correctly 100.
                    a.iter_mut()
                        .find(|x| x.who == 3)
                        .map(|x| x.distribution = vec![(21, 50), (41, 30), (31, 20)]);
                });

                assert_noop!(
                    submit_solution(Origin::signed(10), winners, compact, score,),
                    Error::<Test>::OffchainElectionBogusNomination,
                );
            })
    }

    #[test]
    fn nomination_slash_filter_is_checked() {
        // If a nominator has voted for someone who has been recently slashed, that particular
        // nomination should be disabled for the upcoming election. A solution must respect this
        // rule.
        ExtBuilder::default()
            .offchain_phragmen_ext()
            .validator_count(4)
            .has_stakers(false)
            .build()
            .execute_with(|| {
                build_offchain_phragmen_test_ext();

                // finalize the round with fallback. This is needed since all nominator submission
                // are in era zero and we want this one to pass with no problems.
                run_to_block(15);

                // go to the next session to trigger mock::start_era and bump the active era
                run_to_block(20);

                // slash 10. This must happen outside of the election window.
                let offender_expo = Staking::eras_stakers(Staking::active_era().unwrap().index, 11);
                on_offence_now(
                    &[OffenceDetails {
                        offender: (11, offender_expo.clone()),
                        reporters: vec![],
                    }],
                    &[Perbill::from_percent(50)],
                );

                // validate 10 again for the next round. But this guy will not have the votes that
                // it should have had from 1 and 2.
                assert_ok!(Staking::validate(Origin::signed(10), Default::default()));

                // open the election window and create snapshots.
                run_to_block(32);

                // a solution that has been prepared after the slash.
                let (compact, winners, score) = prepare_submission_with(false, 0, |a| {
                    // no one is allowed to vote for 10, except for itself.
                    a.into_iter().filter(|s| s.who != 11).for_each(|s| {
                        assert!(s.distribution.iter().find(|(t, _)| *t == 11).is_none())
                    });
                });

                // can be submitted.
                assert_ok!(submit_solution(Origin::signed(10), winners, compact, score,));

                // a wrong solution.
                let (compact, winners, score) = prepare_submission_with(false, 0, |a| {
                    // add back the vote that has been filtered out.
                    a.push(StakedAssignment {
                        who: 1,
                        distribution: vec![(11, 100)],
                    });
                });

                // is rejected.
                assert_noop!(
                    submit_solution(Origin::signed(10), winners, compact, score,),
                    Error::<Test>::OffchainElectionSlashedNomination,
                );
            })
    }

    #[test]
    fn invalid_phragmen_result_wrong_score() {
        // A valid voter who's total distributed stake is more than what they bond
        ExtBuilder::default()
            .offchain_phragmen_ext()
            .validator_count(4)
            .has_stakers(false)
            .build()
            .execute_with(|| {
                build_offchain_phragmen_test_ext();
                run_to_block(12);

                let (compact, winners, mut score) = prepare_submission_with(true, 2, |_| {});
                score[0] += 1;

                assert_noop!(
                    submit_solution(Origin::signed(10), winners, compact, score,),
                    Error::<Test>::OffchainElectionBogusScore,
                );
            })
    }

    #[test]
    fn offchain_storage_is_set() {
        let mut ext = ExtBuilder::default()
            .offchain_phragmen_ext()
            .validator_count(4)
            .build();
        let state = offchainify(&mut ext, 0);

        ext.execute_with(|| {
            use offchain_election::OFFCHAIN_HEAD_DB;
            use sp_runtime::offchain::storage::StorageValueRef;

            run_to_block(12);

            Staking::offchain_worker(12);
            // it works
            assert_eq!(state.read().transactions.len(), 1);

            // and it is set
            let storage = StorageValueRef::persistent(&OFFCHAIN_HEAD_DB);
            assert_eq!(storage.get::<BlockNumber>().unwrap().unwrap(), 12);
        })
    }

    #[test]
    fn offchain_storage_prevents_duplicate() {
        let mut ext = ExtBuilder::default()
            .offchain_phragmen_ext()
            .validator_count(4)
            .build();
        let _ = offchainify(&mut ext, 0);

        ext.execute_with(|| {
            use offchain_election::OFFCHAIN_HEAD_DB;
            use sp_runtime::offchain::storage::StorageValueRef;
            let storage = StorageValueRef::persistent(&OFFCHAIN_HEAD_DB);

            run_to_block(12);

            // first run -- ok
            assert_eq!(
                offchain_election::set_check_offchain_execution_status::<Test>(12),
                Ok(()),
            );
            assert_eq!(storage.get::<BlockNumber>().unwrap().unwrap(), 12);

            // re-execute after the next. not allowed.
            assert_eq!(
                offchain_election::set_check_offchain_execution_status::<Test>(13),
                Err("recently executed."),
            );

            // a fork like situation -- re-execute 10, 11, 12. But it won't go through.
            assert_eq!(
                offchain_election::set_check_offchain_execution_status::<Test>(10),
                Err("fork."),
            );
            assert_eq!(
                offchain_election::set_check_offchain_execution_status::<Test>(11),
                Err("fork."),
            );
            assert_eq!(
                offchain_election::set_check_offchain_execution_status::<Test>(12),
                Err("recently executed."),
            );
        })
    }

    #[test]
    #[should_panic]
    fn offence_is_blocked_when_window_open() {
        ExtBuilder::default()
            .offchain_phragmen_ext()
            .validator_count(4)
            .has_stakers(false)
            .build()
            .execute_with(|| {
                run_to_block(12);
                assert_eq!(Staking::era_election_status(), ElectionStatus::Open(12));

                let offender_expo = Staking::eras_stakers(Staking::active_era().unwrap().index, 10);

                // panic from the impl in mock
                on_offence_now(
                    &[OffenceDetails {
                        offender: (10, offender_expo.clone()),
                        reporters: vec![],
                    }],
                    &[Perbill::from_percent(10)],
                );
            })
    }
}

#[test]
fn slash_kicks_validators_not_nominators_and_disables_nominator_for_kicked_validator() {
    ExtBuilder::default().build_and_execute(|| {
        mock::start_era(1);
        assert_eq_uvec!(Session::validators(), vec![11, 21]);

        // pre-slash balance
        assert_eq!(Balances::free_balance(11), 1000);
        assert_eq!(Balances::free_balance(101), 2000);

        // 11 and 21 both have the support of 100
        let exposure_11 = Staking::eras_stakers(Staking::active_era().unwrap().index, &11);
        let exposure_21 = Staking::eras_stakers(Staking::active_era().unwrap().index, &21);

        assert_eq!(exposure_11.total, 1000 + 125);
        assert_eq!(exposure_21.total, 1000 + 375);

        on_offence_now(
            &[OffenceDetails {
                offender: (11, exposure_11.clone()),
                reporters: vec![],
            }],
            &[Perbill::from_percent(10)],
        );

        // post-slash balance
        let _nominator_slash_amount_11 = 125 / 10;
        assert_eq!(Balances::free_balance(11), 900);
        // Polymesh-Note -> No slashing for nominataors
        // assert_eq!(
        //     Balances::free_balance(101),
        //     2000 - nominator_slash_amount_11
        // );
        assert_eq!(Balances::free_balance(101), 2000);

        // This is the best way to check that the validator was chilled; `get` will
        // return default value.
        for (stash, _) in mock::Staking::get_all_validators().iter() {
            assert!(*stash != 11);
        }

        let nominations = mock::Staking::nominators(&101).unwrap();

        // and make sure that the vote will be ignored even if the validator
        // re-registers.
        let last_slash = mock::Staking::get_slashing_spans(&11)
            .unwrap()
            .last_nonzero_slash();
        assert!(nominations.submitted_in < last_slash);

        // actually re-bond the slashed validator
        assert_ok!(Staking::validate(Origin::signed(10), Default::default()));

        mock::start_era(2);
        let exposure_11 = Staking::eras_stakers(Staking::active_era().unwrap().index, &11);
        let exposure_21 = Staking::eras_stakers(Staking::active_era().unwrap().index, &21);

        // 10 is re-elected, but without the support of 100
        assert_eq!(exposure_11.total, 900);

        // Polymesh-note -> No slashing for nominators
        // 20 is re-elected, with the (almost) entire support of 100
        //assert_eq!(exposure_21.total, 1000 + 500 - nominator_slash_amount_11);
        assert_eq!(exposure_21.total, 1000 + 500);
    });
}

#[test]
fn claim_reward_at_the_last_era_and_no_double_claim_and_invalid_claim() {
    // should check that:
    // * rewards get paid until history_depth for both validators and nominators
    // * an invalid era to claim doesn't update last_reward
    // * double claim of one era fails
    ExtBuilder::default().nominate(true).build_and_execute(|| {
        let init_balance_10 = Balances::total_balance(&10);
        let init_balance_100 = Balances::total_balance(&100);

        let part_for_10 = Perbill::from_rational_approximation::<u32>(1000, 1125);
        let part_for_100 = Perbill::from_rational_approximation::<u32>(125, 1125);

        // Check state
        Payee::<Test>::insert(11, RewardDestination::Controller);
        Payee::<Test>::insert(101, RewardDestination::Controller);

        <Module<Test>>::reward_by_ids(vec![(11, 1)]);
        // Compute total payout now for whole duration as other parameter won't change
        let total_payout_0 = current_total_payout_for_duration(3000);
        assert!(total_payout_0 > 10); // Test is meaningful if reward something

        mock::start_era(1);

        <Module<Test>>::reward_by_ids(vec![(11, 1)]);
        // Change total issuance in order to modify total payout
        let _ = Balances::deposit_creating(&999, 1_000_000_000);
        // Compute total payout now for whole duration as other parameter won't change
        let total_payout_1 = current_total_payout_for_duration(3000);
        assert!(total_payout_1 > 10); // Test is meaningful if reward something
        assert!(total_payout_1 != total_payout_0);

        mock::start_era(2);

        <Module<Test>>::reward_by_ids(vec![(11, 1)]);
        // Change total issuance in order to modify total payout
        let _ = Balances::deposit_creating(&999, 1_000_000_000);
        // Compute total payout now for whole duration as other parameter won't change
        let total_payout_2 = current_total_payout_for_duration(3000);
        assert!(total_payout_2 > 10); // Test is meaningful if reward something
        assert!(total_payout_2 != total_payout_0);
        assert!(total_payout_2 != total_payout_1);

        mock::start_era(Staking::history_depth() + 1);

        let active_era = Staking::active_era().unwrap().index;

        // This is the latest planned era in staking, not the active era
        let current_era = Staking::current_era().unwrap();

        // Last kept is 1:
        assert!(current_era - Staking::history_depth() == 1);
        assert_noop!(
            Staking::payout_stakers(Origin::signed(1337), 11, 0),
            // Fail: Era out of history
            Error::<Test>::InvalidEraToReward
        );
        assert_ok!(Staking::payout_stakers(Origin::signed(1337), 11, 1));
        assert_ok!(Staking::payout_stakers(Origin::signed(1337), 11, 2));
        assert_noop!(
            Staking::payout_stakers(Origin::signed(1337), 11, 2),
            // Fail: Double claim
            Error::<Test>::AlreadyClaimed
        );
        assert_noop!(
            Staking::payout_stakers(Origin::signed(1337), 11, active_era),
            // Fail: Era not finished yet
            Error::<Test>::InvalidEraToReward
        );

        // Era 0 can't be rewarded anymore and current era can't be rewarded yet
        // only era 1 and 2 can be rewarded.

        assert_eq!(
            Balances::total_balance(&10),
            init_balance_10 + part_for_10 * (total_payout_1 + total_payout_2),
        );
        assert_eq!(
            Balances::total_balance(&100),
            init_balance_100 + part_for_100 * (total_payout_1 + total_payout_2),
        );
    });
}

#[test]
fn zero_slash_keeps_nominators() {
    ExtBuilder::default().build_and_execute(|| {
        mock::start_era(1);

        assert_eq!(Balances::free_balance(11), 1000);

        let exposure = Staking::eras_stakers(Staking::active_era().unwrap().index, 11);
        assert_eq!(Balances::free_balance(101), 2000);

        on_offence_now(
            &[OffenceDetails {
                offender: (11, exposure.clone()),
                reporters: vec![],
            }],
            &[Perbill::from_percent(0)],
        );

        assert_eq!(Balances::free_balance(11), 1000);
        assert_eq!(Balances::free_balance(101), 2000);

        // This is the best way to check that the validator was chilled; `get` will
        // return default value.
        for (stash, _) in mock::Staking::get_all_validators().iter() {
            assert!(*stash != 11);
        }

        let nominations = mock::Staking::nominators(&101).unwrap();

        // and make sure that the vote will not be ignored, because the slash was
        // zero.
        let last_slash = mock::Staking::get_slashing_spans(&11)
            .unwrap()
            .last_nonzero_slash();
        assert!(nominations.submitted_in >= last_slash);
    });
}

#[test]
fn six_session_delay() {
    ExtBuilder::default().build_and_execute(|| {
        use pallet_session::SessionManager;

        let val_set = Session::validators();
        let init_session = Session::current_index();
        let init_active_era = Staking::active_era().unwrap().index;
        // pallet-session is delaying session by one, thus the next session to plan is +2.
        assert_eq!(
            <Staking as SessionManager<_>>::new_session(init_session + 2),
            None
        );
        assert_eq!(
            <Staking as SessionManager<_>>::new_session(init_session + 3),
            Some(val_set.clone())
        );
        assert_eq!(
            <Staking as SessionManager<_>>::new_session(init_session + 4),
            None
        );
        assert_eq!(
            <Staking as SessionManager<_>>::new_session(init_session + 5),
            None
        );
        assert_eq!(
            <Staking as SessionManager<_>>::new_session(init_session + 6),
            Some(val_set.clone())
        );

        <Staking as SessionManager<_>>::end_session(init_session);
        <Staking as SessionManager<_>>::start_session(init_session + 1);
        assert_eq!(Staking::active_era().unwrap().index, init_active_era);
        <Staking as SessionManager<_>>::end_session(init_session + 1);
        <Staking as SessionManager<_>>::start_session(init_session + 2);
        assert_eq!(Staking::active_era().unwrap().index, init_active_era);

        // Reward current era
        Staking::reward_by_ids(vec![(11, 1)]);

        // New active era is triggered here.
        <Staking as SessionManager<_>>::end_session(init_session + 2);
        <Staking as SessionManager<_>>::start_session(init_session + 3);
        assert_eq!(Staking::active_era().unwrap().index, init_active_era + 1);
        <Staking as SessionManager<_>>::end_session(init_session + 3);
        <Staking as SessionManager<_>>::start_session(init_session + 4);
        assert_eq!(Staking::active_era().unwrap().index, init_active_era + 1);
        <Staking as SessionManager<_>>::end_session(init_session + 4);
        <Staking as SessionManager<_>>::start_session(init_session + 5);
        assert_eq!(Staking::active_era().unwrap().index, init_active_era + 1);

        // Reward current era
        Staking::reward_by_ids(vec![(21, 2)]);

        // New active era is triggered here.
        <Staking as SessionManager<_>>::end_session(init_session + 5);
        <Staking as SessionManager<_>>::start_session(init_session + 6);
        assert_eq!(Staking::active_era().unwrap().index, init_active_era + 2);

        // That reward are correct
        assert_eq!(Staking::eras_reward_points(init_active_era).total, 1);
        assert_eq!(Staking::eras_reward_points(init_active_era + 1).total, 2);
    });
}

#[test]
fn test_max_nominator_rewarded_per_validator_and_cant_steal_someone_else_reward() {
    // Test:
    // * If nominator nomination is below the $MaxNominatorRewardedPerValidator other nominator
    //   then the nominator can't claim its reward
    // * A nominator can't claim another nominator reward
    ExtBuilder::default().build_and_execute(|| {
        for i in 0..=<Test as Trait>::MaxNominatorRewardedPerValidator::get() {
            let stash = 10_000 + i as AccountId;
            let controller = 20_000 + i as AccountId;
            let balance = 10_000 + i as Balance;
            Balances::make_free_balance_be(&stash, balance);
            provide_did_to_user(stash);
            add_secondary_key(stash, controller);
            assert_ok!(Staking::bond(
                Origin::signed(stash),
                controller,
                balance,
                RewardDestination::Stash
            ));
            assert_ok!(Staking::nominate(Origin::signed(controller), vec![11]));
        }
        mock::start_era(1);

        <Module<Test>>::reward_by_ids(vec![(11, 1)]);
        // Compute total payout now for whole duration as other parameter won't change
        let total_payout_0 = current_total_payout_for_duration(3 * 1000);
        assert!(total_payout_0 > 100); // Test is meaningful if reward something

        mock::start_era(2);
        mock::make_all_reward_payment(1);

        // Assert only nominators from 1 to Max are rewarded
        for i in 0..=<Test as Trait>::MaxNominatorRewardedPerValidator::get() {
            let stash = 10_000 + i as AccountId;
            let balance = 10_000 + i as Balance;
            if stash == 10_000 {
                assert!(Balances::free_balance(&stash) == balance);
            } else {
                assert!(Balances::free_balance(&stash) > balance);
            }
        }
    });
}

#[test]
fn set_history_depth_works() {
    ExtBuilder::default().build_and_execute(|| {
        let root = Origin::from(frame_system::RawOrigin::Root);
        mock::start_era(10);
        Staking::set_history_depth(root.clone(), 20, 0).unwrap();
        assert_ne!(mock::Staking::eras_total_stake(10 - 4), 0u128);
        assert_ne!(mock::Staking::eras_total_stake(10 - 5), 0);
        Staking::set_history_depth(root.clone(), 4, 0).unwrap();
        assert_ne!(mock::Staking::eras_total_stake(10 - 4), 0);
        assert_eq!(mock::Staking::eras_total_stake(10 - 5), 0);
        Staking::set_history_depth(root.clone(), 3, 0).unwrap();
        assert_eq!(mock::Staking::eras_total_stake(10 - 4), 0);
        assert_eq!(mock::Staking::eras_total_stake(10 - 5), 0);
        Staking::set_history_depth(root, 8, 0).unwrap();
        assert_eq!(mock::Staking::eras_total_stake(10 - 4), 0);
        assert_eq!(mock::Staking::eras_total_stake(10 - 5), 0);
    });
}

#[test]
fn test_payout_stakers() {
    // Here we will test validator can set `max_nominators_payout` and it works.
    // We also test that `payout_extra_nominators` works.
    ExtBuilder::default()
        .has_stakers(false)
        .build_and_execute(|| {
            let balance = 1000;
            // Create three validators:
            bond_validator(11, 10, balance); // Default(64)

            // Create nominators, targeting stash of validators
            for i in 0..100 {
                bond_nominator_cdd(1000 + i, 100 + i, balance + i as Balance, vec![11]);
            }

            mock::start_era(1);
            Staking::reward_by_ids(vec![(11, 1)]);
            // Compute total payout now for whole duration as other parameter won't change
            let total_payout_0 = current_total_payout_for_duration(3 * 1000);
            assert!(total_payout_0 > 100); // Test is meaningful if reward something
            mock::start_era(2);
            assert_ok!(Staking::payout_stakers(Origin::signed(1337), 11, 1));

            // Top 64 nominators of validator 11 automatically paid out, including the validator
            // Validator payout goes to controller.
            assert!(Balances::free_balance(&10) > balance);
            for i in 36..100 {
                assert!(Balances::free_balance(&(100 + i)) > balance + i as Balance);
            }
            // The bottom 36 do not
            for i in 0..36 {
                assert_eq!(Balances::free_balance(&(100 + i)), balance + i as Balance);
            }

            // We track rewards in `claimed_rewards` vec
            assert_eq!(
                Staking::ledger(&10),
                Some(StakingLedger {
                    stash: 11,
                    total: 1000,
                    active: 1000,
                    unlocking: vec![],
                    claimed_rewards: vec![1]
                })
            );

            for i in 3..16 {
                Staking::reward_by_ids(vec![(11, 1)]);
                // Compute total payout now for whole duration as other parameter won't change
                let total_payout_0 = current_total_payout_for_duration(3 * 1000);
                assert!(total_payout_0 > 100); // Test is meaningful if reward something
                mock::start_era(i);
                assert_ok!(Staking::payout_stakers(Origin::signed(1337), 11, i - 1));
            }

            // We track rewards in `claimed_rewards` vec
            assert_eq!(
                Staking::ledger(&10),
                Some(StakingLedger {
                    stash: 11,
                    total: 1000,
                    active: 1000,
                    unlocking: vec![],
                    claimed_rewards: (1..=14).collect()
                })
            );

            for i in 16..100 {
                Staking::reward_by_ids(vec![(11, 1)]);
                // Compute total payout now for whole duration as other parameter won't change
                let total_payout_0 = current_total_payout_for_duration(3 * 1000);
                assert!(total_payout_0 > 100); // Test is meaningful if reward something
                mock::start_era(i);
            }

            // We clean it up as history passes
            assert_ok!(Staking::payout_stakers(Origin::signed(1337), 11, 15));
            assert_ok!(Staking::payout_stakers(Origin::signed(1337), 11, 98));
            assert_eq!(
                Staking::ledger(&10),
                Some(StakingLedger {
                    stash: 11,
                    total: 1000,
                    active: 1000,
                    unlocking: vec![],
                    claimed_rewards: vec![15, 98]
                })
            );

            // Out of order claims works.
            assert_ok!(Staking::payout_stakers(Origin::signed(1337), 11, 69));
            assert_ok!(Staking::payout_stakers(Origin::signed(1337), 11, 23));
            assert_ok!(Staking::payout_stakers(Origin::signed(1337), 11, 42));
            assert_eq!(
                Staking::ledger(&10),
                Some(StakingLedger {
                    stash: 11,
                    total: 1000,
                    active: 1000,
                    unlocking: vec![],
                    claimed_rewards: vec![15, 23, 42, 69, 98]
                })
            );
        });
}

#[test]
fn payout_stakers_handles_basic_errors() {
    // Here we will test payouts handle all errors.
    ExtBuilder::default()
        .has_stakers(false)
        .build_and_execute(|| {
            // Same setup as the test above
            let balance = 1000;
            bond_validator(11, 10, balance); // Default(64)

            // Create nominators, targeting stash
            for i in 0..100 {
                bond_nominator(1000 + i, 100 + i, balance + i as Balance, vec![11]);
            }

            mock::start_era(1);
            Staking::reward_by_ids(vec![(11, 1)]);
            // Compute total payout now for whole duration as other parameter won't change
            let total_payout_0 = current_total_payout_for_duration(3 * 1000);
            assert!(total_payout_0 > 100); // Test is meaningful if reward something
            mock::start_era(2);

            // Wrong Era, too big
            assert_noop!(
                Staking::payout_stakers(Origin::signed(1337), 11, 2),
                Error::<Test>::InvalidEraToReward
            );
            // Wrong Staker
            assert_noop!(
                Staking::payout_stakers(Origin::signed(1337), 10, 1),
                Error::<Test>::NotStash
            );

            for i in 3..100 {
                Staking::reward_by_ids(vec![(11, 1)]);
                // Compute total payout now for whole duration as other parameter won't change
                let total_payout_0 = current_total_payout_for_duration(3 * 1000);
                assert!(total_payout_0 > 100); // Test is meaningful if reward something
                mock::start_era(i);
            }
            // We are at era 99, with history depth of 84
            // We should be able to payout era 15 through 98 (84 total eras), but not 14 or 99.
            assert_noop!(
                Staking::payout_stakers(Origin::signed(1337), 11, 14),
                Error::<Test>::InvalidEraToReward
            );
            assert_noop!(
                Staking::payout_stakers(Origin::signed(1337), 11, 99),
                Error::<Test>::InvalidEraToReward
            );
            assert_ok!(Staking::payout_stakers(Origin::signed(1337), 11, 15));
            assert_ok!(Staking::payout_stakers(Origin::signed(1337), 11, 98));

            // Can't claim again
            assert_noop!(
                Staking::payout_stakers(Origin::signed(1337), 11, 15),
                Error::<Test>::AlreadyClaimed
            );
            assert_noop!(
                Staking::payout_stakers(Origin::signed(1337), 11, 98),
                Error::<Test>::AlreadyClaimed
            );
        });
}

#[test]
fn bond_during_era_correctly_populates_claimed_rewards() {
    ExtBuilder::default()
        .has_stakers(false)
        .build_and_execute(|| {
            // Era = None
            bond_validator(9, 8, 1000);
            assert_eq!(
                Staking::ledger(&8),
                Some(StakingLedger {
                    stash: 9,
                    total: 1000,
                    active: 1000,
                    unlocking: vec![],
                    claimed_rewards: vec![],
                })
            );
            mock::start_era(5);
            bond_validator(11, 10, 1000);
            assert_eq!(
                Staking::ledger(&10),
                Some(StakingLedger {
                    stash: 11,
                    total: 1000,
                    active: 1000,
                    unlocking: vec![],
                    claimed_rewards: (0..5).collect(),
                })
            );
            mock::start_era(99);
            bond_validator(13, 12, 1000);
            assert_eq!(
                Staking::ledger(&12),
                Some(StakingLedger {
                    stash: 13,
                    total: 1000,
                    active: 1000,
                    unlocking: vec![],
                    claimed_rewards: (15..99).collect(),
                })
            );
        });
}

#[test]
fn offences_weight_calculated_correctly() {
    ExtBuilder::default().nominate(true).build_and_execute(|| {
		// On offence with zero offenders: 4 Reads, 1 Write
		let zero_offence_weight = <Test as frame_system::Trait>::DbWeight::get().reads_writes(4, 1);
		assert_eq!(Staking::on_offence(&[], &[Perbill::from_percent(50)], 0), Ok(zero_offence_weight));

		// On Offence with N offenders, Unapplied: 4 Reads, 1 Write + 4 Reads, 5 Writes
		let n_offence_unapplied_weight = <Test as frame_system::Trait>::DbWeight::get().reads_writes(4, 1)
			+ <Test as frame_system::Trait>::DbWeight::get().reads_writes(4, 5);

		let offenders: Vec<OffenceDetails<<Test as frame_system::Trait>::AccountId, pallet_session::historical::IdentificationTuple<Test>>>
			= (1..10).map(|i|
				OffenceDetails {
					offender: (i, Staking::eras_stakers(Staking::active_era().unwrap().index, i)),
					reporters: vec![],
				}
			).collect();
		assert_eq!(Staking::on_offence(&offenders, &[Perbill::from_percent(50)], 0), Ok(n_offence_unapplied_weight));

		// On Offence with one offenders, Applied
		let one_offender = [
			OffenceDetails {
				offender: (11, Staking::eras_stakers(Staking::active_era().unwrap().index, 11)),
				reporters: vec![1],
			},
		];

		let rw = 3; // rw reads and writes
		let one_offence_unapplied_weight = <Test as frame_system::Trait>::DbWeight::get().reads_writes(4, 1)
			+ <Test as frame_system::Trait>::DbWeight::get().reads_writes(rw, rw)
			// One `slash_cost`
			+ <Test as frame_system::Trait>::DbWeight::get().reads_writes(6, 5)
			// `reward_cost` * reporters (1)
			+ <Test as frame_system::Trait>::DbWeight::get().reads_writes(2, 2);

		assert_eq!(Staking::on_offence(&one_offender, &[Perbill::from_percent(50)], 0), Ok(one_offence_unapplied_weight));
	});
}

#[test]
fn on_initialize_weight_is_correct() {
    ExtBuilder::default()
        .has_stakers(false)
        .build_and_execute(|| {
            assert_eq!(mock::Staking::get_all_validators().iter().count(), 0);
            assert_eq!(Nominators::<Test>::iter().count(), 0);
            // When this pallet has nothing, we do 4 reads each block
            let base_weight = <Test as frame_system::Trait>::DbWeight::get().reads(4);
            assert_eq!(base_weight, Staking::on_initialize(0));
        });

    ExtBuilder::default()
        .offchain_phragmen_ext()
        .validator_count(4)
        .has_stakers(false)
        .build()
        .execute_with(|| {
            offchain_phragmen::build_offchain_phragmen_test_ext();
            run_to_block(11);
            Staking::on_finalize(System::block_number());
            System::set_block_number((System::block_number() + 1).into());
            Timestamp::set_timestamp(System::block_number() * 1000 + INIT_TIMESTAMP);
            Session::on_initialize(System::block_number());

            assert_eq!(mock::Staking::get_all_validators().iter().count(), 4);
            assert_eq!(Nominators::<Test>::iter().count(), 5);
            // With 4 validators and 5 nominator, we should increase weight by:
            // - (4 + 5) reads
            // - 3 Writes
            let final_weight =
                <Test as frame_system::Trait>::DbWeight::get().reads_writes(4 + 9, 3);
            assert_eq!(final_weight, Staking::on_initialize(System::block_number()));
        });
}

#[test]
fn add_nominator_with_invalid_expiry() {
    ExtBuilder::default()
        .nominate(true)
        .build()
        .execute_with(|| {
            let account_alice = 500;
            let (_alice_signed, alice_did) =
                make_account_with_balance(account_alice, 1_000_000).unwrap();
            let account_alice_controller = account_alice + 1;
            let controller_signed = Origin::signed(account_alice_controller);

            // For valid trusted CDD service providers
            let account_bob = 600;
            let (_bob_signed, bob_did) = make_account(account_bob).unwrap();
            add_trusted_cdd_provider(bob_did);

            let now = Utc::now();

            add_nominator_claim_with_expiry(
                bob_did,
                alice_did,
                account_bob,
                now.timestamp() as u64,
            );

            // bond
            assert_ok!(Staking::bond(
                Origin::signed(account_alice.clone()),
                account_alice_controller,
                1000,
                RewardDestination::Stash
            ));

            let now = Utc::now();
            Timestamp::set_timestamp(now.timestamp() as u64);
            let validators = vec![10, 20, 30];
            assert_ok!(Staking::nominate(controller_signed.clone(), validators));
            assert!(Staking::nominators(&account_alice).is_none());
        });
}

#[test]
fn add_valid_nominator_with_multiple_claims() {
    ExtBuilder::default()
        .nominate(true)
        .build()
        .execute_with(|| {
            let account_alice = 500;
            let (_alice_signed, alice_did) =
                make_account_with_balance(account_alice, 1_000_000).unwrap();

            let account_alice_controller = account_alice + 1;
            let controller_signed = Origin::signed(account_alice_controller);

            let claim_issuer_1 = 600;
            let (_claim_issuer_1_signed, claim_issuer_1_did) =
                make_account(claim_issuer_1).unwrap();
            add_trusted_cdd_provider(claim_issuer_1_did);

            let now = Utc::now();

            add_nominator_claim(claim_issuer_1_did, alice_did, claim_issuer_1);

            // add one more claim issuer
            let claim_issuer_2 = 700;
            let (_claim_issuer_2_signed, claim_issuer_2_did) =
                make_account(claim_issuer_2).unwrap();
            add_trusted_cdd_provider(claim_issuer_2_did);

            // add claim by claim issuer
            add_nominator_claim(claim_issuer_2_did, alice_did, claim_issuer_2.clone());

            // bond
            assert_ok!(Staking::bond(
                Origin::signed(account_alice.clone()),
                account_alice_controller,
                1000,
                RewardDestination::Stash
            ));

            Timestamp::set_timestamp(now.timestamp() as u64);
            let validators = vec![10, 20, 30];

            assert_ok!(Staking::nominate(controller_signed.clone(), validators));
            assert!(!Staking::nominators(&account_alice).is_none());
        });
}

#[test]
fn validate_nominators_with_valid_cdd() {
    ExtBuilder::default()
        .nominate(true)
        .build()
        .execute_with(|| {
            let account_alice = 500;
            let (_alice_signed, alice_did) =
                make_account_with_balance(account_alice, 1_000_000).unwrap();

            let account_alice_controller = 500 + account_alice;
            let controller_signed_alice = Origin::signed(account_alice_controller);

            let claim_issuer_1 = 600;
            let (_claim_issuer_1_signed, claim_issuer_1_did) =
                make_account(claim_issuer_1).unwrap();
            add_trusted_cdd_provider(claim_issuer_1_did);

            let account_eve = 700;
            let (_eve_signed, eve_did) = make_account_with_balance(account_eve, 1_000_000).unwrap();

            let account_eve_controller = account_eve + 1;
            let controller_signed_eve = Origin::signed(account_eve_controller);

            let claim_issuer_2 = 800;
            let (_claim_issuer_2_signed, claim_issuer_2_did) =
                make_account(claim_issuer_2).unwrap();
            add_trusted_cdd_provider(claim_issuer_2_did);

            let mut now = Utc::now();

            add_nominator_claim_with_expiry(
                claim_issuer_1_did,
                alice_did,
                claim_issuer_1.clone(),
                now.timestamp() as u64 + 500u64,
            );
            println!(
                "Expiry at the time of providing claim for Alice: {:?}",
                now.timestamp() as u64 + 500u64
            );

            // add claim by claim issuer
            add_nominator_claim_with_expiry(
                claim_issuer_2_did,
                eve_did,
                claim_issuer_2.clone(),
                now.timestamp() as u64 + 7000u64,
            );
            println!(
                "Expiry at the time of providing claim for Eve: {:?}",
                now.timestamp() as u64 + 7000u64
            );

            // bond
            assert_ok!(Staking::bond(
                Origin::signed(account_alice),
                account_alice_controller,
                1000,
                RewardDestination::Stash
            ));

            // bond
            assert_ok!(Staking::bond(
                Origin::signed(account_eve),
                account_eve_controller,
                1000,
                RewardDestination::Stash
            ));

            now = Utc::now();
            Timestamp::set_timestamp(now.timestamp() as u64);
            let validators_1 = vec![10, 20, 30];
            assert_ok!(Staking::nominate(
                controller_signed_alice.clone(),
                validators_1
            ));
            assert!(!Staking::nominators(&account_alice).is_none());

            let validators_2 = vec![11, 21, 31];
            assert_ok!(Staking::nominate(
                controller_signed_eve.clone(),
                validators_2
            ));
            assert!(!Staking::nominators(&account_eve).is_none());
            now = Utc::now();
            Timestamp::set_timestamp((now.timestamp() as u64) + 800_u64);
            let claimed_nominator = vec![account_alice.clone(), account_eve.clone()];

            println!("Current timestamp: {:?}", Timestamp::now());

            assert_ok!(Staking::validate_cdd_expiry_nominators(
                Origin::signed(claim_issuer_1),
                claimed_nominator
            ));
            assert!(Staking::nominators(&account_alice).is_none());
            assert!(!Staking::nominators(&account_eve).is_none());

            let ledger_data = Staking::ledger(&account_alice_controller).unwrap();
            assert_eq!(ledger_data.active, 0);
            assert_eq!(ledger_data.unlocking.len(), 1);
        });
}

#[test]
fn should_initialize_stakers_and_validators() {
    // Verifies initial conditions of mock
    ExtBuilder::default().build().execute_with(|| {
        assert_eq!(Staking::bonded(&11), Some(10)); // Account 11 is stashed and locked, and account 10 is the controller
        assert_eq!(Staking::bonded(&21), Some(20)); // Account 21 is stashed and locked, and account 20 is the controller
        assert_eq!(Staking::bonded(&500), None); // Account 1 is not a stashed

        // Account 10 controls the stash from account 11, which is 100 * balance_factor units
        assert_eq!(
            Staking::ledger(&10),
            Some(StakingLedger {
                stash: 11,
                total: 1000,
                active: 1000,
                unlocking: vec![],
                claimed_rewards: vec![],
            })
        );
        // Account 20 controls the stash from account 21, which is 200 * balance_factor units
        assert_eq!(
            Staking::ledger(&20),
            Some(StakingLedger {
                stash: 21,
                total: 1000,
                active: 1000,
                unlocking: vec![],
                claimed_rewards: vec![],
            })
        );
        // Account 1 does not control any stash
        assert_eq!(Staking::ledger(&500), None);
    });
}

#[test]
fn should_add_permissioned_validators() {
    ExtBuilder::default().build().execute_with(|| {
        let acc_10 = 10;
        let acc_20 = 20;

        provide_did_to_user(10);
        provide_did_to_user(20);

        assert_add_permissioned_validator!(&acc_10);
        assert_add_permissioned_validator!(&acc_20);
        assert_present_identity!(&acc_10);
        assert_present_identity!(&acc_20);
    });
}

#[test]
fn should_remove_permissioned_validators() {
    ExtBuilder::default().build().execute_with(|| {
        let acc_10 = 10;
        let acc_20 = 20;
        let acc_30 = 30;

        provide_did_to_user(10);
        provide_did_to_user(20);
        provide_did_to_user(30);

        assert_add_permissioned_validator!(&acc_10);
        assert_add_permissioned_validator!(&acc_20);

        assert_ok!(Staking::remove_permissioned_validator(
            Origin::signed(2000),
            Identity::get_identity(&acc_20).unwrap()
        ));

        assert_present_identity!(&acc_10);
        assert_absent_identity!(&acc_20);
        assert_absent_identity!(&acc_30);
    });
}

#[test]
fn check_whether_nominator_selected_or_not_when_its_cdd_claim_expired() {
    ExtBuilder::default()
        .validator_count(3)
        .nominate(true)
        .build()
        .execute_with(|| {
            let bonding_duration: u64 = 90;

            start_era(1);

            let now = Timestamp::now();

            // 1. Add multiple nominators with some expiry
            // controller - 186, val - 2000, expiry - now + bonding_duration + 1000_u64, target - vec![11, 31]
            bond_nominator_with_expiry(186, 2000, now + bonding_duration + 1000_u64, vec![11, 31]);

            // verify nominator is added or not
            assert!(Staking::nominators(187).is_some());

            // controller - 196, val - 2000, expiry - now + bonding_duration + 4000_u64, target - vec![11, 31, 21]
            bond_nominator_with_expiry(
                196,
                2000,
                now + bonding_duration + 4000_u64,
                vec![11, 31, 21],
            );

            // verify nominator is added or not
            assert!(Staking::nominators(197).is_some());

            // controller - 206, val - 2000, expiry - now + bonding_duration + 4000_u64, target - vec![11, 31, 21]
            bond_nominator_with_expiry(
                206,
                2000,
                now + bonding_duration + 4000_u64,
                vec![11, 31, 21],
            );

            // verify nominator is added or not
            assert!(Staking::nominators(207).is_some());

            // controller - 216, val - 2000, expiry - now + bonding_duration + 1500_u64, target - vec![11, 21]
            bond_nominator_with_expiry(216, 2000, now + bonding_duration + 1500_u64, vec![11, 21]);

            // verify nominator is added or not
            assert!(Staking::nominators(217).is_some());

            // 3. change the era
            start_era(2);

            // validators of the new era
            assert!(Session::validators().contains(&11));
            assert!(Session::validators().contains(&21));
            assert!(Session::validators().contains(&31));

            // 4. validate whether the expired nominators are the part of the individual exposure or not.
            let init_active_era = Staking::active_era().unwrap().index;

            assert_eq!(Staking::eras_stakers(init_active_era, 11).others.len(), 3);
            assert_eq!(
                Staking::eras_stakers(init_active_era, 11).others[0].who,
                207
            );
            assert_eq!(
                Staking::eras_stakers(init_active_era, 11).others[1].who,
                101
            );
            assert_eq!(
                Staking::eras_stakers(init_active_era, 11).others[2].who,
                197
            );

            assert_eq!(Staking::eras_stakers(init_active_era, 21).others.len(), 3);
            assert_eq!(
                Staking::eras_stakers(init_active_era, 21).others[0].who,
                207
            );
            assert_eq!(
                Staking::eras_stakers(init_active_era, 21).others[1].who,
                101
            );
            assert_eq!(
                Staking::eras_stakers(init_active_era, 21).others[2].who,
                197
            );

            assert_eq!(Staking::eras_stakers(init_active_era, 31).others.len(), 2);
            assert_eq!(
                Staking::eras_stakers(init_active_era, 31).others[0].who,
                207
            );
            assert_eq!(
                Staking::eras_stakers(init_active_era, 31).others[1].who,
                197
            );
        });
}

#[test]
fn voting_for_pip_overlays_with_staking() {
    type Pips = pallet_pips::Module<Test>;
    type Error = pallet_pips::Error<Test>;
    use crate::staking::mock::Call;

    ExtBuilder::default().build().execute_with(|| {
        System::set_block_number(1);

        assert_ok!(Pips::set_min_proposal_deposit(
            Origin::from(frame_system::RawOrigin::Root),
            0
        ));

        // Initialize with 100 POLYX.
        let alice_acc = 500;
        let (alice_signer, _) = make_account_with_balance(alice_acc, 100).unwrap();

        let alice_proposal = |deposit: u128| {
            let signer = Origin::signed(alice_acc);
            let proposal = Box::new(Call::Pips(pallet_pips::Call::set_min_proposal_deposit(0)));
            Pips::propose(signer, proposal, deposit, None, None)
        };

        // Bond all but 10.
        assert_ok!(Staking::bond(
            alice_signer,
            alice_acc,
            90,
            RewardDestination::Stash
        ));
        // OK, because we're overlaying with 90 tokens already locked.
        assert_ok!(alice_proposal(50));
        // OK, because we're still overlaying, but also increasing it by 10.
        assert_ok!(alice_proposal(50));
        // Error, because we don't have 101 tokens to bond.
        assert_noop!(alice_proposal(1), Error::InsufficientDeposit);
    });
}

#[test]
fn test_with_multiple_validators_from_entity() {
    ExtBuilder::default()
        .validator_count(5)
        .minimum_validator_count(5)
        .build()
        .execute_with(|| {
            start_era(1);

            // add new validator
            bond_validator(50, 51, 500000);

            // Add other stash and controller to the same did.
            // 60 stash and 61 controller.
            add_secondary_key(50, 60);
            add_secondary_key(50, 61);

            assert_ok!(Staking::bond(
                Origin::signed(60),
                61,
                700000,
                RewardDestination::Controller,
            ));
            let entity_id = Identity::get_identity(&60).unwrap();
            if !Staking::permissioned_identity(entity_id) {
                assert_add_permissioned_validator!(&60);
            }
            assert_ok!(Staking::validate(
                Origin::signed(61),
                ValidatorPrefs::default()
            ));

            start_era(2);

            assert!(Session::validators().contains(&50));
            assert!(Session::validators().contains(&60));
        });
}

#[test]
<<<<<<< HEAD
fn test_reward_scheduling() {
    ExtBuilder::default()
        .validator_count(2)
        .nominate(true)
        .build()
        .execute_with(|| {
            let init_balance_10 = Balances::total_balance(&10);
            let init_balance_11 = Balances::total_balance(&11);
            let init_balance_20 = Balances::total_balance(&20);
            let init_balance_21 = Balances::total_balance(&21);
            let init_balance_100 = Balances::total_balance(&100);
            let init_balance_101 = Balances::total_balance(&101);

            // Check state
            Payee::<Test>::insert(11, RewardDestination::Controller);
            Payee::<Test>::insert(21, RewardDestination::Controller);
            Payee::<Test>::insert(101, RewardDestination::Controller);

            <Module<Test>>::reward_by_ids(vec![(11, 50)]);
            <Module<Test>>::reward_by_ids(vec![(11, 50)]);
            // This is the second validator of the current elected set.
            <Module<Test>>::reward_by_ids(vec![(21, 50)]);

            // Compute total payout now for whole duration as other parameter won't change
            let total_payout_0 = current_total_payout_for_duration(3 * 1000);
            assert!(total_payout_0 > 10); // Test is meaningful if reward something

            println!("Print the total payout for the reward {:?}", total_payout_0);

            start_session(1);

            assert_eq!(Balances::total_balance(&10), init_balance_10);
            assert_eq!(Balances::total_balance(&11), init_balance_11);
            assert_eq!(Balances::total_balance(&20), init_balance_20);
            assert_eq!(Balances::total_balance(&21), init_balance_21);
            assert_eq!(Balances::total_balance(&100), init_balance_100);
            assert_eq!(Balances::total_balance(&101), init_balance_101);
            assert_eq_uvec!(Session::validators(), vec![21, 11]);
            assert_eq!(
                Staking::eras_reward_points(Staking::active_era().unwrap().index),
                EraRewardPoints {
                    total: 50 * 3,
                    individual: vec![(11, 100), (21, 50)].into_iter().collect(),
                }
            );
            let part_for_10 = Perbill::from_rational_approximation::<u32>(1000, 1125);
            let part_for_20 = Perbill::from_rational_approximation::<u32>(1000, 1375);
            let part_for_100_from_10 = Perbill::from_rational_approximation::<u32>(125, 1125);
            let part_for_100_from_20 = Perbill::from_rational_approximation::<u32>(375, 1375);

            start_session(2);
            start_session(3);

            assert_eq!(Staking::active_era().unwrap().index, 1);
            assert_eq!(
                mock::REWARD_REMAINDER_UNBALANCED.with(|v| *v.borrow()),
                7050
            );

            let current_block_no = System::block_number();
            // Check whether the rewards get scheduled or not.
            assert_eq!(
                pallet_scheduler::Agenda::<Test>::get(current_block_no + 1).len(),
                1
            );
            assert_eq!(
                pallet_scheduler::Agenda::<Test>::get(current_block_no + 2).len(),
                1
            );

            run_to_block_scheduler(current_block_no + 1);

            assert_eq_error_rate!(
                Balances::total_balance(&20),
                init_balance_20 + part_for_20 * total_payout_0 * 1 / 3,
                2
            );
            assert_eq_error_rate!(Balances::total_balance(&21), init_balance_21, 2);

            // Balance of 10 & 11 remain same as reward scheduled only for 21
            assert_eq!(Balances::total_balance(&10), init_balance_10);
            assert_eq!(Balances::total_balance(&11), init_balance_11);

            // Execute scheduling for the validator 11
            run_to_block_scheduler(current_block_no + 2);

            assert_eq_error_rate!(
                Balances::total_balance(&10),
                init_balance_10 + part_for_10 * total_payout_0 * 2 / 3,
                2
            );
            assert_eq_error_rate!(Balances::total_balance(&11), init_balance_11, 2);

            assert_eq_error_rate!(
                Balances::total_balance(&100),
                init_balance_100
                    + part_for_100_from_10 * total_payout_0 * 2 / 3
                    + part_for_100_from_20 * total_payout_0 * 1 / 3,
                2
            );
            assert_eq_error_rate!(Balances::total_balance(&101), init_balance_101, 2);
        });
=======
fn check_slashing_switch_for_validators_and_nominators() {
    ExtBuilder::default()
        .slashing_allowed_for(SlashingSwitch::None)
        .validator_count(5)
        .build()
        .execute_with(|| {
            // Check the initial state of the Slashing Switch.
            assert_eq!(Staking::slashing_allowed_for(), SlashingSwitch::None);

            let change_slashing_allowed_for = |switch: SlashingSwitch| {
                assert_ok!(Staking::change_slashing_allowed_for(root(), switch));
                assert_eq!(Staking::slashing_allowed_for(), switch);
            };

            change_slashing_allowed_for(SlashingSwitch::Validator);
            change_slashing_allowed_for(SlashingSwitch::ValidatorAndNominator);
        });
}

#[test]
fn offence_is_blocked_when_slashing_status_is_off() {
    ExtBuilder::default()
        .offchain_phragmen_ext()
        .validator_count(4)
        .slashing_allowed_for(SlashingSwitch::None)
        .has_stakers(false)
        .build()
        .execute_with(|| {
            assert_eq!(Staking::slashing_allowed_for(), SlashingSwitch::None);
            let initial_balance = Balances::free_balance(10);
            create_on_offence_now(10);
            // No slashing happened.
            assert_eq!(Balances::free_balance(10), initial_balance);
        });
}

#[test]
fn check_slashing_for_different_switches() {
    ExtBuilder::default().build_and_execute(|| {
        mock::start_era(1);

        assert_eq!(Balances::free_balance(11), 1000);
        assert_eq!(Balances::free_balance(21), 2000);

        // Switch to ValidatorAndNominator.
        assert_ok!(Staking::change_slashing_allowed_for(
            root(),
            SlashingSwitch::ValidatorAndNominator
        ));
        assert_eq!(
            Staking::slashing_allowed_for(),
            SlashingSwitch::ValidatorAndNominator
        );

        // Add nominator.
        // add a new candidate for being a nominator. account 3 controlled by 4.
        bond_nominator_with_expiry(3, 2000, 99999999, vec![11, 21]);
        add_secondary_key(4, 3);

        mock::start_era(2);

        assert_eq!(Balances::free_balance(101), 2000);

        create_on_offence_now(11);

        create_on_offence_now(21);

        // Balance of account 11 [validator] get slashed by 10% i.e 10 % of 1000 (total staked).
        assert_eq!(Balances::free_balance(11), 900);
        // Balance of account 4 [nominator] get slashed by 10% i.e 10 % of 2000 (total staked).
        assert_eq!(Balances::free_balance(4), 1800);
        // Balance of account 21 [validator] get slashed by 10% i.e 10 % of 1000 (total staked).
        assert_eq!(Balances::free_balance(21), 1900);
    })
}

fn create_on_offence_now(offender: u64) {
    on_offence_now(
        &[OffenceDetails {
            offender: (
                offender,
                Staking::eras_stakers(Staking::active_era().unwrap().index, offender),
            ),
            reporters: vec![],
        }],
        &[Perbill::from_percent(10)],
    );
>>>>>>> f2f15b3c
}<|MERGE_RESOLUTION|>--- conflicted
+++ resolved
@@ -5459,7 +5459,6 @@
 }
 
 #[test]
-<<<<<<< HEAD
 fn test_reward_scheduling() {
     ExtBuilder::default()
         .validator_count(2)
@@ -5562,7 +5561,9 @@
             );
             assert_eq_error_rate!(Balances::total_balance(&101), init_balance_101, 2);
         });
-=======
+}
+
+#[test]
 fn check_slashing_switch_for_validators_and_nominators() {
     ExtBuilder::default()
         .slashing_allowed_for(SlashingSwitch::None)
@@ -5650,5 +5651,4 @@
         }],
         &[Perbill::from_percent(10)],
     );
->>>>>>> f2f15b3c
 }