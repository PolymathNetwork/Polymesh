use crate::{
    storage::{add_secondary_key, register_keyring_account, TestStorage},
    ExtBuilder,
};

use pallet_asset::{
    self as asset, AssetOwnershipRelation, AssetType, FundingRoundName, IdentifierType,
    SecurityToken,
};
use pallet_balances as balances;
use pallet_compliance_manager as compliance_manager;
use pallet_identity as identity;
use pallet_statistics as statistics;
use polymesh_common_utilities::{
    constants::*, traits::asset::IssueAssetItem, traits::balances::Memo,
};
use polymesh_primitives::{
    AuthorizationData, Document, DocumentName, IdentityId, Signatory, SmartExtension,
    SmartExtensionType, Ticker,
};

use chrono::prelude::Utc;
use codec::Encode;
use frame_support::{
    assert_err, assert_noop, assert_ok, traits::Currency, StorageDoubleMap, StorageMap,
};
use hex_literal::hex;
use ink_primitives::hash as FunctionSelectorHasher;
use rand::Rng;
use sp_runtime::AnySignature;
use std::convert::{TryFrom, TryInto};
use test_client::AccountKeyring;

type Identity = identity::Module<TestStorage>;
type Balances = balances::Module<TestStorage>;
type Asset = asset::Module<TestStorage>;
type Timestamp = pallet_timestamp::Module<TestStorage>;
type ComplianceManager = compliance_manager::Module<TestStorage>;
type Portfolio = pallet_portfolio::Module<TestStorage>;
type AssetError = asset::Error<TestStorage>;
type OffChainSignature = AnySignature;
type Origin = <TestStorage as frame_system::Trait>::Origin;
type DidRecords = identity::DidRecords<TestStorage>;
type Statistics = statistics::Module<TestStorage>;

#[test]
fn check_the_test_hex() {
    ExtBuilder::default().build().execute_with(|| {
        let selector: [u8; 4] = (FunctionSelectorHasher::keccak256("verify_transfer".as_bytes())
            [0..4])
            .try_into()
            .unwrap();
        println!("{:#X}", u32::from_be_bytes(selector));
        let data = hex!("D9386E41");
        println!("{:?}", data);
    });
}

#[test]
fn issuers_can_create_and_rename_tokens() {
    ExtBuilder::default().build().execute_with(|| {
        let owner_signed = Origin::signed(AccountKeyring::Dave.public());
        let owner_did = register_keyring_account(AccountKeyring::Dave).unwrap();
        let funding_round_name: FundingRoundName = b"round1".into();
        // Expected token entry
        let token = SecurityToken {
            name: vec![0x01].into(),
            owner_did,
            total_supply: 1_000_000,
            divisible: true,
            asset_type: AssetType::default(),
            primary_issuance_did: Some(owner_did),
            ..Default::default()
        };
        let ticker = Ticker::try_from(token.name.as_slice()).unwrap();
        assert!(!<DidRecords>::contains_key(
            Identity::get_token_did(&ticker).unwrap()
        ));
        let identifiers = vec![(IdentifierType::default(), b"undefined".into())];
        let ticker = Ticker::try_from(token.name.as_slice()).unwrap();
        assert_err!(
            Asset::create_asset(
                owner_signed.clone(),
                token.name.clone(),
                ticker,
                1_000_000_000_000_000_000_000_000, // Total supply over the limit
                true,
                token.asset_type.clone(),
                identifiers.clone(),
                Some(funding_round_name.clone()),
            ),
            AssetError::TotalSupplyAboveLimit
        );

        // Issuance is successful
        assert_ok!(Asset::create_asset(
            owner_signed.clone(),
            token.name.clone(),
            ticker,
            token.total_supply,
            true,
            token.asset_type.clone(),
            identifiers.clone(),
            Some(funding_round_name.clone()),
        ));

        // Check the update investor count for the newly created asset
        assert_eq!(Statistics::investor_count_per_asset(ticker), 1);

        // A correct entry is added
        assert_eq!(Asset::token_details(ticker), token);
        assert_eq!(
            Asset::asset_ownership_relation(token.owner_did, ticker),
            AssetOwnershipRelation::AssetOwned
        );
        assert!(<DidRecords>::contains_key(
            Identity::get_token_did(&ticker).unwrap()
        ));
        assert_eq!(Asset::funding_round(ticker), funding_round_name.clone());

        // Unauthorized identities cannot rename the token.
        let eve_signed = Origin::signed(AccountKeyring::Eve.public());
        let _eve_did = register_keyring_account(AccountKeyring::Eve).unwrap();
        assert_err!(
            Asset::rename_asset(eve_signed, ticker, vec![0xde, 0xad, 0xbe, 0xef].into()),
            AssetError::Unauthorized
        );
        // The token should remain unchanged in storage.
        assert_eq!(Asset::token_details(ticker), token);
        // Rename the token and check storage has been updated.
        let renamed_token = SecurityToken {
            name: vec![0x42].into(),
            owner_did: token.owner_did,
            total_supply: token.total_supply,
            divisible: token.divisible,
            asset_type: token.asset_type.clone(),
            primary_issuance_did: Some(token.owner_did),
            ..Default::default()
        };
        assert_ok!(Asset::rename_asset(
            owner_signed.clone(),
            ticker,
            renamed_token.name.clone()
        ));
        assert_eq!(Asset::token_details(ticker), renamed_token);
        for (typ, val) in identifiers {
            assert_eq!(Asset::identifiers((ticker, typ)), val);
        }
    });
}

/// # TODO
/// It should be re-enable once issuer claim is re-enabled.
#[test]
#[ignore]
fn non_issuers_cant_create_tokens() {
    ExtBuilder::default().build().execute_with(|| {
        let _ = Origin::signed(AccountKeyring::Dave.public());
        let owner_did = register_keyring_account(AccountKeyring::Dave).unwrap();

        // Expected token entry
        let _ = SecurityToken {
            name: vec![0x01].into(),
            owner_did,
            total_supply: 1_000_000,
            divisible: true,
            asset_type: AssetType::default(),
            ..Default::default()
        };

        Balances::make_free_balance_be(&AccountKeyring::Bob.public(), 1_000_000);

        let wrong_did = IdentityId::try_from("did:poly:wrong");
        assert!(wrong_did.is_err());
    });
}

#[test]
fn valid_transfers_pass() {
    ExtBuilder::default().build().execute_with(|| {
        let now = Utc::now();
        Timestamp::set_timestamp(now.timestamp() as u64);

        let owner_signed = Origin::signed(AccountKeyring::Dave.public());
        let owner_did = register_keyring_account(AccountKeyring::Dave).unwrap();

        // Expected token entry
        let token = SecurityToken {
            name: vec![0x01].into(),
            owner_did,
            total_supply: 1_000_000,
            divisible: true,
            asset_type: AssetType::default(),
            ..Default::default()
        };
        let ticker = Ticker::try_from(token.name.as_slice()).unwrap();

        let alice_did = register_keyring_account(AccountKeyring::Alice).unwrap();

        // Issuance is successful
        assert_ok!(Asset::create_asset(
            owner_signed.clone(),
            token.name.clone(),
            ticker,
            token.total_supply,
            true,
            token.asset_type.clone(),
            vec![],
            None,
        ));

        // Allow all transfers
        assert_ok!(ComplianceManager::add_active_rule(
            owner_signed.clone(),
            ticker,
            vec![],
            vec![]
        ));

        // Should fail as sender matches receiver
        assert_noop!(
            Asset::transfer(owner_signed.clone(), ticker, owner_did, 500),
            AssetError::InvalidTransfer
        );

        assert_ok!(Asset::transfer(
            owner_signed.clone(),
            ticker,
            alice_did,
            500
        ));

        let mut cap_table = <asset::BalanceOf<TestStorage>>::iter_prefix_values(ticker);
        let balance_alice = cap_table.next().unwrap();
        let balance_owner = cap_table.next().unwrap();
        assert_eq!(balance_owner, 1_000_000 - 500);
        assert_eq!(balance_alice, 500);
    })
}

#[test]
<<<<<<< HEAD
=======
fn valid_custodian_allowance() {
    ExtBuilder::default().build().execute_with(|| {
        let owner_signed = Origin::signed(AccountKeyring::Dave.public());
        let owner_did = register_keyring_account(AccountKeyring::Dave).unwrap();

        let now = Utc::now();
        Timestamp::set_timestamp(now.timestamp() as u64);

        // Expected token entry
        let token = SecurityToken {
            name: vec![0x01].into(),
            owner_did,
            total_supply: 1_000_000,
            divisible: true,
            asset_type: AssetType::default(),
            ..Default::default()
        };
        let ticker = Ticker::try_from(token.name.as_slice()).unwrap();

        let investor1_signed = Origin::signed(AccountKeyring::Bob.public());
        let investor1_did = register_keyring_account(AccountKeyring::Bob).unwrap();
        let investor2_did = register_keyring_account(AccountKeyring::Charlie).unwrap();
        let custodian_signed = Origin::signed(AccountKeyring::Eve.public());
        let custodian_did = register_keyring_account(AccountKeyring::Eve).unwrap();

        // Issuance is successful
        assert_ok!(Asset::create_asset(
            owner_signed.clone(),
            token.name.clone(),
            ticker,
            token.total_supply,
            true,
            token.asset_type.clone(),
            vec![],
            None,
        ));

        assert_eq!(
            Asset::balance_of(&ticker, &token.owner_did),
            token.total_supply
        );

        // Allow all transfers
        assert_ok!(ComplianceManager::add_active_rule(
            owner_signed.clone(),
            ticker,
            vec![],
            vec![]
        ));
        let funding_round1: FundingRoundName = b"Round One".into();
        assert_ok!(Asset::set_funding_round(
            owner_signed.clone(),
            ticker,
            funding_round1.clone()
        ));
        // Mint some tokens to investor1
        let num_tokens1: u128 = 2_000_000;
        assert_ok!(Asset::issue(
            owner_signed.clone(),
            ticker,
            investor1_did,
            num_tokens1,
            vec![0x0]
        ));
        assert_eq!(Asset::funding_round(&ticker), funding_round1.clone());
        assert_eq!(
            Asset::issued_in_funding_round((ticker, funding_round1.clone())),
            num_tokens1
        );
        // Check the expected default behaviour of the map.
        let no_such_round: FundingRoundName = b"No such round".into();
        assert_eq!(Asset::issued_in_funding_round((ticker, no_such_round)), 0);
        assert_eq!(Asset::balance_of(&ticker, &investor1_did), num_tokens1);

        // Failed to add custodian because of insufficient balance
        assert_noop!(
            Asset::increase_custody_allowance(
                investor1_signed.clone(),
                ticker,
                custodian_did,
                250_00_00 as u128
            ),
            AssetError::InsufficientBalance
        );

        // Failed to add/increase the custodian allowance because of Invalid custodian did
        let custodian_did_not_register = IdentityId::from(5u128);
        assert_noop!(
            Asset::increase_custody_allowance(
                investor1_signed.clone(),
                ticker,
                custodian_did_not_register,
                50_00_00 as u128
            ),
            AssetError::InvalidCustodianDid
        );

        // Add custodian
        assert_ok!(Asset::increase_custody_allowance(
            investor1_signed.clone(),
            ticker,
            custodian_did,
            50_00_00 as u128
        ));

        assert_eq!(
            Asset::custodian_allowance((ticker, investor1_did, custodian_did)),
            50_00_00 as u128
        );

        assert_eq!(
            Asset::total_custody_allowance((ticker, investor1_did)),
            50_00_00 as u128
        );

        // Transfer the token upto the limit
        assert_ok!(Asset::transfer(
            investor1_signed.clone(),
            ticker,
            investor2_did,
            140_00_00 as u128
        ));

        assert_eq!(
            Asset::balance_of(&ticker, &investor2_did),
            1_400_000 as u128
        );

        // Try to Transfer the tokens beyond the limit
        assert_noop!(
            Asset::transfer(
                investor1_signed.clone(),
                ticker,
                investor2_did,
                50_00_00 as u128
            ),
            AssetError::InsufficientBalance
        );

        // Should fail to transfer the token by the custodian because of insufficient allowance
        assert_noop!(
            Asset::transfer_by_custodian(
                custodian_signed.clone(),
                ticker,
                investor1_did,
                investor2_did,
                55_00_00 as u128
            ),
            AssetError::AllowanceUnderflow
        );

        // Successfully transfer by the custodian
        assert_ok!(Asset::transfer_by_custodian(
            custodian_signed.clone(),
            ticker,
            investor1_did,
            investor2_did,
            45_00_00 as u128
        ));

        assert_eq!(
            Asset::custodian_allowance((ticker, investor1_did, custodian_did)),
            50_000 as u128
        );

        assert_eq!(
            Asset::total_custody_allowance((ticker, investor1_did)),
            50_000 as u128
        );
    });
}

#[test]
fn valid_custodian_allowance_of() {
    ExtBuilder::default().build().execute_with(|| {
        let owner_signed = Origin::signed(AccountKeyring::Dave.public());
        let owner_did = register_keyring_account(AccountKeyring::Dave).unwrap();

        let now = Utc::now();
        Timestamp::set_timestamp(now.timestamp() as u64);

        // Expected token entry
        let token = SecurityToken {
            name: vec![0x01].into(),
            owner_did,
            total_supply: 1_000_000,
            divisible: true,
            asset_type: AssetType::default(),
            ..Default::default()
        };
        let ticker = Ticker::try_from(token.name.as_slice()).unwrap();

        let investor1_signed = Origin::signed(AccountKeyring::Bob.public());
        let investor1_did = register_keyring_account(AccountKeyring::Bob).unwrap();
        let investor2_signed = Origin::signed(AccountKeyring::Charlie.public());
        let investor2_did = register_keyring_account(AccountKeyring::Charlie).unwrap();
        let custodian_signed = Origin::signed(AccountKeyring::Eve.public());
        let custodian_did = register_keyring_account(AccountKeyring::Eve).unwrap();

        // Issuance is successful
        assert_ok!(Asset::create_asset(
            owner_signed.clone(),
            token.name.clone(),
            ticker,
            token.total_supply,
            true,
            token.asset_type.clone(),
            vec![],
            None,
        ));

        assert_eq!(
            Asset::balance(&ticker, token.owner_did).total,
            token.total_supply
        );

        // Allow all transfers
        assert_ok!(ComplianceManager::add_active_rule(
            owner_signed.clone(),
            ticker,
            vec![],
            vec![]
        ));

        // Mint some tokens to investor1
        assert_ok!(Asset::issue(
            owner_signed.clone(),
            ticker,
            investor1_did,
            200_00_00 as u128,
            vec![0x0]
        ));

        assert_eq!(
            Asset::balance(&ticker, investor1_did).total,
            2_000_000 as u128
        );

        let msg = SignData {
            custodian_did,
            holder_did: investor1_did,
            ticker,
            value: 50_00_00 as u128,
            nonce: 1,
        };

        let investor1_key = AccountKeyring::Bob;

        // Add custodian
        assert_ok!(Asset::increase_custody_allowance_of(
            investor2_signed.clone(),
            ticker,
            investor1_did,
            AccountKeyring::Bob.public(),
            custodian_did,
            50_00_00 as u128,
            1,
            OffChainSignature::from(investor1_key.sign(&msg.encode()))
        ));

        assert_eq!(
            Asset::custodian_allowance((ticker, investor1_did, custodian_did)),
            50_00_00 as u128
        );

        assert_eq!(
            Asset::total_custody_allowance((ticker, investor1_did)),
            50_00_00 as u128
        );

        // use the same signature with the same nonce should fail
        assert_noop!(
            Asset::increase_custody_allowance_of(
                investor2_signed.clone(),
                ticker,
                investor1_did,
                AccountKeyring::Bob.public(),
                custodian_did,
                50_00_00 as u128,
                1,
                OffChainSignature::from(investor1_key.sign(&msg.encode()))
            ),
            AssetError::SignatureAlreadyUsed
        );

        // use the same signature with the different nonce should fail
        assert_noop!(
            Asset::increase_custody_allowance_of(
                investor2_signed.clone(),
                ticker,
                investor1_did,
                AccountKeyring::Bob.public(),
                custodian_did,
                50_00_00 as u128,
                3,
                OffChainSignature::from(investor1_key.sign(&msg.encode()))
            ),
            AssetError::InvalidSignature
        );

        // Transfer the token upto the limit
        assert_ok!(Asset::transfer(
            investor1_signed.clone(),
            ticker,
            investor2_did,
            140_00_00 as u128
        ));

        assert_eq!(
            Asset::balance(&ticker, investor2_did).total,
            1_400_000 as u128
        );

        // Try to Transfer the tokens beyond the limit
        assert_noop!(
            Asset::transfer(
                investor1_signed.clone(),
                ticker,
                investor2_did,
                50_00_00 as u128
            ),
            AssetError::InsufficientBalance
        );

        // Should fail to transfer the token by the custodian because of insufficient allowance
        assert_noop!(
            Asset::transfer_by_custodian(
                custodian_signed.clone(),
                ticker,
                investor1_did,
                investor2_did,
                55_00_00 as u128
            ),
            AssetError::AllowanceUnderflow
        );

        // Successfully transfer by the custodian
        assert_ok!(Asset::transfer_by_custodian(
            custodian_signed.clone(),
            ticker,
            investor1_did,
            investor2_did,
            45_00_00 as u128
        ));
    });
}

#[test]
>>>>>>> bc865624
fn checkpoints_fuzz_test() {
    println!("Starting");
    for _ in 0..10 {
        // When fuzzing in local, feel free to bump this number to add more fuzz runs.
        ExtBuilder::default().build().execute_with(|| {
            let now = Utc::now();
            Timestamp::set_timestamp(now.timestamp() as u64);

            let owner_signed = Origin::signed(AccountKeyring::Dave.public());
            let owner_did = register_keyring_account(AccountKeyring::Dave).unwrap();

            // Expected token entry
            let token = SecurityToken {
                name: vec![0x01].into(),
                owner_did,
                total_supply: 1_000_000,
                divisible: true,
                asset_type: AssetType::default(),
                ..Default::default()
            };
            let ticker = Ticker::try_from(token.name.as_slice()).unwrap();
            let bob_did = register_keyring_account(AccountKeyring::Bob).unwrap();

            // Issuance is successful
            assert_ok!(Asset::create_asset(
                owner_signed.clone(),
                token.name.clone(),
                ticker,
                token.total_supply,
                true,
                token.asset_type.clone(),
                vec![],
                None,
            ));

            // Allow all transfers
            assert_ok!(ComplianceManager::add_active_rule(
                owner_signed.clone(),
                ticker,
                vec![],
                vec![]
            ));
            let mut owner_balance: [u128; 100] = [1_000_000; 100];
            let mut bob_balance: [u128; 100] = [0; 100];
            let mut rng = rand::thread_rng();
            for j in 1..100 {
                let transfers = rng.gen_range(0, 10);
                owner_balance[j] = owner_balance[j - 1];
                bob_balance[j] = bob_balance[j - 1];
                for _k in 0..transfers {
                    if j == 1 {
                        owner_balance[0] -= 1;
                        bob_balance[0] += 1;
                    }
                    owner_balance[j] -= 1;
                    bob_balance[j] += 1;
                    assert_ok!(Asset::transfer(owner_signed.clone(), ticker, bob_did, 1));
                }
                assert_ok!(Asset::create_checkpoint(owner_signed.clone(), ticker));
                let x: u64 = u64::try_from(j).unwrap();
                assert_eq!(
                    Asset::get_balance_at(ticker, owner_did, 0),
                    owner_balance[j]
                );
                assert_eq!(Asset::get_balance_at(ticker, bob_did, 0), bob_balance[j]);
                assert_eq!(
                    Asset::get_balance_at(ticker, owner_did, 1),
                    owner_balance[1]
                );
                assert_eq!(Asset::get_balance_at(ticker, bob_did, 1), bob_balance[1]);
                assert_eq!(
                    Asset::get_balance_at(ticker, owner_did, x - 1),
                    owner_balance[j - 1]
                );
                assert_eq!(
                    Asset::get_balance_at(ticker, bob_did, x - 1),
                    bob_balance[j - 1]
                );
                assert_eq!(
                    Asset::get_balance_at(ticker, owner_did, x),
                    owner_balance[j]
                );
                assert_eq!(Asset::get_balance_at(ticker, bob_did, x), bob_balance[j]);
                assert_eq!(
                    Asset::get_balance_at(ticker, owner_did, x + 1),
                    owner_balance[j]
                );
                assert_eq!(
                    Asset::get_balance_at(ticker, bob_did, x + 1),
                    bob_balance[j]
                );
                assert_eq!(
                    Asset::get_balance_at(ticker, owner_did, 1000),
                    owner_balance[j]
                );
                assert_eq!(Asset::get_balance_at(ticker, bob_did, 1000), bob_balance[j]);
            }
        });
    }
}

#[test]
fn register_ticker() {
    ExtBuilder::default().build().execute_with(|| {
        let now = Utc::now();
        Timestamp::set_timestamp(now.timestamp() as u64);

        let owner_signed = Origin::signed(AccountKeyring::Dave.public());
        let owner_did = register_keyring_account(AccountKeyring::Dave).unwrap();

        let token = SecurityToken {
            name: vec![0x01].into(),
            owner_did,
            total_supply: 1_000_000,
            divisible: true,
            asset_type: AssetType::default(),
            ..Default::default()
        };
        let identifiers = vec![(IdentifierType::Isin, b"0123".into())];
        let ticker = Ticker::try_from(token.name.as_slice()).unwrap();
        // Issuance is successful
        assert_ok!(Asset::create_asset(
            owner_signed.clone(),
            token.name.clone(),
            ticker,
            token.total_supply,
            true,
            token.asset_type.clone(),
            identifiers.clone(),
            None,
        ));

        assert_eq!(Asset::is_ticker_registry_valid(&ticker, owner_did), true);
        assert_eq!(Asset::is_ticker_available(&ticker), false);
        let stored_token = Asset::token_details(&ticker);
        assert_eq!(stored_token.asset_type, token.asset_type);
        for (typ, val) in identifiers {
            assert_eq!(Asset::identifiers((ticker, typ)), val);
        }

        assert_err!(
            Asset::register_ticker(owner_signed.clone(), Ticker::try_from(&[0x01][..]).unwrap()),
            AssetError::AssetAlreadyCreated
        );

        assert_err!(
            Asset::register_ticker(
                owner_signed.clone(),
                Ticker::try_from(&[0x01, 0x01, 0x01, 0x01, 0x01, 0x01, 0x01, 0x01, 0x01][..])
                    .unwrap()
            ),
            AssetError::TickerTooLong
        );

        let ticker = Ticker::try_from(&[0x01, 0x01][..]).unwrap();

        assert_eq!(Asset::is_ticker_available(&ticker), true);

        assert_ok!(Asset::register_ticker(owner_signed.clone(), ticker));

        assert_eq!(
            Asset::asset_ownership_relation(owner_did, ticker),
            AssetOwnershipRelation::TickerOwned
        );

        let alice_signed = Origin::signed(AccountKeyring::Alice.public());
        let _ = register_keyring_account(AccountKeyring::Alice).unwrap();

        assert_err!(
            Asset::register_ticker(alice_signed.clone(), ticker),
            AssetError::TickerAlreadyRegistered
        );

        assert_eq!(Asset::is_ticker_registry_valid(&ticker, owner_did), true);
        assert_eq!(Asset::is_ticker_available(&ticker), false);

        Timestamp::set_timestamp(now.timestamp() as u64 + 10001);

        assert_eq!(Asset::is_ticker_registry_valid(&ticker, owner_did), false);
        assert_eq!(Asset::is_ticker_available(&ticker), true);
    })
}

#[test]
fn transfer_ticker() {
    ExtBuilder::default().build().execute_with(|| {
        let now = Utc::now();
        Timestamp::set_timestamp(now.timestamp() as u64);

        let owner_signed = Origin::signed(AccountKeyring::Dave.public());
        let owner_did = register_keyring_account(AccountKeyring::Dave).unwrap();
        let alice_signed = Origin::signed(AccountKeyring::Alice.public());
        let alice_did = register_keyring_account(AccountKeyring::Alice).unwrap();
        let bob_signed = Origin::signed(AccountKeyring::Bob.public());
        let bob_did = register_keyring_account(AccountKeyring::Bob).unwrap();

        let ticker = Ticker::try_from(&[0x01, 0x01][..]).unwrap();

        assert_eq!(Asset::is_ticker_available(&ticker), true);
        assert_ok!(Asset::register_ticker(owner_signed.clone(), ticker));

        let auth_id_alice = Identity::add_auth(
            owner_did,
            Signatory::from(alice_did),
            AuthorizationData::TransferTicker(ticker),
            None,
        );

        let auth_id_bob = Identity::add_auth(
            owner_did,
            Signatory::from(bob_did),
            AuthorizationData::TransferTicker(ticker),
            None,
        );

        assert_eq!(Asset::is_ticker_registry_valid(&ticker, owner_did), true);
        assert_eq!(Asset::is_ticker_registry_valid(&ticker, alice_did), false);
        assert_eq!(Asset::is_ticker_available(&ticker), false);

        assert_err!(
            Asset::accept_ticker_transfer(alice_signed.clone(), auth_id_alice + 1),
            "Authorization does not exist"
        );

        assert_eq!(
            Asset::asset_ownership_relation(owner_did, ticker),
            AssetOwnershipRelation::TickerOwned
        );

        assert_ok!(Asset::accept_ticker_transfer(
            alice_signed.clone(),
            auth_id_alice
        ));

        assert_eq!(
            Asset::asset_ownership_relation(owner_did, ticker),
            AssetOwnershipRelation::NotOwned
        );
        assert_eq!(
            Asset::asset_ownership_relation(alice_did, ticker),
            AssetOwnershipRelation::TickerOwned
        );

        assert_eq!(
            Asset::asset_ownership_relation(alice_did, ticker),
            AssetOwnershipRelation::TickerOwned
        );

        assert_err!(
            Asset::accept_ticker_transfer(bob_signed.clone(), auth_id_bob),
            "Illegal use of Authorization"
        );

        let mut auth_id = Identity::add_auth(
            alice_did,
            Signatory::from(bob_did),
            AuthorizationData::TransferTicker(ticker),
            Some(now.timestamp() as u64 - 100),
        );

        assert_err!(
            Asset::accept_ticker_transfer(bob_signed.clone(), auth_id),
            "Authorization expired"
        );

        auth_id = Identity::add_auth(
            alice_did,
            Signatory::from(bob_did),
            AuthorizationData::Custom(ticker),
            Some(now.timestamp() as u64 + 100),
        );

        assert_err!(
            Asset::accept_ticker_transfer(bob_signed.clone(), auth_id),
            AssetError::NoTickerTransferAuth
        );

        auth_id = Identity::add_auth(
            alice_did,
            Signatory::from(bob_did),
            AuthorizationData::TransferTicker(ticker),
            Some(now.timestamp() as u64 + 100),
        );

        assert_ok!(Asset::accept_ticker_transfer(bob_signed.clone(), auth_id));

        assert_eq!(Asset::is_ticker_registry_valid(&ticker, owner_did), false);
        assert_eq!(Asset::is_ticker_registry_valid(&ticker, alice_did), false);
        assert_eq!(Asset::is_ticker_registry_valid(&ticker, bob_did), true);
        assert_eq!(Asset::is_ticker_available(&ticker), false);
    })
}

#[test]
fn transfer_treasury() {
    ExtBuilder::default().build().execute_with(|| {
        let now = Utc::now();
        Timestamp::set_timestamp(now.timestamp() as u64);

        let owner_signed = Origin::signed(AccountKeyring::Alice.public());
        let owner_did = register_keyring_account(AccountKeyring::Alice).unwrap();
        let primary_issuance_signed = Origin::signed(AccountKeyring::Bob.public());
        let primary_issuance_did = register_keyring_account(AccountKeyring::Bob).unwrap();

        let ticker = Ticker::try_from(&[0x01, 0x01][..]).unwrap();
        let token = SecurityToken {
            name: ticker.as_slice().into(),
            total_supply: 1_000_000,
            owner_did,
            divisible: true,
            asset_type: Default::default(),
            primary_issuance_did: Some(owner_did),
        };

        assert_ok!(Asset::create_asset(
            owner_signed,
            token.name.clone(),
            ticker.clone(),
            token.total_supply,
            token.divisible,
            token.asset_type.clone(),
            Default::default(),
            Default::default(),
        ));

        assert!(!Asset::is_ticker_available(&ticker));
        assert_eq!(Asset::token_details(&ticker), token);

        let auth_id = Identity::add_auth(
            owner_did,
            Signatory::from(primary_issuance_did),
            AuthorizationData::TransferTreasury(ticker),
            Some(now.timestamp() as u64 - 100),
        );

        assert_err!(
            Asset::accept_treasury_transfer(primary_issuance_signed.clone(), auth_id),
            "Authorization expired"
        );
        assert_eq!(Asset::token_details(&ticker), token);

        let auth_id = Identity::add_auth(
            owner_did,
            Signatory::from(owner_did),
            AuthorizationData::TransferTreasury(ticker),
            None,
        );

        assert_err!(
            Asset::accept_treasury_transfer(primary_issuance_signed.clone(), auth_id),
            "Authorization does not exist"
        );
        assert_eq!(Asset::token_details(&ticker), token);

        let auth_id = Identity::add_auth(
            primary_issuance_did,
            Signatory::from(primary_issuance_did),
            AuthorizationData::TransferTreasury(ticker),
            None,
        );

        assert_err!(
            Asset::accept_treasury_transfer(primary_issuance_signed.clone(), auth_id),
            "Illegal use of Authorization"
        );
        assert_eq!(Asset::token_details(&ticker), token);

        let auth_id = Identity::add_auth(
            owner_did,
            Signatory::from(primary_issuance_did),
            AuthorizationData::TransferTreasury(ticker),
            None,
        );

        assert_ok!(Asset::accept_treasury_transfer(
            primary_issuance_signed.clone(),
            auth_id
        ));
        let mut new_token = token.clone();
        new_token.primary_issuance_did = Some(primary_issuance_did);
        assert_eq!(Asset::token_details(&ticker), new_token);
    })
}

#[test]
fn transfer_token_ownership() {
    ExtBuilder::default().build().execute_with(|| {
        let now = Utc::now();
        Timestamp::set_timestamp(now.timestamp() as u64);

        let owner_signed = Origin::signed(AccountKeyring::Dave.public());
        let owner_did = register_keyring_account(AccountKeyring::Dave).unwrap();
        let alice_signed = Origin::signed(AccountKeyring::Alice.public());
        let alice_did = register_keyring_account(AccountKeyring::Alice).unwrap();
        let bob_signed = Origin::signed(AccountKeyring::Bob.public());
        let bob_did = register_keyring_account(AccountKeyring::Bob).unwrap();

        let token_name = vec![0x01, 0x01];
        let ticker = Ticker::try_from(token_name.as_slice()).unwrap();
        assert_ok!(Asset::create_asset(
            owner_signed.clone(),
            token_name.into(),
            ticker,
            1_000_000,
            true,
            AssetType::default(),
            vec![],
            None,
        ));

        let auth_id_alice = Identity::add_auth(
            owner_did,
            Signatory::from(alice_did),
            AuthorizationData::TransferAssetOwnership(ticker),
            None,
        );

        let auth_id_bob = Identity::add_auth(
            owner_did,
            Signatory::from(bob_did),
            AuthorizationData::TransferAssetOwnership(ticker),
            None,
        );

        assert_eq!(Asset::token_details(&ticker).owner_did, owner_did);

        assert_err!(
            Asset::accept_asset_ownership_transfer(alice_signed.clone(), auth_id_alice + 1),
            "Authorization does not exist"
        );

        assert_eq!(
            Asset::asset_ownership_relation(owner_did, ticker),
            AssetOwnershipRelation::AssetOwned
        );

        assert_ok!(Asset::accept_asset_ownership_transfer(
            alice_signed.clone(),
            auth_id_alice
        ));
        assert_eq!(Asset::token_details(&ticker).owner_did, alice_did);
        assert_eq!(
            Asset::asset_ownership_relation(owner_did, ticker),
            AssetOwnershipRelation::NotOwned
        );
        assert_eq!(
            Asset::asset_ownership_relation(alice_did, ticker),
            AssetOwnershipRelation::AssetOwned
        );

        assert_err!(
            Asset::accept_asset_ownership_transfer(bob_signed.clone(), auth_id_bob),
            "Illegal use of Authorization"
        );

        let mut auth_id = Identity::add_auth(
            alice_did,
            Signatory::from(bob_did),
            AuthorizationData::TransferAssetOwnership(ticker),
            Some(now.timestamp() as u64 - 100),
        );

        assert_err!(
            Asset::accept_asset_ownership_transfer(bob_signed.clone(), auth_id),
            "Authorization expired"
        );

        auth_id = Identity::add_auth(
            alice_did,
            Signatory::from(bob_did),
            AuthorizationData::Custom(ticker),
            Some(now.timestamp() as u64 + 100),
        );

        assert_err!(
            Asset::accept_asset_ownership_transfer(bob_signed.clone(), auth_id),
            AssetError::NotTickerOwnershipTransferAuth
        );

        auth_id = Identity::add_auth(
            alice_did,
            Signatory::from(bob_did),
            AuthorizationData::TransferAssetOwnership(Ticker::try_from(&[0x50][..]).unwrap()),
            Some(now.timestamp() as u64 + 100),
        );

        assert_err!(
            Asset::accept_asset_ownership_transfer(bob_signed.clone(), auth_id),
            AssetError::NoSuchAsset
        );

        auth_id = Identity::add_auth(
            alice_did,
            Signatory::from(bob_did),
            AuthorizationData::TransferAssetOwnership(ticker),
            Some(now.timestamp() as u64 + 100),
        );

        assert_ok!(Asset::accept_asset_ownership_transfer(
            bob_signed.clone(),
            auth_id
        ));
        assert_eq!(Asset::token_details(&ticker).owner_did, bob_did);
    })
}

#[test]
fn update_identifiers() {
    ExtBuilder::default().build().execute_with(|| {
        let owner_signed = Origin::signed(AccountKeyring::Dave.public());
        let owner_did = register_keyring_account(AccountKeyring::Dave).unwrap();

        // Expected token entry
        let token = SecurityToken {
            name: b"TEST".into(),
            owner_did,
            total_supply: 1_000_000,
            divisible: true,
            asset_type: AssetType::default(),
            primary_issuance_did: Some(owner_did),
            ..Default::default()
        };
        let ticker = Ticker::try_from(token.name.as_slice()).unwrap();
        assert!(!<DidRecords>::contains_key(
            Identity::get_token_did(&ticker).unwrap()
        ));
        let identifier_value1 = b"ABC123";
        let identifiers = vec![(IdentifierType::Cusip, identifier_value1.into())];
        assert_ok!(Asset::create_asset(
            owner_signed.clone(),
            token.name.clone(),
            ticker,
            token.total_supply,
            true,
            token.asset_type.clone(),
            identifiers.clone(),
            None,
        ));

        // A correct entry was added
        assert_eq!(Asset::token_details(ticker), token);
        assert_eq!(
            Asset::identifiers((ticker, IdentifierType::Cusip)),
            identifier_value1.into()
        );
        let identifier_value2 = b"XYZ555";
        let updated_identifiers = vec![
            (IdentifierType::Cusip, Default::default()),
            (IdentifierType::Isin, identifier_value2.into()),
        ];
        assert_ok!(Asset::update_identifiers(
            owner_signed.clone(),
            ticker,
            updated_identifiers.clone(),
        ));
        for (typ, val) in updated_identifiers {
            assert_eq!(Asset::identifiers((ticker, typ)), val);
        }
    });
}

#[test]
fn adding_removing_documents() {
    ExtBuilder::default().build().execute_with(|| {
        let owner_signed = Origin::signed(AccountKeyring::Dave.public());
        let owner_did = register_keyring_account(AccountKeyring::Dave).unwrap();

        let token = SecurityToken {
            name: vec![0x01].into(),
            owner_did,
            total_supply: 1_000_000,
            divisible: true,
            asset_type: AssetType::default(),
            ..Default::default()
        };

        let ticker = Ticker::try_from(token.name.as_slice()).unwrap();

        assert!(!<DidRecords>::contains_key(
            Identity::get_token_did(&ticker).unwrap()
        ));

        let identifiers = vec![(IdentifierType::default(), b"undefined".into())];
        let _ticker_did = Identity::get_token_did(&ticker).unwrap();

        // Issuance is successful
        assert_ok!(Asset::create_asset(
            owner_signed.clone(),
            token.name.clone(),
            ticker,
            token.total_supply,
            true,
            token.asset_type.clone(),
            identifiers.clone(),
            None,
        ));

        let documents = vec![
            (
                b"A".into(),
                Document {
                    uri: b"www.a.com".into(),
                    content_hash: b"0x1".into(),
                },
            ),
            (
                b"B".into(),
                Document {
                    uri: b"www.b.com".into(),
                    content_hash: b"0x2".into(),
                },
            ),
        ];

        assert_ok!(Asset::batch_add_document(
            owner_signed.clone(),
            documents.clone(),
            ticker
        ));

        assert_eq!(
            Asset::asset_documents(ticker, DocumentName::from(b"A")),
            documents[0].1
        );
        assert_eq!(
            Asset::asset_documents(ticker, DocumentName::from(b"B")),
            documents[1].1
        );

        assert_ok!(Asset::batch_remove_document(
            owner_signed.clone(),
            vec![b"A".into(), b"B".into()],
            ticker
        ));

        assert_eq!(
            <asset::AssetDocuments>::iter_prefix_values(ticker).count(),
            0
        );
    });
}

#[test]
fn add_extension_successfully() {
    ExtBuilder::default().build().execute_with(|| {
        let owner_signed = Origin::signed(AccountKeyring::Dave.public());
        let _ = register_keyring_account(AccountKeyring::Dave).unwrap();

        // Expected token entry
        let token = SecurityToken {
            name: b"TEST".into(),
            total_supply: 1_000_000,
            divisible: true,
            asset_type: AssetType::default(),
            ..Default::default()
        };

        let ticker = Ticker::try_from(token.name.as_slice()).unwrap();
        assert!(!<DidRecords>::contains_key(
            Identity::get_token_did(&ticker).unwrap()
        ));
        let identifier_value1 = b"ABC123";
        let identifiers = vec![(IdentifierType::Cusip, identifier_value1.into())];
        assert_ok!(Asset::create_asset(
            owner_signed.clone(),
            token.name.clone(),
            ticker,
            token.total_supply,
            true,
            token.asset_type.clone(),
            identifiers.clone(),
            None,
        ));

        // Add smart extension
        let extension_name = b"PTM".into();
        let extension_id = AccountKeyring::Bob.public();

        let extension_details = SmartExtension {
            extension_type: SmartExtensionType::TransferManager,
            extension_name,
            extension_id: extension_id.clone(),
            is_archive: false,
        };

        assert_ok!(Asset::add_extension(
            owner_signed.clone(),
            ticker,
            extension_details.clone(),
        ));

        // verify the data within the runtime
        assert_eq!(
            Asset::extension_details((ticker, extension_id)),
            extension_details
        );
        assert_eq!(
            (Asset::extensions((ticker, SmartExtensionType::TransferManager))).len(),
            1
        );
        assert_eq!(
            (Asset::extensions((ticker, SmartExtensionType::TransferManager)))[0],
            extension_id
        );
    });
}

#[test]
fn add_same_extension_should_fail() {
    ExtBuilder::default().build().execute_with(|| {
        let owner_signed = Origin::signed(AccountKeyring::Dave.public());
        let owner_did = register_keyring_account(AccountKeyring::Dave).unwrap();

        // Expected token entry
        let token = SecurityToken {
            name: b"TEST".into(),
            owner_did,
            total_supply: 1_000_000,
            divisible: true,
            asset_type: AssetType::default(),
            ..Default::default()
        };

        let ticker = Ticker::try_from(token.name.as_slice()).unwrap();
        assert!(!<DidRecords>::contains_key(
            Identity::get_token_did(&ticker).unwrap()
        ));
        let identifier_value1 = b"ABC123";
        let identifiers = vec![(IdentifierType::Cusip, identifier_value1.into())];
        assert_ok!(Asset::create_asset(
            owner_signed.clone(),
            token.name.clone(),
            ticker,
            token.total_supply,
            true,
            token.asset_type.clone(),
            identifiers.clone(),
            None,
        ));

        // Add smart extension
        let extension_name = b"PTM".into();
        let extension_id = AccountKeyring::Bob.public();

        let extension_details = SmartExtension {
            extension_type: SmartExtensionType::TransferManager,
            extension_name,
            extension_id: extension_id.clone(),
            is_archive: false,
        };

        assert_ok!(Asset::add_extension(
            owner_signed.clone(),
            ticker,
            extension_details.clone()
        ));

        // verify the data within the runtime
        assert_eq!(
            Asset::extension_details((ticker, extension_id)),
            extension_details.clone()
        );
        assert_eq!(
            (Asset::extensions((ticker, SmartExtensionType::TransferManager))).len(),
            1
        );
        assert_eq!(
            (Asset::extensions((ticker, SmartExtensionType::TransferManager)))[0],
            extension_id
        );

        assert_err!(
            Asset::add_extension(owner_signed.clone(), ticker, extension_details),
            AssetError::ExtensionAlreadyPresent
        );
    });
}

#[test]
fn should_successfully_archive_extension() {
    ExtBuilder::default().build().execute_with(|| {
        let owner_signed = Origin::signed(AccountKeyring::Dave.public());
        let owner_did = register_keyring_account(AccountKeyring::Dave).unwrap();

        // Expected token entry
        let token = SecurityToken {
            name: b"TEST".into(),
            owner_did,
            total_supply: 1_000_000,
            divisible: true,
            asset_type: AssetType::default(),
            ..Default::default()
        };

        let ticker = Ticker::try_from(token.name.as_slice()).unwrap();
        assert!(!<DidRecords>::contains_key(
            Identity::get_token_did(&ticker).unwrap()
        ));
        let identifier_value1 = b"ABC123";
        let identifiers = vec![(IdentifierType::Cusip, identifier_value1.into())];
        assert_ok!(Asset::create_asset(
            owner_signed.clone(),
            token.name.clone(),
            ticker,
            token.total_supply,
            true,
            token.asset_type.clone(),
            identifiers.clone(),
            None,
        ));
        // Add smart extension
        let extension_name = b"STO".into();
        let extension_id = AccountKeyring::Bob.public();

        let extension_details = SmartExtension {
            extension_type: SmartExtensionType::Offerings,
            extension_name,
            extension_id: extension_id.clone(),
            is_archive: false,
        };

        assert_ok!(Asset::add_extension(
            owner_signed.clone(),
            ticker,
            extension_details.clone()
        ));

        // verify the data within the runtime
        assert_eq!(
            Asset::extension_details((ticker, extension_id)),
            extension_details
        );
        assert_eq!(
            (Asset::extensions((ticker, SmartExtensionType::Offerings))).len(),
            1
        );
        assert_eq!(
            (Asset::extensions((ticker, SmartExtensionType::Offerings)))[0],
            extension_id
        );

        assert_ok!(Asset::archive_extension(
            owner_signed.clone(),
            ticker,
            extension_id
        ));

        assert_eq!(
            (Asset::extension_details((ticker, extension_id))).is_archive,
            true
        );
    });
}

#[test]
fn should_fail_to_archive_an_already_archived_extension() {
    ExtBuilder::default().build().execute_with(|| {
        let owner_signed = Origin::signed(AccountKeyring::Dave.public());
        let owner_did = register_keyring_account(AccountKeyring::Dave).unwrap();

        // Expected token entry
        let token = SecurityToken {
            name: b"TEST".into(),
            owner_did,
            total_supply: 1_000_000,
            divisible: true,
            asset_type: AssetType::default(),
            ..Default::default()
        };

        let ticker = Ticker::try_from(token.name.as_slice()).unwrap();
        assert!(!<DidRecords>::contains_key(
            Identity::get_token_did(&ticker).unwrap()
        ));
        let identifier_value1 = b"ABC123";
        let identifiers = vec![(IdentifierType::Cusip, identifier_value1.into())];
        assert_ok!(Asset::create_asset(
            owner_signed.clone(),
            token.name.clone(),
            ticker,
            token.total_supply,
            true,
            token.asset_type.clone(),
            identifiers.clone(),
            None,
        ));
        // Add smart extension
        let extension_name = b"STO".into();
        let extension_id = AccountKeyring::Bob.public();

        let extension_details = SmartExtension {
            extension_type: SmartExtensionType::Offerings,
            extension_name,
            extension_id: extension_id.clone(),
            is_archive: false,
        };

        assert_ok!(Asset::add_extension(
            owner_signed.clone(),
            ticker,
            extension_details.clone()
        ));

        // verify the data within the runtime
        assert_eq!(
            Asset::extension_details((ticker, extension_id)),
            extension_details
        );
        assert_eq!(
            (Asset::extensions((ticker, SmartExtensionType::Offerings))).len(),
            1
        );
        assert_eq!(
            (Asset::extensions((ticker, SmartExtensionType::Offerings)))[0],
            extension_id
        );

        assert_ok!(Asset::archive_extension(
            owner_signed.clone(),
            ticker,
            extension_id
        ));

        assert_eq!(
            (Asset::extension_details((ticker, extension_id))).is_archive,
            true
        );

        assert_err!(
            Asset::archive_extension(owner_signed.clone(), ticker, extension_id),
            AssetError::AlreadyArchived
        );
    });
}

#[test]
fn should_fail_to_archive_a_non_existent_extension() {
    ExtBuilder::default().build().execute_with(|| {
        let owner_signed = Origin::signed(AccountKeyring::Dave.public());
        let owner_did = register_keyring_account(AccountKeyring::Dave).unwrap();

        // Expected token entry
        let token = SecurityToken {
            name: b"TEST".into(),
            owner_did,
            total_supply: 1_000_000,
            divisible: true,
            asset_type: AssetType::default(),
            ..Default::default()
        };

        let ticker = Ticker::try_from(token.name.as_slice()).unwrap();
        assert!(!<DidRecords>::contains_key(
            Identity::get_token_did(&ticker).unwrap()
        ));
        let identifier_value1 = b"ABC123";
        let identifiers = vec![(IdentifierType::Cusip, identifier_value1.into())];
        assert_ok!(Asset::create_asset(
            owner_signed.clone(),
            token.name.clone(),
            ticker,
            token.total_supply,
            true,
            token.asset_type.clone(),
            identifiers.clone(),
            None,
        ));
        // Add smart extension
        let extension_id = AccountKeyring::Bob.public();

        assert_err!(
            Asset::archive_extension(owner_signed.clone(), ticker, extension_id),
            AssetError::NoSuchSmartExtension
        );
    });
}

#[test]
fn should_successfuly_unarchive_an_extension() {
    ExtBuilder::default().build().execute_with(|| {
        let owner_signed = Origin::signed(AccountKeyring::Dave.public());
        let owner_did = register_keyring_account(AccountKeyring::Dave).unwrap();

        // Expected token entry
        let token = SecurityToken {
            name: b"TEST".into(),
            owner_did,
            total_supply: 1_000_000,
            divisible: true,
            asset_type: AssetType::default(),
            ..Default::default()
        };

        let ticker = Ticker::try_from(token.name.as_slice()).unwrap();
        assert!(!<DidRecords>::contains_key(
            Identity::get_token_did(&ticker).unwrap()
        ));
        let identifier_value1 = b"ABC123";
        let identifiers = vec![(IdentifierType::Cusip, identifier_value1.into())];
        assert_ok!(Asset::create_asset(
            owner_signed.clone(),
            token.name.clone(),
            ticker,
            token.total_supply,
            true,
            token.asset_type.clone(),
            identifiers.clone(),
            None,
        ));
        // Add smart extension
        let extension_name = b"STO".into();
        let extension_id = AccountKeyring::Bob.public();

        let extension_details = SmartExtension {
            extension_type: SmartExtensionType::Offerings,
            extension_name,
            extension_id: extension_id.clone(),
            is_archive: false,
        };

        assert_ok!(Asset::add_extension(
            owner_signed.clone(),
            ticker,
            extension_details.clone()
        ));

        // verify the data within the runtime
        assert_eq!(
            Asset::extension_details((ticker, extension_id)),
            extension_details
        );
        assert_eq!(
            (Asset::extensions((ticker, SmartExtensionType::Offerings))).len(),
            1
        );
        assert_eq!(
            (Asset::extensions((ticker, SmartExtensionType::Offerings)))[0],
            extension_id
        );

        assert_ok!(Asset::archive_extension(
            owner_signed.clone(),
            ticker,
            extension_id
        ));

        assert_eq!(
            (Asset::extension_details((ticker, extension_id))).is_archive,
            true
        );

        assert_ok!(Asset::unarchive_extension(
            owner_signed.clone(),
            ticker,
            extension_id
        ));
        assert_eq!(
            (Asset::extension_details((ticker, extension_id))).is_archive,
            false
        );
    });
}

#[test]
fn should_fail_to_unarchive_an_already_unarchived_extension() {
    ExtBuilder::default().build().execute_with(|| {
        let owner_signed = Origin::signed(AccountKeyring::Dave.public());
        let owner_did = register_keyring_account(AccountKeyring::Dave).unwrap();

        // Expected token entry
        let token = SecurityToken {
            name: b"TEST".into(),
            owner_did,
            total_supply: 1_000_000,
            divisible: true,
            asset_type: AssetType::default(),
            ..Default::default()
        };

        let ticker = Ticker::try_from(token.name.as_slice()).unwrap();
        assert!(!<DidRecords>::contains_key(
            Identity::get_token_did(&ticker).unwrap()
        ));
        let identifier_value1 = b"ABC123";
        let identifiers = vec![(IdentifierType::Cusip, identifier_value1.into())];
        assert_ok!(Asset::create_asset(
            owner_signed.clone(),
            token.name.clone(),
            ticker,
            token.total_supply,
            true,
            token.asset_type.clone(),
            identifiers.clone(),
            None,
        ));
        // Add smart extension
        let extension_name = b"STO".into();
        let extension_id = AccountKeyring::Bob.public();

        let extension_details = SmartExtension {
            extension_type: SmartExtensionType::Offerings,
            extension_name,
            extension_id: extension_id.clone(),
            is_archive: false,
        };

        assert_ok!(Asset::add_extension(
            owner_signed.clone(),
            ticker,
            extension_details.clone(),
        ));

        // verify the data within the runtime
        assert_eq!(
            Asset::extension_details((ticker, extension_id)),
            extension_details
        );
        assert_eq!(
            (Asset::extensions((ticker, SmartExtensionType::Offerings))).len(),
            1
        );
        assert_eq!(
            (Asset::extensions((ticker, SmartExtensionType::Offerings)))[0],
            extension_id
        );

        assert_ok!(Asset::archive_extension(
            owner_signed.clone(),
            ticker,
            extension_id
        ));

        assert_eq!(
            (Asset::extension_details((ticker, extension_id))).is_archive,
            true
        );

        assert_ok!(Asset::unarchive_extension(
            owner_signed.clone(),
            ticker,
            extension_id
        ));
        assert_eq!(
            (Asset::extension_details((ticker, extension_id))).is_archive,
            false
        );

        assert_err!(
            Asset::unarchive_extension(owner_signed.clone(), ticker, extension_id),
            AssetError::AlreadyUnArchived
        );
    });
}

#[test]
fn freeze_unfreeze_asset() {
    ExtBuilder::default().build().execute_with(|| {
        let now = Utc::now();
        Timestamp::set_timestamp(now.timestamp() as u64);
        let alice_signed = Origin::signed(AccountKeyring::Alice.public());
        let alice_did = register_keyring_account(AccountKeyring::Alice).unwrap();
        let bob_signed = Origin::signed(AccountKeyring::Bob.public());
        let bob_did = register_keyring_account(AccountKeyring::Bob).unwrap();
        let token_name = b"COOL";
        let ticker = Ticker::try_from(&token_name[..]).unwrap();
        assert_ok!(Asset::create_asset(
            alice_signed.clone(),
            token_name.into(),
            ticker,
            1_000_000,
            true,
            AssetType::default(),
            vec![],
            None,
        ));

        // Allow all transfers.
        assert_ok!(ComplianceManager::add_active_rule(
            alice_signed.clone(),
            ticker,
            vec![],
            vec![]
        ));
        assert_err!(
            Asset::freeze(bob_signed.clone(), ticker),
            AssetError::Unauthorized
        );
        assert_err!(
            Asset::unfreeze(alice_signed.clone(), ticker),
            AssetError::NotFrozen
        );
        assert_ok!(Asset::freeze(alice_signed.clone(), ticker));
        assert_err!(
            Asset::freeze(alice_signed.clone(), ticker),
            AssetError::AlreadyFrozen
        );

        // Attempt to mint tokens.
        assert_err!(
            Asset::issue(alice_signed.clone(), ticker, bob_did, 1, vec![]),
            AssetError::InvalidTransfer
        );
        assert_err!(
            Asset::transfer(alice_signed.clone(), ticker, bob_did, 1),
            AssetError::InvalidTransfer
        );
        // Attempt to transfer token ownership.
        let auth_id = Identity::add_auth(
            alice_did,
            Signatory::from(bob_did),
            AuthorizationData::TransferAssetOwnership(ticker),
            None,
        );

        assert_ok!(Asset::accept_asset_ownership_transfer(
            bob_signed.clone(),
            auth_id
        ));

        // `batch_issue` fails when the vector of recipients is not empty.
        assert_err!(
            Asset::batch_issue(
                bob_signed.clone(),
                vec![IssueAssetItem {
                    investor_did: bob_did,
                    value: 1
                }],
                ticker
            ),
            AssetError::InvalidTransfer
        );
        // `batch_issue` fails with the empty vector of investors with a different error message.
        assert_err!(
            Asset::batch_issue(bob_signed.clone(), vec![], ticker),
            AssetError::NoInvestors
        );
        assert_ok!(Asset::unfreeze(bob_signed.clone(), ticker));
        assert_err!(
            Asset::unfreeze(bob_signed.clone(), ticker),
            AssetError::NotFrozen
        );
        // Transfer some balance.
        assert_ok!(Asset::transfer(alice_signed.clone(), ticker, bob_did, 1));
    });
}
#[test]
fn frozen_secondary_keys_create_asset() {
    ExtBuilder::default()
        .build()
        .execute_with(frozen_secondary_keys_create_asset_we);
}

fn frozen_secondary_keys_create_asset_we() {
    // 0. Create identities.
    let alice = AccountKeyring::Alice.public();
    let alice_id = register_keyring_account(AccountKeyring::Alice).unwrap();
    let _charlie_id = register_keyring_account(AccountKeyring::Charlie).unwrap();
    let bob = AccountKeyring::Bob.public();

    // 1. Add Bob as signatory to Alice ID.
    assert_ok!(Balances::top_up_identity_balance(
        Origin::signed(alice),
        alice_id,
        100_000
    ));
    let bob_signatory = Signatory::Account(AccountKeyring::Bob.public());
    add_secondary_key(alice_id, bob_signatory);
    assert_ok!(Balances::transfer_with_memo(
        Origin::signed(alice),
        bob,
        1_000,
        Some(Memo::from("Bob funding"))
    ));

    // 2. Bob can create token
    let token_1 = SecurityToken {
        name: vec![0x01].into(),
        owner_did: alice_id,
        total_supply: 1_000_000,
        divisible: true,
        asset_type: AssetType::default(),
        primary_issuance_did: Some(alice_id),
        ..Default::default()
    };
    let ticker_1 = Ticker::try_from(token_1.name.as_slice()).unwrap();
    assert_ok!(Asset::create_asset(
        Origin::signed(bob),
        token_1.name.clone(),
        ticker_1,
        token_1.total_supply,
        true,
        token_1.asset_type.clone(),
        vec![],
        None,
    ));
    assert_eq!(Asset::token_details(ticker_1), token_1);

    // 3. Alice freezes her secondary keys.
    assert_ok!(Identity::freeze_secondary_keys(Origin::signed(alice)));

    // 4. Bob cannot create a token.
    let token_2 = SecurityToken {
        name: vec![0x01].into(),
        owner_did: alice_id,
        total_supply: 1_000_000,
        divisible: true,
        asset_type: AssetType::default(),
        ..Default::default()
    };
    let _ticker_2 = Ticker::try_from(token_2.name.as_slice()).unwrap();
    // commenting this because `default_identity` feature is not allowing to access None identity.
    // let create_token_result = Asset::create_asset(
    //     Origin::signed(bob),
    //     token_2.name.clone(),
    //     ticker_2,
    //     token_2.total_supply,
    //     true,
    //     token_2.asset_type.clone(),
    //     vec![],
    //     None,
    // );
    // assert_err!(
    //     create_token_result,
    //     DispatchError::Other("Current identity is none and key is not linked to any identity")
    // );
}

#[test]
fn test_can_transfer_rpc() {
    ExtBuilder::default()
        .cdd_providers(vec![AccountKeyring::Eve.public()])
        .monied(true)
        .balance_factor(1)
        .build()
        .execute_with(|| {
            let alice_signed = Origin::signed(AccountKeyring::Alice.public());
            let alice_did = register_keyring_account(AccountKeyring::Alice).unwrap();
            let _bob_signed = Origin::signed(AccountKeyring::Bob.public());
            let bob_did = register_keyring_account(AccountKeyring::Bob).unwrap();

            let token_name = b"COOL";
            let ticker = Ticker::try_from(&token_name[..]).unwrap();
            assert_ok!(Asset::create_asset(
                alice_signed.clone(),
                token_name.into(),
                ticker,
                1_000 * currency::ONE_UNIT,
                false, // Asset divisibility is false
                AssetType::default(),
                vec![],
                None,
            ));

            // check the balance of the alice Identity
            assert_eq!(
                Asset::balance_of(&ticker, alice_did),
                1_000 * currency::ONE_UNIT
            );

            // case 1: When passed invalid granularity
            assert_eq!(
                Asset::unsafe_can_transfer(
                    AccountKeyring::Alice.public(),
                    ticker,
                    Some(alice_did),
                    Some(bob_did),
                    100 // It only passed when it should be the multiple of currency::ONE_UNIT
                )
                .unwrap(),
                INVALID_GRANULARITY
            );

            // Case 2: when from_did balance is 0
            assert_eq!(
                Asset::unsafe_can_transfer(
                    AccountKeyring::Bob.public(),
                    ticker,
                    Some(bob_did),
                    Some(alice_did),
                    100 * currency::ONE_UNIT
                )
                .unwrap(),
                ERC1400_INSUFFICIENT_BALANCE
            );

            // Comment below test case, These will be un-commented when we improved the DID check.

            // // Case 4: When sender doesn't posses a valid cdd
            // // 4.1: Create Identity who doesn't posses cdd
            // let (from_without_cdd_signed, from_without_cdd_did) = make_account(AccountKeyring::Ferdie.public()).unwrap();
            // // Execute can_transfer
            // assert_eq!(
            //     Asset::unsafe_can_transfer(
            //         AccountKeyring::Ferdie.public(),
            //         ticker,
            //         Some(from_without_cdd_did),
            //         Some(bob_did),
            //         5 * currency::ONE_UNIT
            //     ).unwrap(),
            //     INVALID_SENDER_DID
            // );

            // // Case 5: When receiver doesn't posses a valid cdd
            // assert_eq!(
            //     Asset::unsafe_can_transfer(
            //         AccountKeyring::Alice.public(),
            //         ticker,
            //         Some(alice_did),
            //         Some(from_without_cdd_did),
            //         5 * currency::ONE_UNIT
            //     ).unwrap(),
            //     INVALID_RECEIVER_DID
            // );

            // Case 6: When Asset transfer is frozen
            // 6.1: pause the transfer
            assert_ok!(Asset::freeze(alice_signed.clone(), ticker));
            assert_eq!(
                Asset::unsafe_can_transfer(
                    AccountKeyring::Alice.public(),
                    ticker,
                    Some(alice_did),
                    Some(bob_did),
                    20 * currency::ONE_UNIT
                )
                .unwrap(),
                ERC1400_TRANSFERS_HALTED
            );
            assert_ok!(Asset::unfreeze(alice_signed.clone(), ticker));

            // Case 7: when transaction get success by the compliance_manager
            // Allow all transfers.
            assert_ok!(ComplianceManager::add_active_rule(
                alice_signed.clone(),
                ticker,
                vec![],
                vec![]
            ));

            assert_eq!(
                Asset::unsafe_can_transfer(
                    AccountKeyring::Alice.public(),
                    ticker,
                    Some(alice_did),
                    Some(bob_did),
                    20 * currency::ONE_UNIT
                )
                .unwrap(),
                ERC1400_TRANSFER_SUCCESS
            );
        })
}

#[test]
fn can_clear_treasury() {
    ExtBuilder::default().build().execute_with(clear_treasury);
}

fn clear_treasury() {
    let alice = AccountKeyring::Alice.public();
    let alice_id = register_keyring_account(AccountKeyring::Alice).unwrap();
    let bob = AccountKeyring::Bob.public();
    let bob_id = register_keyring_account(AccountKeyring::Bob).unwrap();
    assert_ok!(Balances::top_up_identity_balance(
        Origin::signed(alice),
        alice_id,
        100_000
    ));
    assert_ok!(Balances::transfer_with_memo(
        Origin::signed(alice),
        bob,
        1_000,
        Some(Memo::from("Bob funding"))
    ));
    let mut token = SecurityToken {
        name: vec![0x01].into(),
        owner_did: alice_id,
        total_supply: 1_000_000,
        divisible: true,
        asset_type: AssetType::default(),
        primary_issuance_did: Some(bob_id),
        ..Default::default()
    };
    let ticker = Ticker::try_from(token.name.as_slice()).unwrap();

    assert_ok!(Asset::create_asset(
        Origin::signed(alice),
        token.name.clone(),
        ticker,
        token.total_supply,
        true,
        token.asset_type.clone(),
        vec![],
        None,
    ));
    let auth_id = Identity::add_auth(
        token.owner_did,
        Signatory::from(bob_id),
        AuthorizationData::TransferTreasury(ticker),
        None,
    );
    assert_ok!(Asset::accept_treasury_transfer(
        Origin::signed(bob),
        auth_id
    ));
    assert_eq!(Asset::token_details(ticker), token);
    assert_ok!(Asset::clear_primary_issuance_did(
        Origin::signed(alice),
        ticker
    ));
    token.primary_issuance_did = None;
    assert_eq!(Asset::token_details(ticker), token);
}<|MERGE_RESOLUTION|>--- conflicted
+++ resolved
@@ -239,357 +239,6 @@
 }
 
 #[test]
-<<<<<<< HEAD
-=======
-fn valid_custodian_allowance() {
-    ExtBuilder::default().build().execute_with(|| {
-        let owner_signed = Origin::signed(AccountKeyring::Dave.public());
-        let owner_did = register_keyring_account(AccountKeyring::Dave).unwrap();
-
-        let now = Utc::now();
-        Timestamp::set_timestamp(now.timestamp() as u64);
-
-        // Expected token entry
-        let token = SecurityToken {
-            name: vec![0x01].into(),
-            owner_did,
-            total_supply: 1_000_000,
-            divisible: true,
-            asset_type: AssetType::default(),
-            ..Default::default()
-        };
-        let ticker = Ticker::try_from(token.name.as_slice()).unwrap();
-
-        let investor1_signed = Origin::signed(AccountKeyring::Bob.public());
-        let investor1_did = register_keyring_account(AccountKeyring::Bob).unwrap();
-        let investor2_did = register_keyring_account(AccountKeyring::Charlie).unwrap();
-        let custodian_signed = Origin::signed(AccountKeyring::Eve.public());
-        let custodian_did = register_keyring_account(AccountKeyring::Eve).unwrap();
-
-        // Issuance is successful
-        assert_ok!(Asset::create_asset(
-            owner_signed.clone(),
-            token.name.clone(),
-            ticker,
-            token.total_supply,
-            true,
-            token.asset_type.clone(),
-            vec![],
-            None,
-        ));
-
-        assert_eq!(
-            Asset::balance_of(&ticker, &token.owner_did),
-            token.total_supply
-        );
-
-        // Allow all transfers
-        assert_ok!(ComplianceManager::add_active_rule(
-            owner_signed.clone(),
-            ticker,
-            vec![],
-            vec![]
-        ));
-        let funding_round1: FundingRoundName = b"Round One".into();
-        assert_ok!(Asset::set_funding_round(
-            owner_signed.clone(),
-            ticker,
-            funding_round1.clone()
-        ));
-        // Mint some tokens to investor1
-        let num_tokens1: u128 = 2_000_000;
-        assert_ok!(Asset::issue(
-            owner_signed.clone(),
-            ticker,
-            investor1_did,
-            num_tokens1,
-            vec![0x0]
-        ));
-        assert_eq!(Asset::funding_round(&ticker), funding_round1.clone());
-        assert_eq!(
-            Asset::issued_in_funding_round((ticker, funding_round1.clone())),
-            num_tokens1
-        );
-        // Check the expected default behaviour of the map.
-        let no_such_round: FundingRoundName = b"No such round".into();
-        assert_eq!(Asset::issued_in_funding_round((ticker, no_such_round)), 0);
-        assert_eq!(Asset::balance_of(&ticker, &investor1_did), num_tokens1);
-
-        // Failed to add custodian because of insufficient balance
-        assert_noop!(
-            Asset::increase_custody_allowance(
-                investor1_signed.clone(),
-                ticker,
-                custodian_did,
-                250_00_00 as u128
-            ),
-            AssetError::InsufficientBalance
-        );
-
-        // Failed to add/increase the custodian allowance because of Invalid custodian did
-        let custodian_did_not_register = IdentityId::from(5u128);
-        assert_noop!(
-            Asset::increase_custody_allowance(
-                investor1_signed.clone(),
-                ticker,
-                custodian_did_not_register,
-                50_00_00 as u128
-            ),
-            AssetError::InvalidCustodianDid
-        );
-
-        // Add custodian
-        assert_ok!(Asset::increase_custody_allowance(
-            investor1_signed.clone(),
-            ticker,
-            custodian_did,
-            50_00_00 as u128
-        ));
-
-        assert_eq!(
-            Asset::custodian_allowance((ticker, investor1_did, custodian_did)),
-            50_00_00 as u128
-        );
-
-        assert_eq!(
-            Asset::total_custody_allowance((ticker, investor1_did)),
-            50_00_00 as u128
-        );
-
-        // Transfer the token upto the limit
-        assert_ok!(Asset::transfer(
-            investor1_signed.clone(),
-            ticker,
-            investor2_did,
-            140_00_00 as u128
-        ));
-
-        assert_eq!(
-            Asset::balance_of(&ticker, &investor2_did),
-            1_400_000 as u128
-        );
-
-        // Try to Transfer the tokens beyond the limit
-        assert_noop!(
-            Asset::transfer(
-                investor1_signed.clone(),
-                ticker,
-                investor2_did,
-                50_00_00 as u128
-            ),
-            AssetError::InsufficientBalance
-        );
-
-        // Should fail to transfer the token by the custodian because of insufficient allowance
-        assert_noop!(
-            Asset::transfer_by_custodian(
-                custodian_signed.clone(),
-                ticker,
-                investor1_did,
-                investor2_did,
-                55_00_00 as u128
-            ),
-            AssetError::AllowanceUnderflow
-        );
-
-        // Successfully transfer by the custodian
-        assert_ok!(Asset::transfer_by_custodian(
-            custodian_signed.clone(),
-            ticker,
-            investor1_did,
-            investor2_did,
-            45_00_00 as u128
-        ));
-
-        assert_eq!(
-            Asset::custodian_allowance((ticker, investor1_did, custodian_did)),
-            50_000 as u128
-        );
-
-        assert_eq!(
-            Asset::total_custody_allowance((ticker, investor1_did)),
-            50_000 as u128
-        );
-    });
-}
-
-#[test]
-fn valid_custodian_allowance_of() {
-    ExtBuilder::default().build().execute_with(|| {
-        let owner_signed = Origin::signed(AccountKeyring::Dave.public());
-        let owner_did = register_keyring_account(AccountKeyring::Dave).unwrap();
-
-        let now = Utc::now();
-        Timestamp::set_timestamp(now.timestamp() as u64);
-
-        // Expected token entry
-        let token = SecurityToken {
-            name: vec![0x01].into(),
-            owner_did,
-            total_supply: 1_000_000,
-            divisible: true,
-            asset_type: AssetType::default(),
-            ..Default::default()
-        };
-        let ticker = Ticker::try_from(token.name.as_slice()).unwrap();
-
-        let investor1_signed = Origin::signed(AccountKeyring::Bob.public());
-        let investor1_did = register_keyring_account(AccountKeyring::Bob).unwrap();
-        let investor2_signed = Origin::signed(AccountKeyring::Charlie.public());
-        let investor2_did = register_keyring_account(AccountKeyring::Charlie).unwrap();
-        let custodian_signed = Origin::signed(AccountKeyring::Eve.public());
-        let custodian_did = register_keyring_account(AccountKeyring::Eve).unwrap();
-
-        // Issuance is successful
-        assert_ok!(Asset::create_asset(
-            owner_signed.clone(),
-            token.name.clone(),
-            ticker,
-            token.total_supply,
-            true,
-            token.asset_type.clone(),
-            vec![],
-            None,
-        ));
-
-        assert_eq!(
-            Asset::balance(&ticker, token.owner_did).total,
-            token.total_supply
-        );
-
-        // Allow all transfers
-        assert_ok!(ComplianceManager::add_active_rule(
-            owner_signed.clone(),
-            ticker,
-            vec![],
-            vec![]
-        ));
-
-        // Mint some tokens to investor1
-        assert_ok!(Asset::issue(
-            owner_signed.clone(),
-            ticker,
-            investor1_did,
-            200_00_00 as u128,
-            vec![0x0]
-        ));
-
-        assert_eq!(
-            Asset::balance(&ticker, investor1_did).total,
-            2_000_000 as u128
-        );
-
-        let msg = SignData {
-            custodian_did,
-            holder_did: investor1_did,
-            ticker,
-            value: 50_00_00 as u128,
-            nonce: 1,
-        };
-
-        let investor1_key = AccountKeyring::Bob;
-
-        // Add custodian
-        assert_ok!(Asset::increase_custody_allowance_of(
-            investor2_signed.clone(),
-            ticker,
-            investor1_did,
-            AccountKeyring::Bob.public(),
-            custodian_did,
-            50_00_00 as u128,
-            1,
-            OffChainSignature::from(investor1_key.sign(&msg.encode()))
-        ));
-
-        assert_eq!(
-            Asset::custodian_allowance((ticker, investor1_did, custodian_did)),
-            50_00_00 as u128
-        );
-
-        assert_eq!(
-            Asset::total_custody_allowance((ticker, investor1_did)),
-            50_00_00 as u128
-        );
-
-        // use the same signature with the same nonce should fail
-        assert_noop!(
-            Asset::increase_custody_allowance_of(
-                investor2_signed.clone(),
-                ticker,
-                investor1_did,
-                AccountKeyring::Bob.public(),
-                custodian_did,
-                50_00_00 as u128,
-                1,
-                OffChainSignature::from(investor1_key.sign(&msg.encode()))
-            ),
-            AssetError::SignatureAlreadyUsed
-        );
-
-        // use the same signature with the different nonce should fail
-        assert_noop!(
-            Asset::increase_custody_allowance_of(
-                investor2_signed.clone(),
-                ticker,
-                investor1_did,
-                AccountKeyring::Bob.public(),
-                custodian_did,
-                50_00_00 as u128,
-                3,
-                OffChainSignature::from(investor1_key.sign(&msg.encode()))
-            ),
-            AssetError::InvalidSignature
-        );
-
-        // Transfer the token upto the limit
-        assert_ok!(Asset::transfer(
-            investor1_signed.clone(),
-            ticker,
-            investor2_did,
-            140_00_00 as u128
-        ));
-
-        assert_eq!(
-            Asset::balance(&ticker, investor2_did).total,
-            1_400_000 as u128
-        );
-
-        // Try to Transfer the tokens beyond the limit
-        assert_noop!(
-            Asset::transfer(
-                investor1_signed.clone(),
-                ticker,
-                investor2_did,
-                50_00_00 as u128
-            ),
-            AssetError::InsufficientBalance
-        );
-
-        // Should fail to transfer the token by the custodian because of insufficient allowance
-        assert_noop!(
-            Asset::transfer_by_custodian(
-                custodian_signed.clone(),
-                ticker,
-                investor1_did,
-                investor2_did,
-                55_00_00 as u128
-            ),
-            AssetError::AllowanceUnderflow
-        );
-
-        // Successfully transfer by the custodian
-        assert_ok!(Asset::transfer_by_custodian(
-            custodian_signed.clone(),
-            ticker,
-            investor1_did,
-            investor2_did,
-            45_00_00 as u128
-        ));
-    });
-}
-
-#[test]
->>>>>>> bc865624
 fn checkpoints_fuzz_test() {
     println!("Starting");
     for _ in 0..10 {
