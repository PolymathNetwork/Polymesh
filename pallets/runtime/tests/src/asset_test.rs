--- conflicted
+++ resolved
@@ -11,7 +11,7 @@
 
 use chrono::prelude::Utc;
 use frame_support::{
-    assert_err, assert_noop, assert_ok, traits::Currency, IterableStorageMap, StorageDoubleMap,
+    assert_err, assert_noop, assert_ok, IterableStorageMap, StorageDoubleMap,
     StorageMap,
 };
 use hex_literal::hex;
@@ -34,18 +34,7 @@
 use polymesh_contracts::NonceBasedAddressDeterminer;
 use polymesh_primitives::{
     AssetIdentifier, AuthorizationData, Claim, Condition, ConditionType, Document, DocumentName,
-<<<<<<< HEAD
-    IdentityId, InvestorUid, PortfolioId, Signatory, SmartExtension, SmartExtensionName,
-    SmartExtensionType, Ticker,
-};
-use sp_io::hashing::keccak_256;
-
-use chrono::prelude::Utc;
-use frame_support::{
-    assert_err, assert_noop, assert_ok, dispatch::DispatchResult, StorageDoubleMap, StorageMap,
-=======
     IdentityId, InvestorUid, PortfolioId, Signatory, SmartExtension, SmartExtensionType, Ticker,
->>>>>>> 11734f53
 };
 use rand::Rng;
 use sp_io::hashing::keccak_256;
