use crate::{
<<<<<<< HEAD
    storage::{add_signing_item, register_keyring_account, TestStorage},
=======
    storage::{add_signing_key, make_account, register_keyring_account, TestStorage},
>>>>>>> 37c56c88
    ExtBuilder,
};

use pallet_asset::{
    self as asset, AssetOwnershipRelation, AssetType, FundingRoundName, IdentifierType,
    SecurityToken, SignData,
};
use pallet_balances as balances;
use pallet_compliance_manager as compliance_manager;
use pallet_identity as identity;
use pallet_statistics as statistics;
use polymesh_common_utilities::{
    constants::*, traits::asset::IssueAssetItem, traits::balances::Memo,
};
use polymesh_primitives::{
    AuthorizationData, Document, DocumentName, IdentityId, Signatory, SmartExtension,
    SmartExtensionType, Ticker,
};

use chrono::prelude::Utc;
use codec::Encode;
use frame_support::{
    assert_err, assert_noop, assert_ok, traits::Currency, StorageDoubleMap, StorageMap,
};
use hex_literal::hex;
use ink_primitives::hash as FunctionSelectorHasher;
use rand::Rng;
use sp_runtime::AnySignature;
use std::convert::{TryFrom, TryInto};
use test_client::AccountKeyring;

type Identity = identity::Module<TestStorage>;
type Balances = balances::Module<TestStorage>;
type Asset = asset::Module<TestStorage>;
type Timestamp = pallet_timestamp::Module<TestStorage>;
type ComplianceManager = compliance_manager::Module<TestStorage>;
type Portfolio = pallet_portfolio::Module<TestStorage>;
type AssetError = asset::Error<TestStorage>;
type OffChainSignature = AnySignature;
type Origin = <TestStorage as frame_system::Trait>::Origin;
type DidRecords = identity::DidRecords<TestStorage>;
type Statistics = statistics::Module<TestStorage>;

#[test]
fn check_the_test_hex() {
    ExtBuilder::default().build().execute_with(|| {
        let selector: [u8; 4] = (FunctionSelectorHasher::keccak256("verify_transfer".as_bytes())
            [0..4])
            .try_into()
            .unwrap();
        println!("{:#X}", u32::from_be_bytes(selector));
        let data = hex!("D9386E41");
        println!("{:?}", data);
    });
}

#[test]
fn issuers_can_create_and_rename_tokens() {
    ExtBuilder::default().build().execute_with(|| {
        let owner_signed = Origin::signed(AccountKeyring::Dave.public());
        let owner_did = register_keyring_account(AccountKeyring::Dave).unwrap();
        let funding_round_name: FundingRoundName = b"round1".into();
        // Expected token entry
        let token = SecurityToken {
            name: vec![0x01].into(),
            owner_did,
            total_supply: 1_000_000,
            divisible: true,
            asset_type: AssetType::default(),
            ..Default::default()
        };
        let ticker = Ticker::try_from(token.name.as_slice()).unwrap();
        assert!(!<DidRecords>::contains_key(
            Identity::get_token_did(&ticker).unwrap()
        ));
        let identifiers = vec![(IdentifierType::default(), b"undefined".into())];
        let ticker = Ticker::try_from(token.name.as_slice()).unwrap();
        assert_err!(
            Asset::create_asset(
                owner_signed.clone(),
                token.name.clone(),
                ticker,
                1_000_000_000_000_000_000_000_000, // Total supply over the limit
                true,
                token.asset_type.clone(),
                identifiers.clone(),
                Some(funding_round_name.clone()),
                None,
            ),
            AssetError::TotalSupplyAboveLimit
        );

        // Issuance is successful
        assert_ok!(Asset::create_asset(
            owner_signed.clone(),
            token.name.clone(),
            ticker,
            token.total_supply,
            true,
            token.asset_type.clone(),
            identifiers.clone(),
            Some(funding_round_name.clone()),
            None,
        ));

        // Check the update investor count for the newly created asset
        assert_eq!(Statistics::investor_count_per_asset(ticker), 1);

        // A correct entry is added
        assert_eq!(Asset::token_details(ticker), token);
        assert_eq!(
            Asset::asset_ownership_relation(token.owner_did, ticker),
            AssetOwnershipRelation::AssetOwned
        );
        assert!(<DidRecords>::contains_key(
            Identity::get_token_did(&ticker).unwrap()
        ));
        assert_eq!(Asset::funding_round(ticker), funding_round_name.clone());

        // Unauthorized identities cannot rename the token.
        let eve_signed = Origin::signed(AccountKeyring::Eve.public());
        let _eve_did = register_keyring_account(AccountKeyring::Eve).unwrap();
        assert_err!(
            Asset::rename_asset(eve_signed, ticker, vec![0xde, 0xad, 0xbe, 0xef].into()),
            AssetError::Unauthorized
        );
        // The token should remain unchanged in storage.
        assert_eq!(Asset::token_details(ticker), token);
        // Rename the token and check storage has been updated.
        let renamed_token = SecurityToken {
            name: vec![0x42].into(),
            owner_did: token.owner_did,
            total_supply: token.total_supply,
            divisible: token.divisible,
            asset_type: token.asset_type.clone(),
            ..Default::default()
        };
        assert_ok!(Asset::rename_asset(
            owner_signed.clone(),
            ticker,
            renamed_token.name.clone()
        ));
        assert_eq!(Asset::token_details(ticker), renamed_token);
        for (typ, val) in identifiers {
            assert_eq!(Asset::identifiers((ticker, typ)), val);
        }
    });
}

/// # TODO
/// It should be re-enable once issuer claim is re-enabled.
#[test]
#[ignore]
fn non_issuers_cant_create_tokens() {
    ExtBuilder::default().build().execute_with(|| {
        let _ = Origin::signed(AccountKeyring::Dave.public());
        let owner_did = register_keyring_account(AccountKeyring::Dave).unwrap();

        // Expected token entry
        let _ = SecurityToken {
            name: vec![0x01].into(),
            owner_did,
            total_supply: 1_000_000,
            divisible: true,
            asset_type: AssetType::default(),
            ..Default::default()
        };

        Balances::make_free_balance_be(&AccountKeyring::Bob.public(), 1_000_000);

        let wrong_did = IdentityId::try_from("did:poly:wrong");
        assert!(wrong_did.is_err());
    });
}

#[test]
fn valid_transfers_pass() {
    ExtBuilder::default().build().execute_with(|| {
        let now = Utc::now();
        Timestamp::set_timestamp(now.timestamp() as u64);

        let owner_signed = Origin::signed(AccountKeyring::Dave.public());
        let owner_did = register_keyring_account(AccountKeyring::Dave).unwrap();

        // Expected token entry
        let token = SecurityToken {
            name: vec![0x01].into(),
            owner_did,
            total_supply: 1_000_000,
            divisible: true,
            asset_type: AssetType::default(),
            ..Default::default()
        };
        let ticker = Ticker::try_from(token.name.as_slice()).unwrap();

        let alice_did = register_keyring_account(AccountKeyring::Alice).unwrap();

        // Issuance is successful
        assert_ok!(Asset::create_asset(
            owner_signed.clone(),
            token.name.clone(),
            ticker,
            token.total_supply,
            true,
            token.asset_type.clone(),
            vec![],
            None,
            None,
        ));

        // Allow all transfers
        assert_ok!(ComplianceManager::add_active_rule(
            owner_signed.clone(),
            ticker,
            vec![],
            vec![]
        ));

        // Should fail as sender matches receiver
        assert_noop!(
            Asset::transfer(owner_signed.clone(), ticker, owner_did, 500),
            AssetError::InvalidTransfer
        );

        assert_ok!(Asset::transfer(
            owner_signed.clone(),
            ticker,
            alice_did,
            500
        ));

        let mut cap_table = <asset::BalanceOf<TestStorage>>::iter_prefix_values(ticker);
        let balance_alice = cap_table.next().unwrap();
        let balance_owner = cap_table.next().unwrap();
        assert_eq!(balance_owner, 1_000_000 - 500);
        assert_eq!(balance_alice, 500);
    })
}

#[test]
fn valid_custodian_allowance() {
    ExtBuilder::default().build().execute_with(|| {
        let owner_signed = Origin::signed(AccountKeyring::Dave.public());
        let owner_did = register_keyring_account(AccountKeyring::Dave).unwrap();

        let now = Utc::now();
        Timestamp::set_timestamp(now.timestamp() as u64);

        // Expected token entry
        let token = SecurityToken {
            name: vec![0x01].into(),
            owner_did,
            total_supply: 1_000_000,
            divisible: true,
            asset_type: AssetType::default(),
            ..Default::default()
        };
        let ticker = Ticker::try_from(token.name.as_slice()).unwrap();

        let investor1_signed = Origin::signed(AccountKeyring::Bob.public());
        let investor1_did = register_keyring_account(AccountKeyring::Bob).unwrap();
        let investor2_did = register_keyring_account(AccountKeyring::Charlie).unwrap();
        let custodian_signed = Origin::signed(AccountKeyring::Eve.public());
        let custodian_did = register_keyring_account(AccountKeyring::Eve).unwrap();

        // Issuance is successful
        assert_ok!(Asset::create_asset(
            owner_signed.clone(),
            token.name.clone(),
            ticker,
            token.total_supply,
            true,
            token.asset_type.clone(),
            vec![],
            None,
            None,
        ));

        assert_eq!(
            Asset::balance_of(&ticker, &token.owner_did),
            token.total_supply
        );

        // Allow all transfers
        assert_ok!(ComplianceManager::add_active_rule(
            owner_signed.clone(),
            ticker,
            vec![],
            vec![]
        ));
        let funding_round1: FundingRoundName = b"Round One".into();
        assert_ok!(Asset::set_funding_round(
            owner_signed.clone(),
            ticker,
            funding_round1.clone()
        ));
        // Mint some tokens to investor1
        let num_tokens1: u128 = 2_000_000;
        assert_ok!(Asset::issue(
            owner_signed.clone(),
            ticker,
            investor1_did,
            num_tokens1,
            vec![0x0]
        ));
        assert_eq!(Asset::funding_round(&ticker), funding_round1.clone());
        assert_eq!(
            Asset::issued_in_funding_round((ticker, funding_round1.clone())),
            num_tokens1
        );
        // Check the expected default behaviour of the map.
        let no_such_round: FundingRoundName = b"No such round".into();
        assert_eq!(Asset::issued_in_funding_round((ticker, no_such_round)), 0);
        assert_eq!(Asset::balance_of(&ticker, &investor1_did), num_tokens1);

        // Failed to add custodian because of insufficient balance
        assert_noop!(
            Asset::increase_custody_allowance(
                investor1_signed.clone(),
                ticker,
                custodian_did,
                250_00_00 as u128
            ),
            AssetError::InsufficientBalance
        );

        // Failed to add/increase the custodian allowance because of Invalid custodian did
        let custodian_did_not_register = IdentityId::from(5u128);
        assert_noop!(
            Asset::increase_custody_allowance(
                investor1_signed.clone(),
                ticker,
                custodian_did_not_register,
                50_00_00 as u128
            ),
            AssetError::InvalidCustodianDid
        );

        // Add custodian
        assert_ok!(Asset::increase_custody_allowance(
            investor1_signed.clone(),
            ticker,
            custodian_did,
            50_00_00 as u128
        ));

        assert_eq!(
            Asset::custodian_allowance((ticker, investor1_did, custodian_did)),
            50_00_00 as u128
        );

        assert_eq!(
            Asset::total_custody_allowance((ticker, investor1_did)),
            50_00_00 as u128
        );

        // Transfer the token upto the limit
        assert_ok!(Asset::transfer(
            investor1_signed.clone(),
            ticker,
            investor2_did,
            140_00_00 as u128
        ));

        assert_eq!(
            Asset::balance_of(&ticker, &investor2_did),
            1_400_000 as u128
        );

        // Try to Transfer the tokens beyond the limit
        assert_noop!(
            Asset::transfer(
                investor1_signed.clone(),
                ticker,
                investor2_did,
                50_00_00 as u128
            ),
            AssetError::InsufficientBalance
        );

        // Should fail to transfer the token by the custodian because of insufficient allowance
        assert_noop!(
            Asset::transfer_by_custodian(
                custodian_signed.clone(),
                ticker,
                investor1_did,
                investor2_did,
                55_00_00 as u128
            ),
            AssetError::AllowanceUnderflow
        );

        // Successfully transfer by the custodian
        assert_ok!(Asset::transfer_by_custodian(
            custodian_signed.clone(),
            ticker,
            investor1_did,
            investor2_did,
            45_00_00 as u128
        ));

        assert_eq!(
            Asset::custodian_allowance((ticker, investor1_did, custodian_did)),
            50_000 as u128
        );

        assert_eq!(
            Asset::total_custody_allowance((ticker, investor1_did)),
            50_000 as u128
        );
    });
}

#[test]
fn valid_custodian_allowance_of() {
    ExtBuilder::default().build().execute_with(|| {
        let owner_signed = Origin::signed(AccountKeyring::Dave.public());
        let owner_did = register_keyring_account(AccountKeyring::Dave).unwrap();

        let now = Utc::now();
        Timestamp::set_timestamp(now.timestamp() as u64);

        // Expected token entry
        let token = SecurityToken {
            name: vec![0x01].into(),
            owner_did,
            total_supply: 1_000_000,
            divisible: true,
            asset_type: AssetType::default(),
            ..Default::default()
        };
        let ticker = Ticker::try_from(token.name.as_slice()).unwrap();

        let investor1_signed = Origin::signed(AccountKeyring::Bob.public());
        let investor1_did = register_keyring_account(AccountKeyring::Bob).unwrap();
        let investor2_signed = Origin::signed(AccountKeyring::Charlie.public());
        let investor2_did = register_keyring_account(AccountKeyring::Charlie).unwrap();
        let custodian_signed = Origin::signed(AccountKeyring::Eve.public());
        let custodian_did = register_keyring_account(AccountKeyring::Eve).unwrap();

        // Issuance is successful
        assert_ok!(Asset::create_asset(
            owner_signed.clone(),
            token.name.clone(),
            ticker,
            token.total_supply,
            true,
            token.asset_type.clone(),
            vec![],
            None,
            None,
        ));

        assert_eq!(
            Asset::balance(&ticker, token.owner_did).total,
            token.total_supply
        );

        // Allow all transfers
        assert_ok!(ComplianceManager::add_active_rule(
            owner_signed.clone(),
            ticker,
            vec![],
            vec![]
        ));

        // Mint some tokens to investor1
        assert_ok!(Asset::issue(
            owner_signed.clone(),
            ticker,
            investor1_did,
            200_00_00 as u128,
            vec![0x0]
        ));

        assert_eq!(
            Asset::balance(&ticker, investor1_did).total,
            2_000_000 as u128
        );

        let msg = SignData {
            custodian_did,
            holder_did: investor1_did,
            ticker,
            value: 50_00_00 as u128,
            nonce: 1,
        };

        let investor1_key = AccountKeyring::Bob;

        // Add custodian
        assert_ok!(Asset::increase_custody_allowance_of(
            investor2_signed.clone(),
            ticker,
            investor1_did,
            AccountKeyring::Bob.public(),
            custodian_did,
            50_00_00 as u128,
            1,
            OffChainSignature::from(investor1_key.sign(&msg.encode()))
        ));

        assert_eq!(
            Asset::custodian_allowance((ticker, investor1_did, custodian_did)),
            50_00_00 as u128
        );

        assert_eq!(
            Asset::total_custody_allowance((ticker, investor1_did)),
            50_00_00 as u128
        );

        // use the same signature with the same nonce should fail
        assert_noop!(
            Asset::increase_custody_allowance_of(
                investor2_signed.clone(),
                ticker,
                investor1_did,
                AccountKeyring::Bob.public(),
                custodian_did,
                50_00_00 as u128,
                1,
                OffChainSignature::from(investor1_key.sign(&msg.encode()))
            ),
            AssetError::SignatureAlreadyUsed
        );

        // use the same signature with the different nonce should fail
        assert_noop!(
            Asset::increase_custody_allowance_of(
                investor2_signed.clone(),
                ticker,
                investor1_did,
                AccountKeyring::Bob.public(),
                custodian_did,
                50_00_00 as u128,
                3,
                OffChainSignature::from(investor1_key.sign(&msg.encode()))
            ),
            AssetError::InvalidSignature
        );

        // Transfer the token upto the limit
        assert_ok!(Asset::transfer(
            investor1_signed.clone(),
            ticker,
            investor2_did,
            140_00_00 as u128
        ));

        assert_eq!(
            Asset::balance(&ticker, investor2_did).total,
            1_400_000 as u128
        );

        // Try to Transfer the tokens beyond the limit
        assert_noop!(
            Asset::transfer(
                investor1_signed.clone(),
                ticker,
                investor2_did,
                50_00_00 as u128
            ),
            AssetError::InsufficientBalance
        );

        // Should fail to transfer the token by the custodian because of insufficient allowance
        assert_noop!(
            Asset::transfer_by_custodian(
                custodian_signed.clone(),
                ticker,
                investor1_did,
                investor2_did,
                55_00_00 as u128
            ),
            AssetError::AllowanceUnderflow
        );

        // Successfully transfer by the custodian
        assert_ok!(Asset::transfer_by_custodian(
            custodian_signed.clone(),
            ticker,
            investor1_did,
            investor2_did,
            45_00_00 as u128
        ));
    });
}

#[test]
fn checkpoints_fuzz_test() {
    println!("Starting");
    for _ in 0..10 {
        // When fuzzing in local, feel free to bump this number to add more fuzz runs.
        ExtBuilder::default().build().execute_with(|| {
            let now = Utc::now();
            Timestamp::set_timestamp(now.timestamp() as u64);

            let owner_signed = Origin::signed(AccountKeyring::Dave.public());
            let owner_did = register_keyring_account(AccountKeyring::Dave).unwrap();

            // Expected token entry
            let token = SecurityToken {
                name: vec![0x01].into(),
                owner_did,
                total_supply: 1_000_000,
                divisible: true,
                asset_type: AssetType::default(),
                ..Default::default()
            };
            let ticker = Ticker::try_from(token.name.as_slice()).unwrap();
            let bob_did = register_keyring_account(AccountKeyring::Bob).unwrap();

            // Issuance is successful
            assert_ok!(Asset::create_asset(
                owner_signed.clone(),
                token.name.clone(),
                ticker,
                token.total_supply,
                true,
                token.asset_type.clone(),
                vec![],
                None,
                None,
            ));

            // Allow all transfers
            assert_ok!(ComplianceManager::add_active_rule(
                owner_signed.clone(),
                ticker,
                vec![],
                vec![]
            ));
            let mut owner_balance: [u128; 100] = [1_000_000; 100];
            let mut bob_balance: [u128; 100] = [0; 100];
            let mut rng = rand::thread_rng();
            for j in 1..100 {
                let transfers = rng.gen_range(0, 10);
                owner_balance[j] = owner_balance[j - 1];
                bob_balance[j] = bob_balance[j - 1];
                for _k in 0..transfers {
                    if j == 1 {
                        owner_balance[0] -= 1;
                        bob_balance[0] += 1;
                    }
                    owner_balance[j] -= 1;
                    bob_balance[j] += 1;
                    assert_ok!(Asset::transfer(owner_signed.clone(), ticker, bob_did, 1));
                }
                assert_ok!(Asset::create_checkpoint(owner_signed.clone(), ticker));
                let x: u64 = u64::try_from(j).unwrap();
                assert_eq!(
                    Asset::get_balance_at(ticker, owner_did, 0),
                    owner_balance[j]
                );
                assert_eq!(Asset::get_balance_at(ticker, bob_did, 0), bob_balance[j]);
                assert_eq!(
                    Asset::get_balance_at(ticker, owner_did, 1),
                    owner_balance[1]
                );
                assert_eq!(Asset::get_balance_at(ticker, bob_did, 1), bob_balance[1]);
                assert_eq!(
                    Asset::get_balance_at(ticker, owner_did, x - 1),
                    owner_balance[j - 1]
                );
                assert_eq!(
                    Asset::get_balance_at(ticker, bob_did, x - 1),
                    bob_balance[j - 1]
                );
                assert_eq!(
                    Asset::get_balance_at(ticker, owner_did, x),
                    owner_balance[j]
                );
                assert_eq!(Asset::get_balance_at(ticker, bob_did, x), bob_balance[j]);
                assert_eq!(
                    Asset::get_balance_at(ticker, owner_did, x + 1),
                    owner_balance[j]
                );
                assert_eq!(
                    Asset::get_balance_at(ticker, bob_did, x + 1),
                    bob_balance[j]
                );
                assert_eq!(
                    Asset::get_balance_at(ticker, owner_did, 1000),
                    owner_balance[j]
                );
                assert_eq!(Asset::get_balance_at(ticker, bob_did, 1000), bob_balance[j]);
            }
        });
    }
}

#[test]
fn register_ticker() {
    ExtBuilder::default().build().execute_with(|| {
        let now = Utc::now();
        Timestamp::set_timestamp(now.timestamp() as u64);

        let owner_signed = Origin::signed(AccountKeyring::Dave.public());
        let owner_did = register_keyring_account(AccountKeyring::Dave).unwrap();

        let token = SecurityToken {
            name: vec![0x01].into(),
            owner_did,
            total_supply: 1_000_000,
            divisible: true,
            asset_type: AssetType::default(),
            ..Default::default()
        };
        let identifiers = vec![(IdentifierType::Isin, b"0123".into())];
        let ticker = Ticker::try_from(token.name.as_slice()).unwrap();
        // Issuance is successful
        assert_ok!(Asset::create_asset(
            owner_signed.clone(),
            token.name.clone(),
            ticker,
            token.total_supply,
            true,
            token.asset_type.clone(),
            identifiers.clone(),
            None,
            None,
        ));

        assert_eq!(Asset::is_ticker_registry_valid(&ticker, owner_did), true);
        assert_eq!(Asset::is_ticker_available(&ticker), false);
        let stored_token = Asset::token_details(&ticker);
        assert_eq!(stored_token.asset_type, token.asset_type);
        for (typ, val) in identifiers {
            assert_eq!(Asset::identifiers((ticker, typ)), val);
        }

        assert_err!(
            Asset::register_ticker(owner_signed.clone(), Ticker::try_from(&[0x01][..]).unwrap()),
            AssetError::AssetAlreadyCreated
        );

        assert_err!(
            Asset::register_ticker(
                owner_signed.clone(),
                Ticker::try_from(&[0x01, 0x01, 0x01, 0x01, 0x01, 0x01, 0x01, 0x01, 0x01][..])
                    .unwrap()
            ),
            AssetError::TickerTooLong
        );

        let ticker = Ticker::try_from(&[0x01, 0x01][..]).unwrap();

        assert_eq!(Asset::is_ticker_available(&ticker), true);

        assert_ok!(Asset::register_ticker(owner_signed.clone(), ticker));

        assert_eq!(
            Asset::asset_ownership_relation(owner_did, ticker),
            AssetOwnershipRelation::TickerOwned
        );

        let alice_signed = Origin::signed(AccountKeyring::Alice.public());
        let _ = register_keyring_account(AccountKeyring::Alice).unwrap();

        assert_err!(
            Asset::register_ticker(alice_signed.clone(), ticker),
            AssetError::TickerAlreadyRegistered
        );

        assert_eq!(Asset::is_ticker_registry_valid(&ticker, owner_did), true);
        assert_eq!(Asset::is_ticker_available(&ticker), false);

        Timestamp::set_timestamp(now.timestamp() as u64 + 10001);

        assert_eq!(Asset::is_ticker_registry_valid(&ticker, owner_did), false);
        assert_eq!(Asset::is_ticker_available(&ticker), true);
    })
}

#[test]
fn transfer_ticker() {
    ExtBuilder::default().build().execute_with(|| {
        let now = Utc::now();
        Timestamp::set_timestamp(now.timestamp() as u64);

        let owner_signed = Origin::signed(AccountKeyring::Dave.public());
        let owner_did = register_keyring_account(AccountKeyring::Dave).unwrap();
        let alice_signed = Origin::signed(AccountKeyring::Alice.public());
        let alice_did = register_keyring_account(AccountKeyring::Alice).unwrap();
        let bob_signed = Origin::signed(AccountKeyring::Bob.public());
        let bob_did = register_keyring_account(AccountKeyring::Bob).unwrap();

        let ticker = Ticker::try_from(&[0x01, 0x01][..]).unwrap();

        assert_eq!(Asset::is_ticker_available(&ticker), true);
        assert_ok!(Asset::register_ticker(owner_signed.clone(), ticker));

        let auth_id_alice = Identity::add_auth(
            owner_did,
            Signatory::from(alice_did),
            AuthorizationData::TransferTicker(ticker),
            None,
        );

        let auth_id_bob = Identity::add_auth(
            owner_did,
            Signatory::from(bob_did),
            AuthorizationData::TransferTicker(ticker),
            None,
        );

        assert_eq!(Asset::is_ticker_registry_valid(&ticker, owner_did), true);
        assert_eq!(Asset::is_ticker_registry_valid(&ticker, alice_did), false);
        assert_eq!(Asset::is_ticker_available(&ticker), false);

        assert_err!(
            Asset::accept_ticker_transfer(alice_signed.clone(), auth_id_alice + 1),
            "Authorization does not exist"
        );

        assert_eq!(
            Asset::asset_ownership_relation(owner_did, ticker),
            AssetOwnershipRelation::TickerOwned
        );

        assert_ok!(Asset::accept_ticker_transfer(
            alice_signed.clone(),
            auth_id_alice
        ));

        assert_eq!(
            Asset::asset_ownership_relation(owner_did, ticker),
            AssetOwnershipRelation::NotOwned
        );
        assert_eq!(
            Asset::asset_ownership_relation(alice_did, ticker),
            AssetOwnershipRelation::TickerOwned
        );

        assert_eq!(
            Asset::asset_ownership_relation(alice_did, ticker),
            AssetOwnershipRelation::TickerOwned
        );

        assert_err!(
            Asset::accept_ticker_transfer(bob_signed.clone(), auth_id_bob),
            "Illegal use of Authorization"
        );

        let mut auth_id = Identity::add_auth(
            alice_did,
            Signatory::from(bob_did),
            AuthorizationData::TransferTicker(ticker),
            Some(now.timestamp() as u64 - 100),
        );

        assert_err!(
            Asset::accept_ticker_transfer(bob_signed.clone(), auth_id),
            "Authorization expired"
        );

        auth_id = Identity::add_auth(
            alice_did,
            Signatory::from(bob_did),
            AuthorizationData::Custom(ticker),
            Some(now.timestamp() as u64 + 100),
        );

        assert_err!(
            Asset::accept_ticker_transfer(bob_signed.clone(), auth_id),
            AssetError::NoTickerTransferAuth
        );

        auth_id = Identity::add_auth(
            alice_did,
            Signatory::from(bob_did),
            AuthorizationData::TransferTicker(ticker),
            Some(now.timestamp() as u64 + 100),
        );

        assert_ok!(Asset::accept_ticker_transfer(bob_signed.clone(), auth_id));

        assert_eq!(Asset::is_ticker_registry_valid(&ticker, owner_did), false);
        assert_eq!(Asset::is_ticker_registry_valid(&ticker, alice_did), false);
        assert_eq!(Asset::is_ticker_registry_valid(&ticker, bob_did), true);
        assert_eq!(Asset::is_ticker_available(&ticker), false);
    })
}

#[test]
fn transfer_token_ownership() {
    ExtBuilder::default().build().execute_with(|| {
        let now = Utc::now();
        Timestamp::set_timestamp(now.timestamp() as u64);

        let owner_signed = Origin::signed(AccountKeyring::Dave.public());
        let owner_did = register_keyring_account(AccountKeyring::Dave).unwrap();
        let alice_signed = Origin::signed(AccountKeyring::Alice.public());
        let alice_did = register_keyring_account(AccountKeyring::Alice).unwrap();
        let bob_signed = Origin::signed(AccountKeyring::Bob.public());
        let bob_did = register_keyring_account(AccountKeyring::Bob).unwrap();

        let token_name = vec![0x01, 0x01];
        let ticker = Ticker::try_from(token_name.as_slice()).unwrap();
        assert_ok!(Asset::create_asset(
            owner_signed.clone(),
            token_name.into(),
            ticker,
            1_000_000,
            true,
            AssetType::default(),
            vec![],
            None,
            None,
        ));

        let auth_id_alice = Identity::add_auth(
            owner_did,
            Signatory::from(alice_did),
            AuthorizationData::TransferAssetOwnership(ticker),
            None,
        );

        let auth_id_bob = Identity::add_auth(
            owner_did,
            Signatory::from(bob_did),
            AuthorizationData::TransferAssetOwnership(ticker),
            None,
        );

        assert_eq!(Asset::token_details(&ticker).owner_did, owner_did);

        assert_err!(
            Asset::accept_asset_ownership_transfer(alice_signed.clone(), auth_id_alice + 1),
            "Authorization does not exist"
        );

        assert_eq!(
            Asset::asset_ownership_relation(owner_did, ticker),
            AssetOwnershipRelation::AssetOwned
        );

        assert_ok!(Asset::accept_asset_ownership_transfer(
            alice_signed.clone(),
            auth_id_alice
        ));
        assert_eq!(Asset::token_details(&ticker).owner_did, alice_did);
        assert_eq!(
            Asset::asset_ownership_relation(owner_did, ticker),
            AssetOwnershipRelation::NotOwned
        );
        assert_eq!(
            Asset::asset_ownership_relation(alice_did, ticker),
            AssetOwnershipRelation::AssetOwned
        );

        assert_err!(
            Asset::accept_asset_ownership_transfer(bob_signed.clone(), auth_id_bob),
            "Illegal use of Authorization"
        );

        let mut auth_id = Identity::add_auth(
            alice_did,
            Signatory::from(bob_did),
            AuthorizationData::TransferAssetOwnership(ticker),
            Some(now.timestamp() as u64 - 100),
        );

        assert_err!(
            Asset::accept_asset_ownership_transfer(bob_signed.clone(), auth_id),
            "Authorization expired"
        );

        auth_id = Identity::add_auth(
            alice_did,
            Signatory::from(bob_did),
            AuthorizationData::Custom(ticker),
            Some(now.timestamp() as u64 + 100),
        );

        assert_err!(
            Asset::accept_asset_ownership_transfer(bob_signed.clone(), auth_id),
            AssetError::NotTickerOwnershipTransferAuth
        );

        auth_id = Identity::add_auth(
            alice_did,
            Signatory::from(bob_did),
            AuthorizationData::TransferAssetOwnership(Ticker::try_from(&[0x50][..]).unwrap()),
            Some(now.timestamp() as u64 + 100),
        );

        assert_err!(
            Asset::accept_asset_ownership_transfer(bob_signed.clone(), auth_id),
            AssetError::NoSuchAsset
        );

        auth_id = Identity::add_auth(
            alice_did,
            Signatory::from(bob_did),
            AuthorizationData::TransferAssetOwnership(ticker),
            Some(now.timestamp() as u64 + 100),
        );

        assert_ok!(Asset::accept_asset_ownership_transfer(
            bob_signed.clone(),
            auth_id
        ));
        assert_eq!(Asset::token_details(&ticker).owner_did, bob_did);
    })
}

#[test]
fn update_identifiers() {
    ExtBuilder::default().build().execute_with(|| {
        let owner_signed = Origin::signed(AccountKeyring::Dave.public());
        let owner_did = register_keyring_account(AccountKeyring::Dave).unwrap();

        // Expected token entry
        let token = SecurityToken {
            name: b"TEST".into(),
            owner_did,
            total_supply: 1_000_000,
            divisible: true,
            asset_type: AssetType::default(),
            ..Default::default()
        };
        let ticker = Ticker::try_from(token.name.as_slice()).unwrap();
        assert!(!<DidRecords>::contains_key(
            Identity::get_token_did(&ticker).unwrap()
        ));
        let identifier_value1 = b"ABC123";
        let identifiers = vec![(IdentifierType::Cusip, identifier_value1.into())];
        assert_ok!(Asset::create_asset(
            owner_signed.clone(),
            token.name.clone(),
            ticker,
            token.total_supply,
            true,
            token.asset_type.clone(),
            identifiers.clone(),
            None,
            None,
        ));

        // A correct entry was added
        assert_eq!(Asset::token_details(ticker), token);
        assert_eq!(
            Asset::identifiers((ticker, IdentifierType::Cusip)),
            identifier_value1.into()
        );
        let identifier_value2 = b"XYZ555";
        let updated_identifiers = vec![
            (IdentifierType::Cusip, Default::default()),
            (IdentifierType::Isin, identifier_value2.into()),
        ];
        assert_ok!(Asset::update_identifiers(
            owner_signed.clone(),
            ticker,
            updated_identifiers.clone(),
        ));
        for (typ, val) in updated_identifiers {
            assert_eq!(Asset::identifiers((ticker, typ)), val);
        }
    });
}

#[test]
fn adding_removing_documents() {
    ExtBuilder::default().build().execute_with(|| {
        let owner_signed = Origin::signed(AccountKeyring::Dave.public());
        let owner_did = register_keyring_account(AccountKeyring::Dave).unwrap();

        let token = SecurityToken {
            name: vec![0x01].into(),
            owner_did,
            total_supply: 1_000_000,
            divisible: true,
            asset_type: AssetType::default(),
            ..Default::default()
        };

        let ticker = Ticker::try_from(token.name.as_slice()).unwrap();

        assert!(!<DidRecords>::contains_key(
            Identity::get_token_did(&ticker).unwrap()
        ));

        let identifiers = vec![(IdentifierType::default(), b"undefined".into())];
        let _ticker_did = Identity::get_token_did(&ticker).unwrap();

        // Issuance is successful
        assert_ok!(Asset::create_asset(
            owner_signed.clone(),
            token.name.clone(),
            ticker,
            token.total_supply,
            true,
            token.asset_type.clone(),
            identifiers.clone(),
            None,
            None,
        ));

        let documents = vec![
            (
                b"A".into(),
                Document {
                    uri: b"www.a.com".into(),
                    content_hash: b"0x1".into(),
                },
            ),
            (
                b"B".into(),
                Document {
                    uri: b"www.b.com".into(),
                    content_hash: b"0x2".into(),
                },
            ),
        ];

        assert_ok!(Asset::batch_add_document(
            owner_signed.clone(),
            documents.clone(),
            ticker
        ));

        assert_eq!(
            Asset::asset_documents(ticker, DocumentName::from(b"A")),
            documents[0].1
        );
        assert_eq!(
            Asset::asset_documents(ticker, DocumentName::from(b"B")),
            documents[1].1
        );

        assert_ok!(Asset::batch_remove_document(
            owner_signed.clone(),
            vec![b"A".into(), b"B".into()],
            ticker
        ));

        assert_eq!(
            <asset::AssetDocuments>::iter_prefix_values(ticker).count(),
            0
        );
    });
}

#[test]
fn add_extension_successfully() {
    ExtBuilder::default().build().execute_with(|| {
        let owner_signed = Origin::signed(AccountKeyring::Dave.public());
        let _ = register_keyring_account(AccountKeyring::Dave).unwrap();

        // Expected token entry
        let token = SecurityToken {
            name: b"TEST".into(),
            total_supply: 1_000_000,
            divisible: true,
            asset_type: AssetType::default(),
            ..Default::default()
        };

        let ticker = Ticker::try_from(token.name.as_slice()).unwrap();
        assert!(!<DidRecords>::contains_key(
            Identity::get_token_did(&ticker).unwrap()
        ));
        let identifier_value1 = b"ABC123";
        let identifiers = vec![(IdentifierType::Cusip, identifier_value1.into())];
        assert_ok!(Asset::create_asset(
            owner_signed.clone(),
            token.name.clone(),
            ticker,
            token.total_supply,
            true,
            token.asset_type.clone(),
            identifiers.clone(),
            None,
            None,
        ));

        // Add smart extension
        let extension_name = b"PTM".into();
        let extension_id = AccountKeyring::Bob.public();

        let extension_details = SmartExtension {
            extension_type: SmartExtensionType::TransferManager,
            extension_name,
            extension_id: extension_id.clone(),
            is_archive: false,
        };

        assert_ok!(Asset::add_extension(
            owner_signed.clone(),
            ticker,
            extension_details.clone(),
        ));

        // verify the data within the runtime
        assert_eq!(
            Asset::extension_details((ticker, extension_id)),
            extension_details
        );
        assert_eq!(
            (Asset::extensions((ticker, SmartExtensionType::TransferManager))).len(),
            1
        );
        assert_eq!(
            (Asset::extensions((ticker, SmartExtensionType::TransferManager)))[0],
            extension_id
        );
    });
}

#[test]
fn add_same_extension_should_fail() {
    ExtBuilder::default().build().execute_with(|| {
        let owner_signed = Origin::signed(AccountKeyring::Dave.public());
        let owner_did = register_keyring_account(AccountKeyring::Dave).unwrap();

        // Expected token entry
        let token = SecurityToken {
            name: b"TEST".into(),
            owner_did,
            total_supply: 1_000_000,
            divisible: true,
            asset_type: AssetType::default(),
            ..Default::default()
        };

        let ticker = Ticker::try_from(token.name.as_slice()).unwrap();
        assert!(!<DidRecords>::contains_key(
            Identity::get_token_did(&ticker).unwrap()
        ));
        let identifier_value1 = b"ABC123";
        let identifiers = vec![(IdentifierType::Cusip, identifier_value1.into())];
        assert_ok!(Asset::create_asset(
            owner_signed.clone(),
            token.name.clone(),
            ticker,
            token.total_supply,
            true,
            token.asset_type.clone(),
            identifiers.clone(),
            None,
            None,
        ));

        // Add smart extension
        let extension_name = b"PTM".into();
        let extension_id = AccountKeyring::Bob.public();

        let extension_details = SmartExtension {
            extension_type: SmartExtensionType::TransferManager,
            extension_name,
            extension_id: extension_id.clone(),
            is_archive: false,
        };

        assert_ok!(Asset::add_extension(
            owner_signed.clone(),
            ticker,
            extension_details.clone()
        ));

        // verify the data within the runtime
        assert_eq!(
            Asset::extension_details((ticker, extension_id)),
            extension_details.clone()
        );
        assert_eq!(
            (Asset::extensions((ticker, SmartExtensionType::TransferManager))).len(),
            1
        );
        assert_eq!(
            (Asset::extensions((ticker, SmartExtensionType::TransferManager)))[0],
            extension_id
        );

        assert_err!(
            Asset::add_extension(owner_signed.clone(), ticker, extension_details),
            AssetError::ExtensionAlreadyPresent
        );
    });
}

#[test]
fn should_successfully_archive_extension() {
    ExtBuilder::default().build().execute_with(|| {
        let owner_signed = Origin::signed(AccountKeyring::Dave.public());
        let owner_did = register_keyring_account(AccountKeyring::Dave).unwrap();

        // Expected token entry
        let token = SecurityToken {
            name: b"TEST".into(),
            owner_did,
            total_supply: 1_000_000,
            divisible: true,
            asset_type: AssetType::default(),
            ..Default::default()
        };

        let ticker = Ticker::try_from(token.name.as_slice()).unwrap();
        assert!(!<DidRecords>::contains_key(
            Identity::get_token_did(&ticker).unwrap()
        ));
        let identifier_value1 = b"ABC123";
        let identifiers = vec![(IdentifierType::Cusip, identifier_value1.into())];
        assert_ok!(Asset::create_asset(
            owner_signed.clone(),
            token.name.clone(),
            ticker,
            token.total_supply,
            true,
            token.asset_type.clone(),
            identifiers.clone(),
            None,
            None,
        ));
        // Add smart extension
        let extension_name = b"STO".into();
        let extension_id = AccountKeyring::Bob.public();

        let extension_details = SmartExtension {
            extension_type: SmartExtensionType::Offerings,
            extension_name,
            extension_id: extension_id.clone(),
            is_archive: false,
        };

        assert_ok!(Asset::add_extension(
            owner_signed.clone(),
            ticker,
            extension_details.clone()
        ));

        // verify the data within the runtime
        assert_eq!(
            Asset::extension_details((ticker, extension_id)),
            extension_details
        );
        assert_eq!(
            (Asset::extensions((ticker, SmartExtensionType::Offerings))).len(),
            1
        );
        assert_eq!(
            (Asset::extensions((ticker, SmartExtensionType::Offerings)))[0],
            extension_id
        );

        assert_ok!(Asset::archive_extension(
            owner_signed.clone(),
            ticker,
            extension_id
        ));

        assert_eq!(
            (Asset::extension_details((ticker, extension_id))).is_archive,
            true
        );
    });
}

#[test]
fn should_fail_to_archive_an_already_archived_extension() {
    ExtBuilder::default().build().execute_with(|| {
        let owner_signed = Origin::signed(AccountKeyring::Dave.public());
        let owner_did = register_keyring_account(AccountKeyring::Dave).unwrap();

        // Expected token entry
        let token = SecurityToken {
            name: b"TEST".into(),
            owner_did,
            total_supply: 1_000_000,
            divisible: true,
            asset_type: AssetType::default(),
            ..Default::default()
        };

        let ticker = Ticker::try_from(token.name.as_slice()).unwrap();
        assert!(!<DidRecords>::contains_key(
            Identity::get_token_did(&ticker).unwrap()
        ));
        let identifier_value1 = b"ABC123";
        let identifiers = vec![(IdentifierType::Cusip, identifier_value1.into())];
        assert_ok!(Asset::create_asset(
            owner_signed.clone(),
            token.name.clone(),
            ticker,
            token.total_supply,
            true,
            token.asset_type.clone(),
            identifiers.clone(),
            None,
            None,
        ));
        // Add smart extension
        let extension_name = b"STO".into();
        let extension_id = AccountKeyring::Bob.public();

        let extension_details = SmartExtension {
            extension_type: SmartExtensionType::Offerings,
            extension_name,
            extension_id: extension_id.clone(),
            is_archive: false,
        };

        assert_ok!(Asset::add_extension(
            owner_signed.clone(),
            ticker,
            extension_details.clone()
        ));

        // verify the data within the runtime
        assert_eq!(
            Asset::extension_details((ticker, extension_id)),
            extension_details
        );
        assert_eq!(
            (Asset::extensions((ticker, SmartExtensionType::Offerings))).len(),
            1
        );
        assert_eq!(
            (Asset::extensions((ticker, SmartExtensionType::Offerings)))[0],
            extension_id
        );

        assert_ok!(Asset::archive_extension(
            owner_signed.clone(),
            ticker,
            extension_id
        ));

        assert_eq!(
            (Asset::extension_details((ticker, extension_id))).is_archive,
            true
        );

        assert_err!(
            Asset::archive_extension(owner_signed.clone(), ticker, extension_id),
            AssetError::AlreadyArchived
        );
    });
}

#[test]
fn should_fail_to_archive_a_non_existent_extension() {
    ExtBuilder::default().build().execute_with(|| {
        let owner_signed = Origin::signed(AccountKeyring::Dave.public());
        let owner_did = register_keyring_account(AccountKeyring::Dave).unwrap();

        // Expected token entry
        let token = SecurityToken {
            name: b"TEST".into(),
            owner_did,
            total_supply: 1_000_000,
            divisible: true,
            asset_type: AssetType::default(),
            ..Default::default()
        };

        let ticker = Ticker::try_from(token.name.as_slice()).unwrap();
        assert!(!<DidRecords>::contains_key(
            Identity::get_token_did(&ticker).unwrap()
        ));
        let identifier_value1 = b"ABC123";
        let identifiers = vec![(IdentifierType::Cusip, identifier_value1.into())];
        assert_ok!(Asset::create_asset(
            owner_signed.clone(),
            token.name.clone(),
            ticker,
            token.total_supply,
            true,
            token.asset_type.clone(),
            identifiers.clone(),
            None,
            None,
        ));
        // Add smart extension
        let extension_id = AccountKeyring::Bob.public();

        assert_err!(
            Asset::archive_extension(owner_signed.clone(), ticker, extension_id),
            AssetError::NoSuchSmartExtension
        );
    });
}

#[test]
fn should_successfuly_unarchive_an_extension() {
    ExtBuilder::default().build().execute_with(|| {
        let owner_signed = Origin::signed(AccountKeyring::Dave.public());
        let owner_did = register_keyring_account(AccountKeyring::Dave).unwrap();

        // Expected token entry
        let token = SecurityToken {
            name: b"TEST".into(),
            owner_did,
            total_supply: 1_000_000,
            divisible: true,
            asset_type: AssetType::default(),
            ..Default::default()
        };

        let ticker = Ticker::try_from(token.name.as_slice()).unwrap();
        assert!(!<DidRecords>::contains_key(
            Identity::get_token_did(&ticker).unwrap()
        ));
        let identifier_value1 = b"ABC123";
        let identifiers = vec![(IdentifierType::Cusip, identifier_value1.into())];
        assert_ok!(Asset::create_asset(
            owner_signed.clone(),
            token.name.clone(),
            ticker,
            token.total_supply,
            true,
            token.asset_type.clone(),
            identifiers.clone(),
            None,
            None,
        ));
        // Add smart extension
        let extension_name = b"STO".into();
        let extension_id = AccountKeyring::Bob.public();

        let extension_details = SmartExtension {
            extension_type: SmartExtensionType::Offerings,
            extension_name,
            extension_id: extension_id.clone(),
            is_archive: false,
        };

        assert_ok!(Asset::add_extension(
            owner_signed.clone(),
            ticker,
            extension_details.clone()
        ));

        // verify the data within the runtime
        assert_eq!(
            Asset::extension_details((ticker, extension_id)),
            extension_details
        );
        assert_eq!(
            (Asset::extensions((ticker, SmartExtensionType::Offerings))).len(),
            1
        );
        assert_eq!(
            (Asset::extensions((ticker, SmartExtensionType::Offerings)))[0],
            extension_id
        );

        assert_ok!(Asset::archive_extension(
            owner_signed.clone(),
            ticker,
            extension_id
        ));

        assert_eq!(
            (Asset::extension_details((ticker, extension_id))).is_archive,
            true
        );

        assert_ok!(Asset::unarchive_extension(
            owner_signed.clone(),
            ticker,
            extension_id
        ));
        assert_eq!(
            (Asset::extension_details((ticker, extension_id))).is_archive,
            false
        );
    });
}

#[test]
fn should_fail_to_unarchive_an_already_unarchived_extension() {
    ExtBuilder::default().build().execute_with(|| {
        let owner_signed = Origin::signed(AccountKeyring::Dave.public());
        let owner_did = register_keyring_account(AccountKeyring::Dave).unwrap();

        // Expected token entry
        let token = SecurityToken {
            name: b"TEST".into(),
            owner_did,
            total_supply: 1_000_000,
            divisible: true,
            asset_type: AssetType::default(),
            ..Default::default()
        };

        let ticker = Ticker::try_from(token.name.as_slice()).unwrap();
        assert!(!<DidRecords>::contains_key(
            Identity::get_token_did(&ticker).unwrap()
        ));
        let identifier_value1 = b"ABC123";
        let identifiers = vec![(IdentifierType::Cusip, identifier_value1.into())];
        assert_ok!(Asset::create_asset(
            owner_signed.clone(),
            token.name.clone(),
            ticker,
            token.total_supply,
            true,
            token.asset_type.clone(),
            identifiers.clone(),
            None,
            None,
        ));
        // Add smart extension
        let extension_name = b"STO".into();
        let extension_id = AccountKeyring::Bob.public();

        let extension_details = SmartExtension {
            extension_type: SmartExtensionType::Offerings,
            extension_name,
            extension_id: extension_id.clone(),
            is_archive: false,
        };

        assert_ok!(Asset::add_extension(
            owner_signed.clone(),
            ticker,
            extension_details.clone(),
        ));

        // verify the data within the runtime
        assert_eq!(
            Asset::extension_details((ticker, extension_id)),
            extension_details
        );
        assert_eq!(
            (Asset::extensions((ticker, SmartExtensionType::Offerings))).len(),
            1
        );
        assert_eq!(
            (Asset::extensions((ticker, SmartExtensionType::Offerings)))[0],
            extension_id
        );

        assert_ok!(Asset::archive_extension(
            owner_signed.clone(),
            ticker,
            extension_id
        ));

        assert_eq!(
            (Asset::extension_details((ticker, extension_id))).is_archive,
            true
        );

        assert_ok!(Asset::unarchive_extension(
            owner_signed.clone(),
            ticker,
            extension_id
        ));
        assert_eq!(
            (Asset::extension_details((ticker, extension_id))).is_archive,
            false
        );

        assert_err!(
            Asset::unarchive_extension(owner_signed.clone(), ticker, extension_id),
            AssetError::AlreadyUnArchived
        );
    });
}

#[test]
fn freeze_unfreeze_asset() {
    ExtBuilder::default().build().execute_with(|| {
        let now = Utc::now();
        Timestamp::set_timestamp(now.timestamp() as u64);
        let alice_signed = Origin::signed(AccountKeyring::Alice.public());
        let alice_did = register_keyring_account(AccountKeyring::Alice).unwrap();
        let bob_signed = Origin::signed(AccountKeyring::Bob.public());
        let bob_did = register_keyring_account(AccountKeyring::Bob).unwrap();
        let token_name = b"COOL";
        let ticker = Ticker::try_from(&token_name[..]).unwrap();
        assert_ok!(Asset::create_asset(
            alice_signed.clone(),
            token_name.into(),
            ticker,
            1_000_000,
            true,
            AssetType::default(),
            vec![],
            None,
            None,
        ));

        // Allow all transfers.
        assert_ok!(ComplianceManager::add_active_rule(
            alice_signed.clone(),
            ticker,
            vec![],
            vec![]
        ));
        assert_err!(
            Asset::freeze(bob_signed.clone(), ticker),
            AssetError::Unauthorized
        );
        assert_err!(
            Asset::unfreeze(alice_signed.clone(), ticker),
            AssetError::NotFrozen
        );
        assert_ok!(Asset::freeze(alice_signed.clone(), ticker));
        assert_err!(
            Asset::freeze(alice_signed.clone(), ticker),
            AssetError::AlreadyFrozen
        );

        // Attempt to mint tokens.
        assert_err!(
            Asset::issue(alice_signed.clone(), ticker, bob_did, 1, vec![]),
            AssetError::InvalidTransfer
        );
        assert_err!(
            Asset::transfer(alice_signed.clone(), ticker, bob_did, 1),
            AssetError::InvalidTransfer
        );
        // Attempt to transfer token ownership.
        let auth_id = Identity::add_auth(
            alice_did,
            Signatory::from(bob_did),
            AuthorizationData::TransferAssetOwnership(ticker),
            None,
        );

        assert_ok!(Asset::accept_asset_ownership_transfer(
            bob_signed.clone(),
            auth_id
        ));

        // `batch_issue` fails when the vector of recipients is not empty.
        assert_err!(
            Asset::batch_issue(
                bob_signed.clone(),
                vec![IssueAssetItem {
                    investor_did: bob_did,
                    value: 1
                }],
                ticker
            ),
            AssetError::InvalidTransfer
        );
        // `batch_issue` fails with the empty vector of investors with a different error message.
        assert_err!(
            Asset::batch_issue(bob_signed.clone(), vec![], ticker),
            AssetError::NoInvestors
        );
        assert_ok!(Asset::unfreeze(bob_signed.clone(), ticker));
        assert_err!(
            Asset::unfreeze(bob_signed.clone(), ticker),
            AssetError::NotFrozen
        );
        // Transfer some balance.
        assert_ok!(Asset::transfer(alice_signed.clone(), ticker, bob_did, 1));
    });
}
#[test]
fn frozen_signing_keys_create_asset() {
    ExtBuilder::default()
        .build()
        .execute_with(frozen_signing_keys_create_asset_we);
}

fn frozen_signing_keys_create_asset_we() {
    // 0. Create identities.
    let alice = AccountKeyring::Alice.public();
    let alice_id = register_keyring_account(AccountKeyring::Alice).unwrap();
    let _charlie_id = register_keyring_account(AccountKeyring::Charlie).unwrap();
    let bob = AccountKeyring::Bob.public();

    // 1. Add Bob as signatory to Alice ID.
    assert_ok!(Balances::top_up_identity_balance(
        Origin::signed(alice),
        alice_id,
        100_000
    ));
    let bob_signatory = Signatory::Account(AccountKeyring::Bob.public());
    add_signing_key(alice_id, bob_signatory);
    assert_ok!(Balances::transfer_with_memo(
        Origin::signed(alice),
        bob,
        1_000,
        Some(Memo::from("Bob funding"))
    ));

    // 2. Bob can create token
    let token_1 = SecurityToken {
        name: vec![0x01].into(),
        owner_did: alice_id,
        total_supply: 1_000_000,
        divisible: true,
        asset_type: AssetType::default(),
        ..Default::default()
    };
    let ticker_1 = Ticker::try_from(token_1.name.as_slice()).unwrap();
    assert_ok!(Asset::create_asset(
        Origin::signed(bob),
        token_1.name.clone(),
        ticker_1,
        token_1.total_supply,
        true,
        token_1.asset_type.clone(),
        vec![],
        None,
        None,
    ));
    assert_eq!(Asset::token_details(ticker_1), token_1);

    // 3. Alice freezes her signing keys.
    assert_ok!(Identity::freeze_signing_keys(Origin::signed(alice)));

    // 4. Bob cannot create a token.
    let token_2 = SecurityToken {
        name: vec![0x01].into(),
        owner_did: alice_id,
        total_supply: 1_000_000,
        divisible: true,
        asset_type: AssetType::default(),
        ..Default::default()
    };
    let _ticker_2 = Ticker::try_from(token_2.name.as_slice()).unwrap();
    // commenting this because `default_identity` feature is not allowing to access None identity.
    // let create_token_result = Asset::create_asset(
    //     Origin::signed(bob),
    //     token_2.name.clone(),
    //     ticker_2,
    //     token_2.total_supply,
    //     true,
    //     token_2.asset_type.clone(),
    //     vec![],
    //     None,
    // );
    // assert_err!(
    //     create_token_result,
    //     DispatchError::Other("Current identity is none and key is not linked to any identity")
    // );
}

#[test]
fn test_can_transfer_rpc() {
    ExtBuilder::default()
        .cdd_providers(vec![AccountKeyring::Eve.public()])
        .monied(true)
        .existential_deposit(1)
        .build()
        .execute_with(|| {
            let alice_signed = Origin::signed(AccountKeyring::Alice.public());
            let alice_did = register_keyring_account(AccountKeyring::Alice).unwrap();
            let _bob_signed = Origin::signed(AccountKeyring::Bob.public());
            let bob_did = register_keyring_account(AccountKeyring::Bob).unwrap();
            let _custodian_signed = Origin::signed(AccountKeyring::Charlie.public());
            let custodian_did = register_keyring_account(AccountKeyring::Charlie).unwrap();

            let token_name = b"COOL";
            let ticker = Ticker::try_from(&token_name[..]).unwrap();
            assert_ok!(Asset::create_asset(
                alice_signed.clone(),
                token_name.into(),
                ticker,
                1_000 * currency::ONE_UNIT,
                false, // Asset divisibility is false
                AssetType::default(),
                vec![],
                None,
                None,
            ));

            // check the balance of the alice Identity
            assert_eq!(
                Asset::balance_of(&ticker, alice_did),
                1_000 * currency::ONE_UNIT
            );

            // case 1: When passed invalid granularity
            assert_eq!(
                Asset::unsafe_can_transfer(
                    AccountKeyring::Alice.public(),
                    ticker,
                    Some(alice_did),
                    Some(bob_did),
                    100 // It only passed when it should be the multiple of currency::ONE_UNIT
                )
                .unwrap(),
                INVALID_GRANULARITY
            );

            // Case 2: when from_did balance is 0
            assert_eq!(
                Asset::unsafe_can_transfer(
                    AccountKeyring::Bob.public(),
                    ticker,
                    Some(bob_did),
                    Some(alice_did),
                    100 * currency::ONE_UNIT
                )
                .unwrap(),
                ERC1400_INSUFFICIENT_BALANCE
            );

            // Case 3: When custody allowance is provided and amount of transfer is more than free balance
            // 3.1: Add custody provider
            assert_ok!(Asset::increase_custody_allowance(
                alice_signed.clone(),
                ticker,
                custodian_did,
                900 * currency::ONE_UNIT
            ));

            // 3.2: Execute can_transfer
            assert_eq!(
                Asset::unsafe_can_transfer(
                    AccountKeyring::Alice.public(),
                    ticker,
                    Some(alice_did),
                    Some(bob_did),
                    901 * currency::ONE_UNIT
                )
                .unwrap(),
                ERC1400_INSUFFICIENT_BALANCE
            );

            // Comment below test case, These will be un-commented when we improved the DID check.

            // // Case 4: When sender doesn't posses a valid cdd
            // // 4.1: Create Identity who doesn't posses cdd
            // let (from_without_cdd_signed, from_without_cdd_did) = make_account(AccountKeyring::Ferdie.public()).unwrap();
            // // Execute can_transfer
            // assert_eq!(
            //     Asset::unsafe_can_transfer(
            //         AccountKeyring::Ferdie.public(),
            //         ticker,
            //         Some(from_without_cdd_did),
            //         Some(bob_did),
            //         5 * currency::ONE_UNIT
            //     ).unwrap(),
            //     INVALID_SENDER_DID
            // );

            // // Case 5: When receiver doesn't posses a valid cdd
            // assert_eq!(
            //     Asset::unsafe_can_transfer(
            //         AccountKeyring::Alice.public(),
            //         ticker,
            //         Some(alice_did),
            //         Some(from_without_cdd_did),
            //         5 * currency::ONE_UNIT
            //     ).unwrap(),
            //     INVALID_RECEIVER_DID
            // );

            // Case 6: When Asset transfer is frozen
            // 6.1: pause the transfer
            assert_ok!(Asset::freeze(alice_signed.clone(), ticker));
            assert_eq!(
                Asset::unsafe_can_transfer(
                    AccountKeyring::Alice.public(),
                    ticker,
                    Some(alice_did),
                    Some(bob_did),
                    20 * currency::ONE_UNIT
                )
                .unwrap(),
                ERC1400_TRANSFERS_HALTED
            );
            assert_ok!(Asset::unfreeze(alice_signed.clone(), ticker));

            // Case 7: when transaction get success by the compliance_manager
            // Allow all transfers.
            assert_ok!(ComplianceManager::add_active_rule(
                alice_signed.clone(),
                ticker,
                vec![],
                vec![]
            ));

            assert_eq!(
                Asset::unsafe_can_transfer(
                    AccountKeyring::Alice.public(),
                    ticker,
                    Some(alice_did),
                    Some(bob_did),
                    20 * currency::ONE_UNIT
                )
                .unwrap(),
                ERC1400_TRANSFER_SUCCESS
            );
        })
}

#[test]
fn can_set_treasury_did() {
    ExtBuilder::default()
        .build()
        .execute_with(can_set_treasury_did_we);
}

fn can_set_treasury_did_we() {
    let alice = AccountKeyring::Alice.public();
    let alice_id = register_keyring_account(AccountKeyring::Alice).unwrap();
    let _charlie_id = register_keyring_account(AccountKeyring::Charlie).unwrap();
    let bob = AccountKeyring::Bob.public();
    assert_ok!(Balances::top_up_identity_balance(
        Origin::signed(alice),
        alice_id,
        100_000
    ));
    let bob_signatory = Signatory::Account(AccountKeyring::Bob.public());
    add_signing_key(alice_id, bob_signatory);
    assert_ok!(Balances::transfer_with_memo(
        Origin::signed(alice),
        bob,
        1_000,
        Some(Memo::from("Bob funding"))
    ));
    let token_1 = SecurityToken {
        name: vec![0x01].into(),
        owner_did: alice_id,
        total_supply: 1_000_000,
        divisible: true,
        asset_type: AssetType::default(),
        ..Default::default()
    };
    let ticker_1 = Ticker::try_from(token_1.name.as_slice()).unwrap();
    assert_ok!(Asset::create_asset(
        Origin::signed(bob),
        token_1.name.clone(),
        ticker_1,
        token_1.total_supply,
        true,
        token_1.asset_type.clone(),
        vec![],
        None,
        None,
    ));
    assert_eq!(Asset::token_details(ticker_1), token_1);
    let treasury_did = Some(alice_id);
    assert_ok!(Asset::set_treasury_did(
        Origin::signed(bob),
        ticker_1,
        treasury_did
    ));
    let token_2 = SecurityToken {
        name: token_1.name,
        owner_did: token_1.owner_did,
        total_supply: token_1.total_supply,
        divisible: token_1.divisible,
        asset_type: token_1.asset_type,
        treasury_did,
        ..Default::default()
    };
    assert_eq!(Asset::token_details(ticker_1), token_2);
}<|MERGE_RESOLUTION|>--- conflicted
+++ resolved
@@ -1,9 +1,5 @@
 use crate::{
-<<<<<<< HEAD
-    storage::{add_signing_item, register_keyring_account, TestStorage},
-=======
-    storage::{add_signing_key, make_account, register_keyring_account, TestStorage},
->>>>>>> 37c56c88
+    storage::{add_signing_key, register_keyring_account, TestStorage},
     ExtBuilder,
 };
 
