use crate::{
    storage::{add_secondary_key, register_keyring_account, TestStorage},
    ExtBuilder,
};

use pallet_asset::{
    self as asset, AssetOwnershipRelation, AssetType, FundingRoundName, IdentifierType,
    SecurityToken, SignData,
};
use pallet_balances as balances;
use pallet_compliance_manager as compliance_manager;
use pallet_identity as identity;
use pallet_statistics as statistics;
use polymesh_common_utilities::{
    constants::*, traits::asset::IssueAssetItem, traits::balances::Memo,
};
use polymesh_primitives::{
    AuthorizationData, Document, DocumentName, IdentityId, Signatory, SmartExtension,
    SmartExtensionType, Ticker,
};

use chrono::prelude::Utc;
use codec::Encode;
use frame_support::{
    assert_err, assert_noop, assert_ok, traits::Currency, StorageDoubleMap, StorageMap,
};
use hex_literal::hex;
use ink_primitives::hash as FunctionSelectorHasher;
use rand::Rng;
use sp_runtime::AnySignature;
use std::convert::{TryFrom, TryInto};
use test_client::AccountKeyring;

type Identity = identity::Module<TestStorage>;
type Balances = balances::Module<TestStorage>;
type Asset = asset::Module<TestStorage>;
type Timestamp = pallet_timestamp::Module<TestStorage>;
type ComplianceManager = compliance_manager::Module<TestStorage>;
type Portfolio = pallet_portfolio::Module<TestStorage>;
type AssetError = asset::Error<TestStorage>;
type OffChainSignature = AnySignature;
type Origin = <TestStorage as frame_system::Trait>::Origin;
type DidRecords = identity::DidRecords<TestStorage>;
type Statistics = statistics::Module<TestStorage>;

#[test]
fn check_the_test_hex() {
    ExtBuilder::default().build().execute_with(|| {
        let selector: [u8; 4] = (FunctionSelectorHasher::keccak256("verify_transfer".as_bytes())
            [0..4])
            .try_into()
            .unwrap();
        println!("{:#X}", u32::from_be_bytes(selector));
        let data = hex!("D9386E41");
        println!("{:?}", data);
    });
}

#[test]
fn issuers_can_create_and_rename_tokens() {
    ExtBuilder::default().build().execute_with(|| {
        let owner_signed = Origin::signed(AccountKeyring::Dave.public());
        let owner_did = register_keyring_account(AccountKeyring::Dave).unwrap();
        let funding_round_name: FundingRoundName = b"round1".into();
        // Expected token entry
        let token = SecurityToken {
            name: vec![0x01].into(),
            owner_did,
            total_supply: 1_000_000,
            divisible: true,
            asset_type: AssetType::default(),
            primary_issuance_did: Some(owner_did),
            ..Default::default()
        };
        let ticker = Ticker::try_from(token.name.as_slice()).unwrap();
        assert!(!<DidRecords>::contains_key(
            Identity::get_token_did(&ticker).unwrap()
        ));
        let identifiers = vec![(IdentifierType::default(), b"undefined".into())];
        let ticker = Ticker::try_from(token.name.as_slice()).unwrap();
        assert_err!(
            Asset::create_asset(
                owner_signed.clone(),
                token.name.clone(),
                ticker,
                1_000_000_000_000_000_000_000_000, // Total supply over the limit
                true,
                token.asset_type.clone(),
                identifiers.clone(),
                Some(funding_round_name.clone()),
            ),
            AssetError::TotalSupplyAboveLimit
        );

        // Issuance is successful
        assert_ok!(Asset::create_asset(
            owner_signed.clone(),
            token.name.clone(),
            ticker,
            token.total_supply,
            true,
            token.asset_type.clone(),
            identifiers.clone(),
            Some(funding_round_name.clone()),
        ));

        // Check the update investor count for the newly created asset
        assert_eq!(Statistics::investor_count_per_asset(ticker), 1);

        // A correct entry is added
        assert_eq!(Asset::token_details(ticker), token);
        assert_eq!(
            Asset::asset_ownership_relation(token.owner_did, ticker),
            AssetOwnershipRelation::AssetOwned
        );
        assert!(<DidRecords>::contains_key(
            Identity::get_token_did(&ticker).unwrap()
        ));
        assert_eq!(Asset::funding_round(ticker), funding_round_name.clone());

        // Unauthorized identities cannot rename the token.
        let eve_signed = Origin::signed(AccountKeyring::Eve.public());
        let _eve_did = register_keyring_account(AccountKeyring::Eve).unwrap();
        assert_err!(
            Asset::rename_asset(eve_signed, ticker, vec![0xde, 0xad, 0xbe, 0xef].into()),
            AssetError::Unauthorized
        );
        // The token should remain unchanged in storage.
        assert_eq!(Asset::token_details(ticker), token);
        // Rename the token and check storage has been updated.
        let renamed_token = SecurityToken {
            name: vec![0x42].into(),
            owner_did: token.owner_did,
            total_supply: token.total_supply,
            divisible: token.divisible,
            asset_type: token.asset_type.clone(),
            primary_issuance_did: Some(token.owner_did),
            ..Default::default()
        };
        assert_ok!(Asset::rename_asset(
            owner_signed.clone(),
            ticker,
            renamed_token.name.clone()
        ));
        assert_eq!(Asset::token_details(ticker), renamed_token);
        for (typ, val) in identifiers {
            assert_eq!(Asset::identifiers((ticker, typ)), val);
        }
    });
}

/// # TODO
/// It should be re-enable once issuer claim is re-enabled.
#[test]
#[ignore]
fn non_issuers_cant_create_tokens() {
    ExtBuilder::default().build().execute_with(|| {
        let _ = Origin::signed(AccountKeyring::Dave.public());
        let owner_did = register_keyring_account(AccountKeyring::Dave).unwrap();

        // Expected token entry
        let _ = SecurityToken {
            name: vec![0x01].into(),
            owner_did,
            total_supply: 1_000_000,
            divisible: true,
            asset_type: AssetType::default(),
            ..Default::default()
        };

        Balances::make_free_balance_be(&AccountKeyring::Bob.public(), 1_000_000);

        let wrong_did = IdentityId::try_from("did:poly:wrong");
        assert!(wrong_did.is_err());
    });
}

#[test]
fn valid_transfers_pass() {
    ExtBuilder::default().build().execute_with(|| {
        let now = Utc::now();
        Timestamp::set_timestamp(now.timestamp() as u64);

        let owner_signed = Origin::signed(AccountKeyring::Dave.public());
        let owner_did = register_keyring_account(AccountKeyring::Dave).unwrap();

        // Expected token entry
        let token = SecurityToken {
            name: vec![0x01].into(),
            owner_did,
            total_supply: 1_000_000,
            divisible: true,
            asset_type: AssetType::default(),
            ..Default::default()
        };
        let ticker = Ticker::try_from(token.name.as_slice()).unwrap();

        let alice_did = register_keyring_account(AccountKeyring::Alice).unwrap();

        // Issuance is successful
        assert_ok!(Asset::create_asset(
            owner_signed.clone(),
            token.name.clone(),
            ticker,
            token.total_supply,
            true,
            token.asset_type.clone(),
            vec![],
            None,
        ));

        // Allow all transfers
        assert_ok!(ComplianceManager::add_active_rule(
            owner_signed.clone(),
            ticker,
            vec![],
            vec![]
        ));

        // Should fail as sender matches receiver
        assert_noop!(
            Asset::transfer(owner_signed.clone(), ticker, owner_did, 500),
            AssetError::InvalidTransfer
        );

        assert_ok!(Asset::transfer(
            owner_signed.clone(),
            ticker,
            alice_did,
            500
        ));

        let mut cap_table = <asset::BalanceOf<TestStorage>>::iter_prefix_values(ticker);
        let balance_alice = cap_table.next().unwrap();
        let balance_owner = cap_table.next().unwrap();
        assert_eq!(balance_owner, 1_000_000 - 500);
        assert_eq!(balance_alice, 500);
    })
}

#[test]
fn valid_custodian_allowance() {
    ExtBuilder::default().build().execute_with(|| {
        let owner_signed = Origin::signed(AccountKeyring::Dave.public());
        let owner_did = register_keyring_account(AccountKeyring::Dave).unwrap();

        let now = Utc::now();
        Timestamp::set_timestamp(now.timestamp() as u64);

        // Expected token entry
        let token = SecurityToken {
            name: vec![0x01].into(),
            owner_did,
            total_supply: 1_000_000,
            divisible: true,
            asset_type: AssetType::default(),
            ..Default::default()
        };
        let ticker = Ticker::try_from(token.name.as_slice()).unwrap();

        let investor1_signed = Origin::signed(AccountKeyring::Bob.public());
        let investor1_did = register_keyring_account(AccountKeyring::Bob).unwrap();
        let investor2_did = register_keyring_account(AccountKeyring::Charlie).unwrap();
        let custodian_signed = Origin::signed(AccountKeyring::Eve.public());
        let custodian_did = register_keyring_account(AccountKeyring::Eve).unwrap();

        // Issuance is successful
        assert_ok!(Asset::create_asset(
            owner_signed.clone(),
            token.name.clone(),
            ticker,
            token.total_supply,
            true,
            token.asset_type.clone(),
            vec![],
            None,
        ));

        assert_eq!(
            Asset::balance_of(&ticker, &token.owner_did),
            token.total_supply
        );

        // Allow all transfers
        assert_ok!(ComplianceManager::add_active_rule(
            owner_signed.clone(),
            ticker,
            vec![],
            vec![]
        ));
        let funding_round1: FundingRoundName = b"Round One".into();
        assert_ok!(Asset::set_funding_round(
            owner_signed.clone(),
            ticker,
            funding_round1.clone()
        ));
        // Mint some tokens to investor1
        let num_tokens1: u128 = 2_000_000;
        assert_ok!(Asset::issue(
            owner_signed.clone(),
            ticker,
            investor1_did,
            num_tokens1,
            vec![0x0]
        ));
        assert_eq!(Asset::funding_round(&ticker), funding_round1.clone());
        assert_eq!(
            Asset::issued_in_funding_round((ticker, funding_round1.clone())),
            num_tokens1
        );
        // Check the expected default behaviour of the map.
        let no_such_round: FundingRoundName = b"No such round".into();
        assert_eq!(Asset::issued_in_funding_round((ticker, no_such_round)), 0);
        assert_eq!(Asset::balance_of(&ticker, &investor1_did), num_tokens1);

        // Failed to add custodian because of insufficient balance
        assert_noop!(
            Asset::increase_custody_allowance(
                investor1_signed.clone(),
                ticker,
                custodian_did,
                250_00_00 as u128
            ),
            AssetError::InsufficientBalance
        );

        // Failed to add/increase the custodian allowance because of Invalid custodian did
        let custodian_did_not_register = IdentityId::from(5u128);
        assert_noop!(
            Asset::increase_custody_allowance(
                investor1_signed.clone(),
                ticker,
                custodian_did_not_register,
                50_00_00 as u128
            ),
            AssetError::InvalidCustodianDid
        );

        // Add custodian
        assert_ok!(Asset::increase_custody_allowance(
            investor1_signed.clone(),
            ticker,
            custodian_did,
            50_00_00 as u128
        ));

        assert_eq!(
            Asset::custodian_allowance((ticker, investor1_did, custodian_did)),
            50_00_00 as u128
        );

        assert_eq!(
            Asset::total_custody_allowance((ticker, investor1_did)),
            50_00_00 as u128
        );

        // Transfer the token upto the limit
        assert_ok!(Asset::transfer(
            investor1_signed.clone(),
            ticker,
            investor2_did,
            140_00_00 as u128
        ));

        assert_eq!(
            Asset::balance_of(&ticker, &investor2_did),
            1_400_000 as u128
        );

        // Try to Transfer the tokens beyond the limit
        assert_noop!(
            Asset::transfer(
                investor1_signed.clone(),
                ticker,
                investor2_did,
                50_00_00 as u128
            ),
            AssetError::InsufficientBalance
        );

        // Should fail to transfer the token by the custodian because of insufficient allowance
        assert_noop!(
            Asset::transfer_by_custodian(
                custodian_signed.clone(),
                ticker,
                investor1_did,
                investor2_did,
                55_00_00 as u128
            ),
            AssetError::AllowanceUnderflow
        );

        // Successfully transfer by the custodian
        assert_ok!(Asset::transfer_by_custodian(
            custodian_signed.clone(),
            ticker,
            investor1_did,
            investor2_did,
            45_00_00 as u128
        ));

        assert_eq!(
            Asset::custodian_allowance((ticker, investor1_did, custodian_did)),
            50_000 as u128
        );

        assert_eq!(
            Asset::total_custody_allowance((ticker, investor1_did)),
            50_000 as u128
        );
    });
}

#[test]
fn valid_custodian_allowance_of() {
    ExtBuilder::default().build().execute_with(|| {
        let owner_signed = Origin::signed(AccountKeyring::Dave.public());
        let owner_did = register_keyring_account(AccountKeyring::Dave).unwrap();

        let now = Utc::now();
        Timestamp::set_timestamp(now.timestamp() as u64);

        // Expected token entry
        let token = SecurityToken {
            name: vec![0x01].into(),
            owner_did,
            total_supply: 1_000_000,
            divisible: true,
            asset_type: AssetType::default(),
            ..Default::default()
        };
        let ticker = Ticker::try_from(token.name.as_slice()).unwrap();

        let investor1_signed = Origin::signed(AccountKeyring::Bob.public());
        let investor1_did = register_keyring_account(AccountKeyring::Bob).unwrap();
        let investor2_signed = Origin::signed(AccountKeyring::Charlie.public());
        let investor2_did = register_keyring_account(AccountKeyring::Charlie).unwrap();
        let custodian_signed = Origin::signed(AccountKeyring::Eve.public());
        let custodian_did = register_keyring_account(AccountKeyring::Eve).unwrap();

        // Issuance is successful
        assert_ok!(Asset::create_asset(
            owner_signed.clone(),
            token.name.clone(),
            ticker,
            token.total_supply,
            true,
            token.asset_type.clone(),
            vec![],
            None,
        ));

        assert_eq!(
            Asset::balance(&ticker, token.owner_did).total,
            token.total_supply
        );

        // Allow all transfers
        assert_ok!(ComplianceManager::add_active_rule(
            owner_signed.clone(),
            ticker,
            vec![],
            vec![]
        ));

        // Mint some tokens to investor1
        assert_ok!(Asset::issue(
            owner_signed.clone(),
            ticker,
            investor1_did,
            200_00_00 as u128,
            vec![0x0]
        ));

        assert_eq!(
            Asset::balance(&ticker, investor1_did).total,
            2_000_000 as u128
        );

        let msg = SignData {
            custodian_did,
            holder_did: investor1_did,
            ticker,
            value: 50_00_00 as u128,
            nonce: 1,
        };

        let investor1_key = AccountKeyring::Bob;

        // Add custodian
        assert_ok!(Asset::increase_custody_allowance_of(
            investor2_signed.clone(),
            ticker,
            investor1_did,
            AccountKeyring::Bob.public(),
            custodian_did,
            50_00_00 as u128,
            1,
            OffChainSignature::from(investor1_key.sign(&msg.encode()))
        ));

        assert_eq!(
            Asset::custodian_allowance((ticker, investor1_did, custodian_did)),
            50_00_00 as u128
        );

        assert_eq!(
            Asset::total_custody_allowance((ticker, investor1_did)),
            50_00_00 as u128
        );

        // use the same signature with the same nonce should fail
        assert_noop!(
            Asset::increase_custody_allowance_of(
                investor2_signed.clone(),
                ticker,
                investor1_did,
                AccountKeyring::Bob.public(),
                custodian_did,
                50_00_00 as u128,
                1,
                OffChainSignature::from(investor1_key.sign(&msg.encode()))
            ),
            AssetError::SignatureAlreadyUsed
        );

        // use the same signature with the different nonce should fail
        assert_noop!(
            Asset::increase_custody_allowance_of(
                investor2_signed.clone(),
                ticker,
                investor1_did,
                AccountKeyring::Bob.public(),
                custodian_did,
                50_00_00 as u128,
                3,
                OffChainSignature::from(investor1_key.sign(&msg.encode()))
            ),
            AssetError::InvalidSignature
        );

        // Transfer the token upto the limit
        assert_ok!(Asset::transfer(
            investor1_signed.clone(),
            ticker,
            investor2_did,
            140_00_00 as u128
        ));

        assert_eq!(
            Asset::balance(&ticker, investor2_did).total,
            1_400_000 as u128
        );

        // Try to Transfer the tokens beyond the limit
        assert_noop!(
            Asset::transfer(
                investor1_signed.clone(),
                ticker,
                investor2_did,
                50_00_00 as u128
            ),
            AssetError::InsufficientBalance
        );

        // Should fail to transfer the token by the custodian because of insufficient allowance
        assert_noop!(
            Asset::transfer_by_custodian(
                custodian_signed.clone(),
                ticker,
                investor1_did,
                investor2_did,
                55_00_00 as u128
            ),
            AssetError::AllowanceUnderflow
        );

        // Successfully transfer by the custodian
        assert_ok!(Asset::transfer_by_custodian(
            custodian_signed.clone(),
            ticker,
            investor1_did,
            investor2_did,
            45_00_00 as u128
        ));
    });
}

#[test]
fn checkpoints_fuzz_test() {
    println!("Starting");
    for _ in 0..10 {
        // When fuzzing in local, feel free to bump this number to add more fuzz runs.
        ExtBuilder::default().build().execute_with(|| {
            let now = Utc::now();
            Timestamp::set_timestamp(now.timestamp() as u64);

            let owner_signed = Origin::signed(AccountKeyring::Dave.public());
            let owner_did = register_keyring_account(AccountKeyring::Dave).unwrap();

            // Expected token entry
            let token = SecurityToken {
                name: vec![0x01].into(),
                owner_did,
                total_supply: 1_000_000,
                divisible: true,
                asset_type: AssetType::default(),
                ..Default::default()
            };
            let ticker = Ticker::try_from(token.name.as_slice()).unwrap();
            let bob_did = register_keyring_account(AccountKeyring::Bob).unwrap();

            // Issuance is successful
            assert_ok!(Asset::create_asset(
                owner_signed.clone(),
                token.name.clone(),
                ticker,
                token.total_supply,
                true,
                token.asset_type.clone(),
                vec![],
                None,
            ));

            // Allow all transfers
            assert_ok!(ComplianceManager::add_active_rule(
                owner_signed.clone(),
                ticker,
                vec![],
                vec![]
            ));
            let mut owner_balance: [u128; 100] = [1_000_000; 100];
            let mut bob_balance: [u128; 100] = [0; 100];
            let mut rng = rand::thread_rng();
            for j in 1..100 {
                let transfers = rng.gen_range(0, 10);
                owner_balance[j] = owner_balance[j - 1];
                bob_balance[j] = bob_balance[j - 1];
                for _k in 0..transfers {
                    if j == 1 {
                        owner_balance[0] -= 1;
                        bob_balance[0] += 1;
                    }
                    owner_balance[j] -= 1;
                    bob_balance[j] += 1;
                    assert_ok!(Asset::transfer(owner_signed.clone(), ticker, bob_did, 1));
                }
                assert_ok!(Asset::create_checkpoint(owner_signed.clone(), ticker));
                let x: u64 = u64::try_from(j).unwrap();
                assert_eq!(
                    Asset::get_balance_at(ticker, owner_did, 0),
                    owner_balance[j]
                );
                assert_eq!(Asset::get_balance_at(ticker, bob_did, 0), bob_balance[j]);
                assert_eq!(
                    Asset::get_balance_at(ticker, owner_did, 1),
                    owner_balance[1]
                );
                assert_eq!(Asset::get_balance_at(ticker, bob_did, 1), bob_balance[1]);
                assert_eq!(
                    Asset::get_balance_at(ticker, owner_did, x - 1),
                    owner_balance[j - 1]
                );
                assert_eq!(
                    Asset::get_balance_at(ticker, bob_did, x - 1),
                    bob_balance[j - 1]
                );
                assert_eq!(
                    Asset::get_balance_at(ticker, owner_did, x),
                    owner_balance[j]
                );
                assert_eq!(Asset::get_balance_at(ticker, bob_did, x), bob_balance[j]);
                assert_eq!(
                    Asset::get_balance_at(ticker, owner_did, x + 1),
                    owner_balance[j]
                );
                assert_eq!(
                    Asset::get_balance_at(ticker, bob_did, x + 1),
                    bob_balance[j]
                );
                assert_eq!(
                    Asset::get_balance_at(ticker, owner_did, 1000),
                    owner_balance[j]
                );
                assert_eq!(Asset::get_balance_at(ticker, bob_did, 1000), bob_balance[j]);
            }
        });
    }
}

#[test]
fn register_ticker() {
    ExtBuilder::default().build().execute_with(|| {
        let now = Utc::now();
        Timestamp::set_timestamp(now.timestamp() as u64);

        let owner_signed = Origin::signed(AccountKeyring::Dave.public());
        let owner_did = register_keyring_account(AccountKeyring::Dave).unwrap();

        let token = SecurityToken {
            name: vec![0x01].into(),
            owner_did,
            total_supply: 1_000_000,
            divisible: true,
            asset_type: AssetType::default(),
            ..Default::default()
        };
        let identifiers = vec![(IdentifierType::Isin, b"0123".into())];
        let ticker = Ticker::try_from(token.name.as_slice()).unwrap();
        // Issuance is successful
        assert_ok!(Asset::create_asset(
            owner_signed.clone(),
            token.name.clone(),
            ticker,
            token.total_supply,
            true,
            token.asset_type.clone(),
            identifiers.clone(),
            None,
        ));

        assert_eq!(Asset::is_ticker_registry_valid(&ticker, owner_did), true);
        assert_eq!(Asset::is_ticker_available(&ticker), false);
        let stored_token = Asset::token_details(&ticker);
        assert_eq!(stored_token.asset_type, token.asset_type);
        for (typ, val) in identifiers {
            assert_eq!(Asset::identifiers((ticker, typ)), val);
        }

        assert_err!(
            Asset::register_ticker(owner_signed.clone(), Ticker::try_from(&[0x01][..]).unwrap()),
            AssetError::AssetAlreadyCreated
        );

        assert_err!(
            Asset::register_ticker(
                owner_signed.clone(),
                Ticker::try_from(&[0x01, 0x01, 0x01, 0x01, 0x01, 0x01, 0x01, 0x01, 0x01][..])
                    .unwrap()
            ),
            AssetError::TickerTooLong
        );

        let ticker = Ticker::try_from(&[0x01, 0x01][..]).unwrap();

        assert_eq!(Asset::is_ticker_available(&ticker), true);

        assert_ok!(Asset::register_ticker(owner_signed.clone(), ticker));

        assert_eq!(
            Asset::asset_ownership_relation(owner_did, ticker),
            AssetOwnershipRelation::TickerOwned
        );

        let alice_signed = Origin::signed(AccountKeyring::Alice.public());
        let _ = register_keyring_account(AccountKeyring::Alice).unwrap();

        assert_err!(
            Asset::register_ticker(alice_signed.clone(), ticker),
            AssetError::TickerAlreadyRegistered
        );

        assert_eq!(Asset::is_ticker_registry_valid(&ticker, owner_did), true);
        assert_eq!(Asset::is_ticker_available(&ticker), false);

        Timestamp::set_timestamp(now.timestamp() as u64 + 10001);

        assert_eq!(Asset::is_ticker_registry_valid(&ticker, owner_did), false);
        assert_eq!(Asset::is_ticker_available(&ticker), true);
    })
}

#[test]
fn transfer_ticker() {
    ExtBuilder::default().build().execute_with(|| {
        let now = Utc::now();
        Timestamp::set_timestamp(now.timestamp() as u64);

        let owner_signed = Origin::signed(AccountKeyring::Dave.public());
        let owner_did = register_keyring_account(AccountKeyring::Dave).unwrap();
        let alice_signed = Origin::signed(AccountKeyring::Alice.public());
        let alice_did = register_keyring_account(AccountKeyring::Alice).unwrap();
        let bob_signed = Origin::signed(AccountKeyring::Bob.public());
        let bob_did = register_keyring_account(AccountKeyring::Bob).unwrap();

        let ticker = Ticker::try_from(&[0x01, 0x01][..]).unwrap();

        assert_eq!(Asset::is_ticker_available(&ticker), true);
        assert_ok!(Asset::register_ticker(owner_signed.clone(), ticker));

        let auth_id_alice = Identity::add_auth(
            owner_did,
            Signatory::from(alice_did),
            AuthorizationData::TransferTicker(ticker),
            None,
        );

        let auth_id_bob = Identity::add_auth(
            owner_did,
            Signatory::from(bob_did),
            AuthorizationData::TransferTicker(ticker),
            None,
        );

        assert_eq!(Asset::is_ticker_registry_valid(&ticker, owner_did), true);
        assert_eq!(Asset::is_ticker_registry_valid(&ticker, alice_did), false);
        assert_eq!(Asset::is_ticker_available(&ticker), false);

        assert_err!(
            Asset::accept_ticker_transfer(alice_signed.clone(), auth_id_alice + 1),
            "Authorization does not exist"
        );

        assert_eq!(
            Asset::asset_ownership_relation(owner_did, ticker),
            AssetOwnershipRelation::TickerOwned
        );

        assert_ok!(Asset::accept_ticker_transfer(
            alice_signed.clone(),
            auth_id_alice
        ));

        assert_eq!(
            Asset::asset_ownership_relation(owner_did, ticker),
            AssetOwnershipRelation::NotOwned
        );
        assert_eq!(
            Asset::asset_ownership_relation(alice_did, ticker),
            AssetOwnershipRelation::TickerOwned
        );

        assert_eq!(
            Asset::asset_ownership_relation(alice_did, ticker),
            AssetOwnershipRelation::TickerOwned
        );

        assert_err!(
            Asset::accept_ticker_transfer(bob_signed.clone(), auth_id_bob),
            "Illegal use of Authorization"
        );

        let mut auth_id = Identity::add_auth(
            alice_did,
            Signatory::from(bob_did),
            AuthorizationData::TransferTicker(ticker),
            Some(now.timestamp() as u64 - 100),
        );

        assert_err!(
            Asset::accept_ticker_transfer(bob_signed.clone(), auth_id),
            "Authorization expired"
        );

        auth_id = Identity::add_auth(
            alice_did,
            Signatory::from(bob_did),
            AuthorizationData::Custom(ticker),
            Some(now.timestamp() as u64 + 100),
        );

        assert_err!(
            Asset::accept_ticker_transfer(bob_signed.clone(), auth_id),
            AssetError::NoTickerTransferAuth
        );

        auth_id = Identity::add_auth(
            alice_did,
            Signatory::from(bob_did),
            AuthorizationData::TransferTicker(ticker),
            Some(now.timestamp() as u64 + 100),
        );

        assert_ok!(Asset::accept_ticker_transfer(bob_signed.clone(), auth_id));

        assert_eq!(Asset::is_ticker_registry_valid(&ticker, owner_did), false);
        assert_eq!(Asset::is_ticker_registry_valid(&ticker, alice_did), false);
        assert_eq!(Asset::is_ticker_registry_valid(&ticker, bob_did), true);
        assert_eq!(Asset::is_ticker_available(&ticker), false);
    })
}

#[test]
fn transfer_treasury() {
    ExtBuilder::default().build().execute_with(|| {
        let now = Utc::now();
        Timestamp::set_timestamp(now.timestamp() as u64);

        let owner_signed = Origin::signed(AccountKeyring::Alice.public());
        let owner_did = register_keyring_account(AccountKeyring::Alice).unwrap();
        let primary_issuance_signed = Origin::signed(AccountKeyring::Bob.public());
        let primary_issuance_did = register_keyring_account(AccountKeyring::Bob).unwrap();

        let ticker = Ticker::try_from(&[0x01, 0x01][..]).unwrap();
        let token = SecurityToken {
            name: ticker.as_slice().into(),
            total_supply: 1_000_000,
            owner_did,
            divisible: true,
            asset_type: Default::default(),
            primary_issuance_did: Some(owner_did),
        };

        assert_ok!(Asset::create_asset(
            owner_signed,
            token.name.clone(),
            ticker.clone(),
            token.total_supply,
            token.divisible,
            token.asset_type.clone(),
            Default::default(),
            Default::default(),
        ));

        assert!(!Asset::is_ticker_available(&ticker));
        assert_eq!(Asset::token_details(&ticker), token);

        let auth_id = Identity::add_auth(
            owner_did,
            Signatory::from(primary_issuance_did),
            AuthorizationData::TransferTreasury(ticker),
            Some(now.timestamp() as u64 - 100),
        );

        assert_err!(
            Asset::accept_treasury_transfer(primary_issuance_signed.clone(), auth_id),
            "Authorization expired"
        );
        assert_eq!(Asset::token_details(&ticker), token);

        let auth_id = Identity::add_auth(
            owner_did,
            Signatory::from(owner_did),
            AuthorizationData::TransferTreasury(ticker),
            None,
        );

        assert_err!(
            Asset::accept_treasury_transfer(primary_issuance_signed.clone(), auth_id),
            "Authorization does not exist"
        );
        assert_eq!(Asset::token_details(&ticker), token);

        let auth_id = Identity::add_auth(
            primary_issuance_did,
            Signatory::from(primary_issuance_did),
            AuthorizationData::TransferTreasury(ticker),
            None,
        );

        assert_err!(
            Asset::accept_treasury_transfer(primary_issuance_signed.clone(), auth_id),
            "Illegal use of Authorization"
        );
        assert_eq!(Asset::token_details(&ticker), token);

        let auth_id = Identity::add_auth(
            owner_did,
            Signatory::from(primary_issuance_did),
            AuthorizationData::TransferTreasury(ticker),
            None,
        );

        assert_ok!(Asset::accept_treasury_transfer(
            primary_issuance_signed.clone(),
            auth_id
        ));
        let mut new_token = token.clone();
        new_token.primary_issuance_did = Some(primary_issuance_did);
        assert_eq!(Asset::token_details(&ticker), new_token);
    })
}

#[test]
fn transfer_token_ownership() {
    ExtBuilder::default().build().execute_with(|| {
        let now = Utc::now();
        Timestamp::set_timestamp(now.timestamp() as u64);

        let owner_signed = Origin::signed(AccountKeyring::Dave.public());
        let owner_did = register_keyring_account(AccountKeyring::Dave).unwrap();
        let alice_signed = Origin::signed(AccountKeyring::Alice.public());
        let alice_did = register_keyring_account(AccountKeyring::Alice).unwrap();
        let bob_signed = Origin::signed(AccountKeyring::Bob.public());
        let bob_did = register_keyring_account(AccountKeyring::Bob).unwrap();

        let token_name = vec![0x01, 0x01];
        let ticker = Ticker::try_from(token_name.as_slice()).unwrap();
        assert_ok!(Asset::create_asset(
            owner_signed.clone(),
            token_name.into(),
            ticker,
            1_000_000,
            true,
            AssetType::default(),
            vec![],
            None,
        ));

        let auth_id_alice = Identity::add_auth(
            owner_did,
            Signatory::from(alice_did),
            AuthorizationData::TransferAssetOwnership(ticker),
            None,
        );

        let auth_id_bob = Identity::add_auth(
            owner_did,
            Signatory::from(bob_did),
            AuthorizationData::TransferAssetOwnership(ticker),
            None,
        );

        assert_eq!(Asset::token_details(&ticker).owner_did, owner_did);

        assert_err!(
            Asset::accept_asset_ownership_transfer(alice_signed.clone(), auth_id_alice + 1),
            "Authorization does not exist"
        );

        assert_eq!(
            Asset::asset_ownership_relation(owner_did, ticker),
            AssetOwnershipRelation::AssetOwned
        );

        assert_ok!(Asset::accept_asset_ownership_transfer(
            alice_signed.clone(),
            auth_id_alice
        ));
        assert_eq!(Asset::token_details(&ticker).owner_did, alice_did);
        assert_eq!(
            Asset::asset_ownership_relation(owner_did, ticker),
            AssetOwnershipRelation::NotOwned
        );
        assert_eq!(
            Asset::asset_ownership_relation(alice_did, ticker),
            AssetOwnershipRelation::AssetOwned
        );

        assert_err!(
            Asset::accept_asset_ownership_transfer(bob_signed.clone(), auth_id_bob),
            "Illegal use of Authorization"
        );

        let mut auth_id = Identity::add_auth(
            alice_did,
            Signatory::from(bob_did),
            AuthorizationData::TransferAssetOwnership(ticker),
            Some(now.timestamp() as u64 - 100),
        );

        assert_err!(
            Asset::accept_asset_ownership_transfer(bob_signed.clone(), auth_id),
            "Authorization expired"
        );

        auth_id = Identity::add_auth(
            alice_did,
            Signatory::from(bob_did),
            AuthorizationData::Custom(ticker),
            Some(now.timestamp() as u64 + 100),
        );

        assert_err!(
            Asset::accept_asset_ownership_transfer(bob_signed.clone(), auth_id),
            AssetError::NotTickerOwnershipTransferAuth
        );

        auth_id = Identity::add_auth(
            alice_did,
            Signatory::from(bob_did),
            AuthorizationData::TransferAssetOwnership(Ticker::try_from(&[0x50][..]).unwrap()),
            Some(now.timestamp() as u64 + 100),
        );

        assert_err!(
            Asset::accept_asset_ownership_transfer(bob_signed.clone(), auth_id),
            AssetError::NoSuchAsset
        );

        auth_id = Identity::add_auth(
            alice_did,
            Signatory::from(bob_did),
            AuthorizationData::TransferAssetOwnership(ticker),
            Some(now.timestamp() as u64 + 100),
        );

        assert_ok!(Asset::accept_asset_ownership_transfer(
            bob_signed.clone(),
            auth_id
        ));
        assert_eq!(Asset::token_details(&ticker).owner_did, bob_did);
    })
}

#[test]
fn update_identifiers() {
    ExtBuilder::default().build().execute_with(|| {
        let owner_signed = Origin::signed(AccountKeyring::Dave.public());
        let owner_did = register_keyring_account(AccountKeyring::Dave).unwrap();

        // Expected token entry
        let token = SecurityToken {
            name: b"TEST".into(),
            owner_did,
            total_supply: 1_000_000,
            divisible: true,
            asset_type: AssetType::default(),
            primary_issuance_did: Some(owner_did),
            ..Default::default()
        };
        let ticker = Ticker::try_from(token.name.as_slice()).unwrap();
        assert!(!<DidRecords>::contains_key(
            Identity::get_token_did(&ticker).unwrap()
        ));
        let identifier_value1 = b"ABC123";
        let identifiers = vec![(IdentifierType::Cusip, identifier_value1.into())];
        assert_ok!(Asset::create_asset(
            owner_signed.clone(),
            token.name.clone(),
            ticker,
            token.total_supply,
            true,
            token.asset_type.clone(),
            identifiers.clone(),
            None,
        ));

        // A correct entry was added
        assert_eq!(Asset::token_details(ticker), token);
        assert_eq!(
            Asset::identifiers((ticker, IdentifierType::Cusip)),
            identifier_value1.into()
        );
        let identifier_value2 = b"XYZ555";
        let updated_identifiers = vec![
            (IdentifierType::Cusip, Default::default()),
            (IdentifierType::Isin, identifier_value2.into()),
        ];
        assert_ok!(Asset::update_identifiers(
            owner_signed.clone(),
            ticker,
            updated_identifiers.clone(),
        ));
        for (typ, val) in updated_identifiers {
            assert_eq!(Asset::identifiers((ticker, typ)), val);
        }
    });
}

#[test]
fn adding_removing_documents() {
    ExtBuilder::default().build().execute_with(|| {
        let owner_signed = Origin::signed(AccountKeyring::Dave.public());
        let owner_did = register_keyring_account(AccountKeyring::Dave).unwrap();

        let token = SecurityToken {
            name: vec![0x01].into(),
            owner_did,
            total_supply: 1_000_000,
            divisible: true,
            asset_type: AssetType::default(),
            ..Default::default()
        };

        let ticker = Ticker::try_from(token.name.as_slice()).unwrap();

        assert!(!<DidRecords>::contains_key(
            Identity::get_token_did(&ticker).unwrap()
        ));

        let identifiers = vec![(IdentifierType::default(), b"undefined".into())];
        let _ticker_did = Identity::get_token_did(&ticker).unwrap();

        // Issuance is successful
        assert_ok!(Asset::create_asset(
            owner_signed.clone(),
            token.name.clone(),
            ticker,
            token.total_supply,
            true,
            token.asset_type.clone(),
            identifiers.clone(),
            None,
        ));

        let documents = vec![
            (
                b"A".into(),
                Document {
                    uri: b"www.a.com".into(),
                    content_hash: b"0x1".into(),
                },
            ),
            (
                b"B".into(),
                Document {
                    uri: b"www.b.com".into(),
                    content_hash: b"0x2".into(),
                },
            ),
        ];

        assert_ok!(Asset::batch_add_document(
            owner_signed.clone(),
            documents.clone(),
            ticker
        ));

        assert_eq!(
            Asset::asset_documents(ticker, DocumentName::from(b"A")),
            documents[0].1
        );
        assert_eq!(
            Asset::asset_documents(ticker, DocumentName::from(b"B")),
            documents[1].1
        );

        assert_ok!(Asset::batch_remove_document(
            owner_signed.clone(),
            vec![b"A".into(), b"B".into()],
            ticker
        ));

        assert_eq!(
            <asset::AssetDocuments>::iter_prefix_values(ticker).count(),
            0
        );
    });
}

#[test]
fn add_extension_successfully() {
    ExtBuilder::default().build().execute_with(|| {
        let owner_signed = Origin::signed(AccountKeyring::Dave.public());
        let _ = register_keyring_account(AccountKeyring::Dave).unwrap();

        // Expected token entry
        let token = SecurityToken {
            name: b"TEST".into(),
            total_supply: 1_000_000,
            divisible: true,
            asset_type: AssetType::default(),
            ..Default::default()
        };

        let ticker = Ticker::try_from(token.name.as_slice()).unwrap();
        assert!(!<DidRecords>::contains_key(
            Identity::get_token_did(&ticker).unwrap()
        ));
        let identifier_value1 = b"ABC123";
        let identifiers = vec![(IdentifierType::Cusip, identifier_value1.into())];
        assert_ok!(Asset::create_asset(
            owner_signed.clone(),
            token.name.clone(),
            ticker,
            token.total_supply,
            true,
            token.asset_type.clone(),
            identifiers.clone(),
            None,
        ));

        // Add smart extension
        let extension_name = b"PTM".into();
        let extension_id = AccountKeyring::Bob.public();

        let extension_details = SmartExtension {
            extension_type: SmartExtensionType::TransferManager,
            extension_name,
            extension_id: extension_id.clone(),
            is_archive: false,
        };

        assert_ok!(Asset::add_extension(
            owner_signed.clone(),
            ticker,
            extension_details.clone(),
        ));

        // verify the data within the runtime
        assert_eq!(
            Asset::extension_details((ticker, extension_id)),
            extension_details
        );
        assert_eq!(
            (Asset::extensions((ticker, SmartExtensionType::TransferManager))).len(),
            1
        );
        assert_eq!(
            (Asset::extensions((ticker, SmartExtensionType::TransferManager)))[0],
            extension_id
        );
    });
}

#[test]
fn add_same_extension_should_fail() {
    ExtBuilder::default().build().execute_with(|| {
        let owner_signed = Origin::signed(AccountKeyring::Dave.public());
        let owner_did = register_keyring_account(AccountKeyring::Dave).unwrap();

        // Expected token entry
        let token = SecurityToken {
            name: b"TEST".into(),
            owner_did,
            total_supply: 1_000_000,
            divisible: true,
            asset_type: AssetType::default(),
            ..Default::default()
        };

        let ticker = Ticker::try_from(token.name.as_slice()).unwrap();
        assert!(!<DidRecords>::contains_key(
            Identity::get_token_did(&ticker).unwrap()
        ));
        let identifier_value1 = b"ABC123";
        let identifiers = vec![(IdentifierType::Cusip, identifier_value1.into())];
        assert_ok!(Asset::create_asset(
            owner_signed.clone(),
            token.name.clone(),
            ticker,
            token.total_supply,
            true,
            token.asset_type.clone(),
            identifiers.clone(),
            None,
        ));

        // Add smart extension
        let extension_name = b"PTM".into();
        let extension_id = AccountKeyring::Bob.public();

        let extension_details = SmartExtension {
            extension_type: SmartExtensionType::TransferManager,
            extension_name,
            extension_id: extension_id.clone(),
            is_archive: false,
        };

        assert_ok!(Asset::add_extension(
            owner_signed.clone(),
            ticker,
            extension_details.clone()
        ));

        // verify the data within the runtime
        assert_eq!(
            Asset::extension_details((ticker, extension_id)),
            extension_details.clone()
        );
        assert_eq!(
            (Asset::extensions((ticker, SmartExtensionType::TransferManager))).len(),
            1
        );
        assert_eq!(
            (Asset::extensions((ticker, SmartExtensionType::TransferManager)))[0],
            extension_id
        );

        assert_err!(
            Asset::add_extension(owner_signed.clone(), ticker, extension_details),
            AssetError::ExtensionAlreadyPresent
        );
    });
}

#[test]
fn should_successfully_archive_extension() {
    ExtBuilder::default().build().execute_with(|| {
        let owner_signed = Origin::signed(AccountKeyring::Dave.public());
        let owner_did = register_keyring_account(AccountKeyring::Dave).unwrap();

        // Expected token entry
        let token = SecurityToken {
            name: b"TEST".into(),
            owner_did,
            total_supply: 1_000_000,
            divisible: true,
            asset_type: AssetType::default(),
            ..Default::default()
        };

        let ticker = Ticker::try_from(token.name.as_slice()).unwrap();
        assert!(!<DidRecords>::contains_key(
            Identity::get_token_did(&ticker).unwrap()
        ));
        let identifier_value1 = b"ABC123";
        let identifiers = vec![(IdentifierType::Cusip, identifier_value1.into())];
        assert_ok!(Asset::create_asset(
            owner_signed.clone(),
            token.name.clone(),
            ticker,
            token.total_supply,
            true,
            token.asset_type.clone(),
            identifiers.clone(),
            None,
        ));
        // Add smart extension
        let extension_name = b"STO".into();
        let extension_id = AccountKeyring::Bob.public();

        let extension_details = SmartExtension {
            extension_type: SmartExtensionType::Offerings,
            extension_name,
            extension_id: extension_id.clone(),
            is_archive: false,
        };

        assert_ok!(Asset::add_extension(
            owner_signed.clone(),
            ticker,
            extension_details.clone()
        ));

        // verify the data within the runtime
        assert_eq!(
            Asset::extension_details((ticker, extension_id)),
            extension_details
        );
        assert_eq!(
            (Asset::extensions((ticker, SmartExtensionType::Offerings))).len(),
            1
        );
        assert_eq!(
            (Asset::extensions((ticker, SmartExtensionType::Offerings)))[0],
            extension_id
        );

        assert_ok!(Asset::archive_extension(
            owner_signed.clone(),
            ticker,
            extension_id
        ));

        assert_eq!(
            (Asset::extension_details((ticker, extension_id))).is_archive,
            true
        );
    });
}

#[test]
fn should_fail_to_archive_an_already_archived_extension() {
    ExtBuilder::default().build().execute_with(|| {
        let owner_signed = Origin::signed(AccountKeyring::Dave.public());
        let owner_did = register_keyring_account(AccountKeyring::Dave).unwrap();

        // Expected token entry
        let token = SecurityToken {
            name: b"TEST".into(),
            owner_did,
            total_supply: 1_000_000,
            divisible: true,
            asset_type: AssetType::default(),
            ..Default::default()
        };

        let ticker = Ticker::try_from(token.name.as_slice()).unwrap();
        assert!(!<DidRecords>::contains_key(
            Identity::get_token_did(&ticker).unwrap()
        ));
        let identifier_value1 = b"ABC123";
        let identifiers = vec![(IdentifierType::Cusip, identifier_value1.into())];
        assert_ok!(Asset::create_asset(
            owner_signed.clone(),
            token.name.clone(),
            ticker,
            token.total_supply,
            true,
            token.asset_type.clone(),
            identifiers.clone(),
            None,
        ));
        // Add smart extension
        let extension_name = b"STO".into();
        let extension_id = AccountKeyring::Bob.public();

        let extension_details = SmartExtension {
            extension_type: SmartExtensionType::Offerings,
            extension_name,
            extension_id: extension_id.clone(),
            is_archive: false,
        };

        assert_ok!(Asset::add_extension(
            owner_signed.clone(),
            ticker,
            extension_details.clone()
        ));

        // verify the data within the runtime
        assert_eq!(
            Asset::extension_details((ticker, extension_id)),
            extension_details
        );
        assert_eq!(
            (Asset::extensions((ticker, SmartExtensionType::Offerings))).len(),
            1
        );
        assert_eq!(
            (Asset::extensions((ticker, SmartExtensionType::Offerings)))[0],
            extension_id
        );

        assert_ok!(Asset::archive_extension(
            owner_signed.clone(),
            ticker,
            extension_id
        ));

        assert_eq!(
            (Asset::extension_details((ticker, extension_id))).is_archive,
            true
        );

        assert_err!(
            Asset::archive_extension(owner_signed.clone(), ticker, extension_id),
            AssetError::AlreadyArchived
        );
    });
}

#[test]
fn should_fail_to_archive_a_non_existent_extension() {
    ExtBuilder::default().build().execute_with(|| {
        let owner_signed = Origin::signed(AccountKeyring::Dave.public());
        let owner_did = register_keyring_account(AccountKeyring::Dave).unwrap();

        // Expected token entry
        let token = SecurityToken {
            name: b"TEST".into(),
            owner_did,
            total_supply: 1_000_000,
            divisible: true,
            asset_type: AssetType::default(),
            ..Default::default()
        };

        let ticker = Ticker::try_from(token.name.as_slice()).unwrap();
        assert!(!<DidRecords>::contains_key(
            Identity::get_token_did(&ticker).unwrap()
        ));
        let identifier_value1 = b"ABC123";
        let identifiers = vec![(IdentifierType::Cusip, identifier_value1.into())];
        assert_ok!(Asset::create_asset(
            owner_signed.clone(),
            token.name.clone(),
            ticker,
            token.total_supply,
            true,
            token.asset_type.clone(),
            identifiers.clone(),
            None,
        ));
        // Add smart extension
        let extension_id = AccountKeyring::Bob.public();

        assert_err!(
            Asset::archive_extension(owner_signed.clone(), ticker, extension_id),
            AssetError::NoSuchSmartExtension
        );
    });
}

#[test]
fn should_successfuly_unarchive_an_extension() {
    ExtBuilder::default().build().execute_with(|| {
        let owner_signed = Origin::signed(AccountKeyring::Dave.public());
        let owner_did = register_keyring_account(AccountKeyring::Dave).unwrap();

        // Expected token entry
        let token = SecurityToken {
            name: b"TEST".into(),
            owner_did,
            total_supply: 1_000_000,
            divisible: true,
            asset_type: AssetType::default(),
            ..Default::default()
        };

        let ticker = Ticker::try_from(token.name.as_slice()).unwrap();
        assert!(!<DidRecords>::contains_key(
            Identity::get_token_did(&ticker).unwrap()
        ));
        let identifier_value1 = b"ABC123";
        let identifiers = vec![(IdentifierType::Cusip, identifier_value1.into())];
        assert_ok!(Asset::create_asset(
            owner_signed.clone(),
            token.name.clone(),
            ticker,
            token.total_supply,
            true,
            token.asset_type.clone(),
            identifiers.clone(),
            None,
        ));
        // Add smart extension
        let extension_name = b"STO".into();
        let extension_id = AccountKeyring::Bob.public();

        let extension_details = SmartExtension {
            extension_type: SmartExtensionType::Offerings,
            extension_name,
            extension_id: extension_id.clone(),
            is_archive: false,
        };

        assert_ok!(Asset::add_extension(
            owner_signed.clone(),
            ticker,
            extension_details.clone()
        ));

        // verify the data within the runtime
        assert_eq!(
            Asset::extension_details((ticker, extension_id)),
            extension_details
        );
        assert_eq!(
            (Asset::extensions((ticker, SmartExtensionType::Offerings))).len(),
            1
        );
        assert_eq!(
            (Asset::extensions((ticker, SmartExtensionType::Offerings)))[0],
            extension_id
        );

        assert_ok!(Asset::archive_extension(
            owner_signed.clone(),
            ticker,
            extension_id
        ));

        assert_eq!(
            (Asset::extension_details((ticker, extension_id))).is_archive,
            true
        );

        assert_ok!(Asset::unarchive_extension(
            owner_signed.clone(),
            ticker,
            extension_id
        ));
        assert_eq!(
            (Asset::extension_details((ticker, extension_id))).is_archive,
            false
        );
    });
}

#[test]
fn should_fail_to_unarchive_an_already_unarchived_extension() {
    ExtBuilder::default().build().execute_with(|| {
        let owner_signed = Origin::signed(AccountKeyring::Dave.public());
        let owner_did = register_keyring_account(AccountKeyring::Dave).unwrap();

        // Expected token entry
        let token = SecurityToken {
            name: b"TEST".into(),
            owner_did,
            total_supply: 1_000_000,
            divisible: true,
            asset_type: AssetType::default(),
            ..Default::default()
        };

        let ticker = Ticker::try_from(token.name.as_slice()).unwrap();
        assert!(!<DidRecords>::contains_key(
            Identity::get_token_did(&ticker).unwrap()
        ));
        let identifier_value1 = b"ABC123";
        let identifiers = vec![(IdentifierType::Cusip, identifier_value1.into())];
        assert_ok!(Asset::create_asset(
            owner_signed.clone(),
            token.name.clone(),
            ticker,
            token.total_supply,
            true,
            token.asset_type.clone(),
            identifiers.clone(),
            None,
        ));
        // Add smart extension
        let extension_name = b"STO".into();
        let extension_id = AccountKeyring::Bob.public();

        let extension_details = SmartExtension {
            extension_type: SmartExtensionType::Offerings,
            extension_name,
            extension_id: extension_id.clone(),
            is_archive: false,
        };

        assert_ok!(Asset::add_extension(
            owner_signed.clone(),
            ticker,
            extension_details.clone(),
        ));

        // verify the data within the runtime
        assert_eq!(
            Asset::extension_details((ticker, extension_id)),
            extension_details
        );
        assert_eq!(
            (Asset::extensions((ticker, SmartExtensionType::Offerings))).len(),
            1
        );
        assert_eq!(
            (Asset::extensions((ticker, SmartExtensionType::Offerings)))[0],
            extension_id
        );

        assert_ok!(Asset::archive_extension(
            owner_signed.clone(),
            ticker,
            extension_id
        ));

        assert_eq!(
            (Asset::extension_details((ticker, extension_id))).is_archive,
            true
        );

        assert_ok!(Asset::unarchive_extension(
            owner_signed.clone(),
            ticker,
            extension_id
        ));
        assert_eq!(
            (Asset::extension_details((ticker, extension_id))).is_archive,
            false
        );

        assert_err!(
            Asset::unarchive_extension(owner_signed.clone(), ticker, extension_id),
            AssetError::AlreadyUnArchived
        );
    });
}

#[test]
fn freeze_unfreeze_asset() {
    ExtBuilder::default().build().execute_with(|| {
        let now = Utc::now();
        Timestamp::set_timestamp(now.timestamp() as u64);
        let alice_signed = Origin::signed(AccountKeyring::Alice.public());
        let alice_did = register_keyring_account(AccountKeyring::Alice).unwrap();
        let bob_signed = Origin::signed(AccountKeyring::Bob.public());
        let bob_did = register_keyring_account(AccountKeyring::Bob).unwrap();
        let token_name = b"COOL";
        let ticker = Ticker::try_from(&token_name[..]).unwrap();
        assert_ok!(Asset::create_asset(
            alice_signed.clone(),
            token_name.into(),
            ticker,
            1_000_000,
            true,
            AssetType::default(),
            vec![],
            None,
        ));

        // Allow all transfers.
        assert_ok!(ComplianceManager::add_active_rule(
            alice_signed.clone(),
            ticker,
            vec![],
            vec![]
        ));
        assert_err!(
            Asset::freeze(bob_signed.clone(), ticker),
            AssetError::Unauthorized
        );
        assert_err!(
            Asset::unfreeze(alice_signed.clone(), ticker),
            AssetError::NotFrozen
        );
        assert_ok!(Asset::freeze(alice_signed.clone(), ticker));
        assert_err!(
            Asset::freeze(alice_signed.clone(), ticker),
            AssetError::AlreadyFrozen
        );

        // Attempt to mint tokens.
        assert_err!(
            Asset::issue(alice_signed.clone(), ticker, bob_did, 1, vec![]),
            AssetError::InvalidTransfer
        );
        assert_err!(
            Asset::transfer(alice_signed.clone(), ticker, bob_did, 1),
            AssetError::InvalidTransfer
        );
        // Attempt to transfer token ownership.
        let auth_id = Identity::add_auth(
            alice_did,
            Signatory::from(bob_did),
            AuthorizationData::TransferAssetOwnership(ticker),
            None,
        );

        assert_ok!(Asset::accept_asset_ownership_transfer(
            bob_signed.clone(),
            auth_id
        ));

        // `batch_issue` fails when the vector of recipients is not empty.
        assert_err!(
            Asset::batch_issue(
                bob_signed.clone(),
                vec![IssueAssetItem {
                    investor_did: bob_did,
                    value: 1
                }],
                ticker
            ),
            AssetError::InvalidTransfer
        );
        // `batch_issue` fails with the empty vector of investors with a different error message.
        assert_err!(
            Asset::batch_issue(bob_signed.clone(), vec![], ticker),
            AssetError::NoInvestors
        );
        assert_ok!(Asset::unfreeze(bob_signed.clone(), ticker));
        assert_err!(
            Asset::unfreeze(bob_signed.clone(), ticker),
            AssetError::NotFrozen
        );
        // Transfer some balance.
        assert_ok!(Asset::transfer(alice_signed.clone(), ticker, bob_did, 1));
    });
}
#[test]
fn frozen_secondary_keys_create_asset() {
    ExtBuilder::default()
        .build()
        .execute_with(frozen_secondary_keys_create_asset_we);
}

fn frozen_secondary_keys_create_asset_we() {
    // 0. Create identities.
    let alice = AccountKeyring::Alice.public();
    let alice_id = register_keyring_account(AccountKeyring::Alice).unwrap();
    let _charlie_id = register_keyring_account(AccountKeyring::Charlie).unwrap();
    let bob = AccountKeyring::Bob.public();

    // 1. Add Bob as signatory to Alice ID.
    assert_ok!(Balances::top_up_identity_balance(
        Origin::signed(alice),
        alice_id,
        100_000
    ));
    let bob_signatory = Signatory::Account(AccountKeyring::Bob.public());
    add_secondary_key(alice_id, bob_signatory);
    assert_ok!(Balances::transfer_with_memo(
        Origin::signed(alice),
        bob,
        1_000,
        Some(Memo::from("Bob funding"))
    ));

    // 2. Bob can create token
    let token_1 = SecurityToken {
        name: vec![0x01].into(),
        owner_did: alice_id,
        total_supply: 1_000_000,
        divisible: true,
        asset_type: AssetType::default(),
        primary_issuance_did: Some(alice_id),
        ..Default::default()
    };
    let ticker_1 = Ticker::try_from(token_1.name.as_slice()).unwrap();
    assert_ok!(Asset::create_asset(
        Origin::signed(bob),
        token_1.name.clone(),
        ticker_1,
        token_1.total_supply,
        true,
        token_1.asset_type.clone(),
        vec![],
        None,
    ));
    assert_eq!(Asset::token_details(ticker_1), token_1);

    // 3. Alice freezes her secondary keys.
    assert_ok!(Identity::freeze_secondary_keys(Origin::signed(alice)));

    // 4. Bob cannot create a token.
    let token_2 = SecurityToken {
        name: vec![0x01].into(),
        owner_did: alice_id,
        total_supply: 1_000_000,
        divisible: true,
        asset_type: AssetType::default(),
        ..Default::default()
    };
    let _ticker_2 = Ticker::try_from(token_2.name.as_slice()).unwrap();
    // commenting this because `default_identity` feature is not allowing to access None identity.
    // let create_token_result = Asset::create_asset(
    //     Origin::signed(bob),
    //     token_2.name.clone(),
    //     ticker_2,
    //     token_2.total_supply,
    //     true,
    //     token_2.asset_type.clone(),
    //     vec![],
    //     None,
    // );
    // assert_err!(
    //     create_token_result,
    //     DispatchError::Other("Current identity is none and key is not linked to any identity")
    // );
}

#[test]
fn test_can_transfer_rpc() {
    ExtBuilder::default()
        .cdd_providers(vec![AccountKeyring::Eve.public()])
        .monied(true)
        .balance_factor(1)
        .build()
        .execute_with(|| {
            let alice_signed = Origin::signed(AccountKeyring::Alice.public());
            let alice_did = register_keyring_account(AccountKeyring::Alice).unwrap();
            let _bob_signed = Origin::signed(AccountKeyring::Bob.public());
            let bob_did = register_keyring_account(AccountKeyring::Bob).unwrap();
            let _custodian_signed = Origin::signed(AccountKeyring::Charlie.public());
            let custodian_did = register_keyring_account(AccountKeyring::Charlie).unwrap();

            let token_name = b"COOL";
            let ticker = Ticker::try_from(&token_name[..]).unwrap();
            assert_ok!(Asset::create_asset(
                alice_signed.clone(),
                token_name.into(),
                ticker,
                1_000 * currency::ONE_UNIT,
                false, // Asset divisibility is false
                AssetType::default(),
                vec![],
                None,
            ));

            // check the balance of the alice Identity
            assert_eq!(
                Asset::balance_of(&ticker, alice_did),
                1_000 * currency::ONE_UNIT
            );

            // case 1: When passed invalid granularity
            assert_eq!(
                Asset::unsafe_can_transfer(
                    AccountKeyring::Alice.public(),
                    ticker,
                    Some(alice_did),
                    Some(bob_did),
                    100 // It only passed when it should be the multiple of currency::ONE_UNIT
                )
                .unwrap(),
                INVALID_GRANULARITY
            );

            // Case 2: when from_did balance is 0
            assert_eq!(
                Asset::unsafe_can_transfer(
                    AccountKeyring::Bob.public(),
                    ticker,
                    Some(bob_did),
                    Some(alice_did),
                    100 * currency::ONE_UNIT
                )
                .unwrap(),
                ERC1400_INSUFFICIENT_BALANCE
            );

            // Case 3: When custody allowance is provided and amount of transfer is more than free balance
            // 3.1: Add custody provider
            assert_ok!(Asset::increase_custody_allowance(
                alice_signed.clone(),
                ticker,
                custodian_did,
                900 * currency::ONE_UNIT
            ));

            // 3.2: Execute can_transfer
            assert_eq!(
                Asset::unsafe_can_transfer(
                    AccountKeyring::Alice.public(),
                    ticker,
                    Some(alice_did),
                    Some(bob_did),
                    901 * currency::ONE_UNIT
                )
                .unwrap(),
                ERC1400_INSUFFICIENT_BALANCE
            );

            // Comment below test case, These will be un-commented when we improved the DID check.

            // // Case 4: When sender doesn't posses a valid cdd
            // // 4.1: Create Identity who doesn't posses cdd
            // let (from_without_cdd_signed, from_without_cdd_did) = make_account(AccountKeyring::Ferdie.public()).unwrap();
            // // Execute can_transfer
            // assert_eq!(
            //     Asset::unsafe_can_transfer(
            //         AccountKeyring::Ferdie.public(),
            //         ticker,
            //         Some(from_without_cdd_did),
            //         Some(bob_did),
            //         5 * currency::ONE_UNIT
            //     ).unwrap(),
            //     INVALID_SENDER_DID
            // );

            // // Case 5: When receiver doesn't posses a valid cdd
            // assert_eq!(
            //     Asset::unsafe_can_transfer(
            //         AccountKeyring::Alice.public(),
            //         ticker,
            //         Some(alice_did),
            //         Some(from_without_cdd_did),
            //         5 * currency::ONE_UNIT
            //     ).unwrap(),
            //     INVALID_RECEIVER_DID
            // );

            // Case 6: When Asset transfer is frozen
            // 6.1: pause the transfer
            assert_ok!(Asset::freeze(alice_signed.clone(), ticker));
            assert_eq!(
                Asset::unsafe_can_transfer(
                    AccountKeyring::Alice.public(),
                    ticker,
                    Some(alice_did),
                    Some(bob_did),
                    20 * currency::ONE_UNIT
                )
                .unwrap(),
                ERC1400_TRANSFERS_HALTED
            );
            assert_ok!(Asset::unfreeze(alice_signed.clone(), ticker));

            // Case 7: when transaction get success by the compliance_manager
            // Allow all transfers.
            assert_ok!(ComplianceManager::add_active_rule(
                alice_signed.clone(),
                ticker,
                vec![],
                vec![]
            ));

            assert_eq!(
                Asset::unsafe_can_transfer(
                    AccountKeyring::Alice.public(),
                    ticker,
                    Some(alice_did),
                    Some(bob_did),
                    20 * currency::ONE_UNIT
                )
                .unwrap(),
                ERC1400_TRANSFER_SUCCESS
            );
        })
}

#[test]
<<<<<<< HEAD
fn can_set_primary_issuance_agent() {
    ExtBuilder::default()
        .build()
        .execute_with(can_set_primary_issuance_agent_we);
}

fn can_set_primary_issuance_agent_we() {
=======
fn can_clear_treasury() {
    ExtBuilder::default().build().execute_with(clear_treasury);
}

fn clear_treasury() {
>>>>>>> bc865624
    let alice = AccountKeyring::Alice.public();
    let alice_id = register_keyring_account(AccountKeyring::Alice).unwrap();
    let bob = AccountKeyring::Bob.public();
    let bob_id = register_keyring_account(AccountKeyring::Bob).unwrap();
    assert_ok!(Balances::top_up_identity_balance(
        Origin::signed(alice),
        alice_id,
        100_000
    ));
    assert_ok!(Balances::transfer_with_memo(
        Origin::signed(alice),
        bob,
        1_000,
        Some(Memo::from("Bob funding"))
    ));
    let mut token = SecurityToken {
        name: vec![0x01].into(),
        owner_did: alice_id,
        total_supply: 1_000_000,
        divisible: true,
        asset_type: AssetType::default(),
        primary_issuance_did: Some(bob_id),
        ..Default::default()
    };
    let ticker = Ticker::try_from(token.name.as_slice()).unwrap();

    assert_ok!(Asset::create_asset(
        Origin::signed(alice),
        token.name.clone(),
        ticker,
        token.total_supply,
        true,
        token.asset_type.clone(),
        vec![],
        None,
    ));
<<<<<<< HEAD
    assert_eq!(Asset::token_details(ticker_1), token_1);
    let primary_issuance_agent = Some(alice_id);
    assert_ok!(Asset::set_primary_issuance_agent(
        Origin::signed(bob),
        ticker_1,
        primary_issuance_agent
    ));
    let token_2 = SecurityToken {
        name: token_1.name,
        owner_did: token_1.owner_did,
        total_supply: token_1.total_supply,
        divisible: token_1.divisible,
        asset_type: token_1.asset_type,
        primary_issuance_agent,
        ..Default::default()
    };
    assert_eq!(Asset::token_details(ticker_1), token_2);
=======
    let auth_id = Identity::add_auth(
        token.owner_did,
        Signatory::from(bob_id),
        AuthorizationData::TransferTreasury(ticker),
        None,
    );
    assert_ok!(Asset::accept_treasury_transfer(
        Origin::signed(bob),
        auth_id
    ));
    assert_eq!(Asset::token_details(ticker), token);
    assert_ok!(Asset::clear_primary_issuance_did(
        Origin::signed(alice),
        ticker
    ));
    token.primary_issuance_did = None;
    assert_eq!(Asset::token_details(ticker), token);
>>>>>>> bc865624
}<|MERGE_RESOLUTION|>--- conflicted
+++ resolved
@@ -2065,7 +2065,6 @@
 }
 
 #[test]
-<<<<<<< HEAD
 fn can_set_primary_issuance_agent() {
     ExtBuilder::default()
         .build()
@@ -2073,13 +2072,6 @@
 }
 
 fn can_set_primary_issuance_agent_we() {
-=======
-fn can_clear_treasury() {
-    ExtBuilder::default().build().execute_with(clear_treasury);
-}
-
-fn clear_treasury() {
->>>>>>> bc865624
     let alice = AccountKeyring::Alice.public();
     let alice_id = register_keyring_account(AccountKeyring::Alice).unwrap();
     let bob = AccountKeyring::Bob.public();
@@ -2116,25 +2108,6 @@
         vec![],
         None,
     ));
-<<<<<<< HEAD
-    assert_eq!(Asset::token_details(ticker_1), token_1);
-    let primary_issuance_agent = Some(alice_id);
-    assert_ok!(Asset::set_primary_issuance_agent(
-        Origin::signed(bob),
-        ticker_1,
-        primary_issuance_agent
-    ));
-    let token_2 = SecurityToken {
-        name: token_1.name,
-        owner_did: token_1.owner_did,
-        total_supply: token_1.total_supply,
-        divisible: token_1.divisible,
-        asset_type: token_1.asset_type,
-        primary_issuance_agent,
-        ..Default::default()
-    };
-    assert_eq!(Asset::token_details(ticker_1), token_2);
-=======
     let auth_id = Identity::add_auth(
         token.owner_did,
         Signatory::from(bob_id),
@@ -2150,7 +2123,6 @@
         Origin::signed(alice),
         ticker
     ));
-    token.primary_issuance_did = None;
+    token.primary_issuance_agent = None;
     assert_eq!(Asset::token_details(ticker), token);
->>>>>>> bc865624
 }