use super::storage::AccountId;
use crate::TestStorage;
use pallet_asset::{self as asset, TickerRegistrationConfig};
use pallet_balances as balances;
use pallet_committee as committee;
use pallet_group as group;
use pallet_identity as identity;
use pallet_pips as pips;
<<<<<<< HEAD
use polymesh_common_utilities::{protocol_fee::ProtocolOp, GC_DID};
use polymesh_primitives::{Identity, IdentityId, PosRatio, Signatory, SmartExtensionType};
=======
use polymesh_common_utilities::{protocol_fee::ProtocolOp, SystematicIssuers, GC_DID};
use polymesh_primitives::{
    cdd_id::InvestorUid, identity_id::GenesisIdentityRecord, IdentityId, PosRatio,
    SmartExtensionType,
};
>>>>>>> b733de7d
use sp_core::sr25519::Public;
use sp_io::TestExternalities;
use sp_runtime::{Perbill, Storage};
use sp_std::{cell::RefCell, convert::From, iter};
use test_client::AccountKeyring;

/// A prime number fee to test the split between multiple recipients.
pub const PROTOCOL_OP_BASE_FEE: u128 = 41;

pub const COOL_OFF_PERIOD: u64 = 100;

struct BuilderVoteThreshold {
    pub numerator: u32,
    pub denominator: u32,
}

impl Default for BuilderVoteThreshold {
    fn default() -> Self {
        BuilderVoteThreshold {
            numerator: 2,
            denominator: 3,
        }
    }
}

pub struct MockProtocolBaseFees(pub Vec<(ProtocolOp, u128)>);

impl Default for MockProtocolBaseFees {
    fn default() -> Self {
        let ops = vec![
            ProtocolOp::AssetRegisterTicker,
            ProtocolOp::AssetIssue,
            ProtocolOp::AssetAddDocument,
            ProtocolOp::AssetCreateAsset,
            ProtocolOp::DividendNew,
            ProtocolOp::ComplianceManagerAddComplianceRequirement,
            ProtocolOp::IdentityRegisterDid,
            ProtocolOp::IdentityCddRegisterDid,
            ProtocolOp::IdentityAddClaim,
            ProtocolOp::IdentitySetPrimaryKey,
            ProtocolOp::IdentityAddSecondaryKeysWithAuthorization,
            ProtocolOp::PipsPropose,
            ProtocolOp::VotingAddBallot,
            ProtocolOp::ContractsPutCode,
        ];
        let fees = ops
            .into_iter()
            .zip(iter::repeat(PROTOCOL_OP_BASE_FEE))
            .collect();
        MockProtocolBaseFees(fees)
    }
}

#[derive(Default)]
pub struct ExtBuilder {
    /// Minimum weight for the extrinsic (see `weight_to_fee` below).
    extrinsic_base_weight: u64,
    /// The transaction fee per byte.
    /// Transactions with bigger payloads will have a bigger `len_fee`.
    /// This is calculated as `transaction_byte_fee * tx.len()`.
    transaction_byte_fee: u128,
    /// Contributes to the `weight_fee`, indicating the compute requirements of a transaction.
    /// A more resource-intensive transaction will have a higher `weight_fee`.
    weight_to_fee: u128,
    /// Scaling factor for initial balances on genesis.
    balance_factor: u128,
    /// When `false`, no balances will be initialized on genesis.
    monied: bool,
    vesting: bool,
    /// CDD Service provides. Their DID will be generated.
    cdd_providers: Vec<Public>,
    /// Governance committee members. Their DID will be generated.
    governance_committee_members: Vec<Public>,
    governance_committee_vote_threshold: BuilderVoteThreshold,
    /// Regular users. Their DID will be generated.
    regular_users: Vec<Identity<Public>>,

    protocol_base_fees: MockProtocolBaseFees,
    protocol_coefficient: PosRatio,
    /// Percentage fee share of a network (treasury + validators) in instantiation fee
    /// of a smart extension.
    network_fee_share: Perbill,
    /// Maximum number of transfer manager an asset can have.
    max_no_of_tm_allowed: u32,
    /// The minimum duration for a checkpoint period, in seconds.
    min_checkpoint_duration: u64,
    adjust: Option<Box<dyn FnOnce(&mut Storage)>>,
    /// Enable `put_code` in contracts pallet
    enable_contracts_put_code: bool,
}

thread_local! {
    pub static EXTRINSIC_BASE_WEIGHT: RefCell<u64> = RefCell::new(0);
    pub static TRANSACTION_BYTE_FEE: RefCell<u128> = RefCell::new(0);
    pub static WEIGHT_TO_FEE: RefCell<u128> = RefCell::new(0);
    pub static NETWORK_FEE_SHARE: RefCell<Perbill> = RefCell::new(Perbill::from_percent(0));
    pub static MAX_NO_OF_TM_ALLOWED: RefCell<u32> = RefCell::new(0);
}

impl ExtBuilder {
    /// Sets the minimum weight for the extrinsic (see also `weight_fee`).
    pub fn base_weight(mut self, extrinsic_base_weight: u64) -> Self {
        self.extrinsic_base_weight = extrinsic_base_weight;
        self
    }

    /// Sets the fee per each byte in a transaction.
    /// The full byte fee is defined as: `transaction_byte_fee * tx.len()`.
    pub fn byte_fee(mut self, transaction_byte_fee: u128) -> Self {
        self.transaction_byte_fee = transaction_byte_fee;
        self
    }

    /// Sets the fee to charge per weight.
    /// A more demanding computation will have a higher fee for its weight.
    pub fn weight_fee(mut self, weight_to_fee: u128) -> Self {
        self.weight_to_fee = weight_to_fee;
        self
    }

    /// Sets parameters for transaction fees
    /// (`extrinsic_base_weight`, `transaction_byte_fee`, and `weight_to_fee`).
    /// See the corresponding methods for more details.
    pub fn transaction_fees(
        self,
        extrinsic_base_weight: u64,
        transaction_byte_fee: u128,
        weight_to_fee: u128,
    ) -> Self {
        self.base_weight(extrinsic_base_weight)
            .byte_fee(transaction_byte_fee)
            .weight_fee(weight_to_fee)
    }

    /// Set the scaling factor used for initial balances on genesis to `factor`.
    /// The default is `0`.
    pub fn balance_factor(mut self, factor: u128) -> Self {
        self.balance_factor = factor;
        self
    }

    /// Set whether balances should be initialized on genesis.
    /// This also does `.balance_factor(1)` when it is `0`.
    /// The default is `false`.
    pub fn monied(mut self, monied: bool) -> Self {
        self.monied = monied;
        if self.balance_factor == 0 {
            self.balance_factor = 1;
        }
        self
    }

    pub fn governance_committee(mut self, members: Vec<Public>) -> Self {
        self.governance_committee_members = members;
        self.governance_committee_members.sort();
        self
    }

    pub fn governance_committee_vote_threshold(mut self, threshold: (u32, u32)) -> Self {
        self.governance_committee_vote_threshold = BuilderVoteThreshold {
            numerator: threshold.0,
            denominator: threshold.1,
        };
        self
    }

    /// It sets `providers` as CDD providers.
    pub fn cdd_providers(mut self, providers: Vec<Public>) -> Self {
        self.cdd_providers = providers;
        self.cdd_providers.sort();
        self
    }

    /// Adds DID to `users` accounts.
<<<<<<< HEAD
    pub fn add_regular_users(mut self, users: &[Identity<Public>]) -> Self {
        self.regular_users.extend_from_slice(users);
        self
    }

    pub fn add_regular_users_from_accounts(mut self, accounts: &[AccountId]) -> Self {
        self.regular_users
            .extend(accounts.iter().cloned().map(Identity::<AccountId>::from));
=======
    pub fn regular_users(mut self, users: Vec<Public>) -> Self {
        self.regular_users = users;
        self.regular_users.sort();
>>>>>>> b733de7d
        self
    }

    /// Set maximum of tms allowed for an asset
    pub fn set_max_tms_allowed(mut self, tm_count: u32) -> Self {
        self.max_no_of_tm_allowed = tm_count;
        self
    }

    pub fn set_protocol_base_fees(mut self, fees: MockProtocolBaseFees) -> Self {
        self.protocol_base_fees = fees;
        self
    }

    pub fn set_protocol_coefficient(mut self, coefficient: (u32, u32)) -> Self {
        self.protocol_coefficient = PosRatio::from(coefficient);
        self
    }

    /// Assigning the fee share in the instantiation fee
    pub fn network_fee_share(mut self, share: Perbill) -> Self {
        self.network_fee_share = share;
        self
    }

    /// Provide a closure `with` to run on the storage for final adjustments.
    pub fn adjust(mut self, with: Box<dyn FnOnce(&mut Storage)>) -> Self {
        self.adjust = Some(with);
        self
    }

    /// Enables `contracts::put_code` at genesis if `enable` is `true`.
    /// By default, it is disabled.
    pub fn set_contracts_put_code(mut self, enable: bool) -> Self {
        self.enable_contracts_put_code = enable;
        self
    }

    fn set_associated_consts(&self) {
        EXTRINSIC_BASE_WEIGHT.with(|v| *v.borrow_mut() = self.extrinsic_base_weight);
        TRANSACTION_BYTE_FEE.with(|v| *v.borrow_mut() = self.transaction_byte_fee);
        WEIGHT_TO_FEE.with(|v| *v.borrow_mut() = self.weight_to_fee);
        NETWORK_FEE_SHARE.with(|v| *v.borrow_mut() = self.network_fee_share);
        MAX_NO_OF_TM_ALLOWED.with(|v| *v.borrow_mut() = self.max_no_of_tm_allowed);
    }

    fn make_balances(&self) -> Vec<(Public, u128)> {
        if self.monied {
            vec![
                (AccountKeyring::Alice.public(), 1_000 * self.balance_factor),
                (AccountKeyring::Bob.public(), 2_000 * self.balance_factor),
                (
                    AccountKeyring::Charlie.public(),
                    3_000 * self.balance_factor,
                ),
                (AccountKeyring::Dave.public(), 4_000 * self.balance_factor),
                // CDD Accounts
                (AccountKeyring::Eve.public(), 1_000_000),
                (AccountKeyring::Ferdie.public(), 1_000_000),
            ]
        } else {
            vec![]
        }
    }

<<<<<<< HEAD
    /// Generates a mapping between DID and Identity info.
    ///
    /// DIDs are generated sequentially from `offset`.
    fn make_did_identity_map(
        identities: Vec<impl Into<Identity<AccountId>>>,
        offset: usize,
    ) -> Vec<(IdentityId, Identity<AccountId>)> {
        identities
            .into_iter()
            .enumerate()
            .map(|(idx, id)| (IdentityId::from((idx + offset + 1) as u128), id.into()))
            .collect()
    }

    fn make_account_did_map(
        accounts: Vec<AccountId>,
        did_maker: impl Fn(usize) -> IdentityId,
    ) -> Vec<(AccountId, IdentityId)> {
        accounts
            .into_iter()
            .enumerate()
            .map(|(idx, acc)| (acc, did_maker(idx)))
            .collect()
=======
    /// Constructs a vector of genesis identity records given primary `accounts` of the identities
    /// and the initial numeric `did_offset`.
    ///
    /// If `did_offset` is `n` then the DIDs start from `n + 1`.
    fn make_identities(
        accounts: &[Public],
        did_offset: usize,
        issuers: Vec<IdentityId>,
    ) -> Vec<GenesisIdentityRecord<AccountId>> {
        accounts
            .iter()
            .enumerate()
            .map(|(idx, key)| {
                let did_index = (idx + did_offset + 1) as u128;
                let did = IdentityId::from(did_index);
                (
                    *key,
                    issuers.clone(),
                    did,
                    InvestorUid::from(did.as_ref()),
                    None,
                )
            })
            .collect::<Vec<_>>()
>>>>>>> b733de7d
    }

    /// Generates a mapping between keys from each item in `identities` and a DID.
    ///
<<<<<<< HEAD
    /// DIDs are generated sequentially from `offset`.
    fn extract_accounts(identities: Vec<Identity<AccountId>>) -> Vec<Vec<AccountId>> {
        identities
            .into_iter()
            .map(|id| {
                // Extract each secondary key from the identity.
                id.secondary_keys
                    .iter()
                    .filter_map(|sk| match sk.signer {
                        Signatory::Account(acc) => Some(acc),
                        Signatory::Identity(..) => None,
                    })
                    // Add its primary key
                    .chain(iter::once(id.primary_key))
                    .collect()
            })
            .collect()
    }

    fn build_identity_genesis(
        &self,
        storage: &mut Storage,
        sys_identities: Vec<(IdentityId, Identity<AccountId>)>,
        sys_links: Vec<(AccountId, IdentityId)>,
    ) {
        // New identities are just `system users` + `regular users`.
        let offset = sys_identities.len();
        let mut new_identities = Self::make_did_identity_map(self.regular_users.clone(), offset);
        let regular_users_group_by_identity = Self::extract_accounts(self.regular_users.clone());
        let mut new_links = regular_users_group_by_identity
            .into_iter()
            .enumerate()
            .flat_map(|(group_idx, accounts)| {
                let group_did_maker = |_idx| IdentityId::from((group_idx + 1 + offset) as u128);
                Self::make_account_did_map(accounts, group_did_maker)
            })
            .collect::<Vec<_>>();

        new_identities.extend(sys_identities.iter().cloned());
        new_links.extend(sys_links.iter().cloned());
=======
    /// For each `cdd_providers`:
    ///     1. A new `IdentityId` is generated (from 1 to n),
    ///     2. CDD provider's account key is linked to its new Identity ID.
    ///     3. That Identity ID is added as member of CDD provider group.
    ///
    /// For the CDD claim to work, `GC_DID` must be added as a CDD provider in genesis.
    pub fn build(self) -> TestExternalities {
        self.set_associated_consts();

        let mut storage = frame_system::GenesisConfig::default()
            .build_storage::<TestStorage>()
            .unwrap();

        // Regular users should intersect neither with CDD providers nor with GC members.
        assert!(!self
            .regular_users
            .iter()
            .any(|key| self.cdd_providers.contains(key)
                || self.governance_committee_members.contains(key)));

        let mut identities = vec![];

        // Determine the intersection of the CDD provider set and GC members.
        let cdd_and_gc_members: Vec<AccountId> = self
            .cdd_providers
            .iter()
            .filter(|key| self.governance_committee_members.contains(key))
            .cloned()
            .collect();

        // Keep only distinct members in these key vectors.
        let cdd_providers_only: Vec<_> = self
            .cdd_providers
            .iter()
            .filter(|key| !cdd_and_gc_members.contains(key))
            .cloned()
            .collect();
        let gc_members_only: Vec<_> = self
            .governance_committee_members
            .iter()
            .filter(|key| !cdd_and_gc_members.contains(key))
            .cloned()
            .collect();

        // Create CDD provider identities.
        let cdd_identities = Self::make_identities(
            cdd_providers_only.as_slice(),
            0,
            vec![SystematicIssuers::CDDProvider.as_id()],
        );
        identities.extend(cdd_identities.clone());

        // Create committee identities.
        let gc_identities =
            Self::make_identities(gc_members_only.as_slice(), identities.len(), vec![GC_DID]);
        identities.extend(gc_identities.clone());

        // Create identities that are both CDD providers and GC members.
        let cdd_and_gc_identities = Self::make_identities(
            cdd_and_gc_members.as_slice(),
            identities.len(),
            vec![SystematicIssuers::CDDProvider.as_id(), GC_DID],
        );
        identities.extend(cdd_and_gc_identities.clone());

        if !self.regular_users.is_empty() {
            let issuer = cdd_identities
                .get(0)
                .expect("Regular users require a CDD identity at genesis")
                .2;
            // Create regular user identities.
            identities.extend(Self::make_identities(
                self.regular_users.as_slice(),
                identities.len(),
                vec![issuer],
            ));
        }
>>>>>>> b733de7d

        identity::GenesisConfig::<TestStorage> {
            identities,
            ..Default::default()
        }
        .assimilate_storage(storage)
        .unwrap();
    }

    fn build_balances_genesis(&self, storage: &mut Storage) {
        balances::GenesisConfig::<TestStorage> {
            balances: self.make_balances(),
        }
        .assimilate_storage(storage)
        .unwrap();
    }

    fn build_asset_genesis(&self, storage: &mut Storage) {
        let ticker_registration_config = TickerRegistrationConfig {
            max_ticker_length: 8,
            registration_length: Some(10000),
        };
        asset::GenesisConfig::<TestStorage> {
            versions: vec![
                (SmartExtensionType::TransferManager, 5000),
                (SmartExtensionType::Offerings, 5000),
                (SmartExtensionType::SmartWallet, 5000),
            ],
            classic_migration_tickers: vec![],
            classic_migration_contract_did: IdentityId::from(1),
            classic_migration_tconfig: ticker_registration_config.clone(),
            ticker_registration_config,
            reserved_country_currency_codes: vec![],
        }
        .assimilate_storage(storage)
        .unwrap();
    }

    /// For each `cdd_providers`:
    ///     1. A new `IdentityId` is generated (from 1 to n),
    ///     2. CDD provider's account key is linked to its new Identity ID.
    ///     3. That Identity ID is added as member of CDD provider group.
    fn build_cdd_providers_genesis(
        &self,
        storage: &mut Storage,
        sys_identities: &[(IdentityId, Identity<AccountId>)],
    ) {
        let cdd_ids = self
            .cdd_providers
            .iter()
            .map(|key| {
                cdd_identities
                    .iter()
                    .chain(cdd_and_gc_identities.iter())
                    .find(|rec| rec.0 == *key)
                    .unwrap()
                    .2
            })
            .chain(core::iter::once(GC_DID))
            .collect::<Vec<_>>();

        group::GenesisConfig::<TestStorage, group::Instance2> {
            active_members_limit: u32::MAX,
            active_members: cdd_ids,
            ..Default::default()
        }
        .assimilate_storage(storage)
        .unwrap();
    }

    fn build_committee_genesis(
        &self,
        storage: &mut Storage,
        sys_identities: &[(IdentityId, Identity<AccountId>)],
    ) {
        let mut gc_ids = self
            .governance_committee_members
            .iter()
            .map(|key| {
                gc_identities
                    .iter()
                    .chain(cdd_and_gc_identities.iter())
                    .find(|rec| rec.0 == *key)
                    .unwrap()
                    .2
            })
            .collect::<Vec<_>>();
        gc_ids.sort();

        group::GenesisConfig::<TestStorage, group::Instance1> {
            active_members_limit: u32::MAX,
            active_members: gc_ids.clone(),
            ..Default::default()
        }
        .assimilate_storage(storage)
        .unwrap();

        committee::GenesisConfig::<TestStorage, committee::Instance1> {
            members: gc_ids,
            vote_threshold: (
                self.governance_committee_vote_threshold.numerator,
                self.governance_committee_vote_threshold.denominator,
            ),
            release_coordinator: IdentityId::from(999),
            ..Default::default()
        }
        .assimilate_storage(storage)
        .unwrap();
    }

    fn build_protocol_fee_genesis(&self, storage: &mut Storage) {
        pallet_protocol_fee::GenesisConfig::<TestStorage> {
            base_fees: self.protocol_base_fees.0.clone(),
            coefficient: self.protocol_coefficient,
        }
        .assimilate_storage(storage)
        .unwrap();
    }

    fn build_pips_genesis(&self, storage: &mut Storage) {
        pips::GenesisConfig::<TestStorage> {
            prune_historical_pips: false,
            min_proposal_deposit: 50,
            default_enactment_period: 100,
            max_pip_skip_count: 1,
            active_pip_limit: 5,
            pending_pip_expiry: <_>::default(),
        }
        .assimilate_storage(storage)
        .unwrap();
    }

    fn build_contracts_genesis(&self, storage: &mut Storage) {
        polymesh_contracts::GenesisConfig {
            enable_put_code: self.enable_contracts_put_code,
            ..Default::default()
        }
        .assimilate_storage(storage)
        .unwrap();
    }

    /// Create externalities.
    ///
    pub fn build(self) -> TestExternalities {
        self.set_associated_consts();

        // Create Identities.
        let mut system_accounts = self
            .cdd_providers
            .iter()
            .chain(self.governance_committee_members.iter())
            .cloned()
            .collect::<Vec<_>>();
        system_accounts.sort();
        system_accounts.dedup();

        let sys_identities = Self::make_did_identity_map(system_accounts.clone(), 0);
        let system_did_maker = |idx: usize| IdentityId::from((idx + 1) as u128);
        let sys_links = Self::make_account_did_map(system_accounts, system_did_maker);

        // Create storage and assimilate each genesis.
        let mut storage = frame_system::GenesisConfig::default()
            .build_storage::<TestStorage>()
            .expect("TestStorage cannot build its own storage");

        self.build_identity_genesis(&mut storage, sys_identities.clone(), sys_links);
        self.build_balances_genesis(&mut storage);
        self.build_asset_genesis(&mut storage);
        self.build_cdd_providers_genesis(&mut storage, &sys_identities);
        self.build_committee_genesis(&mut storage, &sys_identities);
        self.build_protocol_fee_genesis(&mut storage);
        self.build_pips_genesis(&mut storage);
        self.build_contracts_genesis(&mut storage);

        if let Some(adjust) = self.adjust {
            adjust(&mut storage);
        }

        sp_io::TestExternalities::new(storage)
    }
}<|MERGE_RESOLUTION|>--- conflicted
+++ resolved
@@ -2,20 +2,16 @@
 use crate::TestStorage;
 use pallet_asset::{self as asset, TickerRegistrationConfig};
 use pallet_balances as balances;
+use pallet_bridge::BridgeTx;
 use pallet_committee as committee;
 use pallet_group as group;
 use pallet_identity as identity;
 use pallet_pips as pips;
-<<<<<<< HEAD
-use polymesh_common_utilities::{protocol_fee::ProtocolOp, GC_DID};
-use polymesh_primitives::{Identity, IdentityId, PosRatio, Signatory, SmartExtensionType};
-=======
 use polymesh_common_utilities::{protocol_fee::ProtocolOp, SystematicIssuers, GC_DID};
 use polymesh_primitives::{
-    cdd_id::InvestorUid, identity_id::GenesisIdentityRecord, IdentityId, PosRatio,
-    SmartExtensionType,
+    cdd_id::InvestorUid, identity_id::GenesisIdentityRecord, Identity, IdentityId, PosRatio,
+    Signatory, SmartExtensionType,
 };
->>>>>>> b733de7d
 use sp_core::sr25519::Public;
 use sp_io::TestExternalities;
 use sp_runtime::{Perbill, Storage};
@@ -105,6 +101,8 @@
     adjust: Option<Box<dyn FnOnce(&mut Storage)>>,
     /// Enable `put_code` in contracts pallet
     enable_contracts_put_code: bool,
+    /// Bridge complete TXs
+    bridge_complete_txs: Vec<BridgeTx<AccountId, u128>>,
 }
 
 thread_local! {
@@ -190,7 +188,6 @@
     }
 
     /// Adds DID to `users` accounts.
-<<<<<<< HEAD
     pub fn add_regular_users(mut self, users: &[Identity<Public>]) -> Self {
         self.regular_users.extend_from_slice(users);
         self
@@ -199,11 +196,6 @@
     pub fn add_regular_users_from_accounts(mut self, accounts: &[AccountId]) -> Self {
         self.regular_users
             .extend(accounts.iter().cloned().map(Identity::<AccountId>::from));
-=======
-    pub fn regular_users(mut self, users: Vec<Public>) -> Self {
-        self.regular_users = users;
-        self.regular_users.sort();
->>>>>>> b733de7d
         self
     }
 
@@ -239,6 +231,11 @@
     /// By default, it is disabled.
     pub fn set_contracts_put_code(mut self, enable: bool) -> Self {
         self.enable_contracts_put_code = enable;
+        self
+    }
+
+    pub fn set_bridge_complete_tx(mut self, txs: Vec<BridgeTx<AccountId, u128>>) -> Self {
+        self.bridge_complete_txs = txs;
         self
     }
 
@@ -269,19 +266,29 @@
         }
     }
 
-<<<<<<< HEAD
     /// Generates a mapping between DID and Identity info.
     ///
     /// DIDs are generated sequentially from `offset`.
-    fn make_did_identity_map(
-        identities: Vec<impl Into<Identity<AccountId>>>,
+    fn make_identities(
+        identities: impl Iterator<Item = AccountId>,
         offset: usize,
-    ) -> Vec<(IdentityId, Identity<AccountId>)> {
+        issuers: Vec<IdentityId>,
+    ) -> Vec<GenesisIdentityRecord<AccountId>> {
         identities
-            .into_iter()
             .enumerate()
-            .map(|(idx, id)| (IdentityId::from((idx + offset + 1) as u128), id.into()))
-            .collect()
+            .map(|(idx, id)| {
+                let did_index = (idx + offset + 1) as u128;
+                let did = IdentityId::from(did_index);
+
+                (
+                    id.clone(),
+                    issuers.clone(),
+                    did,
+                    InvestorUid::from(did.as_ref()),
+                    None,
+                )
+            })
+            .collect::<Vec<_>>()
     }
 
     fn make_account_did_map(
@@ -293,158 +300,44 @@
             .enumerate()
             .map(|(idx, acc)| (acc, did_maker(idx)))
             .collect()
-=======
-    /// Constructs a vector of genesis identity records given primary `accounts` of the identities
-    /// and the initial numeric `did_offset`.
-    ///
-    /// If `did_offset` is `n` then the DIDs start from `n + 1`.
-    fn make_identities(
-        accounts: &[Public],
-        did_offset: usize,
-        issuers: Vec<IdentityId>,
-    ) -> Vec<GenesisIdentityRecord<AccountId>> {
-        accounts
+    }
+
+    fn extract_links(
+        &self,
+        identities: &[GenesisIdentityRecord<AccountId>],
+    ) -> Vec<(AccountId, IdentityId)> {
+        self.regular_users
             .iter()
-            .enumerate()
-            .map(|(idx, key)| {
-                let did_index = (idx + did_offset + 1) as u128;
-                let did = IdentityId::from(did_index);
-                (
-                    *key,
-                    issuers.clone(),
-                    did,
-                    InvestorUid::from(did.as_ref()),
-                    None,
-                )
-            })
-            .collect::<Vec<_>>()
->>>>>>> b733de7d
-    }
-
-    /// Generates a mapping between keys from each item in `identities` and a DID.
-    ///
-<<<<<<< HEAD
-    /// DIDs are generated sequentially from `offset`.
-    fn extract_accounts(identities: Vec<Identity<AccountId>>) -> Vec<Vec<AccountId>> {
-        identities
-            .into_iter()
-            .map(|id| {
-                // Extract each secondary key from the identity.
-                id.secondary_keys
+            .filter_map(|id| {
+                let _ = id.secondary_keys.get(0)?;
+                let did = identities
+                    .iter()
+                    .find(|gen_id| gen_id.0 == id.primary_key)?
+                    .2;
+                let links = id
+                    .secondary_keys
                     .iter()
                     .filter_map(|sk| match sk.signer {
-                        Signatory::Account(acc) => Some(acc),
+                        Signatory::Account(acc) => Some((acc, did)),
                         Signatory::Identity(..) => None,
                     })
-                    // Add its primary key
-                    .chain(iter::once(id.primary_key))
-                    .collect()
+                    .collect::<Vec<_>>();
+
+                Some(links)
             })
+            .flatten()
             .collect()
     }
 
     fn build_identity_genesis(
         &self,
         storage: &mut Storage,
-        sys_identities: Vec<(IdentityId, Identity<AccountId>)>,
-        sys_links: Vec<(AccountId, IdentityId)>,
+        identities: Vec<GenesisIdentityRecord<AccountId>>,
     ) {
         // New identities are just `system users` + `regular users`.
-        let offset = sys_identities.len();
-        let mut new_identities = Self::make_did_identity_map(self.regular_users.clone(), offset);
-        let regular_users_group_by_identity = Self::extract_accounts(self.regular_users.clone());
-        let mut new_links = regular_users_group_by_identity
-            .into_iter()
-            .enumerate()
-            .flat_map(|(group_idx, accounts)| {
-                let group_did_maker = |_idx| IdentityId::from((group_idx + 1 + offset) as u128);
-                Self::make_account_did_map(accounts, group_did_maker)
-            })
-            .collect::<Vec<_>>();
-
-        new_identities.extend(sys_identities.iter().cloned());
-        new_links.extend(sys_links.iter().cloned());
-=======
-    /// For each `cdd_providers`:
-    ///     1. A new `IdentityId` is generated (from 1 to n),
-    ///     2. CDD provider's account key is linked to its new Identity ID.
-    ///     3. That Identity ID is added as member of CDD provider group.
-    ///
-    /// For the CDD claim to work, `GC_DID` must be added as a CDD provider in genesis.
-    pub fn build(self) -> TestExternalities {
-        self.set_associated_consts();
-
-        let mut storage = frame_system::GenesisConfig::default()
-            .build_storage::<TestStorage>()
-            .unwrap();
-
-        // Regular users should intersect neither with CDD providers nor with GC members.
-        assert!(!self
-            .regular_users
-            .iter()
-            .any(|key| self.cdd_providers.contains(key)
-                || self.governance_committee_members.contains(key)));
-
-        let mut identities = vec![];
-
-        // Determine the intersection of the CDD provider set and GC members.
-        let cdd_and_gc_members: Vec<AccountId> = self
-            .cdd_providers
-            .iter()
-            .filter(|key| self.governance_committee_members.contains(key))
-            .cloned()
-            .collect();
-
-        // Keep only distinct members in these key vectors.
-        let cdd_providers_only: Vec<_> = self
-            .cdd_providers
-            .iter()
-            .filter(|key| !cdd_and_gc_members.contains(key))
-            .cloned()
-            .collect();
-        let gc_members_only: Vec<_> = self
-            .governance_committee_members
-            .iter()
-            .filter(|key| !cdd_and_gc_members.contains(key))
-            .cloned()
-            .collect();
-
-        // Create CDD provider identities.
-        let cdd_identities = Self::make_identities(
-            cdd_providers_only.as_slice(),
-            0,
-            vec![SystematicIssuers::CDDProvider.as_id()],
-        );
-        identities.extend(cdd_identities.clone());
-
-        // Create committee identities.
-        let gc_identities =
-            Self::make_identities(gc_members_only.as_slice(), identities.len(), vec![GC_DID]);
-        identities.extend(gc_identities.clone());
-
-        // Create identities that are both CDD providers and GC members.
-        let cdd_and_gc_identities = Self::make_identities(
-            cdd_and_gc_members.as_slice(),
-            identities.len(),
-            vec![SystematicIssuers::CDDProvider.as_id(), GC_DID],
-        );
-        identities.extend(cdd_and_gc_identities.clone());
-
-        if !self.regular_users.is_empty() {
-            let issuer = cdd_identities
-                .get(0)
-                .expect("Regular users require a CDD identity at genesis")
-                .2;
-            // Create regular user identities.
-            identities.extend(Self::make_identities(
-                self.regular_users.as_slice(),
-                identities.len(),
-                vec![issuer],
-            ));
-        }
->>>>>>> b733de7d
-
+        let secondary_keys = self.extract_links(&identities);
         identity::GenesisConfig::<TestStorage> {
+            secondary_keys,
             identities,
             ..Default::default()
         }
@@ -488,21 +381,10 @@
     fn build_cdd_providers_genesis(
         &self,
         storage: &mut Storage,
-        sys_identities: &[(IdentityId, Identity<AccountId>)],
+        identities: &[GenesisIdentityRecord<AccountId>],
     ) {
-        let cdd_ids = self
-            .cdd_providers
-            .iter()
-            .map(|key| {
-                cdd_identities
-                    .iter()
-                    .chain(cdd_and_gc_identities.iter())
-                    .find(|rec| rec.0 == *key)
-                    .unwrap()
-                    .2
-            })
-            .chain(core::iter::once(GC_DID))
-            .collect::<Vec<_>>();
+        let mut cdd_ids = identities.iter().map(|gen_id| gen_id.2).collect::<Vec<_>>();
+        cdd_ids.sort();
 
         group::GenesisConfig::<TestStorage, group::Instance2> {
             active_members_limit: u32::MAX,
@@ -516,20 +398,9 @@
     fn build_committee_genesis(
         &self,
         storage: &mut Storage,
-        sys_identities: &[(IdentityId, Identity<AccountId>)],
+        identities: &[GenesisIdentityRecord<AccountId>],
     ) {
-        let mut gc_ids = self
-            .governance_committee_members
-            .iter()
-            .map(|key| {
-                gc_identities
-                    .iter()
-                    .chain(cdd_and_gc_identities.iter())
-                    .find(|rec| rec.0 == *key)
-                    .unwrap()
-                    .2
-            })
-            .collect::<Vec<_>>();
+        let mut gc_ids = identities.iter().map(|gen_id| gen_id.2).collect::<Vec<_>>();
         gc_ids.sort();
 
         group::GenesisConfig::<TestStorage, group::Instance1> {
@@ -584,38 +455,69 @@
         .unwrap();
     }
 
+    fn build_bridge_genesis(&self, storage: &mut Storage) {
+        pallet_bridge::GenesisConfig::<TestStorage> {
+            complete_txs: self.bridge_complete_txs.clone(),
+            ..Default::default()
+        }
+        .assimilate_storage(storage)
+        .unwrap()
+    }
+
     /// Create externalities.
-    ///
     pub fn build(self) -> TestExternalities {
         self.set_associated_consts();
 
-        // Create Identities.
-        let mut system_accounts = self
-            .cdd_providers
+        // Regular users should intersect neither with CDD providers nor with GC members.
+        assert!(!self
+            .regular_users
             .iter()
-            .chain(self.governance_committee_members.iter())
+            .any(|id| self.cdd_providers.contains(&id.primary_key)
+                || self.governance_committee_members.contains(&id.primary_key)));
+
+        // System identities.
+        let cdd_identities = Self::make_identities(self.cdd_providers.iter().cloned(), 0, vec![]);
+        let gc_identities = Self::make_identities(
+            self.governance_committee_members.iter().cloned(),
+            cdd_identities.len(),
+            vec![],
+        );
+
+        //  User identities.
+        let issuer_did = cdd_identities
+            .iter()
+            .map(|gen_id| gen_id.2)
+            .next()
+            .unwrap_or(SystematicIssuers::CDDProvider.as_id());
+        let regular_accounts = self.regular_users.iter().map(|id| id.primary_key);
+
+        // Create regular user identities.
+        let user_identities = Self::make_identities(
+            regular_accounts,
+            cdd_identities.len() + gc_identities.len(),
+            vec![issuer_did],
+        );
+        let identities = cdd_identities
+            .iter()
+            .chain(gc_identities.iter())
+            .chain(user_identities.iter())
             .cloned()
-            .collect::<Vec<_>>();
-        system_accounts.sort();
-        system_accounts.dedup();
-
-        let sys_identities = Self::make_did_identity_map(system_accounts.clone(), 0);
-        let system_did_maker = |idx: usize| IdentityId::from((idx + 1) as u128);
-        let sys_links = Self::make_account_did_map(system_accounts, system_did_maker);
+            .collect();
 
         // Create storage and assimilate each genesis.
         let mut storage = frame_system::GenesisConfig::default()
             .build_storage::<TestStorage>()
             .expect("TestStorage cannot build its own storage");
 
-        self.build_identity_genesis(&mut storage, sys_identities.clone(), sys_links);
+        self.build_identity_genesis(&mut storage, identities);
         self.build_balances_genesis(&mut storage);
         self.build_asset_genesis(&mut storage);
-        self.build_cdd_providers_genesis(&mut storage, &sys_identities);
-        self.build_committee_genesis(&mut storage, &sys_identities);
+        self.build_cdd_providers_genesis(&mut storage, cdd_identities.as_slice());
+        self.build_committee_genesis(&mut storage, gc_identities.as_slice());
         self.build_protocol_fee_genesis(&mut storage);
         self.build_pips_genesis(&mut storage);
         self.build_contracts_genesis(&mut storage);
+        self.build_bridge_genesis(&mut storage);
 
         if let Some(adjust) = self.adjust {
             adjust(&mut storage);
