--- conflicted
+++ resolved
@@ -6,19 +6,11 @@
 use pallet_group as group;
 use pallet_identity as identity;
 use pallet_pips as pips;
-<<<<<<< HEAD
-use polymesh_common_utilities::{protocol_fee::ProtocolOp, traits::identity::LinkedKeyInfo};
+use polymesh_common_utilities::protocol_fee::ProtocolOp;
 use polymesh_primitives::{Identity, IdentityId, PosRatio, SmartExtensionType};
 use sp_core::sr25519::Public;
 use sp_io::TestExternalities;
-use sp_runtime::Perbill;
-=======
-use polymesh_common_utilities::protocol_fee::ProtocolOp;
-use polymesh_primitives::{Identity, IdentityId, PosRatio};
-use sp_core::sr25519::Public;
-use sp_io::TestExternalities;
-use sp_runtime::Storage;
->>>>>>> 97ee18e0
+use sp_runtime::{Perbill, Storage};
 use std::{cell::RefCell, convert::From, iter};
 use test_client::AccountKeyring;
 
@@ -90,29 +82,23 @@
     governance_committee_vote_threshold: BuilderVoteThreshold,
     protocol_base_fees: MockProtocolBaseFees,
     protocol_coefficient: PosRatio,
-<<<<<<< HEAD
     /// Percentage fee share of a network (treasury + validators) in instantiation fee
     /// of a smart extension.
     network_fee_share: Perbill,
-=======
     /// Maximum number of transfer manager an asset can have.
     max_no_of_tm_allowed: u32,
     /// Maximum number of legs a instruction can have.
     max_no_of_legs: u32,
     adjust: Option<Box<dyn FnOnce(&mut Storage)>>,
->>>>>>> 97ee18e0
 }
 
 thread_local! {
     pub static EXTRINSIC_BASE_WEIGHT: RefCell<u64> = RefCell::new(0);
     pub static TRANSACTION_BYTE_FEE: RefCell<u128> = RefCell::new(0);
     pub static WEIGHT_TO_FEE: RefCell<u128> = RefCell::new(0);
-<<<<<<< HEAD
     pub static NETWORK_FEE_SHARE: RefCell<Perbill> = RefCell::new(Perbill::from_percent(0));
-=======
     pub static MAX_NO_OF_TM_ALLOWED: RefCell<u32> = RefCell::new(0);
     pub static MAX_NO_OF_LEGS: RefCell<u32> = RefCell::new(0); // default value
->>>>>>> 97ee18e0
 }
 
 impl ExtBuilder {
@@ -209,15 +195,15 @@
         self
     }
 
-<<<<<<< HEAD
     /// Assigning the fee share in the instantiation fee
     pub fn network_fee_share(mut self, share: Perbill) -> Self {
         self.network_fee_share = share;
-=======
+        self
+    }
+
     /// Provide a closure `with` to run on the storage for final adjustments.
     pub fn adjust(mut self, with: Box<dyn FnOnce(&mut Storage)>) -> Self {
         self.adjust = Some(with);
->>>>>>> 97ee18e0
         self
     }
 
@@ -225,12 +211,9 @@
         EXTRINSIC_BASE_WEIGHT.with(|v| *v.borrow_mut() = self.extrinsic_base_weight);
         TRANSACTION_BYTE_FEE.with(|v| *v.borrow_mut() = self.transaction_byte_fee);
         WEIGHT_TO_FEE.with(|v| *v.borrow_mut() = self.weight_to_fee);
-<<<<<<< HEAD
         NETWORK_FEE_SHARE.with(|v| *v.borrow_mut() = self.network_fee_share);
-=======
         MAX_NO_OF_TM_ALLOWED.with(|v| *v.borrow_mut() = self.max_no_of_tm_allowed);
         MAX_NO_OF_LEGS.with(|v| *v.borrow_mut() = self.max_no_of_legs);
->>>>>>> 97ee18e0
     }
 
     fn make_balances(&self) -> Vec<(Public, u128)> {
@@ -326,23 +309,16 @@
             registration_length: Some(10000),
         };
         asset::GenesisConfig::<TestStorage> {
-<<<<<<< HEAD
-            ticker_registration_config: TickerRegistrationConfig {
-                max_ticker_length: 8,
-                registration_length: Some(10000),
-            },
             versions: vec![
                 (SmartExtensionType::TransferManager, 5000),
                 (SmartExtensionType::Offerings, 5000),
                 (SmartExtensionType::SmartWallet, 5000),
             ],
-=======
             classic_migration_tickers: vec![],
             classic_migration_contract_did: IdentityId::from(1),
             classic_migration_tconfig: ticker_registration_config.clone(),
             ticker_registration_config,
             reserved_country_currency_codes: vec![],
->>>>>>> 97ee18e0
         }
         .assimilate_storage(&mut storage)
         .unwrap();
