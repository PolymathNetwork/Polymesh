use super::{
    storage::{
        default_portfolio_vec, make_account, make_account_without_cdd,
        provide_scope_claim_to_multiple_parties, register_keyring_account, user_portfolio_vec,
        TestStorage,
    },
    ExtBuilder,
};
use codec::{Decode, Encode};
use confidential_asset::{
    EncryptedAssetIdWrapper, InitializedAssetTxWrapper, MercatAccountId, PubAccountTxWrapper,
};
use core::convert::{TryFrom, TryInto};
use frame_support::{
    assert_noop, assert_ok, traits::OnInitialize, IterableStorageDoubleMap, StorageMap,
};
<<<<<<< HEAD
use mercat::{
    account::{convert_asset_ids, AccountCreator},
    asset::AssetIssuer,
    cryptography_core::{
        asset_proofs::{CommitmentWitness, ElgamalSecretKey},
        curve25519_dalek::scalar::Scalar,
        AssetId,
    },
    transaction::{CtxMediator, CtxReceiver, CtxSender},
    Account, AccountCreatorInitializer, AssetTransactionIssuer, EncryptedAmount, EncryptionKeys,
    FinalizedTransferTx, InitializedTransferTx, PubAccount, PubAccountTx, SecAccount,
    TransferTransactionMediator, TransferTransactionReceiver, TransferTransactionSender,
};
=======
>>>>>>> 2def8a06
use pallet_asset as asset;
use pallet_balances as balances;
use pallet_compliance_manager as compliance_manager;
use pallet_confidential_asset as confidential_asset;
use pallet_identity as identity;
use pallet_portfolio::MovePortfolioItem;
use pallet_scheduler as scheduler;
use pallet_settlement::{
<<<<<<< HEAD
    self as settlement, weight_for, AffirmationStatus, Call as SettlementCall, ConfidentialLeg,
    Instruction, InstructionStatus, Leg, LegStatus, MercatTxData, NonConfidentialLeg, Receipt,
    ReceiptDetails, SettlementType, VenueDetails, VenueType,
=======
    self as settlement, AffirmationStatus, Instruction, InstructionStatus, Leg, LegStatus, Receipt,
    ReceiptDetails, ReceiptMetadata, SettlementType, VenueDetails, VenueType,
>>>>>>> 2def8a06
};
use polymesh_common_utilities::{asset::AssetType, constants::ERC1400_TRANSFER_SUCCESS};
use polymesh_primitives::{
    AssetOwnershipRelation, AssetType, AuthorizationData, Base64Vec, Claim, Condition,
    ConditionType, FundingRoundName, IdentityId, PortfolioId, PortfolioName, SecurityToken,
    Signatory, Ticker,
};
use rand::{prelude::*, thread_rng};
use sp_core::sr25519::Public;
use sp_runtime::traits::Zero;
use sp_runtime::AnySignature;
use std::collections::HashMap;
use test_client::AccountKeyring;

type Identity = identity::Module<TestStorage>;
type Balances = balances::Module<TestStorage>;
type Asset = asset::Module<TestStorage>;
type Portfolio = pallet_portfolio::Module<TestStorage>;
type PortfolioError = pallet_portfolio::Error<TestStorage>;
type Timestamp = pallet_timestamp::Module<TestStorage>;
type ComplianceManager = compliance_manager::Module<TestStorage>;
type AssetError = asset::Error<TestStorage>;
type OffChainSignature = AnySignature;
type Origin = <TestStorage as frame_system::Trait>::Origin;
type DidRecords = identity::DidRecords<TestStorage>;
type Settlement = settlement::Module<TestStorage>;
type System = frame_system::Module<TestStorage>;
type Error = settlement::Error<TestStorage>;
type ConfidentialAsset = confidential_asset::Module<TestStorage>;
type Scheduler = scheduler::Module<TestStorage>;

macro_rules! assert_add_claim {
    ($signer:expr, $target:expr, $claim:expr) => {
        assert_ok!(Identity::add_claim($signer, $target, $claim, None,));
    };
}

macro_rules! assert_instruction_execution {
    ($assert:ident, $x:expr, $y:expr $(,)?) => {
        next_block();
        $assert!($x, $y);
    };
}

macro_rules! assert_affirm_instruction {
    ($signer:expr, $instruction_counter:expr, $did:expr, $count:expr) => {
        assert_ok!(Settlement::affirm_instruction(
            $signer,
            $instruction_counter,
            default_portfolio_vec($did),
            $count
        ));
    };
}

macro_rules! assert_affirm_instruction_with_one_leg {
    ($signer:expr, $instruction_counter:expr, $did:expr) => {
        assert_affirm_instruction!($signer, $instruction_counter, $did, 1);
    };
}

macro_rules! assert_affirm_instruction_with_zero_leg {
    ($signer:expr, $instruction_counter:expr, $did:expr) => {
        assert_affirm_instruction!($signer, $instruction_counter, $did, 0);
    };
}

fn init(token_name: &[u8], ticker: Ticker, keyring: Public) -> u64 {
    create_token(token_name, ticker, keyring);
    let venue_counter = Settlement::venue_counter();
    assert_ok!(Settlement::create_venue(
        Origin::signed(keyring),
        VenueDetails::default(),
        vec![keyring],
        VenueType::Other
    ));
    venue_counter
}

fn create_token(token_name: &[u8], ticker: Ticker, keyring: Public) {
    assert_ok!(Asset::create_asset(
        Origin::signed(keyring),
        token_name.into(),
        ticker,
        100_000,
        true,
        AssetType::default(),
        vec![],
        None,
    ));
    assert_ok!(ComplianceManager::add_compliance_requirement(
        Origin::signed(keyring),
        ticker,
        vec![],
        vec![]
    ));
}

pub fn next_block() {
    let block_number = System::block_number() + 1;
    set_current_block_number(block_number);
    let _ = Scheduler::on_initialize(block_number);
}

pub fn set_current_block_number(block: u64) {
    System::set_block_number(block);
}

#[test]
fn venue_registration() {
    ExtBuilder::default()
        .set_max_legs_allowed(500)
        .build()
        .execute_with(|| {
            let alice_signed = Origin::signed(AccountKeyring::Alice.public());
            let alice_did = register_keyring_account(AccountKeyring::Alice).unwrap();
            let venue_counter = Settlement::venue_counter();
            assert_ok!(Settlement::create_venue(
                alice_signed.clone(),
                VenueDetails::default(),
                vec![AccountKeyring::Alice.public(), AccountKeyring::Bob.public()],
                VenueType::Exchange
            ));
            let venue_info = Settlement::venue_info(venue_counter).unwrap();
            assert_eq!(Settlement::venue_counter(), venue_counter + 1);
            assert_eq!(Settlement::user_venues(alice_did), [venue_counter]);
            assert_eq!(venue_info.creator, alice_did);
            assert_eq!(venue_info.instructions.len(), 0);
            assert_eq!(venue_info.details, VenueDetails::default());
            assert_eq!(venue_info.venue_type, VenueType::Exchange);
            assert_eq!(
                Settlement::venue_signers(venue_counter, AccountKeyring::Alice.public()),
                true
            );
            assert_eq!(
                Settlement::venue_signers(venue_counter, AccountKeyring::Bob.public()),
                true
            );
            assert_eq!(
                Settlement::venue_signers(venue_counter, AccountKeyring::Charlie.public()),
                false
            );

            // Creating a second venue
            assert_ok!(Settlement::create_venue(
                alice_signed.clone(),
                VenueDetails::default(),
                vec![AccountKeyring::Alice.public(), AccountKeyring::Bob.public()],
                VenueType::Exchange
            ));
            assert_eq!(
                Settlement::user_venues(alice_did),
                [venue_counter, venue_counter + 1]
            );

            // Editing venue details
            assert_ok!(Settlement::update_venue(
                alice_signed,
                venue_counter,
                Some([0x01].into()),
                None
            ));
            let venue_info = Settlement::venue_info(venue_counter).unwrap();
            assert_eq!(venue_info.creator, alice_did);
            assert_eq!(venue_info.instructions.len(), 0);
            assert_eq!(venue_info.details, [0x01].into());
            assert_eq!(venue_info.venue_type, VenueType::Exchange);
        });
}

#[test]
fn basic_settlement() {
    ExtBuilder::default()
        .cdd_providers(vec![AccountKeyring::Eve.public()])
        .set_max_legs_allowed(500)
        .build()
        .execute_with(|| {
            let alice_signed = Origin::signed(AccountKeyring::Alice.public());
            let alice_did = register_keyring_account(AccountKeyring::Alice).unwrap();
            let bob_signed = Origin::signed(AccountKeyring::Bob.public());
            let bob_did = register_keyring_account(AccountKeyring::Bob).unwrap();
            let token_name = b"ACME";
            let ticker = Ticker::try_from(&token_name[..]).unwrap();
            let venue_counter = init(token_name, ticker, AccountKeyring::Alice.public());
            let instruction_counter = Settlement::instruction_counter();
            let alice_init_balance = Asset::balance_of(&ticker, alice_did);
            let bob_init_balance = Asset::balance_of(&ticker, bob_did);
            let amount = 100u128;
            let eve = AccountKeyring::Eve.public();

            // Provide scope claim to sender and receiver of the transaction.
            provide_scope_claim_to_multiple_parties(&[alice_did, bob_did], ticker, eve);

            assert_ok!(Settlement::add_instruction(
                alice_signed.clone(),
                venue_counter,
                SettlementType::SettleOnAffirmation,
                None,
<<<<<<< HEAD
                vec![Leg::NonConfidentialLeg(NonConfidentialLeg {
=======
                None,
                vec![Leg {
>>>>>>> 2def8a06
                    from: PortfolioId::default_portfolio(alice_did),
                    to: PortfolioId::default_portfolio(bob_did),
                    asset: ticker,
                    amount: amount
                })]
            ));
            assert_eq!(Asset::balance_of(&ticker, alice_did), alice_init_balance);
            assert_eq!(Asset::balance_of(&ticker, bob_did), bob_init_balance);

            assert_affirm_instruction_with_one_leg!(
                alice_signed.clone(),
                instruction_counter,
                alice_did
            );

            assert_eq!(Asset::balance_of(&ticker, alice_did), alice_init_balance);
            assert_eq!(Asset::balance_of(&ticker, bob_did), bob_init_balance);
            set_current_block_number(5);
            // Instruction get scheduled to next block.
            assert_affirm_instruction_with_zero_leg!(
                bob_signed.clone(),
                instruction_counter,
                bob_did
            );

            // Advances the block no. to execute the instruction.
            let new_balance = alice_init_balance - amount;
            assert_instruction_execution!(
                assert_eq,
                Asset::balance_of(&ticker, alice_did),
                new_balance
            );
            assert_eq!(
                Asset::balance_of(&ticker, bob_did),
                bob_init_balance + amount
            );
        });
}

#[test]
fn create_and_affirm_instruction() {
    ExtBuilder::default()
        .cdd_providers(vec![AccountKeyring::Eve.public()])
        .set_max_legs_allowed(500)
        .build()
        .execute_with(|| {
            let alice_signed = Origin::signed(AccountKeyring::Alice.public());
            let alice_did = register_keyring_account(AccountKeyring::Alice).unwrap();
            let bob_signed = Origin::signed(AccountKeyring::Bob.public());
            let bob_did = register_keyring_account(AccountKeyring::Bob).unwrap();
            let token_name = b"ACME";
            let ticker = Ticker::try_from(&token_name[..]).unwrap();
            let venue_counter = init(token_name, ticker, AccountKeyring::Alice.public());
            let instruction_counter = Settlement::instruction_counter();
            let alice_init_balance = Asset::balance_of(&ticker, alice_did);
            let bob_init_balance = Asset::balance_of(&ticker, bob_did);
            let amount = 100u128;
            let eve = AccountKeyring::Eve.public();

            // Provide scope claim to both the parties of the transaction.
            provide_scope_claim_to_multiple_parties(&[alice_did, bob_did], ticker, eve);

<<<<<<< HEAD
            assert_ok!(Settlement::add_and_affirm_instruction(
                alice_signed.clone(),
                venue_counter,
                SettlementType::SettleOnAffirmation,
                None,
                vec![Leg::NonConfidentialLeg(NonConfidentialLeg {
                    from: PortfolioId::default_portfolio(alice_did),
                    to: PortfolioId::default_portfolio(bob_did),
                    asset: ticker,
                    amount: amount
                })],
                default_portfolio_vec(alice_did)
            ));
=======
            let add_and_affirm_tx = |affirm_from_portfolio| {
                Settlement::add_and_affirm_instruction(
                    alice_signed.clone(),
                    venue_counter,
                    SettlementType::SettleOnAffirmation,
                    None,
                    None,
                    vec![Leg {
                        from: PortfolioId::default_portfolio(alice_did),
                        to: PortfolioId::default_portfolio(bob_did),
                        asset: ticker,
                        amount: amount,
                    }],
                    affirm_from_portfolio,
                )
            };

            // If affirmation fails, the instruction should be rolled back.
            // i.e. this tx should be a no-op.
            assert_noop!(
                add_and_affirm_tx(user_portfolio_vec(alice_did, 1.into())),
                Error::UnexpectedAffirmationStatus
            );

            assert_ok!(add_and_affirm_tx(default_portfolio_vec(alice_did)));
>>>>>>> 2def8a06

            assert_eq!(Asset::balance_of(&ticker, alice_did), alice_init_balance);
            assert_eq!(Asset::balance_of(&ticker, bob_did), bob_init_balance);

            assert_eq!(
                Settlement::user_affirmations(
                    PortfolioId::default_portfolio(alice_did),
                    instruction_counter
                ),
                AffirmationStatus::Affirmed
            );
            assert_eq!(
                Settlement::user_affirmations(
                    PortfolioId::default_portfolio(bob_did),
                    instruction_counter
                ),
                AffirmationStatus::Pending
            );
            set_current_block_number(5);

            assert_affirm_instruction_with_zero_leg!(
                bob_signed.clone(),
                instruction_counter,
                bob_did
            );

            // Advances the block no.
            assert_instruction_execution!(
                assert_eq,
                Asset::balance_of(&ticker, alice_did),
                alice_init_balance - amount
            );

            assert_eq!(
                Asset::balance_of(&ticker, bob_did),
                bob_init_balance + amount
            );
        });
}

#[test]
fn overdraft_failure() {
    ExtBuilder::default()
        .set_max_legs_allowed(500)
        .build()
        .execute_with(|| {
            let alice_signed = Origin::signed(AccountKeyring::Alice.public());
            let alice_did = register_keyring_account(AccountKeyring::Alice).unwrap();
            let _bob_signed = Origin::signed(AccountKeyring::Bob.public());
            let bob_did = register_keyring_account(AccountKeyring::Bob).unwrap();
            let token_name = b"ACME";
            let ticker = Ticker::try_from(&token_name[..]).unwrap();
            let venue_counter = init(token_name, ticker, AccountKeyring::Alice.public());
            let instruction_counter = Settlement::instruction_counter();
            let alice_init_balance = Asset::balance_of(&ticker, alice_did);
            let bob_init_balance = Asset::balance_of(&ticker, bob_did);
            let amount = 100_000_000u128;
            assert_ok!(Settlement::add_instruction(
                alice_signed.clone(),
                venue_counter,
                SettlementType::SettleOnAffirmation,
                None,
<<<<<<< HEAD
                vec![Leg::NonConfidentialLeg(NonConfidentialLeg {
=======
                None,
                vec![Leg {
>>>>>>> 2def8a06
                    from: PortfolioId::default_portfolio(alice_did),
                    to: PortfolioId::default_portfolio(bob_did),
                    asset: ticker,
                    amount: amount
                })]
            ));
            assert_eq!(Asset::balance_of(&ticker, alice_did), alice_init_balance);
            assert_eq!(Asset::balance_of(&ticker, bob_did), bob_init_balance);
            assert_noop!(
                Settlement::affirm_instruction(
                    alice_signed.clone(),
                    instruction_counter,
                    default_portfolio_vec(alice_did),
                    1
                ),
                Error::FailedToLockTokens
            );

            assert_eq!(Asset::balance_of(&ticker, alice_did), alice_init_balance);
            assert_eq!(Asset::balance_of(&ticker, bob_did), bob_init_balance);
        });
}

#[test]
fn token_swap() {
    ExtBuilder::default()
        .cdd_providers(vec![AccountKeyring::Eve.public()])
        .set_max_legs_allowed(500)
        .build()
        .execute_with(|| {
            let alice_signed = Origin::signed(AccountKeyring::Alice.public());
            let alice_did = register_keyring_account(AccountKeyring::Alice).unwrap();
            let bob_signed = Origin::signed(AccountKeyring::Bob.public());
            let bob_did = register_keyring_account(AccountKeyring::Bob).unwrap();
            let token_name = b"ACME";
            let ticker = Ticker::try_from(&token_name[..]).unwrap();
            let token_name2 = b"ACME2";
            let ticker2 = Ticker::try_from(&token_name2[..]).unwrap();
            let venue_counter = init(token_name, ticker, AccountKeyring::Alice.public());
            let eve = AccountKeyring::Eve.public();
            init(token_name2, ticker2, AccountKeyring::Bob.public());

            let instruction_counter = Settlement::instruction_counter();
            let alice_init_balance = Asset::balance_of(&ticker, alice_did);
            let bob_init_balance = Asset::balance_of(&ticker, bob_did);
            let alice_init_balance2 = Asset::balance_of(&ticker2, alice_did);
            let bob_init_balance2 = Asset::balance_of(&ticker2, bob_did);

            let amount = 100u128;
            let legs = vec![
                Leg::NonConfidentialLeg(NonConfidentialLeg {
                    from: PortfolioId::default_portfolio(alice_did),
                    to: PortfolioId::default_portfolio(bob_did),
                    asset: ticker,
                    amount: amount,
                }),
                Leg::NonConfidentialLeg(NonConfidentialLeg {
                    from: PortfolioId::default_portfolio(bob_did),
                    to: PortfolioId::default_portfolio(alice_did),
                    asset: ticker2,
                    amount: amount,
                }),
            ];

            assert_ok!(Settlement::add_instruction(
                alice_signed.clone(),
                venue_counter,
                SettlementType::SettleOnAffirmation,
                None,
                None,
                legs.clone()
            ));

            assert_eq!(
                Settlement::user_affirmations(
                    PortfolioId::default_portfolio(alice_did),
                    instruction_counter
                ),
                AffirmationStatus::Pending
            );
            assert_eq!(
                Settlement::user_affirmations(
                    PortfolioId::default_portfolio(bob_did),
                    instruction_counter
                ),
                AffirmationStatus::Pending
            );

            for i in 0..legs.len() {
                assert_eq!(
                    Settlement::instruction_legs(
                        instruction_counter,
                        u64::try_from(i).unwrap_or_default()
                    ),
                    legs[i]
                );
            }

            let instruction_details = Instruction {
                instruction_id: instruction_counter,
                venue_id: venue_counter,
                status: InstructionStatus::Pending,
                settlement_type: SettlementType::SettleOnAffirmation,
                created_at: Some(Timestamp::get()),
                trade_date: None,
                value_date: None,
            };
            assert_eq!(
                Settlement::instruction_details(instruction_counter),
                instruction_details
            );
            assert_eq!(
                Settlement::instruction_affirms_pending(instruction_counter),
                2
            );
            assert_eq!(
                Settlement::venue_info(venue_counter).unwrap().instructions,
                vec![instruction_counter]
            );

            assert_eq!(Asset::balance_of(&ticker, alice_did), alice_init_balance);
            assert_eq!(Asset::balance_of(&ticker, bob_did), bob_init_balance);
            assert_eq!(Asset::balance_of(&ticker2, alice_did), alice_init_balance2);
            assert_eq!(Asset::balance_of(&ticker2, bob_did), bob_init_balance2);

            // Provide scope claim to parties involved in a instruction.
            provide_scope_claim_to_multiple_parties(&[alice_did, bob_did], ticker, eve);
            provide_scope_claim_to_multiple_parties(&[alice_did, bob_did], ticker2, eve);

            assert_affirm_instruction_with_one_leg!(
                alice_signed.clone(),
                instruction_counter,
                alice_did
            );

            assert_eq!(
                Settlement::instruction_affirms_pending(instruction_counter),
                1
            );
            assert_eq!(
                Settlement::user_affirmations(
                    PortfolioId::default_portfolio(alice_did),
                    instruction_counter
                ),
                AffirmationStatus::Affirmed
            );
            assert_eq!(
                Settlement::user_affirmations(
                    PortfolioId::default_portfolio(bob_did),
                    instruction_counter
                ),
                AffirmationStatus::Pending
            );
            assert_eq!(
                Settlement::affirms_received(
                    instruction_counter,
                    PortfolioId::default_portfolio(alice_did)
                ),
                AffirmationStatus::Affirmed
            );
            assert_eq!(
                Settlement::affirms_received(
                    instruction_counter,
                    PortfolioId::default_portfolio(bob_did)
                ),
                AffirmationStatus::Unknown
            );
            assert_eq!(
                Settlement::instruction_leg_status(instruction_counter, 0),
                LegStatus::ExecutionPending
            );
            assert_eq!(
                Settlement::instruction_leg_status(instruction_counter, 1),
                LegStatus::PendingTokenLock
            );
            assert_eq!(
                Portfolio::locked_assets(PortfolioId::default_portfolio(alice_did), &ticker),
                amount
            );

            assert_eq!(Asset::balance_of(&ticker, alice_did), alice_init_balance);
            assert_eq!(Asset::balance_of(&ticker, bob_did), bob_init_balance);
            assert_eq!(Asset::balance_of(&ticker2, alice_did), alice_init_balance2);
            assert_eq!(Asset::balance_of(&ticker2, bob_did), bob_init_balance2);

            assert_ok!(Settlement::withdraw_affirmation(
                alice_signed.clone(),
                instruction_counter,
                default_portfolio_vec(alice_did),
                1
            ));

            assert_eq!(
                Settlement::instruction_affirms_pending(instruction_counter),
                2
            );
            assert_eq!(
                Settlement::user_affirmations(
                    PortfolioId::default_portfolio(alice_did),
                    instruction_counter
                ),
                AffirmationStatus::Pending
            );
            assert_eq!(
                Settlement::user_affirmations(
                    PortfolioId::default_portfolio(bob_did),
                    instruction_counter
                ),
                AffirmationStatus::Pending
            );
            assert_eq!(
                Settlement::affirms_received(
                    instruction_counter,
                    PortfolioId::default_portfolio(alice_did)
                ),
                AffirmationStatus::Unknown
            );
            assert_eq!(
                Settlement::affirms_received(
                    instruction_counter,
                    PortfolioId::default_portfolio(bob_did)
                ),
                AffirmationStatus::Unknown
            );
            assert_eq!(
                Settlement::instruction_leg_status(instruction_counter, 0),
                LegStatus::PendingTokenLock
            );
            assert_eq!(
                Settlement::instruction_leg_status(instruction_counter, 1),
                LegStatus::PendingTokenLock
            );
            assert_eq!(
                Portfolio::locked_assets(PortfolioId::default_portfolio(alice_did), &ticker),
                0
            );
            assert_affirm_instruction_with_one_leg!(
                alice_signed.clone(),
                instruction_counter,
                alice_did
            );

            assert_eq!(
                Settlement::instruction_affirms_pending(instruction_counter),
                1
            );
            assert_eq!(
                Settlement::user_affirmations(
                    PortfolioId::default_portfolio(alice_did),
                    instruction_counter
                ),
                AffirmationStatus::Affirmed
            );
            assert_eq!(
                Settlement::user_affirmations(
                    PortfolioId::default_portfolio(bob_did),
                    instruction_counter
                ),
                AffirmationStatus::Pending
            );
            assert_eq!(
                Settlement::affirms_received(
                    instruction_counter,
                    PortfolioId::default_portfolio(alice_did)
                ),
                AffirmationStatus::Affirmed
            );
            assert_eq!(
                Settlement::affirms_received(
                    instruction_counter,
                    PortfolioId::default_portfolio(bob_did)
                ),
                AffirmationStatus::Unknown
            );
            assert_eq!(
                Settlement::instruction_leg_status(instruction_counter, 0),
                LegStatus::ExecutionPending
            );
            assert_eq!(
                Settlement::instruction_leg_status(instruction_counter, 1),
                LegStatus::PendingTokenLock
            );
            assert_eq!(
                Portfolio::locked_assets(PortfolioId::default_portfolio(alice_did), &ticker),
                amount
            );

            assert_eq!(Asset::balance_of(&ticker, alice_did), alice_init_balance);
            assert_eq!(Asset::balance_of(&ticker, bob_did), bob_init_balance);
            assert_eq!(Asset::balance_of(&ticker2, alice_did), alice_init_balance2);
            assert_eq!(Asset::balance_of(&ticker2, bob_did), bob_init_balance2);
            set_current_block_number(500);

            assert_affirm_instruction_with_one_leg!(
                bob_signed.clone(),
                instruction_counter,
                bob_did
            );

            assert_instruction_execution!(
                assert_eq,
                Settlement::user_affirmations(
                    PortfolioId::default_portfolio(alice_did),
                    instruction_counter
                ),
                AffirmationStatus::Unknown
            );
            assert_eq!(
                Settlement::user_affirmations(
                    PortfolioId::default_portfolio(bob_did),
                    instruction_counter
                ),
                AffirmationStatus::Unknown
            );
            assert_eq!(
                Portfolio::locked_assets(PortfolioId::default_portfolio(alice_did), &ticker),
                0
            );
            assert_eq!(
                Asset::balance_of(&ticker, alice_did),
                alice_init_balance - amount
            );
            assert_eq!(
                Asset::balance_of(&ticker, bob_did),
                bob_init_balance + amount
            );
            assert_eq!(
                Asset::balance_of(&ticker2, alice_did),
                alice_init_balance2 + amount
            );
            assert_eq!(
                Asset::balance_of(&ticker2, bob_did),
                bob_init_balance2 - amount
            );
        });
}

#[test]
fn claiming_receipt() {
    ExtBuilder::default()
        .cdd_providers(vec![AccountKeyring::Eve.public()])
        .set_max_legs_allowed(500)
        .build()
        .execute_with(|| {
            let alice_signed = Origin::signed(AccountKeyring::Alice.public());
            let alice_did = register_keyring_account(AccountKeyring::Alice).unwrap();
            let bob_signed = Origin::signed(AccountKeyring::Bob.public());
            let bob_did = register_keyring_account(AccountKeyring::Bob).unwrap();
            let token_name = b"ACME";
            let ticker = Ticker::try_from(&token_name[..]).unwrap();
            let token_name2 = b"ACME2";
            let ticker2 = Ticker::try_from(&token_name2[..]).unwrap();
            let venue_counter = init(token_name, ticker, AccountKeyring::Alice.public());
            let eve = AccountKeyring::Eve.public();
            init(token_name2, ticker2, AccountKeyring::Bob.public());

            let instruction_counter = Settlement::instruction_counter();
            let alice_init_balance = Asset::balance_of(&ticker, alice_did);
            let bob_init_balance = Asset::balance_of(&ticker, bob_did);
            let alice_init_balance2 = Asset::balance_of(&ticker2, alice_did);
            let bob_init_balance2 = Asset::balance_of(&ticker2, bob_did);

            // Provide scope claims to multiple parties of a transactions.
            provide_scope_claim_to_multiple_parties(&[alice_did, bob_did], ticker, eve);
            provide_scope_claim_to_multiple_parties(&[alice_did, bob_did], ticker2, eve);

            let amount = 100u128;
            let legs = vec![
                Leg::NonConfidentialLeg(NonConfidentialLeg {
                    from: PortfolioId::default_portfolio(alice_did),
                    to: PortfolioId::default_portfolio(bob_did),
                    asset: ticker,
                    amount: amount,
                }),
                Leg::NonConfidentialLeg(NonConfidentialLeg {
                    from: PortfolioId::default_portfolio(bob_did),
                    to: PortfolioId::default_portfolio(alice_did),
                    asset: ticker2,
                    amount: amount,
                }),
            ];

            assert_ok!(Settlement::add_instruction(
                alice_signed.clone(),
                venue_counter,
                SettlementType::SettleOnAffirmation,
                None,
                None,
                legs.clone()
            ));

            assert_eq!(
                Settlement::user_affirmations(
                    PortfolioId::default_portfolio(alice_did),
                    instruction_counter
                ),
                AffirmationStatus::Pending
            );
            assert_eq!(
                Settlement::user_affirmations(
                    PortfolioId::default_portfolio(bob_did),
                    instruction_counter
                ),
                AffirmationStatus::Pending
            );

            for i in 0..legs.len() {
                assert_eq!(
                    Settlement::instruction_legs(
                        instruction_counter,
                        u64::try_from(i).unwrap_or_default()
                    ),
                    legs[i]
                );
            }

            let instruction_details = Instruction {
                instruction_id: instruction_counter,
                venue_id: venue_counter,
                status: InstructionStatus::Pending,
                settlement_type: SettlementType::SettleOnAffirmation,
                created_at: Some(Timestamp::get()),
                trade_date: None,
                value_date: None,
            };
            assert_eq!(
                Settlement::instruction_details(instruction_counter),
                instruction_details
            );
            assert_eq!(
                Settlement::instruction_affirms_pending(instruction_counter),
                2
            );
            assert_eq!(
                Settlement::venue_info(venue_counter).unwrap().instructions,
                vec![instruction_counter]
            );

            assert_eq!(Asset::balance_of(&ticker, alice_did), alice_init_balance);
            assert_eq!(Asset::balance_of(&ticker, bob_did), bob_init_balance);
            assert_eq!(Asset::balance_of(&ticker2, alice_did), alice_init_balance2);
            assert_eq!(Asset::balance_of(&ticker2, bob_did), bob_init_balance2);

            let msg = Receipt {
                receipt_uid: 0,
                from: PortfolioId::default_portfolio(alice_did),
                to: PortfolioId::default_portfolio(bob_did),
                asset: ticker,
                amount: amount,
            };
            let signature = OffChainSignature::from(AccountKeyring::Alice.sign(&msg.encode()));

            let claim_receipt = |signature, metadata| {
                Settlement::claim_receipt(
                    alice_signed.clone(),
                    instruction_counter,
                    ReceiptDetails {
                        receipt_uid: 0,
                        leg_id: 0,
                        signer: AccountKeyring::Alice.public(),
                        signature,
                        metadata,
                    },
                )
            };

            assert_noop!(
                claim_receipt(signature.clone(), ReceiptMetadata::default()),
                Error::LegNotPending
            );
            set_current_block_number(4);

            assert_affirm_instruction_with_one_leg!(
                alice_signed.clone(),
                instruction_counter,
                alice_did
            );

            assert_eq!(
                Settlement::instruction_affirms_pending(instruction_counter),
                1
            );
            assert_eq!(
                Settlement::user_affirmations(
                    PortfolioId::default_portfolio(alice_did),
                    instruction_counter
                ),
                AffirmationStatus::Affirmed
            );
            assert_eq!(
                Settlement::user_affirmations(
                    PortfolioId::default_portfolio(bob_did),
                    instruction_counter
                ),
                AffirmationStatus::Pending
            );
            assert_eq!(
                Settlement::affirms_received(
                    instruction_counter,
                    PortfolioId::default_portfolio(alice_did)
                ),
                AffirmationStatus::Affirmed
            );
            assert_eq!(
                Settlement::affirms_received(
                    instruction_counter,
                    PortfolioId::default_portfolio(bob_did)
                ),
                AffirmationStatus::Unknown
            );
            assert_eq!(
                Settlement::instruction_leg_status(instruction_counter, 0),
                LegStatus::ExecutionPending
            );
            assert_eq!(
                Settlement::instruction_leg_status(instruction_counter, 1),
                LegStatus::PendingTokenLock
            );
            assert_eq!(
                Portfolio::locked_assets(PortfolioId::default_portfolio(alice_did), &ticker),
                amount
            );

            assert_eq!(Asset::balance_of(&ticker, alice_did), alice_init_balance);
            assert_eq!(Asset::balance_of(&ticker, bob_did), bob_init_balance);
            assert_eq!(Asset::balance_of(&ticker2, alice_did), alice_init_balance2);
            assert_eq!(Asset::balance_of(&ticker2, bob_did), bob_init_balance2);

            let msg2 = Receipt {
                receipt_uid: 0,
                from: PortfolioId::default_portfolio(alice_did),
                to: PortfolioId::default_portfolio(alice_did),
                asset: ticker,
                amount: amount,
            };
            let signature2 = OffChainSignature::from(AccountKeyring::Alice.sign(&msg2.encode()));

            assert_noop!(
                claim_receipt(signature2, ReceiptMetadata::default()),
                Error::InvalidSignature
            );

            let metadata = ReceiptMetadata::from(vec![42u8]);

            // Can not claim invalidated receipt
            let change_receipt_validity = |validity| {
                assert_ok!(Settlement::change_receipt_validity(
                    alice_signed.clone(),
                    0,
                    validity
                ));
            };
            change_receipt_validity(false);
            assert_noop!(
                claim_receipt(signature.clone(), metadata.clone()),
                Error::ReceiptAlreadyClaimed
            );
            change_receipt_validity(true);

            // Claiming, unclaiming and claiming receipt
            assert_ok!(claim_receipt(signature, metadata.clone()));

            assert_eq!(
                Settlement::receipts_used(AccountKeyring::Alice.public(), 0),
                true
            );
            assert_eq!(
                Settlement::instruction_affirms_pending(instruction_counter),
                1
            );
            assert_eq!(
                Settlement::user_affirmations(
                    PortfolioId::default_portfolio(alice_did),
                    instruction_counter
                ),
                AffirmationStatus::Affirmed
            );
            assert_eq!(
                Settlement::user_affirmations(
                    PortfolioId::default_portfolio(bob_did),
                    instruction_counter
                ),
                AffirmationStatus::Pending
            );
            assert_eq!(
                Settlement::affirms_received(
                    instruction_counter,
                    PortfolioId::default_portfolio(alice_did)
                ),
                AffirmationStatus::Affirmed
            );
            assert_eq!(
                Settlement::affirms_received(
                    instruction_counter,
                    PortfolioId::default_portfolio(bob_did)
                ),
                AffirmationStatus::Unknown
            );
            assert_eq!(
                Settlement::instruction_leg_status(instruction_counter, 0),
                LegStatus::ExecutionToBeSkipped(AccountKeyring::Alice.public(), 0)
            );
            assert_eq!(
                Settlement::instruction_leg_status(instruction_counter, 1),
                LegStatus::PendingTokenLock
            );
            assert_eq!(
                Portfolio::locked_assets(PortfolioId::default_portfolio(alice_did), &ticker),
                0
            );

            assert_eq!(Asset::balance_of(&ticker, alice_did), alice_init_balance);
            assert_eq!(Asset::balance_of(&ticker, bob_did), bob_init_balance);
            assert_eq!(Asset::balance_of(&ticker2, alice_did), alice_init_balance2);
            assert_eq!(Asset::balance_of(&ticker2, bob_did), bob_init_balance2);

            assert_ok!(Settlement::unclaim_receipt(
                alice_signed.clone(),
                instruction_counter,
                0
            ));

            assert_eq!(
                Settlement::instruction_affirms_pending(instruction_counter),
                1
            );
            assert_eq!(
                Settlement::user_affirmations(
                    PortfolioId::default_portfolio(alice_did),
                    instruction_counter
                ),
                AffirmationStatus::Affirmed
            );
            assert_eq!(
                Settlement::user_affirmations(
                    PortfolioId::default_portfolio(bob_did),
                    instruction_counter
                ),
                AffirmationStatus::Pending
            );
            assert_eq!(
                Settlement::affirms_received(
                    instruction_counter,
                    PortfolioId::default_portfolio(alice_did)
                ),
                AffirmationStatus::Affirmed
            );
            assert_eq!(
                Settlement::affirms_received(
                    instruction_counter,
                    PortfolioId::default_portfolio(bob_did)
                ),
                AffirmationStatus::Unknown
            );
            assert_eq!(
                Settlement::instruction_leg_status(instruction_counter, 0),
                LegStatus::ExecutionPending
            );
            assert_eq!(
                Settlement::instruction_leg_status(instruction_counter, 1),
                LegStatus::PendingTokenLock
            );
            assert_eq!(
                Portfolio::locked_assets(PortfolioId::default_portfolio(alice_did), &ticker),
                amount
            );

            assert_eq!(Asset::balance_of(&ticker, alice_did), alice_init_balance);
            assert_eq!(Asset::balance_of(&ticker, bob_did), bob_init_balance);
            assert_eq!(Asset::balance_of(&ticker2, alice_did), alice_init_balance2);
            assert_eq!(Asset::balance_of(&ticker2, bob_did), bob_init_balance2);

            assert_ok!(Settlement::claim_receipt(
                alice_signed.clone(),
                instruction_counter,
                ReceiptDetails {
                    receipt_uid: 0,
                    leg_id: 0,
                    signer: AccountKeyring::Alice.public(),
                    signature: OffChainSignature::from(AccountKeyring::Alice.sign(&msg.encode())),
                    metadata: ReceiptMetadata::default()
                }
            ));

            assert_eq!(
                Settlement::receipts_used(AccountKeyring::Alice.public(), 0),
                true
            );
            assert_eq!(
                Settlement::instruction_affirms_pending(instruction_counter),
                1
            );
            assert_eq!(
                Settlement::user_affirmations(
                    PortfolioId::default_portfolio(alice_did),
                    instruction_counter
                ),
                AffirmationStatus::Affirmed
            );
            assert_eq!(
                Settlement::user_affirmations(
                    PortfolioId::default_portfolio(bob_did),
                    instruction_counter
                ),
                AffirmationStatus::Pending
            );
            assert_eq!(
                Settlement::affirms_received(
                    instruction_counter,
                    PortfolioId::default_portfolio(alice_did)
                ),
                AffirmationStatus::Affirmed
            );
            assert_eq!(
                Settlement::affirms_received(
                    instruction_counter,
                    PortfolioId::default_portfolio(bob_did)
                ),
                AffirmationStatus::Unknown
            );
            assert_eq!(
                Settlement::instruction_leg_status(instruction_counter, 0),
                LegStatus::ExecutionToBeSkipped(AccountKeyring::Alice.public(), 0)
            );
            assert_eq!(
                Settlement::instruction_leg_status(instruction_counter, 1),
                LegStatus::PendingTokenLock
            );
            assert_eq!(
                Portfolio::locked_assets(PortfolioId::default_portfolio(alice_did), &ticker),
                0
            );

            assert_eq!(Asset::balance_of(&ticker, alice_did), alice_init_balance);
            assert_eq!(Asset::balance_of(&ticker, bob_did), bob_init_balance);
            assert_eq!(Asset::balance_of(&ticker2, alice_did), alice_init_balance2);
            assert_eq!(Asset::balance_of(&ticker2, bob_did), bob_init_balance2);

            set_current_block_number(10);

            assert_affirm_instruction_with_one_leg!(
                bob_signed.clone(),
                instruction_counter,
                bob_did
            );

            // Advances block.
            assert_instruction_execution!(
                assert_eq,
                Settlement::user_affirmations(
                    PortfolioId::default_portfolio(alice_did),
                    instruction_counter
                ),
                AffirmationStatus::Unknown
            );
            assert_eq!(
                Settlement::user_affirmations(
                    PortfolioId::default_portfolio(bob_did),
                    instruction_counter
                ),
                AffirmationStatus::Unknown
            );
            assert_eq!(
                Portfolio::locked_assets(PortfolioId::default_portfolio(alice_did), &ticker),
                0
            );
            assert_eq!(Asset::balance_of(&ticker, alice_did), alice_init_balance);
            assert_eq!(Asset::balance_of(&ticker, bob_did), bob_init_balance);
            assert_eq!(
                Asset::balance_of(&ticker2, alice_did),
                alice_init_balance2 + amount
            );
            assert_eq!(
                Asset::balance_of(&ticker2, bob_did),
                bob_init_balance2 - amount
            );
        });
}

#[test]
fn settle_on_block() {
    ExtBuilder::default()
        .cdd_providers(vec![AccountKeyring::Eve.public()])
        .set_max_legs_allowed(500)
        .build()
        .execute_with(|| {
            let alice_signed = Origin::signed(AccountKeyring::Alice.public());
            let alice_did = register_keyring_account(AccountKeyring::Alice).unwrap();
            let bob_signed = Origin::signed(AccountKeyring::Bob.public());
            let bob_did = register_keyring_account(AccountKeyring::Bob).unwrap();
            let token_name = b"ACME";
            let ticker = Ticker::try_from(&token_name[..]).unwrap();
            let token_name2 = b"ACME2";
            let ticker2 = Ticker::try_from(&token_name2[..]).unwrap();
            let venue_counter = init(token_name, ticker, AccountKeyring::Alice.public());
            init(token_name2, ticker2, AccountKeyring::Bob.public());
            let block_number = System::block_number() + 1;
            let eve = AccountKeyring::Eve.public();
            let instruction_counter = Settlement::instruction_counter();
            let alice_init_balance = Asset::balance_of(&ticker, alice_did);
            let bob_init_balance = Asset::balance_of(&ticker, bob_did);
            let alice_init_balance2 = Asset::balance_of(&ticker2, alice_did);
            let bob_init_balance2 = Asset::balance_of(&ticker2, bob_did);

            let amount = 100u128;
            let legs = vec![
                Leg::NonConfidentialLeg(NonConfidentialLeg {
                    from: PortfolioId::default_portfolio(alice_did),
                    to: PortfolioId::default_portfolio(bob_did),
                    asset: ticker,
                    amount: amount,
                }),
                Leg::NonConfidentialLeg(NonConfidentialLeg {
                    from: PortfolioId::default_portfolio(bob_did),
                    to: PortfolioId::default_portfolio(alice_did),
                    asset: ticker2,
                    amount: amount,
                }),
            ];

            assert_eq!(0, scheduler::Agenda::<TestStorage>::get(block_number).len());
            assert_ok!(Settlement::add_instruction(
                alice_signed.clone(),
                venue_counter,
                SettlementType::SettleOnBlock(block_number),
                None,
                None,
                legs.clone()
            ));
            assert_eq!(1, scheduler::Agenda::<TestStorage>::get(block_number).len());

            assert_eq!(
                Settlement::user_affirmations(
                    PortfolioId::default_portfolio(alice_did),
                    instruction_counter
                ),
                AffirmationStatus::Pending
            );
            assert_eq!(
                Settlement::user_affirmations(
                    PortfolioId::default_portfolio(bob_did),
                    instruction_counter
                ),
                AffirmationStatus::Pending
            );

            for i in 0..legs.len() {
                assert_eq!(
                    Settlement::instruction_legs(
                        instruction_counter,
                        u64::try_from(i).unwrap_or_default()
                    ),
                    legs[i]
                );
            }

            let instruction_details = Instruction {
                instruction_id: instruction_counter,
                venue_id: venue_counter,
                status: InstructionStatus::Pending,
                settlement_type: SettlementType::SettleOnBlock(block_number),
                created_at: Some(Timestamp::get()),
                trade_date: None,
                value_date: None,
            };
            assert_eq!(
                Settlement::instruction_details(instruction_counter),
                instruction_details
            );
            assert_eq!(
                Settlement::instruction_affirms_pending(instruction_counter),
                2
            );
            assert_eq!(
                Settlement::venue_info(venue_counter).unwrap().instructions,
                vec![instruction_counter]
            );

            assert_eq!(Asset::balance_of(&ticker, alice_did), alice_init_balance);
            assert_eq!(Asset::balance_of(&ticker, bob_did), bob_init_balance);
            assert_eq!(Asset::balance_of(&ticker2, alice_did), alice_init_balance2);
            assert_eq!(Asset::balance_of(&ticker2, bob_did), bob_init_balance2);

            // Before affirmation need to provide the scope claim for both the parties of a transaction.
            provide_scope_claim_to_multiple_parties(&[alice_did, bob_did], ticker, eve);
            provide_scope_claim_to_multiple_parties(&[alice_did, bob_did], ticker2, eve);

            assert_affirm_instruction_with_one_leg!(
                alice_signed.clone(),
                instruction_counter,
                alice_did
            );

            assert_eq!(
                Settlement::instruction_affirms_pending(instruction_counter),
                1
            );
            assert_eq!(
                Settlement::user_affirmations(
                    PortfolioId::default_portfolio(alice_did),
                    instruction_counter
                ),
                AffirmationStatus::Affirmed
            );
            assert_eq!(
                Settlement::user_affirmations(
                    PortfolioId::default_portfolio(bob_did),
                    instruction_counter
                ),
                AffirmationStatus::Pending
            );
            assert_eq!(
                Settlement::affirms_received(
                    instruction_counter,
                    PortfolioId::default_portfolio(alice_did)
                ),
                AffirmationStatus::Affirmed
            );
            assert_eq!(
                Settlement::affirms_received(
                    instruction_counter,
                    PortfolioId::default_portfolio(bob_did)
                ),
                AffirmationStatus::Unknown
            );
            assert_eq!(
                Settlement::instruction_leg_status(instruction_counter, 0),
                LegStatus::ExecutionPending
            );
            assert_eq!(
                Settlement::instruction_leg_status(instruction_counter, 1),
                LegStatus::PendingTokenLock
            );
            assert_eq!(
                Portfolio::locked_assets(PortfolioId::default_portfolio(alice_did), &ticker),
                amount
            );

            assert_eq!(Asset::balance_of(&ticker, alice_did), alice_init_balance);
            assert_eq!(Asset::balance_of(&ticker, bob_did), bob_init_balance);
            assert_eq!(Asset::balance_of(&ticker2, alice_did), alice_init_balance2);
            assert_eq!(Asset::balance_of(&ticker2, bob_did), bob_init_balance2);

            assert_affirm_instruction_with_one_leg!(
                bob_signed.clone(),
                instruction_counter,
                bob_did
            );

            assert_eq!(
                Settlement::instruction_affirms_pending(instruction_counter),
                0
            );
            assert_eq!(
                Settlement::user_affirmations(
                    PortfolioId::default_portfolio(alice_did),
                    instruction_counter
                ),
                AffirmationStatus::Affirmed
            );
            assert_eq!(
                Settlement::user_affirmations(
                    PortfolioId::default_portfolio(bob_did),
                    instruction_counter
                ),
                AffirmationStatus::Affirmed
            );
            assert_eq!(
                Settlement::affirms_received(
                    instruction_counter,
                    PortfolioId::default_portfolio(alice_did)
                ),
                AffirmationStatus::Affirmed
            );
            assert_eq!(
                Settlement::affirms_received(
                    instruction_counter,
                    PortfolioId::default_portfolio(bob_did)
                ),
                AffirmationStatus::Affirmed
            );
            assert_eq!(
                Settlement::instruction_leg_status(instruction_counter, 0),
                LegStatus::ExecutionPending
            );
            assert_eq!(
                Settlement::instruction_leg_status(instruction_counter, 1),
                LegStatus::ExecutionPending
            );
            assert_eq!(
                Portfolio::locked_assets(PortfolioId::default_portfolio(alice_did), &ticker),
                amount
            );
            assert_eq!(
                Portfolio::locked_assets(PortfolioId::default_portfolio(bob_did), &ticker2),
                amount
            );

            assert_eq!(Asset::balance_of(&ticker, alice_did), alice_init_balance);
            assert_eq!(Asset::balance_of(&ticker, bob_did), bob_init_balance);
            assert_eq!(Asset::balance_of(&ticker2, alice_did), alice_init_balance2);
            assert_eq!(Asset::balance_of(&ticker2, bob_did), bob_init_balance2);

            next_block();

            // Instruction should've settled
            assert_eq!(
                Settlement::user_affirmations(
                    PortfolioId::default_portfolio(alice_did),
                    instruction_counter
                ),
                AffirmationStatus::Unknown
            );
            assert_eq!(
                Settlement::user_affirmations(
                    PortfolioId::default_portfolio(bob_did),
                    instruction_counter
                ),
                AffirmationStatus::Unknown
            );
            assert_eq!(
                Portfolio::locked_assets(PortfolioId::default_portfolio(alice_did), &ticker),
                0
            );
            assert_eq!(
                Asset::balance_of(&ticker, alice_did),
                alice_init_balance - amount
            );
            assert_eq!(
                Asset::balance_of(&ticker, bob_did),
                bob_init_balance + amount
            );
            assert_eq!(
                Asset::balance_of(&ticker2, alice_did),
                alice_init_balance2 + amount
            );
            assert_eq!(
                Asset::balance_of(&ticker2, bob_did),
                bob_init_balance2 - amount
            );
        });
}

#[test]
fn failed_execution() {
    ExtBuilder::default()
        .set_max_legs_allowed(500)
        .build()
        .execute_with(|| {
            let alice_signed = Origin::signed(AccountKeyring::Alice.public());
            let alice_did = register_keyring_account(AccountKeyring::Alice).unwrap();
            let bob_signed = Origin::signed(AccountKeyring::Bob.public());
            let bob_did = register_keyring_account(AccountKeyring::Bob).unwrap();
            let token_name = b"ACME";
            let ticker = Ticker::try_from(&token_name[..]).unwrap();
            let token_name2 = b"ACME2";
            let ticker2 = Ticker::try_from(&token_name2[..]).unwrap();
            let venue_counter = init(token_name, ticker, AccountKeyring::Alice.public());
            init(token_name2, ticker2, AccountKeyring::Bob.public());
            assert_ok!(ComplianceManager::reset_asset_compliance(
                Origin::signed(AccountKeyring::Bob.public()),
                ticker2,
            ));
            let block_number = System::block_number() + 1;

            let instruction_counter = Settlement::instruction_counter();
            let alice_init_balance = Asset::balance_of(&ticker, alice_did);
            let bob_init_balance = Asset::balance_of(&ticker, bob_did);
            let alice_init_balance2 = Asset::balance_of(&ticker2, alice_did);
            let bob_init_balance2 = Asset::balance_of(&ticker2, bob_did);

            let amount = 100u128;
            let legs = vec![
                Leg::NonConfidentialLeg(NonConfidentialLeg {
                    from: PortfolioId::default_portfolio(alice_did),
                    to: PortfolioId::default_portfolio(bob_did),
                    asset: ticker,
                    amount: amount,
                }),
                Leg::NonConfidentialLeg(NonConfidentialLeg {
                    from: PortfolioId::default_portfolio(bob_did),
                    to: PortfolioId::default_portfolio(alice_did),
                    asset: ticker2,
                    amount: amount,
                }),
            ];

            assert_eq!(0, scheduler::Agenda::<TestStorage>::get(block_number).len());
            assert_ok!(Settlement::add_instruction(
                alice_signed.clone(),
                venue_counter,
                SettlementType::SettleOnBlock(block_number),
                None,
                None,
                legs.clone()
            ));
            assert_eq!(1, scheduler::Agenda::<TestStorage>::get(block_number).len());

            assert_eq!(
                Settlement::user_affirmations(
                    PortfolioId::default_portfolio(alice_did),
                    instruction_counter
                ),
                AffirmationStatus::Pending
            );
            assert_eq!(
                Settlement::user_affirmations(
                    PortfolioId::default_portfolio(bob_did),
                    instruction_counter
                ),
                AffirmationStatus::Pending
            );

            for i in 0..legs.len() {
                assert_eq!(
                    Settlement::instruction_legs(
                        instruction_counter,
                        u64::try_from(i).unwrap_or_default()
                    ),
                    legs[i]
                );
            }

            let instruction_details = Instruction {
                instruction_id: instruction_counter,
                venue_id: venue_counter,
                status: InstructionStatus::Pending,
                settlement_type: SettlementType::SettleOnBlock(block_number),
                created_at: Some(Timestamp::get()),
                trade_date: None,
                value_date: None,
            };
            assert_eq!(
                Settlement::instruction_details(instruction_counter),
                instruction_details
            );
            assert_eq!(
                Settlement::instruction_affirms_pending(instruction_counter),
                2
            );
            assert_eq!(
                Settlement::venue_info(venue_counter).unwrap().instructions,
                vec![instruction_counter]
            );

            assert_eq!(Asset::balance_of(&ticker, alice_did), alice_init_balance);
            assert_eq!(Asset::balance_of(&ticker, bob_did), bob_init_balance);
            assert_eq!(Asset::balance_of(&ticker2, alice_did), alice_init_balance2);
            assert_eq!(Asset::balance_of(&ticker2, bob_did), bob_init_balance2);

            assert_affirm_instruction_with_one_leg!(
                alice_signed.clone(),
                instruction_counter,
                alice_did
            );

            assert_eq!(
                Settlement::instruction_affirms_pending(instruction_counter),
                1
            );
            assert_eq!(
                Settlement::user_affirmations(
                    PortfolioId::default_portfolio(alice_did),
                    instruction_counter
                ),
                AffirmationStatus::Affirmed
            );
            assert_eq!(
                Settlement::user_affirmations(
                    PortfolioId::default_portfolio(bob_did),
                    instruction_counter
                ),
                AffirmationStatus::Pending
            );
            assert_eq!(
                Settlement::affirms_received(
                    instruction_counter,
                    PortfolioId::default_portfolio(alice_did)
                ),
                AffirmationStatus::Affirmed
            );
            assert_eq!(
                Settlement::affirms_received(
                    instruction_counter,
                    PortfolioId::default_portfolio(bob_did)
                ),
                AffirmationStatus::Unknown
            );
            assert_eq!(
                Settlement::instruction_leg_status(instruction_counter, 0),
                LegStatus::ExecutionPending
            );
            assert_eq!(
                Settlement::instruction_leg_status(instruction_counter, 1),
                LegStatus::PendingTokenLock
            );
            assert_eq!(
                Portfolio::locked_assets(PortfolioId::default_portfolio(alice_did), &ticker),
                amount
            );

            assert_eq!(Asset::balance_of(&ticker, alice_did), alice_init_balance);
            assert_eq!(Asset::balance_of(&ticker, bob_did), bob_init_balance);
            assert_eq!(Asset::balance_of(&ticker2, alice_did), alice_init_balance2);
            assert_eq!(Asset::balance_of(&ticker2, bob_did), bob_init_balance2);

            assert_affirm_instruction_with_one_leg!(
                bob_signed.clone(),
                instruction_counter,
                bob_did
            );

            assert_eq!(
                Settlement::instruction_affirms_pending(instruction_counter),
                0
            );
            assert_eq!(
                Settlement::user_affirmations(
                    PortfolioId::default_portfolio(alice_did),
                    instruction_counter
                ),
                AffirmationStatus::Affirmed
            );
            assert_eq!(
                Settlement::user_affirmations(
                    PortfolioId::default_portfolio(bob_did),
                    instruction_counter
                ),
                AffirmationStatus::Affirmed
            );
            assert_eq!(
                Settlement::affirms_received(
                    instruction_counter,
                    PortfolioId::default_portfolio(alice_did)
                ),
                AffirmationStatus::Affirmed
            );
            assert_eq!(
                Settlement::affirms_received(
                    instruction_counter,
                    PortfolioId::default_portfolio(bob_did)
                ),
                AffirmationStatus::Affirmed
            );
            assert_eq!(
                Settlement::instruction_leg_status(instruction_counter, 0),
                LegStatus::ExecutionPending
            );
            assert_eq!(
                Settlement::instruction_leg_status(instruction_counter, 1),
                LegStatus::ExecutionPending
            );
            assert_eq!(
                Portfolio::locked_assets(PortfolioId::default_portfolio(alice_did), &ticker),
                amount
            );
            assert_eq!(
                Portfolio::locked_assets(PortfolioId::default_portfolio(bob_did), &ticker2),
                amount
            );

            assert_eq!(Asset::balance_of(&ticker, alice_did), alice_init_balance);
            assert_eq!(Asset::balance_of(&ticker, bob_did), bob_init_balance);
            assert_eq!(Asset::balance_of(&ticker2, alice_did), alice_init_balance2);
            assert_eq!(Asset::balance_of(&ticker2, bob_did), bob_init_balance2);

            next_block();

            // Instruction should've settled
            assert_eq!(
                Settlement::user_affirmations(
                    PortfolioId::default_portfolio(alice_did),
                    instruction_counter
                ),
                AffirmationStatus::Unknown
            );
            assert_eq!(
                Settlement::user_affirmations(
                    PortfolioId::default_portfolio(bob_did),
                    instruction_counter
                ),
                AffirmationStatus::Unknown
            );
            assert_eq!(
                Portfolio::locked_assets(PortfolioId::default_portfolio(alice_did), &ticker),
                0
            );
            assert_eq!(
                Portfolio::locked_assets(PortfolioId::default_portfolio(bob_did), &ticker2),
                0
            );
            assert_eq!(Asset::balance_of(&ticker, alice_did), alice_init_balance);
            assert_eq!(Asset::balance_of(&ticker, bob_did), bob_init_balance);
            assert_eq!(Asset::balance_of(&ticker2, alice_did), alice_init_balance2);
            assert_eq!(Asset::balance_of(&ticker2, bob_did), bob_init_balance2);
        });
}

#[test]
fn venue_filtering() {
    ExtBuilder::default()
        .cdd_providers(vec![AccountKeyring::Eve.public()])
        .set_max_legs_allowed(500)
        .build()
        .execute_with(|| {
            let alice_signed = Origin::signed(AccountKeyring::Alice.public());
            let alice_did = register_keyring_account(AccountKeyring::Alice).unwrap();
            let bob_signed = Origin::signed(AccountKeyring::Bob.public());
            let bob_did = register_keyring_account(AccountKeyring::Bob).unwrap();
            let token_name = b"ACME";
            let ticker = Ticker::try_from(&token_name[..]).unwrap();
            let venue_counter = init(token_name, ticker, AccountKeyring::Alice.public());
            let block_number = System::block_number() + 1;
            let instruction_counter = Settlement::instruction_counter();
            let eve = AccountKeyring::Eve.public();

            // provide scope claim.
            provide_scope_claim_to_multiple_parties(&[alice_did, bob_did], ticker, eve);

            let legs = vec![Leg::NonConfidentialLeg(NonConfidentialLeg {
                from: PortfolioId::default_portfolio(alice_did),
                to: PortfolioId::default_portfolio(bob_did),
                asset: ticker,
                amount: 10,
            })];
            assert_ok!(Settlement::add_instruction(
                alice_signed.clone(),
                venue_counter,
                SettlementType::SettleOnBlock(block_number),
                None,
                None,
                legs.clone()
            ));
            assert_ok!(Settlement::set_venue_filtering(
                alice_signed.clone(),
                ticker,
                true
            ));
            assert_noop!(
                Settlement::add_instruction(
                    alice_signed.clone(),
                    venue_counter,
                    SettlementType::SettleOnBlock(block_number),
                    None,
                    None,
                    legs.clone()
                ),
                Error::UnauthorizedVenue
            );
            assert_ok!(Settlement::allow_venues(
                alice_signed.clone(),
                ticker,
                vec![venue_counter]
            ));
            assert_ok!(Settlement::add_and_affirm_instruction(
                alice_signed.clone(),
                venue_counter,
                SettlementType::SettleOnBlock(block_number + 1),
                None,
                None,
                legs.clone(),
                default_portfolio_vec(alice_did)
            ));

            assert_affirm_instruction_with_one_leg!(
                alice_signed.clone(),
                instruction_counter,
                alice_did
            );
            assert_affirm_instruction_with_zero_leg!(
                bob_signed.clone(),
                instruction_counter,
                bob_did
            );
            assert_affirm_instruction_with_zero_leg!(
                bob_signed.clone(),
                instruction_counter + 1,
                bob_did
            );

            next_block();
            assert_eq!(Asset::balance_of(&ticker, bob_did), 10);
            assert_ok!(Settlement::disallow_venues(
                alice_signed.clone(),
                ticker,
                vec![venue_counter]
            ));
            next_block();
            // Second instruction fails to settle due to venue being not whitelisted
            assert_eq!(Asset::balance_of(&ticker, bob_did), 10);
        });
}

#[test]
fn basic_fuzzing() {
    ExtBuilder::default()
        .cdd_providers(vec![AccountKeyring::Eve.public()])
        .set_max_legs_allowed(500)
        .build()
        .execute_with(|| {
            let alice_signed = Origin::signed(AccountKeyring::Alice.public());
            let alice_did = register_keyring_account(AccountKeyring::Alice).unwrap();
            let bob_signed = Origin::signed(AccountKeyring::Bob.public());
            let bob_did = register_keyring_account(AccountKeyring::Bob).unwrap();
            let charlie_signed = Origin::signed(AccountKeyring::Charlie.public());
            let charlie_did = register_keyring_account(AccountKeyring::Charlie).unwrap();
            let dave_signed = Origin::signed(AccountKeyring::Dave.public());
            let dave_did = register_keyring_account(AccountKeyring::Dave).unwrap();
            let venue_counter = Settlement::venue_counter();
            let eve = AccountKeyring::Eve.public();
            assert_ok!(Settlement::create_venue(
                Origin::signed(AccountKeyring::Alice.public()),
                VenueDetails::default(),
                vec![AccountKeyring::Alice.public()],
                VenueType::Other
            ));
            let mut tickers = Vec::with_capacity(40);
            let mut balances = HashMap::with_capacity(320);
            let dids = vec![alice_did, bob_did, charlie_did, dave_did];
            let signers = vec![
                alice_signed.clone(),
                bob_signed.clone(),
                charlie_signed.clone(),
                dave_signed.clone(),
            ];

            for i in 0..10 {
                let mut create = |x: usize, key: AccountKeyring| {
                    let tn = [b'!' + u8::try_from(i * 4 + x).unwrap()];
                    tickers.push(Ticker::try_from(&tn[..]).unwrap());
                    create_token(&tn, tickers[i * 4 + x], key.public());
                };
                create(0, AccountKeyring::Alice);
                create(1, AccountKeyring::Bob);
                create(2, AccountKeyring::Charlie);
                create(3, AccountKeyring::Dave);
            }

            let block_number = System::block_number() + 1;
            let instruction_counter = Settlement::instruction_counter();

            // initialize balances
            for i in 0..10 {
                for j in 0..4 {
                    balances.insert((tickers[i * 4 + j], dids[j], "init").encode(), 100_000);
                    balances.insert((tickers[i * 4 + j], dids[j], "final").encode(), 100_000);
                    for k in 0..4 {
                        if j == k {
                            continue;
                        }
                        balances.insert((tickers[i * 4 + j], dids[k], "init").encode(), 0);
                        balances.insert((tickers[i * 4 + j], dids[k], "final").encode(), 0);
                    }
                }
            }

            let mut legs = Vec::with_capacity(100);
            let mut receipts = Vec::with_capacity(100);
            let mut receipt_legs = HashMap::with_capacity(100);
            let mut legs_count: HashMap<IdentityId, u32> = HashMap::with_capacity(100);
            for i in 0..10 {
                for j in 0..4 {
                    let mut final_i = 100_000;
                    balances.insert((tickers[i * 4 + j], dids[j], "init").encode(), 100_000);
                    for k in 0..4 {
                        if j == k {
                            continue;
                        }
                        balances.insert((tickers[i * 4 + j], dids[k], "init").encode(), 0);
                        if random() {
                            // This leg should happen
                            if random() {
                                // Receipt to be claimed
                                balances.insert((tickers[i * 4 + j], dids[k], "final").encode(), 0);
                                receipts.push(Receipt {
                                    receipt_uid: u64::try_from(k * 1000 + i * 4 + j).unwrap(),
                                    from: PortfolioId::default_portfolio(dids[j]),
                                    to: PortfolioId::default_portfolio(dids[k]),
                                    asset: tickers[i * 4 + j],
                                    amount: 1u128,
                                });
                                receipt_legs.insert(receipts.last().unwrap().encode(), legs.len());
                            } else {
                                balances.insert((tickers[i * 4 + j], dids[k], "final").encode(), 1);
                                final_i -= 1;
                            }
                            // Provide scope claim for all the dids
                            provide_scope_claim_to_multiple_parties(
                                &[dids[j], dids[k]],
                                tickers[i * 4 + j],
                                eve,
                            );
                            legs.push(Leg::NonConfidentialLeg(NonConfidentialLeg {
                                from: PortfolioId::default_portfolio(dids[j]),
                                to: PortfolioId::default_portfolio(dids[k]),
                                asset: tickers[i * 4 + j],
                                amount: 1,
<<<<<<< HEAD
                            }));
=======
                            });
                            let count = if legs_count.contains_key(&dids[j]) {
                                *legs_count.get(&dids[j]).unwrap() + 1
                            } else {
                                1
                            };
                            legs_count.insert(dids[j], count);
>>>>>>> 2def8a06
                            if legs.len() >= 100 {
                                break;
                            }
                        }
                    }
                    balances.insert((tickers[i * 4 + j], dids[j], "final").encode(), final_i);
                    if legs.len() >= 100 {
                        break;
                    }
                }
                if legs.len() >= 100 {
                    break;
                }
            }
            assert_ok!(Settlement::add_instruction(
                alice_signed.clone(),
                venue_counter,
                SettlementType::SettleOnBlock(block_number),
                None,
                None,
                legs
            ));

            // Authorize instructions and do a few authorize/deny in between
            for (i, signer) in signers.clone().iter().enumerate() {
                let leg_count = *legs_count.get(&dids[i]).unwrap_or(&0);
                for _ in 0..2 {
                    if random() {
                        assert_affirm_instruction!(
                            signer.clone(),
                            instruction_counter,
                            dids[i],
                            leg_count
                        );
                        assert_ok!(Settlement::withdraw_affirmation(
                            signer.clone(),
                            instruction_counter,
                            default_portfolio_vec(dids[i]),
                            leg_count
                        ));
                    }
                }
                assert_affirm_instruction!(signer.clone(), instruction_counter, dids[i], leg_count);
            }

            // Claim receipts and do a few claim/unclaims in between
            for receipt in receipts {
                let leg_num =
                    u64::try_from(*receipt_legs.get(&(receipt.encode())).unwrap()).unwrap();
                let signer = &signers[dids
                    .iter()
                    .position(|&from| PortfolioId::default_portfolio(from) == receipt.from)
                    .unwrap()];
                for _ in 0..2 {
                    if random() {
                        assert_ok!(Settlement::claim_receipt(
                            signer.clone(),
                            instruction_counter,
                            ReceiptDetails {
                                receipt_uid: receipt.receipt_uid,
                                leg_id: leg_num,
                                signer: AccountKeyring::Alice.public(),
                                signature: OffChainSignature::from(
                                    AccountKeyring::Alice.sign(&receipt.encode())
                                ),
                                metadata: ReceiptMetadata::default()
                            }
                        ));
                        assert_ok!(Settlement::unclaim_receipt(
                            signer.clone(),
                            instruction_counter,
                            leg_num
                        ));
                    }
                }
                assert_ok!(Settlement::claim_receipt(
                    signer.clone(),
                    instruction_counter,
                    ReceiptDetails {
                        receipt_uid: receipt.receipt_uid,
                        leg_id: leg_num,
                        signer: AccountKeyring::Alice.public(),
                        signature: OffChainSignature::from(
                            AccountKeyring::Alice.sign(&receipt.encode())
                        ),
                        metadata: ReceiptMetadata::default()
                    }
                ));
            }

            let fail: bool = random();
            if fail {
                let mut rng = thread_rng();
                let i = rng.gen_range(0, 4);
                assert_ok!(Settlement::withdraw_affirmation(
                    signers[i].clone(),
                    instruction_counter,
                    default_portfolio_vec(dids[i]),
                    *legs_count.get(&dids[i]).unwrap_or(&0)
                ));
            }

            next_block();

            for i in 0..40 {
                for j in 0..4 {
                    if fail {
                        assert_eq!(
                            Portfolio::locked_assets(
                                PortfolioId::default_portfolio(dids[j]),
                                &tickers[i]
                            ),
                            0
                        );
                        assert_eq!(
                            Asset::balance_of(&tickers[i], dids[j]),
                            u128::try_from(
                                *balances
                                    .get(&(tickers[i], dids[j], "init").encode())
                                    .unwrap()
                            )
                            .unwrap()
                        );
                    } else {
                        assert_eq!(
                            Asset::balance_of(&tickers[i], dids[j]),
                            u128::try_from(
                                *balances
                                    .get(&(tickers[i], dids[j], "final").encode())
                                    .unwrap()
                            )
                            .unwrap()
                        );
                    }
                }
            }
        });
}

#[test]
fn claim_multiple_receipts_during_authorization() {
    ExtBuilder::default()
        .set_max_legs_allowed(500)
        .build()
        .execute_with(|| {
            let alice_signed = Origin::signed(AccountKeyring::Alice.public());
            let alice_did = register_keyring_account(AccountKeyring::Alice).unwrap();
            let bob_signed = Origin::signed(AccountKeyring::Bob.public());
            let bob_did = register_keyring_account(AccountKeyring::Bob).unwrap();
            let token_name = b"ACME";
            let ticker = Ticker::try_from(&token_name[..]).unwrap();
            let token_name2 = b"ACME2";
            let ticker2 = Ticker::try_from(&token_name2[..]).unwrap();
            let venue_counter = init(token_name, ticker, AccountKeyring::Alice.public());
            init(token_name2, ticker2, AccountKeyring::Bob.public());

            let instruction_counter = Settlement::instruction_counter();
            let alice_init_balance = Asset::balance_of(&ticker, alice_did);
            let bob_init_balance = Asset::balance_of(&ticker, bob_did);
            let alice_init_balance2 = Asset::balance_of(&ticker2, alice_did);
            let bob_init_balance2 = Asset::balance_of(&ticker2, bob_did);

            let amount = 100u128;
            let legs = vec![
                Leg::NonConfidentialLeg(NonConfidentialLeg {
                    from: PortfolioId::default_portfolio(alice_did),
                    to: PortfolioId::default_portfolio(bob_did),
                    asset: ticker,
                    amount: amount,
                }),
                Leg::NonConfidentialLeg(NonConfidentialLeg {
                    from: PortfolioId::default_portfolio(alice_did),
                    to: PortfolioId::default_portfolio(bob_did),
                    asset: ticker2,
                    amount: amount,
                }),
            ];

            assert_ok!(Settlement::add_instruction(
                alice_signed.clone(),
                venue_counter,
                SettlementType::SettleOnAffirmation,
                None,
                None,
                legs.clone()
            ));

            assert_eq!(Asset::balance_of(&ticker, alice_did), alice_init_balance);
            assert_eq!(Asset::balance_of(&ticker, bob_did), bob_init_balance);
            assert_eq!(Asset::balance_of(&ticker2, alice_did), alice_init_balance2);
            assert_eq!(Asset::balance_of(&ticker2, bob_did), bob_init_balance2);

            let msg1 = Receipt {
                receipt_uid: 0,
                from: PortfolioId::default_portfolio(alice_did),
                to: PortfolioId::default_portfolio(bob_did),
                asset: ticker,
                amount: amount,
            };
            let msg2 = Receipt {
                receipt_uid: 0,
                from: PortfolioId::default_portfolio(alice_did),
                to: PortfolioId::default_portfolio(bob_did),
                asset: ticker2,
                amount: amount,
            };
            let msg3 = Receipt {
                receipt_uid: 1,
                from: PortfolioId::default_portfolio(alice_did),
                to: PortfolioId::default_portfolio(bob_did),
                asset: ticker2,
                amount: amount,
            };

            assert_noop!(
                Settlement::affirm_with_receipts(
                    alice_signed.clone(),
                    instruction_counter,
                    vec![
                        ReceiptDetails {
                            receipt_uid: 0,
                            leg_id: 0,
                            signer: AccountKeyring::Alice.public(),
                            signature: OffChainSignature::from(
                                AccountKeyring::Alice.sign(&msg1.encode())
                            ),
                            metadata: ReceiptMetadata::default()
                        },
                        ReceiptDetails {
                            receipt_uid: 0,
                            leg_id: 0,
                            signer: AccountKeyring::Alice.public(),
                            signature: OffChainSignature::from(
                                AccountKeyring::Alice.sign(&msg2.encode())
                            ),
                            metadata: ReceiptMetadata::default()
                        },
                    ],
                    default_portfolio_vec(alice_did),
                    10
                ),
                Error::ReceiptAlreadyClaimed
            );

            assert_ok!(Settlement::affirm_with_receipts(
                alice_signed.clone(),
                instruction_counter,
                vec![
                    ReceiptDetails {
                        receipt_uid: 0,
                        leg_id: 0,
                        signer: AccountKeyring::Alice.public(),
                        signature: OffChainSignature::from(
                            AccountKeyring::Alice.sign(&msg1.encode())
                        ),
                        metadata: ReceiptMetadata::default()
                    },
                    ReceiptDetails {
                        receipt_uid: 1,
                        leg_id: 1,
                        signer: AccountKeyring::Alice.public(),
                        signature: OffChainSignature::from(
                            AccountKeyring::Alice.sign(&msg3.encode())
                        ),
                        metadata: ReceiptMetadata::default()
                    },
                ],
                default_portfolio_vec(alice_did),
                10
            ));

            assert_eq!(
                Settlement::instruction_affirms_pending(instruction_counter),
                1
            );
            assert_eq!(
                Settlement::user_affirmations(
                    PortfolioId::default_portfolio(alice_did),
                    instruction_counter
                ),
                AffirmationStatus::Affirmed
            );
            assert_eq!(
                Settlement::user_affirmations(
                    PortfolioId::default_portfolio(bob_did),
                    instruction_counter
                ),
                AffirmationStatus::Pending
            );
            assert_eq!(
                Settlement::affirms_received(
                    instruction_counter,
                    PortfolioId::default_portfolio(alice_did)
                ),
                AffirmationStatus::Affirmed
            );
            assert_eq!(
                Settlement::affirms_received(
                    instruction_counter,
                    PortfolioId::default_portfolio(bob_did)
                ),
                AffirmationStatus::Unknown
            );
            assert_eq!(
                Settlement::instruction_leg_status(instruction_counter, 0),
                LegStatus::ExecutionToBeSkipped(AccountKeyring::Alice.public(), 0)
            );
            assert_eq!(
                Settlement::instruction_leg_status(instruction_counter, 1),
                LegStatus::ExecutionToBeSkipped(AccountKeyring::Alice.public(), 1)
            );
            assert_eq!(
                Portfolio::locked_assets(PortfolioId::default_portfolio(alice_did), &ticker),
                0
            );

            assert_eq!(Asset::balance_of(&ticker, alice_did), alice_init_balance);
            assert_eq!(Asset::balance_of(&ticker, bob_did), bob_init_balance);
            assert_eq!(Asset::balance_of(&ticker2, alice_did), alice_init_balance2);
            assert_eq!(Asset::balance_of(&ticker2, bob_did), bob_init_balance2);

            set_current_block_number(1);

            assert_affirm_instruction_with_zero_leg!(
                bob_signed.clone(),
                instruction_counter,
                bob_did
            );

            // Advances block
            assert_instruction_execution!(
                assert_eq,
                Settlement::user_affirmations(
                    PortfolioId::default_portfolio(alice_did),
                    instruction_counter
                ),
                AffirmationStatus::Unknown
            );
            assert_eq!(
                Settlement::user_affirmations(
                    PortfolioId::default_portfolio(bob_did),
                    instruction_counter
                ),
                AffirmationStatus::Unknown
            );
            assert_eq!(
                Portfolio::locked_assets(PortfolioId::default_portfolio(alice_did), &ticker),
                0
            );
            assert_eq!(Asset::balance_of(&ticker, alice_did), alice_init_balance);
            assert_eq!(Asset::balance_of(&ticker, bob_did), bob_init_balance);
            assert_eq!(Asset::balance_of(&ticker2, alice_did), alice_init_balance2);
            assert_eq!(Asset::balance_of(&ticker2, bob_did), bob_init_balance2);
        });
}

#[test]
fn overload_settle_on_block() {
    ExtBuilder::default()
        .cdd_providers(vec![AccountKeyring::Eve.public()])
        .set_max_legs_allowed(500)
        .build()
        .execute_with(|| {
            let alice_signed = Origin::signed(AccountKeyring::Alice.public());
            let alice_did = register_keyring_account(AccountKeyring::Alice).unwrap();
            let bob_signed = Origin::signed(AccountKeyring::Bob.public());
            let bob_did = register_keyring_account(AccountKeyring::Bob).unwrap();
            let token_name = b"ACME";
            let ticker = Ticker::try_from(&token_name[..]).unwrap();
            let venue_counter = init(token_name, ticker, AccountKeyring::Alice.public());
            let instruction_counter = Settlement::instruction_counter();
            let alice_init_balance = Asset::balance_of(&ticker, alice_did);
            let bob_init_balance = Asset::balance_of(&ticker, bob_did);
            let eve = AccountKeyring::Eve.public();
            let block_number = System::block_number() + 1;

            let legs = vec![
                Leg::NonConfidentialLeg(NonConfidentialLeg {
                    from: PortfolioId::default_portfolio(alice_did),
                    to: PortfolioId::default_portfolio(bob_did),
                    asset: ticker,
                    amount: 1u128,
                });
                500
            ];

            // Provide scope claim to multiple parties of the transaction.
            provide_scope_claim_to_multiple_parties(&[alice_did, bob_did], ticker, eve);

            for _ in 0..2 {
                assert_ok!(Settlement::add_instruction(
                    alice_signed.clone(),
                    venue_counter,
                    SettlementType::SettleOnBlock(block_number),
                    None,
                    None,
                    legs.clone()
                ));
                assert_ok!(Settlement::add_instruction(
                    alice_signed.clone(),
                    venue_counter,
                    SettlementType::SettleOnBlock(block_number + 1),
                    None,
                    None,
                    legs.clone()
                ));
            }

            for i in &[0u64, 1, 3] {
                assert_affirm_instruction!(
                    alice_signed.clone(),
                    instruction_counter + i,
                    alice_did,
                    500
                );
                assert_affirm_instruction_with_zero_leg!(
                    bob_signed.clone(),
                    instruction_counter + i,
                    bob_did
                );
            }

            assert_eq!(Asset::balance_of(&ticker, alice_did), alice_init_balance);
            assert_eq!(Asset::balance_of(&ticker, bob_did), bob_init_balance);

            assert_eq!(2, scheduler::Agenda::<TestStorage>::get(block_number).len());
            assert_eq!(
                2,
                scheduler::Agenda::<TestStorage>::get(block_number + 1).len()
            );
            assert_eq!(
                0,
                scheduler::Agenda::<TestStorage>::get(block_number + 2).len()
            );

            next_block();
            // First Instruction should've settled
            assert_eq!(
                Asset::balance_of(&ticker, alice_did),
                alice_init_balance - 500
            );
            assert_eq!(Asset::balance_of(&ticker, bob_did), bob_init_balance + 500);
            assert_eq!(0, scheduler::Agenda::<TestStorage>::get(block_number).len());
            assert_eq!(
                3,
                scheduler::Agenda::<TestStorage>::get(block_number + 1).len()
            );
            assert_eq!(
                0,
                scheduler::Agenda::<TestStorage>::get(block_number + 2).len()
            );

            next_block();
            // Second instruction should've settled
            assert_eq!(
                Asset::balance_of(&ticker, alice_did),
                alice_init_balance - 1000
            );
            assert_eq!(Asset::balance_of(&ticker, bob_did), bob_init_balance + 1000);
            assert_eq!(
                0,
                scheduler::Agenda::<TestStorage>::get(block_number + 1).len()
            );
            assert_eq!(
                2,
                scheduler::Agenda::<TestStorage>::get(block_number + 2).len()
            );
            assert_eq!(
                0,
                scheduler::Agenda::<TestStorage>::get(block_number + 3).len()
            );

            next_block();
            // Fourth instruction should've settled
            assert_eq!(
                Asset::balance_of(&ticker, alice_did),
                alice_init_balance - 1500
            );
            assert_eq!(Asset::balance_of(&ticker, bob_did), bob_init_balance + 1500);
            assert_eq!(
                0,
                scheduler::Agenda::<TestStorage>::get(block_number + 2).len()
            );
            assert_eq!(
                1,
                scheduler::Agenda::<TestStorage>::get(block_number + 3).len()
            );
            assert_eq!(
                0,
                scheduler::Agenda::<TestStorage>::get(block_number + 4).len()
            );

            assert_noop!(
                Settlement::affirm_instruction(
                    alice_signed.clone(),
                    instruction_counter + 2,
                    default_portfolio_vec(alice_did),
                    1
                ),
                Error::InstructionSettleBlockPassed
            );

            next_block();
            // Third instruction should've settled (Failed due to missing auth)
            assert_eq!(
                Asset::balance_of(&ticker, alice_did),
                alice_init_balance - 1500
            );
            assert_eq!(Asset::balance_of(&ticker, bob_did), bob_init_balance + 1500);
            assert_eq!(
                0,
                scheduler::Agenda::<TestStorage>::get(block_number + 3).len()
            );
            assert_eq!(
                0,
                scheduler::Agenda::<TestStorage>::get(block_number + 4).len()
            );
            assert_eq!(
                0,
                scheduler::Agenda::<TestStorage>::get(block_number + 5).len()
            );
        });
}

#[test]
fn encode_receipt() {
    ExtBuilder::default().build().execute_with(|| {
        let token_name = [0x01u8];
        let ticker = Ticker::try_from(&token_name[..]).unwrap();
        let msg1 = Receipt {
            receipt_uid: 0,
            from: PortfolioId::default_portfolio(
                IdentityId::try_from(
                    "did:poly:0600000000000000000000000000000000000000000000000000000000000000",
                )
                .unwrap(),
            ),
            to: PortfolioId::default_portfolio(
                IdentityId::try_from(
                    "did:poly:0600000000000000000000000000000000000000000000000000000000000000",
                )
                .unwrap()
                .into(),
            ),
            asset: ticker,
            amount: 100u128,
        };
        println!("{:?}", AccountKeyring::Alice.sign(&msg1.encode()));
    });
}

#[test]
fn test_weights_for_settlement_transaction() {
    ExtBuilder::default()
        .cdd_providers(vec![AccountKeyring::Dave.public()])
        .set_max_legs_allowed(5) // set maximum no. of legs allowed for an instruction.
        .set_max_tms_allowed(4) // set maximum no. of tms an asset can have.
        .build()
        .execute_with(|| {
            let alice = AccountKeyring::Alice.public();
            let (alice_signed, alice_did) = make_account_without_cdd(alice).unwrap();

            let bob = AccountKeyring::Bob.public();
            let (bob_signed, bob_did) = make_account_without_cdd(bob).unwrap();

            let eve = AccountKeyring::Eve.public();
            let (eve_signed, eve_did) = make_account_without_cdd(eve).unwrap();

            let token_name = b"ACME";
            let ticker = Ticker::try_from(&token_name[..]).unwrap();

            let venue_counter = init(token_name, ticker, alice);
            let instruction_counter = Settlement::instruction_counter();

            let dave = AccountKeyring::Dave.public();

            // Get token Id.
            let ticker_id = Identity::get_token_did(&ticker).unwrap();

            // Remove existing rules
            assert_ok!(ComplianceManager::remove_compliance_requirement(
                alice_signed.clone(),
                ticker,
                1
            ));
            // Add claim rules for settlement
            assert_ok!(ComplianceManager::add_compliance_requirement(
                alice_signed.clone(),
                ticker,
                vec![
                    Condition::from_dids(
                        ConditionType::IsPresent(Claim::Accredited(ticker_id.into())),
                        &[eve_did]
                    ),
                    Condition::from_dids(
                        ConditionType::IsAbsent(Claim::BuyLockup(ticker_id.into())),
                        &[eve_did]
                    )
                ],
                vec![
                    Condition::from_dids(
                        ConditionType::IsPresent(Claim::Accredited(ticker_id.into())),
                        &[eve_did]
                    ),
                    Condition::from_dids(
                        ConditionType::IsAnyOf(vec![
                            Claim::BuyLockup(ticker_id.into()),
                            Claim::KnowYourCustomer(ticker_id.into())
                        ]),
                        &[eve_did]
                    )
                ]
            ));

            // Providing claim to sender and receiver
            // For Alice
            assert_add_claim!(
                eve_signed.clone(),
                alice_did,
                Claim::Accredited(ticker_id.into())
            );
            // For Bob
            assert_add_claim!(
                eve_signed.clone(),
                bob_did,
                Claim::Accredited(ticker_id.into())
            );
            assert_add_claim!(
                eve_signed.clone(),
                bob_did,
                Claim::KnowYourCustomer(ticker_id.into())
            );

            // Provide scope claim as well to pass through the transaction.
            provide_scope_claim_to_multiple_parties(&[alice_did, bob_did], ticker, dave);

            // Create instruction
            let legs = vec![Leg::NonConfidentialLeg(NonConfidentialLeg {
                from: PortfolioId::default_portfolio(alice_did),
                to: PortfolioId::default_portfolio(bob_did),
                asset: ticker,
                amount: 100u128,
            })];

            assert_ok!(Settlement::add_instruction(
                alice_signed.clone(),
                venue_counter,
                SettlementType::SettleOnAffirmation,
                None,
                None,
                legs.clone()
            ));

            assert_affirm_instruction_with_one_leg!(
                alice_signed.clone(),
                instruction_counter,
                alice_did
            );
            set_current_block_number(100);
            assert_affirm_instruction_with_zero_leg!(
                bob_signed.clone(),
                instruction_counter,
                bob_did
            );

            assert_ok!(
                Asset::_is_valid_transfer(
                    &ticker,
                    PortfolioId::default_portfolio(alice_did),
                    PortfolioId::default_portfolio(bob_did),
                    100,
                ),
                ERC1400_TRANSFER_SUCCESS
            );
        });
}

#[test]
fn cross_portfolio_settlement() {
    ExtBuilder::default()
        .cdd_providers(vec![AccountKeyring::Eve.public()])
        .set_max_legs_allowed(500)
        .build()
        .execute_with(|| {
            let alice_signed = Origin::signed(AccountKeyring::Alice.public());
            let alice_did = register_keyring_account(AccountKeyring::Alice).unwrap();
            let bob_signed = Origin::signed(AccountKeyring::Bob.public());
            let bob_did = register_keyring_account(AccountKeyring::Bob).unwrap();
            let name = PortfolioName::from([42u8].to_vec());
            let num = Portfolio::next_portfolio_number(&bob_did);
            assert_ok!(Portfolio::create_portfolio(
                bob_signed.clone(),
                name.clone()
            ));
            let token_name = b"ACME";
            let ticker = Ticker::try_from(&token_name[..]).unwrap();
            let venue_counter = init(token_name, ticker, AccountKeyring::Alice.public());
            let instruction_counter = Settlement::instruction_counter();
            let alice_init_balance = Asset::balance_of(&ticker, alice_did);
            let bob_init_balance = Asset::balance_of(&ticker, bob_did);
            let amount = 100u128;
            let eve = AccountKeyring::Eve.public();

            // Provide scope claim to sender and receiver of the transaction.
            provide_scope_claim_to_multiple_parties(&[alice_did, bob_did], ticker, eve);

            // Instruction referencing a user defined portfolio is created
            assert_ok!(Settlement::add_instruction(
                alice_signed.clone(),
                venue_counter,
                SettlementType::SettleOnAffirmation,
                None,
<<<<<<< HEAD
                vec![Leg::NonConfidentialLeg(NonConfidentialLeg {
=======
                None,
                vec![Leg {
>>>>>>> 2def8a06
                    from: PortfolioId::default_portfolio(alice_did),
                    to: PortfolioId::user_portfolio(bob_did, num),
                    asset: ticker,
                    amount: amount
                })]
            ));
            assert_eq!(Asset::balance_of(&ticker, alice_did), alice_init_balance);
            assert_eq!(Asset::balance_of(&ticker, bob_did), bob_init_balance);
            assert_eq!(
                Portfolio::default_portfolio_balance(alice_did, &ticker),
                alice_init_balance,
            );
            assert_eq!(
                Portfolio::default_portfolio_balance(bob_did, &ticker),
                bob_init_balance,
            );
            assert_eq!(Portfolio::user_portfolio_balance(bob_did, num, &ticker), 0,);
            assert_eq!(
                Portfolio::locked_assets(PortfolioId::default_portfolio(alice_did), &ticker),
                0
            );
            set_current_block_number(10);
            // Approved by Alice
            assert_affirm_instruction_with_one_leg!(
                alice_signed.clone(),
                instruction_counter,
                alice_did
            );
            assert_eq!(Asset::balance_of(&ticker, alice_did), alice_init_balance);
            assert_eq!(Asset::balance_of(&ticker, bob_did), bob_init_balance);
            assert_eq!(
                Portfolio::default_portfolio_balance(alice_did, &ticker),
                alice_init_balance,
            );
            assert_eq!(
                Portfolio::default_portfolio_balance(bob_did, &ticker),
                bob_init_balance,
            );
            assert_eq!(Portfolio::user_portfolio_balance(bob_did, num, &ticker), 0,);
            assert_eq!(
                Portfolio::locked_assets(PortfolioId::default_portfolio(alice_did), &ticker),
                amount
            );
            // Bob fails to approve the instruction with a
            // different portfolio than the one specified in the instruction
            assert_instruction_execution!(
                assert_noop,
                Settlement::affirm_instruction(
                    bob_signed.clone(),
                    instruction_counter,
                    default_portfolio_vec(bob_did),
                    0
                ),
                Error::UnexpectedAffirmationStatus
            );

            next_block();
            // Bob approves the instruction with the correct portfolio
            assert_ok!(Settlement::affirm_instruction(
                bob_signed.clone(),
                instruction_counter,
                user_portfolio_vec(bob_did, num),
                0
            ));
            // Instruction should've settled
            assert_instruction_execution!(
                assert_eq,
                Asset::balance_of(&ticker, alice_did),
                alice_init_balance - amount
            );

            assert_eq!(
                Asset::balance_of(&ticker, bob_did),
                bob_init_balance + amount
            );
            assert_eq!(
                Portfolio::default_portfolio_balance(alice_did, &ticker),
                alice_init_balance - amount,
            );
            assert_eq!(
                Portfolio::default_portfolio_balance(bob_did, &ticker),
                bob_init_balance,
            );
            assert_eq!(
                Portfolio::user_portfolio_balance(bob_did, num, &ticker),
                amount,
            );
            assert_eq!(
                Portfolio::locked_assets(PortfolioId::default_portfolio(alice_did), &ticker),
                0
            );
        });
}

#[test]
fn multiple_portfolio_settlement() {
    ExtBuilder::default()
        .cdd_providers(vec![AccountKeyring::Eve.public()])
        .set_max_legs_allowed(500)
        .build()
        .execute_with(|| {
            let alice_signed = Origin::signed(AccountKeyring::Alice.public());
            let alice_did = register_keyring_account(AccountKeyring::Alice).unwrap();
            let bob_signed = Origin::signed(AccountKeyring::Bob.public());
            let bob_did = register_keyring_account(AccountKeyring::Bob).unwrap();
            let name = PortfolioName::from([42u8].to_vec());
            let alice_num = Portfolio::next_portfolio_number(&alice_did);
            let bob_num = Portfolio::next_portfolio_number(&bob_did);
            assert_ok!(Portfolio::create_portfolio(
                bob_signed.clone(),
                name.clone()
            ));
            assert_ok!(Portfolio::create_portfolio(
                alice_signed.clone(),
                name.clone()
            ));
            let token_name = b"ACME";
            let ticker = Ticker::try_from(&token_name[..]).unwrap();
            let venue_counter = init(token_name, ticker, AccountKeyring::Alice.public());
            let instruction_counter = Settlement::instruction_counter();
            let alice_init_balance = Asset::balance_of(&ticker, alice_did);
            let bob_init_balance = Asset::balance_of(&ticker, bob_did);
            let amount = 100u128;
            let eve = AccountKeyring::Eve.public();

            // Provide scope claim to sender and receiver of the transaction.
            provide_scope_claim_to_multiple_parties(&[alice_did, bob_did], ticker, eve);

            // An instruction is created with multiple legs referencing multiple portfolios
            assert_ok!(Settlement::add_instruction(
                alice_signed.clone(),
                venue_counter,
                SettlementType::SettleOnAffirmation,
                None,
                None,
                vec![
                    Leg::NonConfidentialLeg(NonConfidentialLeg {
                        from: PortfolioId::user_portfolio(alice_did, alice_num),
                        to: PortfolioId::default_portfolio(bob_did),
                        asset: ticker,
                        amount: amount
                    }),
                    Leg::NonConfidentialLeg(NonConfidentialLeg {
                        from: PortfolioId::default_portfolio(alice_did),
                        to: PortfolioId::user_portfolio(bob_did, bob_num),
                        asset: ticker,
                        amount: amount
                    })
                ]
            ));
            assert_eq!(Asset::balance_of(&ticker, alice_did), alice_init_balance);
            assert_eq!(Asset::balance_of(&ticker, bob_did), bob_init_balance);
            assert_eq!(
                Portfolio::default_portfolio_balance(alice_did, &ticker),
                alice_init_balance,
            );
            assert_eq!(
                Portfolio::default_portfolio_balance(bob_did, &ticker),
                bob_init_balance,
            );
            assert_eq!(
                Portfolio::user_portfolio_balance(bob_did, bob_num, &ticker),
                0,
            );
            assert_eq!(
                Portfolio::locked_assets(PortfolioId::default_portfolio(alice_did), &ticker),
                0
            );

            // Alice approves the instruction from her default portfolio
            assert_affirm_instruction_with_one_leg!(
                alice_signed.clone(),
                instruction_counter,
                alice_did
            );

            assert_eq!(Asset::balance_of(&ticker, alice_did), alice_init_balance);
            assert_eq!(Asset::balance_of(&ticker, bob_did), bob_init_balance);
            assert_eq!(
                Portfolio::default_portfolio_balance(alice_did, &ticker),
                alice_init_balance,
            );
            assert_eq!(
                Portfolio::default_portfolio_balance(bob_did, &ticker),
                bob_init_balance,
            );
            assert_eq!(
                Portfolio::user_portfolio_balance(bob_did, bob_num, &ticker),
                0
            );
            assert_eq!(
                Portfolio::locked_assets(PortfolioId::default_portfolio(alice_did), &ticker),
                amount
            );

            // Alice fails to approve the instruction from her user specified portfolio due to lack of funds
            assert_noop!(
                Settlement::affirm_instruction(
                    alice_signed.clone(),
                    instruction_counter,
                    user_portfolio_vec(alice_did, alice_num),
                    1
                ),
                Error::FailedToLockTokens
            );

            // Alice moves her funds to the correct portfolio
            assert_ok!(Portfolio::move_portfolio_funds(
                alice_signed.clone(),
                PortfolioId::default_portfolio(alice_did),
                PortfolioId::user_portfolio(alice_did, alice_num),
                vec![MovePortfolioItem { ticker, amount }]
            ));
            set_current_block_number(15);
            // Alice is now able to approve the instruction with the user portfolio
            assert_ok!(Settlement::affirm_instruction(
                alice_signed.clone(),
                instruction_counter,
                user_portfolio_vec(alice_did, alice_num),
                1
            ));
            assert_eq!(Asset::balance_of(&ticker, alice_did), alice_init_balance);
            assert_eq!(Asset::balance_of(&ticker, bob_did), bob_init_balance);
            assert_eq!(
                Portfolio::default_portfolio_balance(alice_did, &ticker),
                alice_init_balance - amount,
            );
            assert_eq!(
                Portfolio::user_portfolio_balance(alice_did, alice_num, &ticker),
                amount,
            );
            assert_eq!(
                Portfolio::default_portfolio_balance(bob_did, &ticker),
                bob_init_balance,
            );
            assert_eq!(
                Portfolio::user_portfolio_balance(bob_did, bob_num, &ticker),
                0
            );
            assert_eq!(
                Portfolio::locked_assets(PortfolioId::default_portfolio(alice_did), &ticker),
                amount
            );
            assert_eq!(
                Portfolio::locked_assets(
                    PortfolioId::user_portfolio(alice_did, alice_num),
                    &ticker
                ),
                amount
            );

            // Bob approves the instruction with both of his portfolios in a single transaction
            let portfolios_vec = vec![
                PortfolioId::default_portfolio(bob_did),
                PortfolioId::user_portfolio(bob_did, bob_num),
            ];

            next_block();
            assert_ok!(Settlement::affirm_instruction(
                bob_signed.clone(),
                instruction_counter,
                portfolios_vec,
                0
            ));

            // Instruction should've settled
            assert_instruction_execution!(
                assert_eq,
                Asset::balance_of(&ticker, alice_did),
                alice_init_balance - amount * 2
            );
            assert_eq!(
                Asset::balance_of(&ticker, bob_did),
                bob_init_balance + amount * 2
            );
            assert_eq!(
                Portfolio::default_portfolio_balance(alice_did, &ticker),
                alice_init_balance - amount * 2,
            );
            assert_eq!(
                Portfolio::default_portfolio_balance(bob_did, &ticker),
                bob_init_balance + amount,
            );
            assert_eq!(
                Portfolio::user_portfolio_balance(bob_did, bob_num, &ticker),
                amount,
            );
            assert_eq!(
                Portfolio::locked_assets(PortfolioId::default_portfolio(alice_did), &ticker),
                0
            );
        });
}

#[test]
fn multiple_custodian_settlement() {
    ExtBuilder::default()
        .cdd_providers(vec![AccountKeyring::Eve.public()])
        .set_max_legs_allowed(500)
        .build()
        .execute_with(|| {
            let alice_signed = Origin::signed(AccountKeyring::Alice.public());
            let alice_did = register_keyring_account(AccountKeyring::Alice).unwrap();
            let bob_signed = Origin::signed(AccountKeyring::Bob.public());
            let bob_did = register_keyring_account(AccountKeyring::Bob).unwrap();

            // Create portfolios
            let name = PortfolioName::from([42u8].to_vec());
            let alice_num = Portfolio::next_portfolio_number(&alice_did);
            let bob_num = Portfolio::next_portfolio_number(&bob_did);
            assert_ok!(Portfolio::create_portfolio(
                bob_signed.clone(),
                name.clone()
            ));
            assert_ok!(Portfolio::create_portfolio(
                alice_signed.clone(),
                name.clone()
            ));

            // Give custody of Bob's user portfolio to Alice
            let auth_id = Identity::add_auth(
                bob_did,
                Signatory::from(alice_did),
                AuthorizationData::PortfolioCustody(PortfolioId::user_portfolio(bob_did, bob_num)),
                None,
            );
            assert_ok!(Identity::accept_authorization(
                alice_signed.clone(),
                auth_id
            ));

            // Create a token
            let token_name = b"ACME";
            let ticker = Ticker::try_from(&token_name[..]).unwrap();
            let venue_counter = init(token_name, ticker, AccountKeyring::Alice.public());
            let instruction_counter = Settlement::instruction_counter();
            let alice_init_balance = Asset::balance_of(&ticker, alice_did);
            let bob_init_balance = Asset::balance_of(&ticker, bob_did);
            let amount = 100u128;
            let eve = AccountKeyring::Eve.public();

            // Provide scope claim to sender and receiver of the transaction.
            provide_scope_claim_to_multiple_parties(&[alice_did, bob_did], ticker, eve);

            assert_ok!(Portfolio::move_portfolio_funds(
                alice_signed.clone(),
                PortfolioId::default_portfolio(alice_did),
                PortfolioId::user_portfolio(alice_did, alice_num),
                vec![MovePortfolioItem { ticker, amount }]
            ));

            // An instruction is created with multiple legs referencing multiple portfolios
            assert_ok!(Settlement::add_instruction(
                alice_signed.clone(),
                venue_counter,
                SettlementType::SettleOnAffirmation,
                None,
                None,
                vec![
                    Leg::NonConfidentialLeg(NonConfidentialLeg {
                        from: PortfolioId::user_portfolio(alice_did, alice_num),
                        to: PortfolioId::default_portfolio(bob_did),
                        asset: ticker,
                        amount: amount
                    }),
                    Leg::NonConfidentialLeg(NonConfidentialLeg {
                        from: PortfolioId::default_portfolio(alice_did),
                        to: PortfolioId::user_portfolio(bob_did, bob_num),
                        asset: ticker,
                        amount: amount
                    })
                ]
            ));
            assert_eq!(Asset::balance_of(&ticker, alice_did), alice_init_balance);
            assert_eq!(Asset::balance_of(&ticker, bob_did), bob_init_balance);
            assert_eq!(
                Portfolio::default_portfolio_balance(alice_did, &ticker),
                alice_init_balance - amount,
            );
            assert_eq!(
                Portfolio::default_portfolio_balance(bob_did, &ticker),
                bob_init_balance,
            );
            assert_eq!(
                Portfolio::user_portfolio_balance(bob_did, bob_num, &ticker),
                0,
            );
            assert_eq!(
                Portfolio::locked_assets(PortfolioId::default_portfolio(alice_did), &ticker),
                0
            );

            // Alice approves the instruction from both of her portfolios
            let portfolios_vec = vec![
                PortfolioId::default_portfolio(alice_did),
                PortfolioId::user_portfolio(alice_did, alice_num),
            ];
            set_current_block_number(10);
            assert_ok!(Settlement::affirm_instruction(
                alice_signed.clone(),
                instruction_counter,
                portfolios_vec.clone(),
                2
            ));
            assert_eq!(Asset::balance_of(&ticker, alice_did), alice_init_balance);
            assert_eq!(Asset::balance_of(&ticker, bob_did), bob_init_balance);
            assert_eq!(
                Portfolio::default_portfolio_balance(alice_did, &ticker),
                alice_init_balance - amount,
            );
            assert_eq!(
                Portfolio::default_portfolio_balance(bob_did, &ticker),
                bob_init_balance,
            );
            assert_eq!(
                Portfolio::user_portfolio_balance(bob_did, bob_num, &ticker),
                0
            );
            assert_eq!(
                Portfolio::locked_assets(PortfolioId::default_portfolio(alice_did), &ticker),
                amount
            );
            assert_eq!(
                Portfolio::locked_assets(
                    PortfolioId::user_portfolio(alice_did, alice_num),
                    &ticker
                ),
                amount
            );

            // Alice transfers custody of her portfolios but it won't affect any already approved instruction
            let auth_id2 = Identity::add_auth(
                alice_did,
                Signatory::from(bob_did),
                AuthorizationData::PortfolioCustody(PortfolioId::user_portfolio(
                    alice_did, alice_num,
                )),
                None,
            );
            assert_ok!(Identity::accept_authorization(bob_signed.clone(), auth_id2));

            // Bob fails to approve the instruction with both of his portfolios since he doesn't have custody for the second one
            let portfolios_bob = vec![
                PortfolioId::default_portfolio(bob_did),
                PortfolioId::user_portfolio(bob_did, bob_num),
            ];
            assert_noop!(
                Settlement::affirm_instruction(
                    bob_signed.clone(),
                    instruction_counter,
                    portfolios_bob,
                    0
                ),
                PortfolioError::UnauthorizedCustodian
            );

            next_block();
            // Bob can approve instruction from the portfolio he has custody of
            assert_affirm_instruction_with_zero_leg!(
                bob_signed.clone(),
                instruction_counter,
                bob_did
            );

            // Alice fails to deny the instruction from both her portfolios since she doesn't have the custody
            assert_instruction_execution!(
                assert_noop,
                Settlement::withdraw_affirmation(
                    alice_signed.clone(),
                    instruction_counter,
                    portfolios_vec,
                    2
                ),
                PortfolioError::UnauthorizedCustodian
            );

            // Alice can deny instruction from the portfolio she has custody of
            assert_ok!(Settlement::withdraw_affirmation(
                alice_signed.clone(),
                instruction_counter,
                default_portfolio_vec(alice_did),
                1
            ));
            assert_eq!(
                Portfolio::locked_assets(PortfolioId::default_portfolio(alice_did), &ticker),
                0
            );

            // Alice can authorize instruction from remaining portfolios since she has the custody
            let portfolios_final = vec![
                PortfolioId::default_portfolio(alice_did),
                PortfolioId::user_portfolio(bob_did, bob_num),
            ];
            next_block();
            assert_ok!(Settlement::affirm_instruction(
                alice_signed.clone(),
                instruction_counter,
                portfolios_final,
                1
            ));

            // Instruction should've settled
            assert_instruction_execution!(
                assert_eq,
                Asset::balance_of(&ticker, alice_did),
                alice_init_balance - amount * 2
            );
            assert_eq!(
                Asset::balance_of(&ticker, bob_did),
                bob_init_balance + amount * 2
            );
            assert_eq!(
                Portfolio::default_portfolio_balance(alice_did, &ticker),
                alice_init_balance - amount * 2,
            );
            assert_eq!(
                Portfolio::default_portfolio_balance(bob_did, &ticker),
                bob_init_balance + amount,
            );
            assert_eq!(
                Portfolio::user_portfolio_balance(bob_did, bob_num, &ticker),
                amount,
            );
            assert_eq!(
                Portfolio::locked_assets(PortfolioId::default_portfolio(alice_did), &ticker),
                0
            );
        });
}

#[test]
fn reject_instruction() {
    ExtBuilder::default()
        .set_max_legs_allowed(500)
        .build()
        .execute_with(|| {
            let (alice_signed, alice_did) = make_account(AccountKeyring::Alice.public()).unwrap();
            let (bob_signed, bob_did) = make_account(AccountKeyring::Bob.public()).unwrap();
            let (charlie_signed, _) = make_account(AccountKeyring::Charlie.public()).unwrap();

            let token_name = b"ACME";
            let ticker = Ticker::try_from(&token_name[..]).unwrap();
            let venue_counter = init(token_name, ticker, AccountKeyring::Alice.public());
            let amount = 100u128;

            let assert_user_affirmatons = |instruction_id, alice_status, bob_status| {
                assert_eq!(
                    Settlement::user_affirmations(
                        PortfolioId::default_portfolio(alice_did),
                        instruction_id
                    ),
                    alice_status
                );
                assert_eq!(
                    Settlement::user_affirmations(
                        PortfolioId::default_portfolio(bob_did),
                        instruction_id
                    ),
                    bob_status
                );
            };

            let create_instruction = || {
                let instruction_id = Settlement::instruction_counter();
                set_current_block_number(10);
                assert_ok!(Settlement::add_and_affirm_instruction(
                    alice_signed.clone(),
                    venue_counter,
                    SettlementType::SettleOnAffirmation,
                    None,
<<<<<<< HEAD
                    vec![Leg::NonConfidentialLeg(NonConfidentialLeg {
=======
                    None,
                    vec![Leg {
>>>>>>> 2def8a06
                        from: PortfolioId::default_portfolio(alice_did),
                        to: PortfolioId::default_portfolio(bob_did),
                        asset: ticker,
                        amount: amount
                    })],
                    default_portfolio_vec(alice_did)
                ));
                instruction_id
            };

            let instruction_counter = create_instruction();
            assert_user_affirmatons(
                instruction_counter,
                AffirmationStatus::Affirmed,
                AffirmationStatus::Pending,
            );
            assert_noop!(
                Settlement::reject_instruction(bob_signed.clone(), instruction_counter, vec![], 0),
                Error::NoPortfolioProvided
            );

            assert_noop!(
                Settlement::reject_instruction(
                    charlie_signed.clone(),
                    instruction_counter,
                    default_portfolio_vec(bob_did),
                    0
                ),
                PortfolioError::UnauthorizedCustodian
            );
            next_block();
            assert_ok!(Settlement::reject_instruction(
                alice_signed.clone(),
                instruction_counter,
                default_portfolio_vec(alice_did),
                1
            ));
            next_block();
            // Instruction should've been deleted
            assert_user_affirmatons(
                instruction_counter,
                AffirmationStatus::Unknown,
                AffirmationStatus::Unknown,
            );

            // Test that the receiver can also reject the instruction
            let instruction_counter2 = create_instruction();

            assert_ok!(Settlement::reject_instruction(
                bob_signed.clone(),
                instruction_counter2,
                default_portfolio_vec(bob_did),
                0
            ));
            next_block();
            // Instruction should've been deleted
            assert_user_affirmatons(
                instruction_counter2,
                AffirmationStatus::Unknown,
                AffirmationStatus::Unknown,
            );
        });
}

<<<<<<< HEAD
// ----------------------------------------- Confidential transfer tests -----------------------------------

/// Creates a mercat account and returns its secret part (to be stored in the wallet) and
/// the account creation proofs (to be submitted to the chain).
pub fn gen_account(
    mut rng: &mut StdRng,
    token_name: &[u8],
    valid_asset_ids: Vec<AssetId>,
) -> (SecAccount, PubAccountTx) {
    // These are the encryptions keys used by MERCAT and are different from the signing keys
    // that Polymesh uses.
    let elg_secret = ElgamalSecretKey::new(Scalar::random(&mut rng));
    let elg_pub = elg_secret.get_public_key();
    let enc_keys = EncryptionKeys {
        public: elg_pub.into(),
        secret: elg_secret.into(),
    };

    let asset_id = AssetId {
        id: *Ticker::try_from(token_name).unwrap().as_bytes(),
    };

    let mut seed = [0u8; 32];
    rng.fill(&mut seed);
    let mut new_rng = StdRng::from_seed(seed);
    let asset_id_witness = CommitmentWitness::from((asset_id.clone().into(), &mut new_rng));
    let secret_account = SecAccount {
        enc_keys,
        asset_id_witness,
    };
    let valid_asset_ids = convert_asset_ids(valid_asset_ids);
    let mercat_account_tx = AccountCreator
        .create(&secret_account, &valid_asset_ids, &mut rng)
        .unwrap();

    (secret_account, mercat_account_tx)
}

/// Creates a mercat account for the `owner` and submits the proofs to the chain and validates them.
/// It then return the secret part of the account, the account id, the public portion of the account and the initial
/// encrypted balance of zero.
pub fn init_account(
    mut rng: &mut StdRng,
    token_name: &[u8],
    owner: Public,
    did: IdentityId,
) -> (SecAccount, MercatAccountId, PubAccount, EncryptedAmount) {
    let valid_asset_ids = ConfidentialAsset::confidential_tickers();
    let (secret_account, mercat_account_tx) = gen_account(&mut rng, token_name, valid_asset_ids);

    assert_ok!(ConfidentialAsset::validate_mercat_account(
        Origin::signed(owner),
        PubAccountTxWrapper::from(mercat_account_tx.clone())
    ));

    let account_id = MercatAccountId(
        EncryptedAssetIdWrapper::from(mercat_account_tx.pub_account.enc_asset_id)
            .0
            .clone(),
    );
    (
        secret_account,
        account_id.clone(),
        ConfidentialAsset::mercat_accounts(did, account_id.clone())
            .to_mercat::<TestStorage>()
            .unwrap(),
        ConfidentialAsset::mercat_account_balance(did, account_id)
            .to_mercat::<TestStorage>()
            .unwrap(),
    )
}

/// Performs mercat account creation, validation, and minting of the account with `total_supply` tokens.
/// It returns the next the secret portion of the account, the account id, the public portion of the account,
/// and the encrypted balance of `total_supply`.
pub fn create_account_and_mint_token(
    owner: Public,
    owner_did: IdentityId,
    total_supply: u128,
    token_name: Vec<u8>,
    mut rng: &mut StdRng,
) -> (SecAccount, MercatAccountId, PubAccount, EncryptedAmount) {
    let funding_round_name: FundingRoundName = b"round1".into();

    let token = SecurityToken {
        name: token_name.clone().into(),
        owner_did,
        total_supply,
        divisible: true,
        asset_type: AssetType::default(),
        primary_issuance_agent: Some(owner_did),
        ..Default::default()
    };
    let ticker = Ticker::try_from(token.name.as_slice()).unwrap();

    assert_ok!(ConfidentialAsset::create_confidential_asset(
        Origin::signed(owner),
        token.name.clone(),
        ticker,
        true,
        token.asset_type.clone(),
        vec![],
        Some(funding_round_name.clone()),
    ));

    // In the initial call, the total_supply must be zero.
    assert_eq!(Asset::token_details(ticker).total_supply, Zero::zero());

    // ---------------- prepare for minting the asset

    let valid_asset_ids = ConfidentialAsset::confidential_tickers();

    let (secret_account, mercat_account_tx) = gen_account(&mut rng, &token_name, valid_asset_ids);

    assert_ok!(ConfidentialAsset::validate_mercat_account(
        Origin::signed(owner),
        PubAccountTxWrapper::from(mercat_account_tx.clone())
    ));

    // ------------- Computations that will happen in owner's Wallet ----------
    let amount: u32 = token.total_supply.try_into().unwrap(); // mercat amounts are 32 bit integers.
    let issuer_account = Account {
        secret: secret_account.clone(),
        public: mercat_account_tx.pub_account.clone(),
    };

    let initialized_asset_tx = AssetIssuer
        .initialize_asset_transaction(&issuer_account, &[], amount, &mut rng)
        .unwrap();

    // Wallet submits the transaction to the chain for verification.
    assert_ok!(ConfidentialAsset::mint_confidential_asset(
        Origin::signed(owner),
        ticker,
        amount.into(), // convert to u128
        InitializedAssetTxWrapper::from(initialized_asset_tx),
    ));

    // ------------------------- Ensuring that the asset details are set correctly

    // A correct entry is added.
    assert_eq!(
        Asset::asset_ownership_relation(token.owner_did, ticker),
        AssetOwnershipRelation::AssetOwned
    );
    assert_eq!(Asset::funding_round(ticker), funding_round_name.clone());

    // Ticker is added to the list of confidential tokens.
    assert_eq!(
        ConfidentialAsset::confidential_tickers().last(),
        Some(&AssetId {
            id: *ticker.as_bytes()
        })
    );

    // -------------------------- Ensure the encrypted balance matches the minted amount.
    let account_id = MercatAccountId(
        EncryptedAssetIdWrapper::from(mercat_account_tx.pub_account.enc_asset_id)
            .0
            .clone(),
    );
    let stored_balance = ConfidentialAsset::mercat_account_balance(owner_did, account_id.clone())
        .to_mercat::<TestStorage>()
        .unwrap();
    let stored_balance = secret_account
        .enc_keys
        .secret
        .decrypt(&stored_balance)
        .unwrap();

    assert_eq!(stored_balance, amount);

    (
        secret_account,
        account_id.clone(),
        ConfidentialAsset::mercat_accounts(owner_did, &account_id)
            .to_mercat::<TestStorage>()
            .unwrap(),
        ConfidentialAsset::mercat_account_balance(owner_did, account_id)
            .to_mercat::<TestStorage>()
            .unwrap(),
    )
}

#[test]
fn basic_confidential_settlement() {
=======
#[test]
fn dirty_storage_with_tx() {
>>>>>>> 2def8a06
    ExtBuilder::default()
        .cdd_providers(vec![AccountKeyring::Eve.public()])
        .set_max_legs_allowed(500)
        .build()
        .execute_with(|| {
<<<<<<< HEAD
            // The rest of rngs are built from it. Its initial value can be set using proptest.
            let mut rng = StdRng::from_seed([10u8; 32]);

            // Setting:
            //   - Alice is the token issuer.
            //   - Alice is also the sender of the token.
            //   - Bob is the receiver of the token.
            //   - Charlie is the mediator.
            //   - Eve is the CDD provider.
            let alice_did = register_keyring_account(AccountKeyring::Alice).unwrap();

            let bob_did = register_keyring_account(AccountKeyring::Bob).unwrap();

            let charlie = AccountKeyring::Charlie.public();
            let charlie_did = register_keyring_account(AccountKeyring::Charlie).unwrap();

            // ------------ Setup mercat
            let token_name = b"ACME";
            let ticker = Ticker::try_from(&token_name[..]).unwrap();

            // Create an account for Alice and mint 10,000,000 tokens to ACME.
            // let total_supply = 1_1000_000;
            let total_supply = 500;
            let (
                alice_secret_account,
                alice_account_id,
                alice_public_account,
                alice_encrypted_init_balance,
            ) = create_account_and_mint_token(
                AccountKeyring::Alice.public(), // owner of ACME.
                alice_did,
                total_supply,
                token_name.to_vec(),
                &mut rng,
            );

            // Create accounts for Bob, and Charlie.
            let (
                bob_secret_account,
                bob_account_id,
                bob_public_account,
                bob_encrypted_init_balance,
            ) = init_account(&mut rng, token_name, AccountKeyring::Bob.public(), bob_did);

            let (charlie_secret_account, _, charlie_public_account, _) =
                init_account(&mut rng, token_name, charlie, charlie_did);

            // Mediator creates a venue
            let venue_counter = Settlement::venue_counter();
            assert_ok!(Settlement::create_venue(
                Origin::signed(charlie),
                VenueDetails::default(),
                vec![charlie],
                VenueType::Other
            ));

            // Mediator creates an instruction
            let instruction_counter = Settlement::instruction_counter();

            //// Provide scope claim to sender and receiver of the transaction.
            //provide_scope_claim_to_multiple_parties(&[alice_did, bob_did], ticker, alice);
            // TODO: CRYP-172 I think we decided not to do this as it would leak the ticker name

            assert_ok!(Settlement::add_instruction(
                Origin::signed(charlie),
                venue_counter,
                SettlementType::SettleOnAffirmation,
                None,
                vec![Leg::ConfidentialLeg(ConfidentialLeg {
                    from: PortfolioId::default_portfolio(alice_did),
                    to: PortfolioId::default_portfolio(bob_did),
                    mediator: PortfolioId::default_portfolio(charlie_did),
                    from_account_id: alice_account_id.clone(),
                    to_account_id: bob_account_id.clone(),
                })]
            ));

            // -------------------------- Perform the transfer
            let amount = 100u32; // This plain format is only used on functions that emulate the work of the wallet.

            println!("-------------> Checking if alice has enough funds.");
            // Ensure that Alice has minted enough tokens.
            assert!(
                alice_secret_account
                    .enc_keys
                    .secret
                    .decrypt(&alice_encrypted_init_balance)
                    .unwrap()
                    > amount
            );

            // ----- Sender authorizes.
            // Sender computes the proofs in the wallet.
            println!("-------------> Alice is going to authorize.");
            let sender_data = CtxSender
                .create_transaction(
                    &Account {
                        public: alice_public_account.clone(),
                        secret: alice_secret_account.clone(),
                    },
                    &alice_encrypted_init_balance,
                    &bob_public_account,
                    &charlie_public_account.owner_enc_pub_key,
                    &[],
                    amount,
                    &mut rng,
                )
                .unwrap();
            let alice_encrypted_transfer_amount = sender_data.memo.enc_amount_using_sender;
            let bob_encrypted_transfer_amount = sender_data.memo.enc_amount_using_receiver;
            let initialized_tx =
                MercatTxData::InitializedTransfer(Base64Vec::new(sender_data.encode()));
            // Sender authorizes the instruction and passes in the proofs.
            assert_ok!(Settlement::affirm_confidential_instruction(
                Origin::signed(AccountKeyring::Alice.public()),
                instruction_counter,
                initialized_tx,
                default_portfolio_vec(alice_did),
            ));

            // ------ Receiver authorizes.
            // Receiver reads the sender's proof from the chain.
            println!("-------------> Bob is going to authorize.");
            let mut tx_data = Settlement::mercat_tx_data(instruction_counter);
            assert_eq!(tx_data.len(), 1);

            let tx_data = tx_data.remove(0);

            let decoded_initialized_tx = match tx_data {
                MercatTxData::InitializedTransfer(init) => {
                    let mut data: &[u8] = &init.decode().unwrap();
                    InitializedTransferTx::decode(&mut data).unwrap()
                }
                _ => {
                    println!("{:?}", tx_data);
                    panic!("Unexpected data type");
                }
            };

            // Receiver computes the proofs in the wallet.
            let finalized_tx = MercatTxData::FinalizedTransfer(Base64Vec::new(
                CtxReceiver
                    .finalize_transaction(
                        decoded_initialized_tx,
                        Account {
                            public: bob_public_account.clone(),
                            secret: bob_secret_account.clone(),
                        },
                        amount,
                        &mut rng,
                    )
                    .unwrap()
                    .encode(),
            ));

            // Receiver submits the proof to the chain.
            assert_ok!(Settlement::affirm_confidential_instruction(
                Origin::signed(AccountKeyring::Bob.public()),
                instruction_counter,
                finalized_tx,
                default_portfolio_vec(bob_did),
            ));

            // ------ Mediator authorizes.
            // Mediator reads the receiver's proofs from the chain (it contains the sender's proofs as well).
            println!("-------------> Charlie is going to authorize.");
            let mut tx_data = Settlement::mercat_tx_data(instruction_counter);
            assert_eq!(tx_data.len(), 2);

            let tx_data = tx_data.remove(1);
            let decoded_finalized_tx = match tx_data {
                MercatTxData::FinalizedTransfer(finalized) => {
                    let mut data: &[u8] = &finalized.decode().unwrap();
                    FinalizedTransferTx::decode(&mut data).unwrap()
                }
                _ => {
                    panic!("Unexpected data type");
                }
            };

            // Mediator verifies the proofs in the wallet.
            let justified_tx = MercatTxData::JustifiedTransfer(Base64Vec::new(
                CtxMediator
                    .justify_transaction(
                        decoded_finalized_tx,
                        &charlie_secret_account.enc_keys,
                        &alice_public_account,
                        &alice_encrypted_init_balance,
                        &bob_public_account,
                        &[],
                        AssetId {
                            id: *ticker.as_bytes(),
                        },
                        &mut rng,
                    )
                    .unwrap()
                    .encode(),
            ));

            println!("-------------> This should trigger the execution");
            assert_ok!(Settlement::affirm_confidential_instruction(
                Origin::signed(charlie),
                instruction_counter,
                justified_tx,
                default_portfolio_vec(charlie_did),
            ));

            // Instruction should've settled.
            // Verify by decrypting the new balance of both Alice and Bob.
            let new_alice_balance =
                ConfidentialAsset::mercat_account_balance(alice_did, alice_account_id)
                    .to_mercat::<TestStorage>()
                    .unwrap();
            let expected_alice_balance =
                alice_encrypted_init_balance - alice_encrypted_transfer_amount;
            assert_eq!(new_alice_balance, expected_alice_balance);

            let new_alice_balance = alice_secret_account
                .enc_keys
                .secret
                .decrypt(&new_alice_balance)
                .unwrap();
            assert_eq!(new_alice_balance as u128, total_supply - amount as u128);

            let new_bob_balance =
                ConfidentialAsset::mercat_account_balance(bob_did, bob_account_id)
                    .to_mercat::<TestStorage>()
                    .unwrap();

            let expected_bob_balance = bob_encrypted_init_balance + bob_encrypted_transfer_amount;
            assert_eq!(new_bob_balance, expected_bob_balance);
            let new_bob_balance = bob_secret_account
                .enc_keys
                .secret
                .decrypt(&new_bob_balance)
                .unwrap();
            assert_eq!(new_bob_balance, amount);
=======
            let (alice_signed, alice_did) = make_account(AccountKeyring::Alice.public()).unwrap();
            let (bob_signed, bob_did) = make_account(AccountKeyring::Bob.public()).unwrap();
            let token_name = b"ACME";
            let ticker = Ticker::try_from(&token_name[..]).unwrap();
            let venue_counter = init(token_name, ticker, AccountKeyring::Alice.public());
            let instruction_counter = Settlement::instruction_counter();
            let alice_init_balance = Asset::balance_of(&ticker, alice_did);
            let bob_init_balance = Asset::balance_of(&ticker, bob_did);
            let amount1 = 100u128;
            let amount2 = 50u128;
            let eve = AccountKeyring::Eve.public();

            // Provide scope claim to sender and receiver of the transaction.
            provide_scope_claim_to_multiple_parties(&[alice_did, bob_did], ticker, eve);

            assert_ok!(Settlement::add_instruction(
                alice_signed.clone(),
                venue_counter,
                SettlementType::SettleOnAffirmation,
                None,
                None,
                vec![
                    Leg {
                        from: PortfolioId::default_portfolio(alice_did),
                        to: PortfolioId::default_portfolio(bob_did),
                        asset: ticker,
                        amount: amount1
                    },
                    Leg {
                        from: PortfolioId::default_portfolio(bob_did),
                        to: PortfolioId::default_portfolio(alice_did),
                        asset: ticker,
                        amount: 0
                    },
                    Leg {
                        from: PortfolioId::default_portfolio(alice_did),
                        to: PortfolioId::default_portfolio(bob_did),
                        asset: ticker,
                        amount: amount2
                    }
                ]
            ));

            assert_affirm_instruction!(alice_signed.clone(), instruction_counter, alice_did, 2);
            assert_eq!(Asset::balance_of(&ticker, alice_did), alice_init_balance);
            assert_eq!(Asset::balance_of(&ticker, bob_did), bob_init_balance);
            set_current_block_number(5);
            assert_affirm_instruction_with_one_leg!(
                bob_signed.clone(),
                instruction_counter,
                bob_did
            );

            // Advances the block no. to execute the instruction.
            let total_amount = amount1 + amount2;
            assert_eq!(
                Settlement::instruction_affirms_pending(instruction_counter),
                0
            );
            next_block();
            assert_eq!(
                settlement::InstructionLegs::<TestStorage>::iter_prefix(instruction_counter)
                    .count(),
                0
            );

            // Ensure proper balance transfers
            assert_eq!(
                Asset::balance_of(&ticker, alice_did),
                alice_init_balance - total_amount
            );
            assert_eq!(
                Asset::balance_of(&ticker, bob_did),
                bob_init_balance + total_amount
            );
>>>>>>> 2def8a06
        });
}<|MERGE_RESOLUTION|>--- conflicted
+++ resolved
@@ -14,7 +14,6 @@
 use frame_support::{
     assert_noop, assert_ok, traits::OnInitialize, IterableStorageDoubleMap, StorageMap,
 };
-<<<<<<< HEAD
 use mercat::{
     account::{convert_asset_ids, AccountCreator},
     asset::AssetIssuer,
@@ -28,8 +27,6 @@
     FinalizedTransferTx, InitializedTransferTx, PubAccount, PubAccountTx, SecAccount,
     TransferTransactionMediator, TransferTransactionReceiver, TransferTransactionSender,
 };
-=======
->>>>>>> 2def8a06
 use pallet_asset as asset;
 use pallet_balances as balances;
 use pallet_compliance_manager as compliance_manager;
@@ -38,14 +35,8 @@
 use pallet_portfolio::MovePortfolioItem;
 use pallet_scheduler as scheduler;
 use pallet_settlement::{
-<<<<<<< HEAD
-    self as settlement, weight_for, AffirmationStatus, Call as SettlementCall, ConfidentialLeg,
-    Instruction, InstructionStatus, Leg, LegStatus, MercatTxData, NonConfidentialLeg, Receipt,
-    ReceiptDetails, SettlementType, VenueDetails, VenueType,
-=======
-    self as settlement, AffirmationStatus, Instruction, InstructionStatus, Leg, LegStatus, Receipt,
+    self as settlement, AffirmationStatus, ConfidentialLeg, Instruction, InstructionStatus, Leg, LegStatus, Receipt, NonConfidentialLeg, MercatTxData,
     ReceiptDetails, ReceiptMetadata, SettlementType, VenueDetails, VenueType,
->>>>>>> 2def8a06
 };
 use polymesh_common_utilities::{asset::AssetType, constants::ERC1400_TRANSFER_SUCCESS};
 use polymesh_primitives::{
@@ -244,12 +235,8 @@
                 venue_counter,
                 SettlementType::SettleOnAffirmation,
                 None,
-<<<<<<< HEAD
+                None,
                 vec![Leg::NonConfidentialLeg(NonConfidentialLeg {
-=======
-                None,
-                vec![Leg {
->>>>>>> 2def8a06
                     from: PortfolioId::default_portfolio(alice_did),
                     to: PortfolioId::default_portfolio(bob_did),
                     asset: ticker,
@@ -312,21 +299,6 @@
             // Provide scope claim to both the parties of the transaction.
             provide_scope_claim_to_multiple_parties(&[alice_did, bob_did], ticker, eve);
 
-<<<<<<< HEAD
-            assert_ok!(Settlement::add_and_affirm_instruction(
-                alice_signed.clone(),
-                venue_counter,
-                SettlementType::SettleOnAffirmation,
-                None,
-                vec![Leg::NonConfidentialLeg(NonConfidentialLeg {
-                    from: PortfolioId::default_portfolio(alice_did),
-                    to: PortfolioId::default_portfolio(bob_did),
-                    asset: ticker,
-                    amount: amount
-                })],
-                default_portfolio_vec(alice_did)
-            ));
-=======
             let add_and_affirm_tx = |affirm_from_portfolio| {
                 Settlement::add_and_affirm_instruction(
                     alice_signed.clone(),
@@ -334,12 +306,12 @@
                     SettlementType::SettleOnAffirmation,
                     None,
                     None,
-                    vec![Leg {
+                    vec![Leg::NonConfidentialLeg(NonConfidentialLeg {
                         from: PortfolioId::default_portfolio(alice_did),
                         to: PortfolioId::default_portfolio(bob_did),
                         asset: ticker,
                         amount: amount,
-                    }],
+                    })],
                     affirm_from_portfolio,
                 )
             };
@@ -352,7 +324,6 @@
             );
 
             assert_ok!(add_and_affirm_tx(default_portfolio_vec(alice_did)));
->>>>>>> 2def8a06
 
             assert_eq!(Asset::balance_of(&ticker, alice_did), alice_init_balance);
             assert_eq!(Asset::balance_of(&ticker, bob_did), bob_init_balance);
@@ -415,12 +386,8 @@
                 venue_counter,
                 SettlementType::SettleOnAffirmation,
                 None,
-<<<<<<< HEAD
+                None,
                 vec![Leg::NonConfidentialLeg(NonConfidentialLeg {
-=======
-                None,
-                vec![Leg {
->>>>>>> 2def8a06
                     from: PortfolioId::default_portfolio(alice_did),
                     to: PortfolioId::default_portfolio(bob_did),
                     asset: ticker,
@@ -1918,17 +1885,13 @@
                                 to: PortfolioId::default_portfolio(dids[k]),
                                 asset: tickers[i * 4 + j],
                                 amount: 1,
-<<<<<<< HEAD
                             }));
-=======
-                            });
                             let count = if legs_count.contains_key(&dids[j]) {
                                 *legs_count.get(&dids[j]).unwrap() + 1
                             } else {
                                 1
                             };
                             legs_count.insert(dids[j], count);
->>>>>>> 2def8a06
                             if legs.len() >= 100 {
                                 break;
                             }
@@ -2641,12 +2604,8 @@
                 venue_counter,
                 SettlementType::SettleOnAffirmation,
                 None,
-<<<<<<< HEAD
+                None,
                 vec![Leg::NonConfidentialLeg(NonConfidentialLeg {
-=======
-                None,
-                vec![Leg {
->>>>>>> 2def8a06
                     from: PortfolioId::default_portfolio(alice_did),
                     to: PortfolioId::user_portfolio(bob_did, num),
                     asset: ticker,
@@ -3217,12 +3176,8 @@
                     venue_counter,
                     SettlementType::SettleOnAffirmation,
                     None,
-<<<<<<< HEAD
+                    None,
                     vec![Leg::NonConfidentialLeg(NonConfidentialLeg {
-=======
-                    None,
-                    vec![Leg {
->>>>>>> 2def8a06
                         from: PortfolioId::default_portfolio(alice_did),
                         to: PortfolioId::default_portfolio(bob_did),
                         asset: ticker,
@@ -3287,7 +3242,6 @@
         });
 }
 
-<<<<<<< HEAD
 // ----------------------------------------- Confidential transfer tests -----------------------------------
 
 /// Creates a mercat account and returns its secret part (to be stored in the wallet) and
@@ -3474,16 +3428,11 @@
 
 #[test]
 fn basic_confidential_settlement() {
-=======
-#[test]
-fn dirty_storage_with_tx() {
->>>>>>> 2def8a06
     ExtBuilder::default()
         .cdd_providers(vec![AccountKeyring::Eve.public()])
         .set_max_legs_allowed(500)
         .build()
         .execute_with(|| {
-<<<<<<< HEAD
             // The rest of rngs are built from it. Its initial value can be set using proptest.
             let mut rng = StdRng::from_seed([10u8; 32]);
 
@@ -3721,7 +3670,16 @@
                 .decrypt(&new_bob_balance)
                 .unwrap();
             assert_eq!(new_bob_balance, amount);
-=======
+        });
+}
+
+#[test]
+fn dirty_storage_with_tx() {
+    ExtBuilder::default()
+        .cdd_providers(vec![AccountKeyring::Eve.public()])
+        .set_max_legs_allowed(500)
+        .build()
+        .execute_with(|| {
             let (alice_signed, alice_did) = make_account(AccountKeyring::Alice.public()).unwrap();
             let (bob_signed, bob_did) = make_account(AccountKeyring::Bob.public()).unwrap();
             let token_name = b"ACME";
@@ -3797,6 +3755,5 @@
                 Asset::balance_of(&ticker, bob_did),
                 bob_init_balance + total_amount
             );
->>>>>>> 2def8a06
         });
 }