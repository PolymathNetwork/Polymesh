--- conflicted
+++ resolved
@@ -67,20 +67,12 @@
 frame-support = { git = "https://github.com/paritytech/substrate", default-features = false, tag = "v2.0.0" }
 frame-system = { git = "https://github.com/paritytech/substrate", default-features = false, tag = "v2.0.0" }
 
-<<<<<<< HEAD
-pallet-timestamp = { git = "https://github.com/paritytech/substrate", default-features = false, tag = "v2.0.0-rc6" }
-pallet-authorship = { git = "https://github.com/paritytech/substrate", default-features = false, tag = "v2.0.0-rc6" }
-pallet-session = { git = "https://github.com/paritytech/substrate", default-features = false, tag = "v2.0.0-rc6", features = ["historical"] }
-pallet-randomness-collective-flip = { git = "https://github.com/paritytech/substrate/", default-features = false, tag = "v2.0.0-rc6" }
-pallet-babe = { git = "https://github.com/paritytech/substrate", default-features = false, tag = "v2.0.0-rc6" }
-pallet-scheduler = { git = "https://github.com/paritytech/substrate", default-features = false, tag = "v2.0.0-rc6" }
-=======
 pallet-timestamp = { git = "https://github.com/paritytech/substrate", default-features = false, tag = "v2.0.0" }
 pallet-authorship = { git = "https://github.com/paritytech/substrate", default-features = false, tag = "v2.0.0" }
 pallet-session = { git = "https://github.com/paritytech/substrate", default-features = false, tag = "v2.0.0", features = ["historical"] }
 pallet-randomness-collective-flip = { git = "https://github.com/paritytech/substrate/", default-features = false, tag = "v2.0.0" }
 pallet-babe = { git = "https://github.com/paritytech/substrate", default-features = false, tag = "v2.0.0" }
->>>>>>> 166ee9c7
+pallet-scheduler = { git = "https://github.com/paritytech/substrate", default-features = false, tag = "v2.0.0" }
 
 ink_primitives = { git = "https://github.com/paritytech/ink", tag = "v2.1.0", default-features = false }
 
