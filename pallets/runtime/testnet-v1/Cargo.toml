--- conflicted
+++ resolved
@@ -14,35 +14,28 @@
 polymesh-primitives = { path = "../../../primitives", default-features = false }
 
 # Our pallets
+pallet-asset = { path = "../../asset", default-features = false }
+pallet-balances = { path = "../../balances", default-features = false  }
+pallet-committee = { path = "../../committee", default-features = false }
+pallet-compliance-manager = { path = "../../compliance-manager", default-features = false }
+pallet-confidential = { path = "../../confidential", default-features = false }
+pallet-contracts = { path = "../../contracts", default-features = false}
+pallet-contracts-primitives = { path = "../../contracts/common/", default-features = false}
+pallet-group = { path = "../../group", default-features = false }
+pallet-group-rpc-runtime-api = { path = "../../group/rpc/runtime-api", default-features = false }
+pallet-identity = { path = "../../identity", default-features = false  }
+pallet-im-online = { path = "../../im-online", default-features = false }
+pallet-multisig = { path = "../../multisig", default-features = false }
+pallet-pips = { path = "../../pips", default-features = false  }
+pallet-portfolio = { path = "../../portfolio", default-features = false  }
 pallet-protocol-fee = { path = "../../protocol-fee", default-features = false }
-pallet-group = { path = "../../group", default-features = false }
-pallet-identity = { path = "../../identity", default-features = false  }
-pallet-balances = { path = "../../balances", default-features = false  }
-pallet-asset = { path = "../../asset", default-features = false }
-pallet-transaction-payment = { path = "../../transaction-payment", default-features = false  }
+pallet-settlement = { path = "../../settlement", default-features = false }
 pallet-staking = { path = "../../staking", default-features = false  }
 pallet-staking-reward-curve = { version = "2.0.0",  path = "../../staking/reward-curve", default-features = false  }
-<<<<<<< HEAD
-pallet-pips = { package = "pallet-pips", path = "../../pips", default-features = false  }
-pallet-portfolio = { path = "../../portfolio", default-features = false  }
-pallet-committee = { package = "pallet-committee", path = "../../committee", default-features = false }
-pallet-multisig = { package = "pallet-multisig", path = "../../multisig", default-features = false }
-pallet-treasury = { package = "pallet-treasury", path = "../../treasury", default-features = false }
-=======
-pallet-pips = { path = "../../pips", default-features = false  }
-pallet-committee = { path = "../../committee", default-features = false }
-pallet-multisig = { path = "../../multisig", default-features = false }
+pallet-statistics = { path = "../../statistics", default-features = false }
+pallet-transaction-payment = { path = "../../transaction-payment", default-features = false  }
 pallet-treasury = { path = "../../treasury", default-features = false }
-pallet-im-online = { path = "../../im-online", default-features = false }
->>>>>>> 69a266f3
-pallet-settlement = { path = "../../settlement", default-features = false }
-pallet-group-rpc-runtime-api = { path = "../../group/rpc/runtime-api", default-features = false }
-pallet-compliance-manager = { path = "../../compliance-manager", default-features = false }
-pallet-statistics = { path = "../../statistics", default-features = false }
 pallet-utility = { path = "../../utility", default-features = false}
-pallet-contracts = { path = "../../contracts", default-features = false}
-pallet-confidential = { path = "../../confidential", default-features = false }
-pallet-contracts-primitives = { path = "../../contracts/common/", default-features = false}
 
 # RPC
 node-rpc-runtime-api = { path = "../../../rpc/runtime-api", default-features = false }
@@ -114,141 +107,79 @@
 [features]
 equalize = []
 default = ["std", "equalize"]
-no_std = [ 
-	"pallet-confidential/no_std",
-	"pallet-confidential/u64_backend",
+no_std = [
+    "pallet-confidential/no_std",
+    "pallet-confidential/u64_backend",
 ]
 
 only-staking = []
 std = [
-<<<<<<< HEAD
-    "rustc-hex/std",
-    "serde_derive",
-    "rand/std",
-    "serde/std",
     "codec/std",
-    "sp-std/std",
-    "sp-io/std",
-    "sp-core/std",
-    "sp-inherents/std",
-    "sp-offchain/std",
-    "sp-version/std",
-    "sp-consensus-babe/std",
-    "sp-session/std",
-    "sp-authority-discovery/std",
-    "sp-runtime/std",
-    "sp-staking/std",
-    "sp-arithmetic/std",
-    "sp-block-builder/std",
-    "sp-transaction-pool/std",
-    "polymesh-runtime-common/std",
+    "frame-support/std",
+    "frame-system-rpc-runtime-api/std",
+    "frame-system/std",
+    "ink_primitives/std",
+    "node-rpc-runtime-api/std",
+    "pallet-asset/runtime-benchmarks",
+    "pallet-asset/std",
+    "pallet-authority-discovery/std",
     "pallet-authorship/std",
+    "pallet-babe/std",
+    "pallet-balances/std",
+    "pallet-committee/std",
+    "pallet-compliance-manager-rpc-runtime-api/std",
+    "pallet-compliance-manager/std",
+    "pallet-confidential/std",
+    "pallet-contracts-rpc-runtime-api/std",
     "pallet-contracts/std",
     "pallet-executive/std",
     "pallet-finality-tracker/std",
-    "pallet-contracts-rpc-runtime-api/std",
+    "pallet-grandpa/std",
     "pallet-group-rpc-runtime-api/std",
-    "pallet-transaction-payment-rpc-runtime-api/std",
-    "pallet-protocol-fee-rpc-runtime-api/std",
-    "pallet-identity-rpc-runtime-api/std",
-    "pallet-staking-rpc-runtime-api/std",
-    "pallet-compliance-manager-rpc-runtime-api/std",
-    "pallet-grandpa/std",
+    "pallet-identity/std",
     "pallet-im-online/std",
     "pallet-indices/std",
+    "pallet-multisig/std",
     "pallet-offences/std",
+    "pallet-pips/std",
+    "pallet-portfolio/std",
+    "pallet-protocol-fee-rpc-runtime-api/std",
+    "pallet-protocol-fee/std",
     "pallet-session/std",
+    "pallet-settlement/std",
+    "pallet-staking-rpc-runtime-api/std",
     "pallet-staking/std",
+    "pallet-statistics/std",
     "pallet-sudo/std",
     "pallet-timestamp/std",
     "pallet-treasury/std",
-    "pallet-authority-discovery/std",
-    "pallet-babe/std",
-    "pallet-pips/std",
-    "pallet-committee/std",
-    "pallet-multisig/std",
-    "frame-support/std",
-    "frame-system/std",
-    "frame-system-rpc-runtime-api/std",
     "polymesh-common-utilities/std",
-    "pallet-balances/std",
-    "pallet-identity/std",
-    "pallet-protocol-fee/std",
-    "pallet-asset/std",
-    "pallet-compliance-manager/std",
-    "pallet-settlement/std",
-    "pallet-statistics/std",
-    "pallet-asset/runtime-benchmarks",
-    "pallet-portfolio/std",
-    "ink_primitives/std",
-    "node-rpc-runtime-api/std",
-=======
-	"rustc-hex/std",
-	"serde_derive",
-	"serde/std",
-	"codec/std",
-	"sp-std/std",
-	"sp-io/std",
-	"sp-core/std",
-	"sp-inherents/std",
-	"sp-offchain/std",
-	"sp-version/std",
-	"sp-consensus-babe/std",
-	"sp-session/std",
-	"sp-authority-discovery/std",
-	"sp-runtime/std",
-	"sp-staking/std",
-	"sp-arithmetic/std",
-	"sp-block-builder/std",
-	"sp-transaction-pool/std",
-	"polymesh-runtime-common/std",
-	"pallet-authorship/std",
-	"pallet-contracts/std",
-	"pallet-executive/std",
-	"pallet-finality-tracker/std",
-	"pallet-contracts-rpc-runtime-api/std",
-	"pallet-group-rpc-runtime-api/std",
-	"pallet-protocol-fee-rpc-runtime-api/std",
-	"pallet-staking-rpc-runtime-api/std",
-	"pallet-compliance-manager-rpc-runtime-api/std",
-	"pallet-grandpa/std",
-	"pallet-im-online/std",
-	"pallet-indices/std",
-	"pallet-offences/std",
-	"pallet-session/std",
-	"pallet-staking/std",
-	"pallet-sudo/std",
-	"pallet-timestamp/std",
-	"pallet-treasury/std",
-	"pallet-settlement/std",
-	"pallet-authority-discovery/std",
-	"pallet-babe/std",
-	"pallet-pips/std",
-	"pallet-committee/std",
-	"pallet-multisig/std",
-	"frame-support/std",
-	"frame-system/std",
-	"frame-system-rpc-runtime-api/std",
-	"polymesh-common-utilities/std",
-	"pallet-balances/std",
-	"pallet-identity/std",
-	"pallet-protocol-fee/std",
-	"pallet-asset/std",
-	"pallet-compliance-manager/std",
-	"pallet-statistics/std",
-	"pallet-asset/runtime-benchmarks",
-	"pallet-confidential/std",
-	"ink_primitives/std",
-	"node-rpc-runtime-api/std",
->>>>>>> 69a266f3
+    "polymesh-runtime-common/std",
+    "rustc-hex/std",
+    "serde/std",
+    "serde_derive",
+    "sp-arithmetic/std",
+    "sp-authority-discovery/std",
+    "sp-block-builder/std",
+    "sp-consensus-babe/std",
+    "sp-core/std",
+    "sp-inherents/std",
+    "sp-io/std",
+    "sp-offchain/std",
+    "sp-runtime/std",
+    "sp-session/std",
+    "sp-staking/std",
+    "sp-std/std",
+    "sp-transaction-pool/std",
+    "sp-version/std",
 ]
 runtime-benchmarks = [
-	"frame-benchmarking",
-	"frame-system/runtime-benchmarks",
-	"frame-support/runtime-benchmarks",
-	"sp-runtime/runtime-benchmarks",
-	"polymesh-runtime-common/runtime-benchmarks",
-	"pallet-staking/runtime-benchmarks",
-	"pallet-im-online/runtime-benchmarks",
-	"pallet-committee/runtime-benchmarks",
+    "frame-benchmarking",
+    "frame-support/runtime-benchmarks",
+    "frame-system/runtime-benchmarks",
+    "pallet-committee/runtime-benchmarks",
+    "pallet-im-online/runtime-benchmarks",
+    "pallet-staking/runtime-benchmarks",
+    "polymesh-runtime-common/runtime-benchmarks",
+    "sp-runtime/runtime-benchmarks",
 ]