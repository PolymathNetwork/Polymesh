--- conflicted
+++ resolved
@@ -22,20 +22,12 @@
 pallet-transaction-payment = { path = "../../transaction-payment", default-features = false  }
 pallet-staking = { path = "../../staking", default-features = false  }
 pallet-staking-reward-curve = { version = "2.0.0",  path = "../../staking/reward-curve", default-features = false  }
-<<<<<<< HEAD
 pallet-pips = { path = "../../pips", default-features = false  }
 pallet-committee = { path = "../../committee", default-features = false }
 pallet-multisig = { path = "../../multisig", default-features = false }
 pallet-treasury = { path = "../../treasury", default-features = false }
 pallet-im-online = { path = "../../im-online", default-features = false }
-=======
-pallet-pips = { package = "pallet-pips", path = "../../pips", default-features = false  }
-pallet-committee = { package = "pallet-committee", path = "../../committee", default-features = false }
-pallet-multisig = { package = "pallet-multisig", path = "../../multisig", default-features = false }
-pallet-treasury = { package = "pallet-treasury", path = "../../treasury", default-features = false }
 pallet-settlement = { path = "../../settlement", default-features = false }
-pallet-im-online = { package = "pallet-im-online",  path = "../../im-online", default-features = false }
->>>>>>> 3fdead0f
 pallet-group-rpc-runtime-api = { path = "../../group/rpc/runtime-api", default-features = false }
 pallet-compliance-manager = { path = "../../compliance-manager", default-features = false }
 pallet-statistics = { path = "../../statistics", default-features = false }
