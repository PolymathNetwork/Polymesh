--- conflicted
+++ resolved
@@ -475,13 +475,10 @@
     type UpgradeCommitteeVMO = VMO<committee::Instance4>;
     type Treasury = Treasury;
     type Event = Event;
-<<<<<<< HEAD
     type WeightInfo = polymesh_weights::pallet_pips::WeightInfo;
-=======
     type Scheduler = Scheduler;
     type SchedulerOrigin = OriginCaller;
     type SchedulerCall = Call;
->>>>>>> fdd00eee
 }
 
 parameter_types! {
