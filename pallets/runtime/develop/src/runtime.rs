--- conflicted
+++ resolved
@@ -1135,13 +1135,8 @@
             ticker: Ticker,
             from_did: Option<IdentityId>,
             to_did: Option<IdentityId>,
-<<<<<<< HEAD
-            treasury_did: Option<IdentityId>,
+            primary_issuance_agent: Option<IdentityId>,
         ) -> AssetComplianceResult
-=======
-            primary_issuance_agent: Option<IdentityId>,
-        ) -> AssetTransferRulesResult
->>>>>>> 4979e503
         {
             ComplianceManager::granular_verify_restriction(&ticker, from_did, to_did, primary_issuance_agent)
         }
