#![allow(clippy::not_unsafe_ptr_arg_deref)]
use crate::{
    constants::{fee::*, time::*},
    fee_details::CddHandler,
};
use codec::Encode;
use pallet_asset as asset;
use pallet_balances as balances;
use pallet_committee as committee;
use pallet_compliance_manager::{self as compliance_manager, AssetTransferRulesResult};
use pallet_confidential as confidential;
use pallet_group as group;
use pallet_identity::{
    self as identity,
<<<<<<< HEAD
    types::{AssetDidResult, CddStatus, DidRecords, DidStatus, LinkType},
=======
    types::{AssetDidResult, CddStatus, DidRecords, DidStatus},
>>>>>>> 599f6a24
};
use pallet_multisig as multisig;
use pallet_pips::{HistoricalVotingByAddress, HistoricalVotingById, Vote, VoteCount};
use pallet_protocol_fee as protocol_fee;
use pallet_settlement as settlement;
use pallet_statistics as statistics;
pub use pallet_transaction_payment::{Multiplier, RuntimeDispatchInfo, TargetedFeeAdjustment};
use pallet_treasury as treasury;
use pallet_utility as utility;
use polymesh_common_utilities::{
    constants::currency::*,
    protocol_fee::ProtocolOp,
    traits::{
        balances::AccountData,
        identity::Trait as IdentityTrait,
        pip::{EnactProposalMaker, PipId},
    },
    CommonTrait,
};
use polymesh_primitives::{
    AccountId, AccountIndex, Authorization, AuthorizationType, Balance, BlockNumber, Hash,
    IdentityId, Index, Moment, Signatory, Signature, SigningItem, Ticker,
};
use polymesh_runtime_common::{
    bridge,
    cdd_check::CddChecker,
    contracts_wrapper, dividend, exemption,
    impls::{Author, CurrencyToVoteHandler},
    merge_active_and_inactive, simple_token, sto_capped, voting, AvailableBlockRatio,
    BlockHashCount, MaximumBlockLength, MaximumBlockWeight, NegativeImbalance,
};

use sp_api::impl_runtime_apis;
use sp_core::{
    crypto::KeyTypeId,
    u32_trait::{_1, _2, _4},
    OpaqueMetadata,
};
use sp_runtime::transaction_validity::{
    TransactionPriority, TransactionSource, TransactionValidity,
};
use sp_runtime::{
    create_runtime_str,
    curve::PiecewiseLinear,
    generic, impl_opaque_keys,
    traits::{
        BlakeTwo256, Block as BlockT, Extrinsic, NumberFor, OpaqueKeys, SaturatedConversion,
        Saturating, StaticLookup, Verify,
    },
    ApplyExtrinsicResult, MultiSignature, Perbill,
};
use sp_std::prelude::*;
use sp_version::RuntimeVersion;

// Comment in the favour of not using the Offchain worker
//use pallet_cdd_offchain_worker::crypto::SignerId as CddOffchainWorkerId;
use frame_support::{
    construct_runtime, debug, parameter_types,
    traits::{KeyOwnerProofSystem, Randomness, SplitTwoWays},
    weights::{
        constants::{BlockExecutionWeight, ExtrinsicBaseWeight, RocksDbWeight},
        IdentityFee, Weight,
    },
};
use pallet_contracts_rpc_runtime_api::ContractExecResult;

use pallet_grandpa::{
    fg_primitives, AuthorityId as GrandpaId, AuthorityList as GrandpaAuthorityList,
};
use pallet_im_online::sr25519::AuthorityId as ImOnlineId;
use pallet_protocol_fee_rpc_runtime_api::CappedFee;
use pallet_session::historical as pallet_session_historical;
use sp_authority_discovery::AuthorityId as AuthorityDiscoveryId;
use sp_inherents::{CheckInherentsResult, InherentData};
#[cfg(feature = "std")]
use sp_version::NativeVersion;

pub use balances::Call as BalancesCall;
pub use frame_support::StorageValue;
pub use pallet_contracts::Gas;
pub use pallet_staking::StakerStatus;
pub use pallet_timestamp::Call as TimestampCall;
#[cfg(any(feature = "std", test))]
pub use sp_runtime::BuildStorage;

// Make the WASM binary available.
#[cfg(feature = "std")]
include!(concat!(env!("OUT_DIR"), "/wasm_binary.rs"));

/// Runtime version.
pub const VERSION: RuntimeVersion = RuntimeVersion {
    spec_name: create_runtime_str!("polymesh"),
    impl_name: create_runtime_str!("polymath-polymesh"),
    authoring_version: 1,
    // Per convention: if the runtime behavior changes, increment spec_version
    // and set impl_version to 0. If only runtime
    // implementation changes and behavior does not, then leave spec_version as
    // is and increment impl_version.
    spec_version: 2000,
    impl_version: 1,
    apis: RUNTIME_API_VERSIONS,
    transaction_version: 1,
};

/// Native version.
#[cfg(any(feature = "std", test))]
pub fn native_version() -> NativeVersion {
    NativeVersion {
        runtime_version: VERSION,
        can_author_with: Default::default(),
    }
}

parameter_types! {
    /// Assume 10% of weight for average on_initialize calls.
    pub MaximumExtrinsicWeight: Weight = AvailableBlockRatio::get()
        .saturating_sub(Perbill::from_percent(10)) * MaximumBlockWeight::get();
    pub const Version: RuntimeVersion = VERSION;
}

impl frame_system::Trait for Runtime {
    /// The basic call filter to use in dispatchable.
    type BaseCallFilter = ();
    /// The identifier used to distinguish between accounts.
    type AccountId = AccountId;
    /// The aggregated dispatch type that is available for extrinsics.
    type Call = Call;
    /// The lookup mechanism to get account ID from whatever is passed in dispatchers.
    type Lookup = Indices;
    /// The index type for storing how many extrinsics an account has signed.
    type Index = Index;
    /// The index type for blocks.
    type BlockNumber = BlockNumber;
    /// The type for hashing blocks and tries.
    type Hash = Hash;
    /// The hashing algorithm used.
    type Hashing = BlakeTwo256;
    /// The header type.
    type Header = generic::Header<BlockNumber, BlakeTwo256>;
    /// The ubiquitous event type.
    type Event = Event;
    /// The ubiquitous origin type.
    type Origin = Origin;
    /// Maximum number of block number to block hash mappings to keep (oldest pruned first).
    type BlockHashCount = BlockHashCount;
    /// Maximum weight of each block.
    type MaximumBlockWeight = MaximumBlockWeight;
    /// The weight of database operations that the runtime can invoke.
    type DbWeight = RocksDbWeight;
    /// The weight of the overhead invoked on the block import process, independent of the
    /// extrinsics included in that block.
    type BlockExecutionWeight = BlockExecutionWeight;
    /// The base weight of any extrinsic processed by the runtime, independent of the
    /// logic of that extrinsic. (Signature verification, nonce increment, fee, etc...)
    type ExtrinsicBaseWeight = ExtrinsicBaseWeight;
    /// The maximum weight that a single extrinsic of `Normal` dispatch class can have,
    /// idependent of the logic of that extrinsics. (Roughly max block weight - average on
    /// initialize cost).
    type MaximumExtrinsicWeight = MaximumExtrinsicWeight;
    /// Maximum size of all encoded transactions (in bytes) that are allowed in one block.
    type MaximumBlockLength = MaximumBlockLength;
    /// Portion of the block weight that is available to all normal transactions.
    type AvailableBlockRatio = AvailableBlockRatio;
    /// Version of the runtime.
    type Version = Version;
    /// Converts a module to the index of the module in `construct_runtime!`.
    ///
    /// This type is being generated by `construct_runtime!`.
    type ModuleToIndex = ModuleToIndex;
    /// What to do if a new account is created.
    type OnNewAccount = ();
    /// What to do if an account is fully reaped from the system.
    type OnKilledAccount = ();
    /// The data to be stored in an account.
    type AccountData = AccountData<Balance>;
}

parameter_types! {
    pub const EpochDuration: u64 = EPOCH_DURATION_IN_BLOCKS as u64;
    pub const ExpectedBlockTime: Moment = MILLISECS_PER_BLOCK;
}

impl pallet_babe::Trait for Runtime {
    type EpochDuration = EpochDuration;
    type ExpectedBlockTime = ExpectedBlockTime;
    type EpochChangeTrigger = pallet_babe::ExternalTrigger;
}

parameter_types! {
    pub const IndexDeposit: Balance = 1 * DOLLARS;
}

impl pallet_indices::Trait for Runtime {
    type AccountIndex = AccountIndex;
    type Currency = Balances;
    type Deposit = IndexDeposit;
    type Event = Event;
}

parameter_types! {
    pub const ExistentialDeposit: Balance = 0u128;
}

/// Splits fees 80/20 between treasury and block author.
pub type DealWithFees = SplitTwoWays<
    Balance,
    NegativeImbalance<Runtime>,
    _4,
    Treasury, // 4 parts (80%) goes to the treasury.
    _1,
    Author<Runtime>, // 1 part (20%) goes to the block author.
>;

parameter_types! {
    pub const TransactionByteFee: Balance = 10 * MILLICENTS;
    // for a sane configuration, this should always be less than `AvailableBlockRatio`.
    pub const TargetBlockFullness: Perbill = TARGET_BLOCK_FULLNESS;
}

impl pallet_transaction_payment::Trait for Runtime {
    type Currency = Balances;
    type OnTransactionPayment = DealWithFees;
    type TransactionByteFee = TransactionByteFee;
    type WeightToFee = IdentityFee<Balance>;
    type FeeMultiplierUpdate = ();
    type CddHandler = CddHandler;
}

impl CommonTrait for Runtime {
    type Balance = Balance;
    type AcceptTransferTarget = Asset;
    type BlockRewardsReserve = balances::Module<Runtime>;
}

impl balances::Trait for Runtime {
    type DustRemoval = ();
    type Event = Event;
    type ExistentialDeposit = ExistentialDeposit;
    type AccountStore = frame_system::Module<Runtime>;
    type Identity = Identity;
    type CddChecker = CddChecker<Runtime>;
}

impl protocol_fee::Trait for Runtime {
    type Event = Event;
    type Currency = Balances;
    type OnProtocolFeePayment = DealWithFees;
}

parameter_types! {
    pub const MinimumPeriod: Moment = SLOT_DURATION / 2;
}

impl pallet_timestamp::Trait for Runtime {
    type Moment = Moment;
    type OnTimestampSet = Babe;
    type MinimumPeriod = MinimumPeriod;
}

parameter_types! {
    pub const UncleGenerations: BlockNumber = 0;
}

// TODO: substrate#2986 implement this properly
impl pallet_authorship::Trait for Runtime {
    type FindAuthor = pallet_session::FindAccountFromAuthorIndex<Self, Babe>;
    type UncleGenerations = UncleGenerations;
    type FilterUncle = ();
    type EventHandler = (Staking, ImOnline);
}

impl_opaque_keys! {
    pub struct SessionKeys {
        pub grandpa: Grandpa,
        pub babe: Babe,
        pub im_online: ImOnline,
        pub authority_discovery: AuthorityDiscovery,
    }
}

// NOTE: `SessionHandler` and `SessionKeys` are co-dependent: One key will be used for each handler.
// The number and order of items in `SessionHandler` *MUST* be the same number and order of keys in
// `SessionKeys`.
// TODO: Introduce some structure to tie these together to make it a bit less of a footgun. This
// should be easy, since OneSessionHandler trait provides the `Key` as an associated type. #2858
parameter_types! {
    pub const DisabledValidatorsThreshold: Perbill = Perbill::from_percent(17);
}

impl pallet_session::Trait for Runtime {
    type Event = Event;
    type ValidatorId = <Self as frame_system::Trait>::AccountId;
    type ValidatorIdOf = pallet_staking::StashOf<Self>;
    type ShouldEndSession = Babe;
    type NextSessionRotation = Babe;
    type SessionManager = pallet_session::historical::NoteHistoricalRoot<Self, Staking>;
    type SessionHandler = <SessionKeys as OpaqueKeys>::KeyTypeIdProviders;
    type Keys = SessionKeys;
    type DisabledValidatorsThreshold = DisabledValidatorsThreshold;
}

impl pallet_session::historical::Trait for Runtime {
    type FullIdentification = pallet_staking::Exposure<AccountId, Balance>;
    type FullIdentificationOf = pallet_staking::ExposureOf<Runtime>;
}

pallet_staking_reward_curve::build! {
    const REWARD_CURVE: PiecewiseLinear<'static> = curve!(
        min_inflation: 0_025_000,
        max_inflation: 0_200_000,
        ideal_stake: 0_700_000,
        falloff: 0_050_000,
        max_piece_count: 40,
        test_precision: 0_005_000,
    );
}

parameter_types! {
    pub const SessionsPerEra: sp_staking::SessionIndex = 3;
    pub const BondingDuration: pallet_staking::EraIndex = 7;
    pub const SlashDeferDuration: pallet_staking::EraIndex = 4; // 1/4 the bonding duration.
    pub const RewardCurve: &'static PiecewiseLinear<'static> = &REWARD_CURVE;
    pub const MaxNominatorRewardedPerValidator: u32 = 64;
    pub const ElectionLookahead: BlockNumber = EPOCH_DURATION_IN_BLOCKS / 4;
    pub const MaxIterations: u32 = 10;
    // 0.05%. The higher the value, the more strict solution acceptance becomes.
    pub MinSolutionScoreBump: Perbill = Perbill::from_rational_approximation(5u32, 10_000);
}

impl pallet_staking::Trait for Runtime {
    type Currency = Balances;
    type UnixTime = Timestamp;
    type CurrencyToVote = CurrencyToVoteHandler<Self>;
    type RewardRemainder = Treasury;
    type Event = Event;
    type Slash = Treasury; // send the slashed funds to the treasury.
    type Reward = (); // rewards are minted from the void
    type SessionsPerEra = SessionsPerEra;
    type BondingDuration = BondingDuration;
    type SlashDeferDuration = SlashDeferDuration;
    type SlashCancelOrigin = frame_system::EnsureRoot<AccountId>;
    type SessionInterface = Self;
    type RewardCurve = RewardCurve;
    type NextNewSession = Session;
    type ElectionLookahead = ElectionLookahead;
    type Call = Call;
    type MaxIterations = MaxIterations;
    type MinSolutionScoreBump = MinSolutionScoreBump;
    type MaxNominatorRewardedPerValidator = MaxNominatorRewardedPerValidator;
    type UnsignedPriority = StakingUnsignedPriority;
    type RequiredAddOrigin = frame_system::EnsureRoot<AccountId>;
    type RequiredRemoveOrigin = frame_system::EnsureRoot<AccountId>;
    type RequiredComplianceOrigin = frame_system::EnsureRoot<AccountId>;
    type RequiredCommissionOrigin = frame_system::EnsureRoot<AccountId>;
    type RequiredChangeHistoryDepthOrigin = frame_system::EnsureRoot<AccountId>;
}

parameter_types! {
    pub const MotionDuration: BlockNumber = 0;
}
type GovernanceCommittee = committee::Instance1;
impl committee::Trait<GovernanceCommittee> for Runtime {
    type Origin = Origin;
    type Proposal = Call;
    type CommitteeOrigin = frame_system::EnsureRoot<AccountId>;
    type Event = Event;
    type MotionDuration = MotionDuration;
    type EnactProposalMaker = Runtime;
}

/// PolymeshCommittee as an instance of group
impl group::Trait<group::Instance1> for Runtime {
    type Event = Event;
    type AddOrigin = frame_system::EnsureRoot<AccountId>;
    type RemoveOrigin = frame_system::EnsureRoot<AccountId>;
    type SwapOrigin = frame_system::EnsureRoot<AccountId>;
    type ResetOrigin = frame_system::EnsureRoot<AccountId>;
    type MembershipInitialized = PolymeshCommittee;
    type MembershipChanged = PolymeshCommittee;
}

impl pallet_pips::Trait for Runtime {
    type Currency = Balances;
    type CommitteeOrigin = frame_system::EnsureRoot<AccountId>;
    type VotingMajorityOrigin =
        committee::EnsureProportionAtLeast<_1, _2, AccountId, GovernanceCommittee>;
    type GovernanceCommittee = PolymeshCommittee;
    type Treasury = Treasury;
    type Event = Event;
}

parameter_types! {
    pub const TombstoneDeposit: Balance = 1 * DOLLARS;
    pub const RentByteFee: Balance = 1 * DOLLARS;
    pub const RentDepositOffset: Balance = 1000 * DOLLARS;
    pub const SurchargeReward: Balance = 150 * DOLLARS;
}

impl pallet_contracts::Trait for Runtime {
    type Time = Timestamp;
    type Randomness = RandomnessCollectiveFlip;
    type Call = Call;
    type Event = Event;
    type DetermineContractAddress = pallet_contracts::SimpleAddressDeterminer<Runtime>;
    type TrieIdGenerator = pallet_contracts::TrieIdFromParentCounter<Runtime>;
    type RentPayment = ();
    type SignedClaimHandicap = pallet_contracts::DefaultSignedClaimHandicap;
    type TombstoneDeposit = TombstoneDeposit;
    type StorageSizeOffset = pallet_contracts::DefaultStorageSizeOffset;
    type RentByteFee = RentByteFee;
    type RentDepositOffset = RentDepositOffset;
    type SurchargeReward = SurchargeReward;
    type MaxDepth = pallet_contracts::DefaultMaxDepth;
    type MaxValueSize = pallet_contracts::DefaultMaxValueSize;
}

impl<LocalCall> frame_system::offchain::CreateSignedTransaction<LocalCall> for Runtime
where
    Call: From<LocalCall>,
{
    fn create_transaction<C: frame_system::offchain::AppCrypto<Self::Public, Self::Signature>>(
        call: Call,
        public: <Signature as Verify>::Signer,
        account: AccountId,
        nonce: Index,
    ) -> Option<(Call, <UncheckedExtrinsic as Extrinsic>::SignaturePayload)> {
        // take the biggest period possible.
        let period = BlockHashCount::get()
            .checked_next_power_of_two()
            .map(|c| c / 2)
            .unwrap_or(2) as u64;
        let current_block = System::block_number()
            .saturated_into::<u64>()
            // The `System::block_number` is initialized with `n+1`,
            // so the actual block number is `n`.
            .saturating_sub(1);
        let tip = 0;
        let extra: SignedExtra = (
            frame_system::CheckSpecVersion::<Runtime>::new(),
            frame_system::CheckTxVersion::<Runtime>::new(),
            frame_system::CheckGenesis::<Runtime>::new(),
            frame_system::CheckEra::<Runtime>::from(generic::Era::mortal(period, current_block)),
            frame_system::CheckNonce::<Runtime>::from(nonce),
            frame_system::CheckWeight::<Runtime>::new(),
            pallet_transaction_payment::ChargeTransactionPayment::<Runtime>::from(tip),
            pallet_grandpa::ValidateEquivocationReport::<Runtime>::new(),
        );
        let raw_payload = SignedPayload::new(call, extra)
            .map_err(|e| {
                debug::warn!("Unable to create signed payload: {:?}", e);
            })
            .ok()?;
        let signature = raw_payload.using_encoded(|payload| C::sign(payload, public))?;
        let address = Indices::unlookup(account);
        let (call, extra, _) = raw_payload.deconstruct();
        Some((call, (address, signature.into(), extra)))
    }
}

impl frame_system::offchain::SigningTypes for Runtime {
    type Public = <Signature as Verify>::Signer;
    type Signature = Signature;
}

impl<C> frame_system::offchain::SendTransactionTypes<C> for Runtime
where
    Call: From<C>,
{
    type Extrinsic = UncheckedExtrinsic;
    type OverarchingCall = Call;
}

impl treasury::Trait for Runtime {
    type Event = Event;
    type Currency = Balances;
}

parameter_types! {
    pub const MaxScheduledInstructionLegsPerBlock: u32 = 500;
}

impl settlement::Trait for Runtime {
    type Event = Event;
    type Asset = Asset;
    type MaxScheduledInstructionLegsPerBlock = MaxScheduledInstructionLegsPerBlock;
}

parameter_types! {
    pub OffencesWeightSoftLimit: Weight = Perbill::from_percent(60) * MaximumBlockWeight::get();
}

impl pallet_offences::Trait for Runtime {
    type Event = Event;
    type IdentificationTuple = pallet_session::historical::IdentificationTuple<Self>;
    type OnOffenceHandler = Staking;
    type WeightSoftLimit = OffencesWeightSoftLimit;
}

parameter_types! {
    pub const SessionDuration: BlockNumber = EPOCH_DURATION_IN_SLOTS as _;
    pub const ImOnlineUnsignedPriority: TransactionPriority = TransactionPriority::max_value();
    /// We prioritize im-online heartbeats over election solution submission.
    pub const StakingUnsignedPriority: TransactionPriority = TransactionPriority::max_value() / 2;
}

impl pallet_im_online::Trait for Runtime {
    type AuthorityId = ImOnlineId;
    type Event = Event;
    type UnsignedPriority = ImOnlineUnsignedPriority;
    type ReportUnresponsiveness = Offences;
    type SessionDuration = SessionDuration;
    type CommitteeOrigin = frame_system::EnsureRoot<AccountId>;
}

impl pallet_grandpa::Trait for Runtime {
    type Event = Event;
    type Call = Call;

    type KeyOwnerProofSystem = Historical;

    type KeyOwnerProof =
        <Self::KeyOwnerProofSystem as KeyOwnerProofSystem<(KeyTypeId, GrandpaId)>>::Proof;

    type KeyOwnerIdentification = <Self::KeyOwnerProofSystem as KeyOwnerProofSystem<(
        KeyTypeId,
        GrandpaId,
    )>>::IdentificationTuple;

    type HandleEquivocation = pallet_grandpa::EquivocationHandler<
        Self::KeyOwnerIdentification,
        polymesh_primitives::report::ReporterAppCrypto,
        Runtime,
        Offences,
    >;
}

impl pallet_authority_discovery::Trait for Runtime {}

parameter_types! {
    pub const WindowSize: BlockNumber = pallet_finality_tracker::DEFAULT_WINDOW_SIZE;
    pub const ReportLatency: BlockNumber = pallet_finality_tracker::DEFAULT_REPORT_LATENCY;
}

impl pallet_finality_tracker::Trait for Runtime {
    type OnFinalizationStalled = ();
    type WindowSize = WindowSize;
    type ReportLatency = ReportLatency;
}

impl pallet_sudo::Trait for Runtime {
    type Event = Event;
    type Call = Call;
}

impl multisig::Trait for Runtime {
    type Event = Event;
}

parameter_types! {
    pub const MaxTimelockedTxsPerBlock: u32 = 10;
}

impl bridge::Trait for Runtime {
    type Event = Event;
    type Proposal = Call;
    type MaxTimelockedTxsPerBlock = MaxTimelockedTxsPerBlock;
}

impl asset::Trait for Runtime {
    type Event = Event;
    type Currency = Balances;
    type ComplianceManager = compliance_manager::Module<Runtime>;
}

impl simple_token::Trait for Runtime {
    type Event = Event;
}

impl compliance_manager::Trait for Runtime {
    type Event = Event;
    type Asset = Asset;
}

impl voting::Trait for Runtime {
    type Event = Event;
    type Asset = Asset;
}

impl sto_capped::Trait for Runtime {
    type Event = Event;
    type SimpleTokenTrait = SimpleToken;
}

impl IdentityTrait for Runtime {
    type Event = Event;
    type Proposal = Call;
    type MultiSig = MultiSig;
    type CddServiceProviders = CddServiceProviders;
    type Balances = balances::Module<Runtime>;
    type ChargeTxFeeTarget = TransactionPayment;
    type CddHandler = CddHandler;
    type Public = <MultiSignature as Verify>::Signer;
    type OffChainSignature = MultiSignature;
    type ProtocolFee = protocol_fee::Module<Runtime>;
}

impl contracts_wrapper::Trait for Runtime {}

impl exemption::Trait for Runtime {
    type Event = Event;
    type Asset = Asset;
}

impl dividend::Trait for Runtime {
    type Event = Event;
}

/// CddProviders instance of group
impl group::Trait<group::Instance2> for Runtime {
    type Event = Event;
    type AddOrigin = frame_system::EnsureRoot<AccountId>;
    type RemoveOrigin = frame_system::EnsureRoot<AccountId>;
    type SwapOrigin = frame_system::EnsureRoot<AccountId>;
    type ResetOrigin = frame_system::EnsureRoot<AccountId>;
    type MembershipInitialized = Identity;
    type MembershipChanged = Identity;
}

impl statistics::Trait for Runtime {}

impl pallet_utility::Trait for Runtime {
    type Event = Event;
    type Call = Call;
}

impl EnactProposalMaker<Origin, Call> for Runtime {
    fn is_pip_id_valid(id: PipId) -> bool {
        Pips::is_proposal_id_valid(id)
    }

    fn enact_referendum_call(id: PipId) -> Call {
        Call::Pips(pallet_pips::Call::enact_referendum(id))
    }

    fn reject_referendum_call(id: PipId) -> Call {
        Call::Pips(pallet_pips::Call::reject_referendum(id))
    }
}
impl confidential::Trait for Runtime {
    type Event = Event;
}

// / A runtime transaction submitter for the cdd_offchain_worker
// Comment it in the favour of Testnet v1 release
//type SubmitTransactionCdd = TransactionSubmitter<CddOffchainWorkerId, Runtime, UncheckedExtrinsic>;

// Comment it in the favour of Testnet v1 release
// parameter_types! {
//     pub const CoolingInterval: BlockNumber = 3;
//     pub const BufferInterval: BlockNumber = 5;
// }

// impl pallet_cdd_offchain_worker::Trait for Runtime {
//     /// SignerId
//     type SignerId = CddOffchainWorkerId;
//     /// The overarching event type.
//     type Event = Event;
//     /// The overarching dispatch call type
//     type Call = Call;
//     /// No. of blocks delayed to execute the offchain worker
//     type CoolingInterval = CoolingInterval;
//     /// Buffer given to check the validity of the cdd claim. It is in block numbers.
//     type BufferInterval = BufferInterval;
//     /// The type submit transactions.
//     type SubmitUnsignedTransaction = SubmitTransactionCdd;
// }

construct_runtime!(
    pub enum Runtime where
        Block = Block,
        NodeBlock = polymesh_primitives::Block,
        UncheckedExtrinsic = UncheckedExtrinsic
    {
        System: frame_system::{Module, Call, Config, Storage, Event<T>},
        // Must be before session.
        Babe: pallet_babe::{Module, Call, Storage, Config, Inherent(Timestamp)},

        Timestamp: pallet_timestamp::{Module, Call, Storage, Inherent},
        Indices: pallet_indices::{Module, Call, Storage, Config<T>, Event<T>},
        Balances: balances::{Module, Call, Storage, Config<T>, Event<T>},
        TransactionPayment: pallet_transaction_payment::{Module, Storage},

        // Consensus frame_support.
        Authorship: pallet_authorship::{Module, Call, Storage, Inherent},
        Staking: pallet_staking::{Module, Call, Config<T>, Storage, Event<T>, ValidateUnsigned},
        Offences: pallet_offences::{Module, Call, Storage, Event},
        Session: pallet_session::{Module, Call, Storage, Event, Config<T>},
        FinalityTracker: pallet_finality_tracker::{Module, Call, Inherent},
        Grandpa: pallet_grandpa::{Module, Call, Storage, Config, Event},
        ImOnline: pallet_im_online::{Module, Call, Storage, Event<T>, ValidateUnsigned, Config<T>},
        AuthorityDiscovery: pallet_authority_discovery::{Module, Call, Config},
        RandomnessCollectiveFlip: pallet_randomness_collective_flip::{Module, Call, Storage},

        Historical: pallet_session_historical::{Module},
        // Sudo. Usable initially.
        // RELEASE: remove this for release build.
        Sudo: pallet_sudo::{Module, Call, Config<T>, Storage, Event<T>},

        MultiSig: multisig::{Module, Call, Storage, Event<T>},

        // Contracts
        Contracts: pallet_contracts::{Module, Call, Config, Storage, Event<T>},
        // ContractsWrapper: contracts_wrapper::{Module, Call, Storage},

        // Polymesh Governance Committees
        Treasury: treasury::{Module, Call, Event<T>},
        PolymeshCommittee: committee::<Instance1>::{Module, Call, Storage, Origin<T>, Event<T>, Config<T>},
        CommitteeMembership: group::<Instance1>::{Module, Call, Storage, Event<T>, Config<T>},
        Pips: pallet_pips::{Module, Call, Storage, Event<T>, Config<T>},

        //Polymesh
        Asset: asset::{Module, Call, Storage, Config<T>, Event<T>},
        Dividend: dividend::{Module, Call, Storage, Event<T>},
        Identity: identity::{Module, Call, Storage, Event<T>, Config<T>},
        Bridge: bridge::{Module, Call, Storage, Config<T>, Event<T>},
        ComplianceManager: compliance_manager::{Module, Call, Storage, Event},
        Voting: voting::{Module, Call, Storage, Event<T>},
        StoCapped: sto_capped::{Module, Call, Storage, Event<T>},
        Exemption: exemption::{Module, Call, Storage, Event},
        SimpleToken: simple_token::{Module, Call, Storage, Event<T>},
        Settlement: settlement::{Module, Call, Storage, Event<T>, Config},
        CddServiceProviders: group::<Instance2>::{Module, Call, Storage, Event<T>, Config<T>},
        Statistic: statistics::{Module, Call, Storage},
        ProtocolFee: protocol_fee::{Module, Call, Storage, Event<T>, Config<T>},
        Utility: utility::{Module, Call, Storage, Event},
        // Comment it in the favour of Testnet v1 release
        // CddOffchainWorker: pallet_cdd_offchain_worker::{Module, Call, Storage, ValidateUnsigned, Event<T>}
        Confidential: confidential::{Module, Call, Storage, Event },
    }
);

/// The address format for describing accounts.
pub type Address = <Indices as StaticLookup>::Source;
/// Block header type as expected by this runtime.
pub type Header = generic::Header<BlockNumber, BlakeTwo256>;
/// Block type as expected by this runtime.
pub type Block = generic::Block<Header, UncheckedExtrinsic>;
/// A Block signed with a Justification
pub type SignedBlock = generic::SignedBlock<Block>;
/// BlockId type as expected by this runtime.
pub type BlockId = generic::BlockId<Block>;
/// The SignedExtension to the basic transaction logic.
pub type SignedExtra = (
    frame_system::CheckSpecVersion<Runtime>,
    frame_system::CheckTxVersion<Runtime>,
    frame_system::CheckGenesis<Runtime>,
    frame_system::CheckEra<Runtime>,
    frame_system::CheckNonce<Runtime>,
    frame_system::CheckWeight<Runtime>,
    pallet_transaction_payment::ChargeTransactionPayment<Runtime>,
    pallet_grandpa::ValidateEquivocationReport<Runtime>,
);
/// Unchecked extrinsic type as expected by this runtime.
pub type UncheckedExtrinsic = generic::UncheckedExtrinsic<Address, Call, Signature, SignedExtra>;
/// The payload being signed in transactions.
pub type SignedPayload = generic::SignedPayload<Call, SignedExtra>;
/// Extrinsic type that has already been checked.
pub type CheckedExtrinsic = generic::CheckedExtrinsic<AccountId, Call, SignedExtra>;
/// Executive: handles dispatch to the various modules.
pub type Executive = pallet_executive::Executive<
    Runtime,
    Block,
    frame_system::ChainContext<Runtime>,
    Runtime,
    AllModules,
>;

impl_runtime_apis! {
    impl sp_api::Core<Block> for Runtime {
        fn version() -> RuntimeVersion {
            VERSION
        }

        fn execute_block(block: Block) {
            Executive::execute_block(block)
        }

        fn initialize_block(header: &<Block as BlockT>::Header) {
            Executive::initialize_block(header)
        }
    }

    impl sp_api::Metadata<Block> for Runtime {
        fn metadata() -> OpaqueMetadata {
            Runtime::metadata().into()
        }
    }

    impl sp_block_builder::BlockBuilder<Block> for Runtime {
        fn apply_extrinsic(extrinsic: <Block as BlockT>::Extrinsic) -> ApplyExtrinsicResult {
            Executive::apply_extrinsic(extrinsic)
        }

        fn finalize_block() -> <Block as BlockT>::Header {
            Executive::finalize_block()
        }

        fn inherent_extrinsics(data: InherentData) -> Vec<<Block as BlockT>::Extrinsic> {
            data.create_extrinsics()
        }

        fn check_inherents(block: Block, data: InherentData) -> CheckInherentsResult {
            data.check_extrinsics(&block)
        }

        fn random_seed() -> <Block as BlockT>::Hash {
            RandomnessCollectiveFlip::random_seed()
        }
    }

    impl sp_transaction_pool::runtime_api::TaggedTransactionQueue<Block> for Runtime {
        fn validate_transaction(
            source: TransactionSource,
            tx: <Block as BlockT>::Extrinsic,
        ) -> TransactionValidity {
            Executive::validate_transaction(source, tx)
        }
    }

    impl sp_offchain::OffchainWorkerApi<Block> for Runtime {
        fn offchain_worker(header: &<Block as BlockT>::Header) {
            Executive::offchain_worker(header)
        }
    }

    impl fg_primitives::GrandpaApi<Block> for Runtime {
        fn grandpa_authorities() -> GrandpaAuthorityList {
            Grandpa::grandpa_authorities()
        }

        fn submit_report_equivocation_extrinsic(
            equivocation_proof: fg_primitives::EquivocationProof<
                <Block as BlockT>::Hash,
                NumberFor<Block>,
            >,
            key_owner_proof: fg_primitives::OpaqueKeyOwnershipProof,
        ) -> Option<()> {
            let key_owner_proof = key_owner_proof.decode()?;

            Grandpa::submit_report_equivocation_extrinsic(
                equivocation_proof,
                key_owner_proof,
            )
        }

        fn generate_key_ownership_proof(
            _set_id: fg_primitives::SetId,
            authority_id: GrandpaId,
        ) -> Option<fg_primitives::OpaqueKeyOwnershipProof> {
            use codec::Encode;

            Historical::prove((fg_primitives::KEY_TYPE, authority_id))
                .map(|p| p.encode())
                .map(fg_primitives::OpaqueKeyOwnershipProof::new)
        }
    }

    impl sp_consensus_babe::BabeApi<Block> for Runtime {
        fn configuration() -> sp_consensus_babe::BabeGenesisConfiguration {
            // The choice of `c` parameter (where `1 - c` represents the
            // probability of a slot being empty), is done in accordance to the
            // slot duration and expected target block time, for safely
            // resisting network delays of maximum two seconds.
            // <https://research.web3.foundation/en/latest/polkadot/BABE/Babe/#6-practical-results>
            sp_consensus_babe::BabeGenesisConfiguration {
                slot_duration: Babe::slot_duration(),
                epoch_length: EpochDuration::get(),
                c: PRIMARY_PROBABILITY,
                genesis_authorities: Babe::authorities(),
                randomness: Babe::randomness(),
                allowed_slots: sp_consensus_babe::AllowedSlots::PrimaryAndSecondaryPlainSlots,
            }
        }

        fn current_epoch_start() -> sp_consensus_babe::SlotNumber {
            Babe::current_epoch_start()
        }
    }

    impl sp_authority_discovery::AuthorityDiscoveryApi<Block> for Runtime {
        fn authorities() -> Vec<AuthorityDiscoveryId> {
            AuthorityDiscovery::authorities()
        }
    }

    impl frame_system_rpc_runtime_api::AccountNonceApi<Block, AccountId, Index> for Runtime {
        fn account_nonce(account: AccountId) -> Index {
            System::account_nonce(account)
        }
    }

    impl pallet_contracts_rpc_runtime_api::ContractsApi<Block, AccountId, Balance, BlockNumber>
        for Runtime
    {
        fn call(
            origin: AccountId,
            dest: AccountId,
            value: Balance,
            gas_limit: u64,
            input_data: Vec<u8>,
        ) -> ContractExecResult {
            let exec_result =
                Contracts::bare_call(origin, dest.into(), value, gas_limit, input_data);
            match exec_result {
                Ok(v) => ContractExecResult::Success {
                    status: v.status,
                    data: v.data,
                },
                Err(_) => ContractExecResult::Error,
            }
        }

        fn get_storage(
            address: AccountId,
            key: [u8; 32],
        ) -> pallet_contracts_primitives::GetStorageResult {
            Contracts::get_storage(address, key)
        }

        fn rent_projection(
            address: AccountId,
        ) -> pallet_contracts_primitives::RentProjectionResult<BlockNumber> {
            Contracts::rent_projection(address)
        }
    }

    impl node_rpc_runtime_api::transaction_payment::TransactionPaymentApi<
        Block,
        Balance,
        UncheckedExtrinsic,
    > for Runtime {
        fn query_info(uxt: UncheckedExtrinsic, len: u32) -> RuntimeDispatchInfo<Balance> {
            TransactionPayment::query_info(uxt, len)
        }
    }

    impl sp_session::SessionKeys<Block> for Runtime {
        fn generate_session_keys(seed: Option<Vec<u8>>) -> Vec<u8> {
            SessionKeys::generate(seed)
        }

        fn decode_session_keys(
            encoded: Vec<u8>,
        ) -> Option<Vec<(Vec<u8>, sp_core::crypto::KeyTypeId)>> {
            SessionKeys::decode_into_raw_public_keys(&encoded)
        }
    }

    impl pallet_staking_rpc_runtime_api::StakingApi<Block> for Runtime {
        fn get_curve() -> Vec<(Perbill, Perbill)> {
            Staking::get_curve()
        }
    }

    impl node_rpc_runtime_api::pips::PipsApi<Block, AccountId, Balance>
    for Runtime
    {
        /// Get vote count for a given proposal index
        fn get_votes(index: u32) -> VoteCount<Balance> {
            Pips::get_votes(index)
        }

        /// Proposals voted by `address`
        fn proposed_by(address: AccountId) -> Vec<u32> {
            Pips::proposed_by(address)
        }

        /// Proposals `address` voted on
        fn voted_on(address: AccountId) -> Vec<u32> {
            Pips::voted_on(address)
        }

        /// Retrieve referendums voted on information by `address` account.
        fn voting_history_by_address(address: AccountId) -> HistoricalVotingByAddress<Vote<Balance>> {
            Pips::voting_history_by_address(address)

        }

        /// Retrieve referendums voted on information by `id` identity (and its signing items).
        fn voting_history_by_id(id: IdentityId) -> HistoricalVotingById<AccountId, Vote<Balance>> {
            Pips::voting_history_by_id(id)
        }
    }

    impl pallet_protocol_fee_rpc_runtime_api::ProtocolFeeApi<
        Block,
    > for Runtime {
        fn compute_fee(op: ProtocolOp) -> CappedFee {
            ProtocolFee::compute_fee(op).into()
        }
    }

    impl
        node_rpc_runtime_api::identity::IdentityApi<
            Block,
            IdentityId,
            Ticker,
            AccountId,
            SigningItem<AccountId>,
            Signatory<AccountId>,
            Moment
        > for Runtime
    {
        /// RPC call to know whether the given did has valid cdd claim or not
        fn is_identity_has_valid_cdd(did: IdentityId, leeway: Option<u64>) -> CddStatus {
            Identity::fetch_cdd(did, leeway.unwrap_or_default())
                .ok_or_else(|| "Either cdd claim is expired or not yet provided to give identity".into())
        }

        /// RPC call to query the given ticker did
        fn get_asset_did(ticker: Ticker) -> AssetDidResult {
            match Identity::get_asset_did(ticker) {
                Ok(did) => Ok(did),
                Err(_) => Err("Error in computing the given ticker error".into()),
            }
        }

        /// Retrieve master key and signing keys for a given IdentityId
        fn get_did_records(did: IdentityId) -> DidRecords<AccountId, SigningItem<AccountId>> {
            Identity::get_did_records(did)
        }

        /// Retrieve the status of the DIDs
        fn get_did_status(dids: Vec<IdentityId>) -> Vec<DidStatus> {
            Identity::get_did_status(dids)
        }

        /// Retrieve list of a authorization for a given signatory
        fn get_filtered_authorizations(
            signatory: Signatory<AccountId>,
            allow_expired: bool,
            auth_type: Option<AuthorizationType>
        ) -> Vec<Authorization<AccountId, Moment>> {
            Identity::get_filtered_authorizations(signatory, allow_expired, auth_type)
        }
    }

    impl node_rpc_runtime_api::asset::AssetApi<Block, AccountId, Balance> for Runtime {
        #[inline]
        fn can_transfer(
            sender: AccountId,
            ticker: Ticker,
            from_did: Option<IdentityId>,
            to_did: Option<IdentityId>,
            value: Balance) -> node_rpc_runtime_api::asset::CanTransferResult
        {
            Asset::unsafe_can_transfer(sender, ticker, from_did, to_did, value)
                .map_err(|msg| msg.as_bytes().to_vec())
        }
    }

    impl pallet_compliance_manager_rpc_runtime_api::ComplianceManagerApi<Block, AccountId, Balance> for Runtime {
        #[inline]
        fn can_transfer(
            ticker: Ticker,
            from_did: Option<IdentityId>,
            to_did: Option<IdentityId>,
        ) -> AssetTransferRulesResult
        {
            ComplianceManager::granular_verify_restriction(&ticker, from_did, to_did)
        }
    }

    impl pallet_group_rpc_runtime_api::GroupApi<Block> for Runtime {
        fn get_cdd_valid_members() -> Vec<pallet_group_rpc_runtime_api::Member> {
            merge_active_and_inactive::<Block>(
                CddServiceProviders::active_members(),
                CddServiceProviders::inactive_members())
        }

        fn get_gc_valid_members() -> Vec<pallet_group_rpc_runtime_api::Member> {
            merge_active_and_inactive::<Block>(
                CommitteeMembership::active_members(),
                CommitteeMembership::inactive_members())
        }
    }

    #[cfg(feature = "runtime-benchmarks")]
    impl frame_benchmarking::Benchmark<Block> for Runtime {
        fn dispatch_benchmark(
            pallet: Vec<u8>,
            benchmark: Vec<u8>,
            lowest_range_values: Vec<u32>,
            highest_range_values: Vec<u32>,
            steps: Vec<u32>,
            repeat: u32,
        ) -> Result<Vec<frame_benchmarking::BenchmarkBatch>, sp_runtime::RuntimeString> {
            use frame_benchmarking::{Benchmarking, BenchmarkBatch, add_benchmark};

            let mut batches = Vec::<BenchmarkBatch>::new();
            let params = (&pallet, &benchmark, &lowest_range_values, &highest_range_values, &steps, repeat);

            add_benchmark!(params, batches, b"asset", Asset);
            add_benchmark!(params, batches, b"identity", Identity);
            add_benchmark!(params, batches, b"im-online", ImOnline);
            add_benchmark!(params, batches, b"staking", Staking);

            if batches.is_empty() { return Err("Benchmark not found for this pallet.".into()) }
            Ok(batches)
        }
    }
}<|MERGE_RESOLUTION|>--- conflicted
+++ resolved
@@ -12,11 +12,7 @@
 use pallet_group as group;
 use pallet_identity::{
     self as identity,
-<<<<<<< HEAD
-    types::{AssetDidResult, CddStatus, DidRecords, DidStatus, LinkType},
-=======
     types::{AssetDidResult, CddStatus, DidRecords, DidStatus},
->>>>>>> 599f6a24
 };
 use pallet_multisig as multisig;
 use pallet_pips::{HistoricalVotingByAddress, HistoricalVotingById, Vote, VoteCount};
