--- conflicted
+++ resolved
@@ -38,10 +38,6 @@
 };
 use polymesh_runtime_common::{
     cdd_check::CddChecker,
-<<<<<<< HEAD
-    dividend,
-=======
->>>>>>> 6b8f5913
     impls::{Author, CurrencyToVoteHandler},
     merge_active_and_inactive, AvailableBlockRatio, BlockExecutionWeight, BlockHashCount,
     ExtrinsicBaseWeight, MaximumBlockLength, MaximumBlockWeight, NegativeImbalance, RocksDbWeight,
@@ -726,13 +722,6 @@
     type DistWeightInfo = polymesh_weights::pallet_capital_distribution::WeightInfo;
 }
 
-<<<<<<< HEAD
-impl dividend::Trait for Runtime {
-    type Event = Event;
-}
-
-=======
->>>>>>> 6b8f5913
 /// CddProviders instance of group
 impl group::Trait<group::Instance2> for Runtime {
     type Event = Event;
@@ -853,29 +842,6 @@
         UpgradeCommitteeMembership: group::<Instance4>::{Module, Call, Storage, Event<T>, Config<T>} = 27,
 
         //Polymesh
-<<<<<<< HEAD
-        Asset: asset::{Module, Call, Storage, Config<T>, Event<T>},
-        Dividend: dividend::{Module, Call, Storage, Event<T>},
-        Identity: identity::{Module, Call, Storage, Event<T>, Config<T>},
-        Bridge: bridge::{Module, Call, Storage, Config<T>, Event<T>},
-        ComplianceManager: compliance_manager::{Module, Call, Storage, Event},
-        Voting: voting::{Module, Call, Storage, Event<T>},
-        StoCapped: sto_capped::{Module, Call, Storage, Event<T>},
-        Settlement: settlement::{Module, Call, Storage, Event<T>, Config} = 36,
-        Sto: sto::{Module, Call, Storage, Event<T>},
-        CddServiceProviders: group::<Instance2>::{Module, Call, Storage, Event<T>, Config<T>},
-        Statistic: statistics::{Module, Call, Storage},
-        ProtocolFee: protocol_fee::{Module, Call, Storage, Event<T>, Config<T>},
-        Utility: utility::{Module, Call, Storage, Event},
-        Portfolio: portfolio::{Module, Call, Storage, Event<T>},
-        Confidential: confidential::{Module, Call, Storage, Event},
-        Permissions: pallet_permissions::{Module, Storage},
-        Scheduler: pallet_scheduler::{Module, Call, Storage, Event<T>},
-        CorporateAction: pallet_corporate_actions::{Module, Call, Storage, Event, Config},
-        CorporateBallot: pallet_corporate_ballot::{Module, Call, Storage, Event<T>},
-        CapitalDistribution: pallet_capital_distribution::{Module, Call, Storage, Event<T>},
-        Checkpoint: checkpoint::{Module, Call, Storage, Event<T>, Config},
-=======
         Asset: asset::{Module, Call, Storage, Config<T>, Event<T>} = 28,
         Identity: identity::{Module, Call, Storage, Event<T>, Config<T>} = 30,
         Bridge: bridge::{Module, Call, Storage, Config<T>, Event<T>} = 31,
@@ -894,7 +860,6 @@
         CorporateBallot: pallet_corporate_ballot::{Module, Call, Storage, Event<T>} = 47,
         CapitalDistribution: pallet_capital_distribution::{Module, Call, Storage, Event<T>} = 48,
         Checkpoint: checkpoint::{Module, Call, Storage, Event<T>, Config} = 49,
->>>>>>> 6b8f5913
     }
 );
 
