#![allow(clippy::not_unsafe_ptr_arg_deref)]
use crate::{
    constants::{fee::*, time::*},
    fee_details::CddHandler,
};
use codec::Encode;
use pallet_asset::{self as asset, checkpoint};
use pallet_balances as balances;
use pallet_bridge as bridge;
use pallet_committee as committee;
use pallet_compliance_manager::{self as compliance_manager, AssetComplianceResult};
use pallet_confidential as confidential;
use pallet_corporate_actions::ballot as pallet_corporate_ballot;
use pallet_corporate_actions::distribution as pallet_capital_distribution;
use pallet_group as group;
use pallet_identity::{
    self as identity,
    types::{AssetDidResult, CddStatus, DidRecords, DidStatus, KeyIdentityData},
};
use pallet_multisig as multisig;
use pallet_pips::{HistoricalVotingByAddress, HistoricalVotingById, Vote, VoteCount};
use pallet_portfolio as portfolio;
use pallet_protocol_fee as protocol_fee;
use pallet_settlement as settlement;
use pallet_sto as sto;
pub use pallet_transaction_payment::{Multiplier, RuntimeDispatchInfo, TargetedFeeAdjustment};
use pallet_treasury as treasury;
use pallet_utility as utility;
use polymesh_common_utilities::{
    constants::currency::*,
    protocol_fee::ProtocolOp,
    traits::{balances::AccountData, identity::Trait as IdentityTrait, PermissionChecker},
    CommonTrait,
};
use polymesh_primitives::{
    AccountId, AccountIndex, Authorization, AuthorizationType, Balance, BlockNumber, Hash,
    IdentityId, Index, Moment, PortfolioId, SecondaryKey, Signatory, Signature, Ticker,
};
use polymesh_runtime_common::{
    cdd_check::CddChecker,
    exemption,
    impls::{Author, CurrencyToVoteHandler},
    merge_active_and_inactive, AvailableBlockRatio, BlockExecutionWeight, BlockHashCount,
    ExtrinsicBaseWeight, MaximumBlockLength, MaximumBlockWeight, NegativeImbalance, RocksDbWeight,
};

use frame_support::{
    construct_runtime, debug, parameter_types,
    traits::{KeyOwnerProofSystem, Randomness, SplitTwoWays},
    weights::{Weight, WeightToFeeCoefficient, WeightToFeeCoefficients, WeightToFeePolynomial},
};
use frame_system::EnsureRoot;
use pallet_contracts_rpc_runtime_api::ContractExecResult;
use pallet_grandpa::{
    fg_primitives, AuthorityId as GrandpaId, AuthorityList as GrandpaAuthorityList,
};
use pallet_im_online::sr25519::AuthorityId as ImOnlineId;
use pallet_protocol_fee_rpc_runtime_api::CappedFee;
use pallet_session::historical as pallet_session_historical;
use sp_api::impl_runtime_apis;
use sp_authority_discovery::AuthorityId as AuthorityDiscoveryId;
use sp_core::{
    crypto::KeyTypeId,
    u32_trait::{_1, _2, _4},
    OpaqueMetadata,
};
use sp_inherents::{CheckInherentsResult, InherentData};
use sp_runtime::transaction_validity::{
    TransactionPriority, TransactionSource, TransactionValidity,
};
use sp_runtime::{
    create_runtime_str,
    curve::PiecewiseLinear,
    generic, impl_opaque_keys,
    traits::{
        BlakeTwo256, Block as BlockT, Extrinsic, NumberFor, OpaqueKeys, SaturatedConversion,
        Saturating, StaticLookup, Verify,
    },
    ApplyExtrinsicResult, MultiSignature, Perbill,
};

use sp_std::prelude::*;
#[cfg(feature = "std")]
use sp_version::NativeVersion;
use sp_version::RuntimeVersion;

pub use balances::Call as BalancesCall;
pub use frame_support::StorageValue;
pub use frame_system::Call as SystemCall;
pub use pallet_contracts::Gas;
pub use pallet_staking::StakerStatus;
pub use pallet_timestamp::Call as TimestampCall;
#[cfg(any(feature = "std", test))]
pub use sp_runtime::BuildStorage;

use smallvec::smallvec;

// Make the WASM binary available.
#[cfg(feature = "std")]
include!(concat!(env!("OUT_DIR"), "/wasm_binary.rs"));

/// Runtime version.
pub const VERSION: RuntimeVersion = RuntimeVersion {
    spec_name: create_runtime_str!("polymesh"),
    impl_name: create_runtime_str!("polymath-polymesh"),
    authoring_version: 1,
    // Per convention: if the runtime behavior changes, increment spec_version
    // and set impl_version to 0. If only runtime
    // implementation changes and behavior does not, then leave spec_version as
    // is and increment impl_version.
    spec_version: 2002,
    impl_version: 0,
    apis: RUNTIME_API_VERSIONS,
    transaction_version: 1,
};

/// Native version.
#[cfg(any(feature = "std", test))]
pub fn native_version() -> NativeVersion {
    NativeVersion {
        runtime_version: VERSION,
        can_author_with: Default::default(),
    }
}

parameter_types! {
    /// Assume 10% of weight for average on_initialize calls.
    pub MaximumExtrinsicWeight: Weight = AvailableBlockRatio::get()
        .saturating_sub(Perbill::from_percent(10)) * MaximumBlockWeight::get();
    pub const Version: RuntimeVersion = VERSION;
}

impl frame_system::Trait for Runtime {
    /// The basic call filter to use in dispatchable.
    type BaseCallFilter = ();
    /// The identifier used to distinguish between accounts.
    type AccountId = AccountId;
    /// The aggregated dispatch type that is available for extrinsics.
    type Call = Call;
    /// The lookup mechanism to get account ID from whatever is passed in dispatchers.
    type Lookup = Indices;
    /// The index type for storing how many extrinsics an account has signed.
    type Index = Index;
    /// The index type for blocks.
    type BlockNumber = BlockNumber;
    /// The type for hashing blocks and tries.
    type Hash = Hash;
    /// The hashing algorithm used.
    type Hashing = BlakeTwo256;
    /// The header type.
    type Header = generic::Header<BlockNumber, BlakeTwo256>;
    /// The ubiquitous event type.
    type Event = Event;
    /// The ubiquitous origin type.
    type Origin = Origin;
    /// Maximum number of block number to block hash mappings to keep (oldest pruned first).
    type BlockHashCount = BlockHashCount;
    /// Maximum weight of each block.
    type MaximumBlockWeight = MaximumBlockWeight;
    /// The weight of database operations that the runtime can invoke.
    type DbWeight = RocksDbWeight;
    /// The weight of the overhead invoked on the block import process, independent of the
    /// extrinsics included in that block.
    type BlockExecutionWeight = BlockExecutionWeight;
    /// The base weight of any extrinsic processed by the runtime, independent of the
    /// logic of that extrinsic. (Signature verification, nonce increment, fee, etc...)
    type ExtrinsicBaseWeight = ExtrinsicBaseWeight;
    /// The maximum weight that a single extrinsic of `Normal` dispatch class can have,
    /// idependent of the logic of that extrinsics. (Roughly max block weight - average on
    /// initialize cost).
    type MaximumExtrinsicWeight = MaximumExtrinsicWeight;
    /// Maximum size of all encoded transactions (in bytes) that are allowed in one block.
    type MaximumBlockLength = MaximumBlockLength;
    /// Portion of the block weight that is available to all normal transactions.
    type AvailableBlockRatio = AvailableBlockRatio;
    /// Version of the runtime.
    type Version = Version;
    /// Converts a module to the index of the module in `construct_runtime!`.
    ///
    /// This type is being generated by `construct_runtime!`.
    type PalletInfo = PalletInfo;
    /// What to do if a new account is created.
    type OnNewAccount = ();
    /// What to do if an account is fully reaped from the system.
    type OnKilledAccount = ();
    /// The data to be stored in an account.
    type AccountData = AccountData<Balance>;
    type SystemWeightInfo = polymesh_weights::frame_system::WeightInfo;
}

parameter_types! {
    pub const EpochDuration: u64 = EPOCH_DURATION_IN_BLOCKS as u64;
    pub const ExpectedBlockTime: Moment = MILLISECS_PER_BLOCK;
}

impl pallet_babe::Trait for Runtime {
    type WeightInfo = ();
    type EpochDuration = EpochDuration;
    type ExpectedBlockTime = ExpectedBlockTime;
    type EpochChangeTrigger = pallet_babe::ExternalTrigger;

    type KeyOwnerProofSystem = Historical;

    type KeyOwnerProof = <Self::KeyOwnerProofSystem as KeyOwnerProofSystem<(
        KeyTypeId,
        pallet_babe::AuthorityId,
    )>>::Proof;

    type KeyOwnerIdentification = <Self::KeyOwnerProofSystem as KeyOwnerProofSystem<(
        KeyTypeId,
        pallet_babe::AuthorityId,
    )>>::IdentificationTuple;

    type HandleEquivocation =
        pallet_babe::EquivocationHandler<Self::KeyOwnerIdentification, Offences>;
}

parameter_types! {
    pub const IndexDeposit: Balance = DOLLARS;
}

impl pallet_indices::Trait for Runtime {
    type AccountIndex = AccountIndex;
    type Currency = Balances;
    type Deposit = IndexDeposit;
    type Event = Event;
    type WeightInfo = ();
}

parameter_types! {
    pub const ExistentialDeposit: Balance = 0u128;
    pub const MaxLocks: u32 = 50;
}

/// Splits fees 80/20 between treasury and block author.
pub type DealWithFees = SplitTwoWays<
    Balance,
    NegativeImbalance<Runtime>,
    _4,
    Treasury, // 4 parts (80%) goes to the treasury.
    _1,
    Author<Runtime>, // 1 part (20%) goes to the block author.
>;

pub struct WeightToFee;
impl WeightToFeePolynomial for WeightToFee {
    type Balance = Balance;

    fn polynomial() -> WeightToFeeCoefficients<Self::Balance> {
        smallvec![WeightToFeeCoefficient {
            degree: 1,
            coeff_frac: Perbill::from_percent(3), // use only 3% of the exact weight value.
            coeff_integer: 0u128,                 // Coefficient is zero.
            negative: false,
        }]
    }
}

parameter_types! {
    pub const TransactionByteFee: Balance = 100 * MILLICENTS;
    // for a sane configuration, this should always be less than `AvailableBlockRatio`.
    pub const TargetBlockFullness: Perbill = TARGET_BLOCK_FULLNESS;
}

impl pallet_transaction_payment::Trait for Runtime {
    type Currency = Balances;
    type OnTransactionPayment = DealWithFees;
    type TransactionByteFee = TransactionByteFee;
    type WeightToFee = WeightToFee;
    type FeeMultiplierUpdate = ();
    type CddHandler = CddHandler;
}

impl CommonTrait for Runtime {
    type Balance = Balance;
    type AssetSubTraitTarget = Asset;
    type BlockRewardsReserve = balances::Module<Runtime>;
}

impl balances::Trait for Runtime {
    type MaxLocks = MaxLocks;
    type DustRemoval = ();
    type Event = Event;
    type ExistentialDeposit = ExistentialDeposit;
    type AccountStore = frame_system::Module<Runtime>;
    type CddChecker = CddChecker<Runtime>;
    type WeightInfo = polymesh_weights::pallet_balances::WeightInfo;
}

impl protocol_fee::Trait for Runtime {
    type Event = Event;
    type Currency = Balances;
    type OnProtocolFeePayment = DealWithFees;
    type WeightInfo = polymesh_weights::pallet_protocol_fee::WeightInfo;
}

parameter_types! {
    pub const MinimumPeriod: Moment = SLOT_DURATION / 2;
}

impl pallet_timestamp::Trait for Runtime {
    type Moment = Moment;
    type OnTimestampSet = Babe;
    type MinimumPeriod = MinimumPeriod;
    type WeightInfo = polymesh_weights::pallet_timestamp::WeightInfo;
}

parameter_types! {
    pub const UncleGenerations: BlockNumber = 0;
}

// TODO: substrate#2986 implement this properly
impl pallet_authorship::Trait for Runtime {
    type FindAuthor = pallet_session::FindAccountFromAuthorIndex<Self, Babe>;
    type UncleGenerations = UncleGenerations;
    type FilterUncle = ();
    type EventHandler = (Staking, ImOnline);
}

impl_opaque_keys! {
    pub struct SessionKeys {
        pub grandpa: Grandpa,
        pub babe: Babe,
        pub im_online: ImOnline,
        pub authority_discovery: AuthorityDiscovery,
    }
}

// NOTE: `SessionHandler` and `SessionKeys` are co-dependent: One key will be used for each handler.
// The number and order of items in `SessionHandler` *MUST* be the same number and order of keys in
// `SessionKeys`.
// TODO: Introduce some structure to tie these together to make it a bit less of a footgun. This
// should be easy, since OneSessionHandler trait provides the `Key` as an associated type. #2858
parameter_types! {
    pub const DisabledValidatorsThreshold: Perbill = Perbill::from_percent(17);
}

impl pallet_session::Trait for Runtime {
    type Event = Event;
    type ValidatorId = <Self as frame_system::Trait>::AccountId;
    type ValidatorIdOf = pallet_staking::StashOf<Self>;
    type ShouldEndSession = Babe;
    type NextSessionRotation = Babe;
    type SessionManager = pallet_session::historical::NoteHistoricalRoot<Self, Staking>;
    type SessionHandler = <SessionKeys as OpaqueKeys>::KeyTypeIdProviders;
    type Keys = SessionKeys;
    type DisabledValidatorsThreshold = DisabledValidatorsThreshold;
    type WeightInfo = ();
}

impl pallet_session::historical::Trait for Runtime {
    type FullIdentification = pallet_staking::Exposure<AccountId, Balance>;
    type FullIdentificationOf = pallet_staking::ExposureOf<Runtime>;
}

pallet_staking_reward_curve::build! {
    const REWARD_CURVE: PiecewiseLinear<'static> = curve!(
        min_inflation: 0_025_000,
        max_inflation: 0_140_000,
        ideal_stake: 0_700_000,
        falloff: 0_050_000,
        max_piece_count: 40,
        test_precision: 0_005_000,
    );
}

parameter_types! {
    pub const SessionsPerEra: sp_staking::SessionIndex = 3;
    pub const BondingDuration: pallet_staking::EraIndex = 7;
    pub const SlashDeferDuration: pallet_staking::EraIndex = 4; // 1/4 the bonding duration.
    pub const RewardCurve: &'static PiecewiseLinear<'static> = &REWARD_CURVE;
    pub const MaxNominatorRewardedPerValidator: u32 = 2048;
    pub const ElectionLookahead: BlockNumber = EPOCH_DURATION_IN_BLOCKS / 4;
    pub const MaxIterations: u32 = 10;
    // 0.05%. The higher the value, the more strict solution acceptance becomes.
    pub MinSolutionScoreBump: Perbill = Perbill::from_rational_approximation(5u32, 10_000);
}

impl pallet_staking::Trait for Runtime {
    type Currency = Balances;
    type UnixTime = Timestamp;
    type CurrencyToVote = CurrencyToVoteHandler<Self>;
    type RewardRemainder = Treasury;
    type Event = Event;
    type Slash = Treasury; // send the slashed funds to the treasury.
    type Reward = (); // rewards are minted from the void
    type SessionsPerEra = SessionsPerEra;
    type BondingDuration = BondingDuration;
    type SlashDeferDuration = SlashDeferDuration;
    type SlashCancelOrigin = EnsureRoot<AccountId>;
    type SessionInterface = Self;
    type RewardCurve = RewardCurve;
    type NextNewSession = Session;
    type ElectionLookahead = ElectionLookahead;
    type Call = Call;
    type MaxIterations = MaxIterations;
    type MinSolutionScoreBump = MinSolutionScoreBump;
    type MaxNominatorRewardedPerValidator = MaxNominatorRewardedPerValidator;
    type UnsignedPriority = StakingUnsignedPriority;
    type WeightInfo = ();
    type RequiredAddOrigin = EnsureRoot<AccountId>;
    type RequiredRemoveOrigin = EnsureRoot<AccountId>;
    type RequiredComplianceOrigin = EnsureRoot<AccountId>;
    type RequiredCommissionOrigin = EnsureRoot<AccountId>;
    type RequiredChangeHistoryDepthOrigin = EnsureRoot<AccountId>;
    type RewardScheduler = Scheduler;
    type PalletsOrigin = OriginCaller;
}

parameter_types! {
    pub const MotionDuration: BlockNumber = 0;
}

/// Voting majority origin for `Instance`.
type VMO<Instance> = committee::EnsureProportionAtLeast<_1, _2, AccountId, Instance>;

type GovernanceCommittee = committee::Instance1;
impl committee::Trait<GovernanceCommittee> for Runtime {
    type Origin = Origin;
    type Proposal = Call;
    type CommitteeOrigin = VMO<GovernanceCommittee>;
    type Event = Event;
    type MotionDuration = MotionDuration;
}
/// PolymeshCommittee as an instance of group
impl group::Trait<group::Instance1> for Runtime {
    type Event = Event;
    type LimitOrigin = EnsureRoot<AccountId>;
    type AddOrigin = EnsureRoot<AccountId>;
    type RemoveOrigin = EnsureRoot<AccountId>;
    type SwapOrigin = EnsureRoot<AccountId>;
    type ResetOrigin = EnsureRoot<AccountId>;
    type MembershipInitialized = PolymeshCommittee;
    type MembershipChanged = PolymeshCommittee;
    type WeightInfo = polymesh_weights::pallet_group::WeightInfo;
}

macro_rules! committee_config {
    ($committee:ident, $instance:ident) => {
        impl committee::Trait<committee::$instance> for Runtime {
            type Origin = Origin;
            type Proposal = Call;
            // Can act upon itself.
            type CommitteeOrigin = VMO<committee::$instance>;
            type Event = Event;
            type MotionDuration = MotionDuration;
        }
        impl group::Trait<group::$instance> for Runtime {
            type Event = Event;
            // Committee cannot alter its own active membership limit.
            type LimitOrigin = EnsureRoot<AccountId>;
            // Can manage its own addition, deletion, and swapping of membership...
            type AddOrigin = VMO<committee::$instance>;
            type RemoveOrigin = VMO<committee::$instance>;
            type SwapOrigin = VMO<committee::$instance>;
            // ...but it cannot reset its own membership; GC needs to do that.
            type ResetOrigin = VMO<GovernanceCommittee>;
            type MembershipInitialized = $committee;
            type MembershipChanged = $committee;
            type WeightInfo = polymesh_weights::pallet_group::WeightInfo;
        }
    };
}

committee_config!(TechnicalCommittee, Instance3);
committee_config!(UpgradeCommittee, Instance4);

impl pallet_pips::Trait for Runtime {
    type Currency = Balances;
    type VotingMajorityOrigin = VMO<GovernanceCommittee>;
    type GovernanceCommittee = PolymeshCommittee;
    type TechnicalCommitteeVMO = VMO<committee::Instance3>;
    type UpgradeCommitteeVMO = VMO<committee::Instance4>;
    type Treasury = Treasury;
    type Event = Event;
    type WeightInfo = polymesh_weights::pallet_pips::WeightInfo;
    type Scheduler = Scheduler;
    type SchedulerOrigin = OriginCaller;
    type SchedulerCall = Call;
}

parameter_types! {
    pub const TombstoneDeposit: Balance = 0;
    pub const RentByteFee: Balance = 0; // Assigning zero to switch off the rent logic in the contracts;
    pub const RentDepositOffset: Balance = 300 * DOLLARS;
    pub const SurchargeReward: Balance = 150 * DOLLARS;
}

impl pallet_contracts::Trait for Runtime {
    type Time = Timestamp;
    type Randomness = RandomnessCollectiveFlip;
    type Currency = Balances;
    type Event = Event;
    type DetermineContractAddress = polymesh_contracts::NonceBasedAddressDeterminer<Runtime>;
    type TrieIdGenerator = pallet_contracts::TrieIdFromParentCounter<Runtime>;
    type RentPayment = ();
    type SignedClaimHandicap = pallet_contracts::DefaultSignedClaimHandicap;
    type TombstoneDeposit = TombstoneDeposit;
    type StorageSizeOffset = pallet_contracts::DefaultStorageSizeOffset;
    type RentByteFee = RentByteFee;
    type RentDepositOffset = RentDepositOffset;
    type SurchargeReward = SurchargeReward;
    type MaxDepth = pallet_contracts::DefaultMaxDepth;
    type MaxValueSize = pallet_contracts::DefaultMaxValueSize;
    type WeightPrice = pallet_transaction_payment::Module<Self>;
}

impl<LocalCall> frame_system::offchain::CreateSignedTransaction<LocalCall> for Runtime
where
    Call: From<LocalCall>,
{
    fn create_transaction<C: frame_system::offchain::AppCrypto<Self::Public, Self::Signature>>(
        call: Call,
        public: <Signature as Verify>::Signer,
        account: AccountId,
        nonce: Index,
    ) -> Option<(Call, <UncheckedExtrinsic as Extrinsic>::SignaturePayload)> {
        // take the biggest period possible.
        let period = BlockHashCount::get()
            .checked_next_power_of_two()
            .map(|c| c / 2)
            .unwrap_or(2) as u64;
        let current_block = System::block_number()
            .saturated_into::<u64>()
            // The `System::block_number` is initialized with `n+1`,
            // so the actual block number is `n`.
            .saturating_sub(1);
        let tip = 0;
        let extra: SignedExtra = (
            frame_system::CheckSpecVersion::<Runtime>::new(),
            frame_system::CheckTxVersion::<Runtime>::new(),
            frame_system::CheckGenesis::<Runtime>::new(),
            frame_system::CheckEra::<Runtime>::from(generic::Era::mortal(period, current_block)),
            frame_system::CheckNonce::<Runtime>::from(nonce),
            frame_system::CheckWeight::<Runtime>::new(),
            pallet_transaction_payment::ChargeTransactionPayment::<Runtime>::from(tip),
            pallet_permissions::StoreCallMetadata::<Runtime>::new(),
        );
        let raw_payload = SignedPayload::new(call, extra)
            .map_err(|e| {
                debug::warn!("Unable to create signed payload: {:?}", e);
            })
            .ok()?;
        let signature = raw_payload.using_encoded(|payload| C::sign(payload, public))?;
        let address = Indices::unlookup(account);
        let (call, extra, _) = raw_payload.deconstruct();
        Some((call, (address, signature, extra)))
    }
}

impl treasury::Trait for Runtime {
    type Event = Event;
    type Currency = Balances;
    type WeightInfo = polymesh_weights::pallet_treasury::WeightInfo;
}

parameter_types! {
    pub const MaxScheduledInstructionLegsPerBlock: u32 = 500;
    pub const MaxLegsInInstruction: u32 = 10;
}

impl settlement::Trait for Runtime {
    type Event = Event;
    type MaxLegsInInstruction = MaxLegsInInstruction;
    type Scheduler = Scheduler;
    type SchedulerOrigin = OriginCaller;
    type SchedulerCall = Call;
    type WeightInfo = ();
}

impl sto::Trait for Runtime {
    type Event = Event;
}

parameter_types! {
    pub OffencesWeightSoftLimit: Weight = Perbill::from_percent(60) * MaximumBlockWeight::get();
}

impl pallet_offences::Trait for Runtime {
    type Event = Event;
    type IdentificationTuple = pallet_session::historical::IdentificationTuple<Self>;
    type OnOffenceHandler = Staking;
    type WeightSoftLimit = OffencesWeightSoftLimit;
}

parameter_types! {
    pub const SessionDuration: BlockNumber = EPOCH_DURATION_IN_SLOTS as _;
    pub const ImOnlineUnsignedPriority: TransactionPriority = TransactionPriority::max_value();
    /// We prioritize im-online heartbeats over election solution submission.
    pub const StakingUnsignedPriority: TransactionPriority = TransactionPriority::max_value() / 2;
}

impl pallet_im_online::Trait for Runtime {
    type AuthorityId = ImOnlineId;
    type Event = Event;
    type UnsignedPriority = ImOnlineUnsignedPriority;
    type ReportUnresponsiveness = Offences;
    type SessionDuration = SessionDuration;
    type WeightInfo = polymesh_weights::pallet_im_online::WeightInfo;
}

impl pallet_grandpa::Trait for Runtime {
    type WeightInfo = ();
    type Event = Event;
    type Call = Call;

    type KeyOwnerProofSystem = Historical;

    type KeyOwnerProof =
        <Self::KeyOwnerProofSystem as KeyOwnerProofSystem<(KeyTypeId, GrandpaId)>>::Proof;

    type KeyOwnerIdentification = <Self::KeyOwnerProofSystem as KeyOwnerProofSystem<(
        KeyTypeId,
        GrandpaId,
    )>>::IdentificationTuple;

    type HandleEquivocation =
        pallet_grandpa::EquivocationHandler<Self::KeyOwnerIdentification, Offences>;
}

impl pallet_authority_discovery::Trait for Runtime {}

parameter_types! {
    pub const WindowSize: BlockNumber = pallet_finality_tracker::DEFAULT_WINDOW_SIZE;
    pub const ReportLatency: BlockNumber = pallet_finality_tracker::DEFAULT_REPORT_LATENCY;
}

impl pallet_finality_tracker::Trait for Runtime {
    type OnFinalizationStalled = ();
    type WindowSize = WindowSize;
    type ReportLatency = ReportLatency;
}

impl pallet_sudo::Trait for Runtime {
    type Event = Event;
    type Call = Call;
}

impl multisig::Trait for Runtime {
    type Event = Event;
}

impl bridge::Trait for Runtime {
    type Event = Event;
    type Proposal = Call;
    type Scheduler = Scheduler;
    type SchedulerOrigin = OriginCaller;
    type SchedulerCall = Call;
}

impl portfolio::Trait for Runtime {
    type Event = Event;
    type WeightInfo = polymesh_weights::pallet_portfolio::WeightInfo;
}

parameter_types! {
    pub const MaxNumberOfTMExtensionForAsset: u32 = 5;
    pub const AssetNameMaxLength: usize = 1024;
    pub const FundingRoundNameMaxLength: usize = 1024;
}

impl asset::Trait for Runtime {
    type Event = Event;
    type Currency = Balances;
    type ComplianceManager = compliance_manager::Module<Runtime>;
    type MaxNumberOfTMExtensionForAsset = MaxNumberOfTMExtensionForAsset;
    type UnixTime = pallet_timestamp::Module<Runtime>;
    type AssetNameMaxLength = AssetNameMaxLength;
    type FundingRoundNameMaxLength = FundingRoundNameMaxLength;
    type WeightInfo = polymesh_weights::pallet_asset::WeightInfo;
}

parameter_types! {
    pub const MaxConditionComplexity: u32 = 50;
}

impl compliance_manager::Trait for Runtime {
    type Event = Event;
    type Asset = Asset;
    type WeightInfo = polymesh_weights::pallet_compliance_manager::WeightInfo;
    type MaxConditionComplexity = MaxConditionComplexity;
}

impl IdentityTrait for Runtime {
    type Event = Event;
    type Proposal = Call;
    type MultiSig = MultiSig;
    type Portfolio = Portfolio;
    type CddServiceProviders = CddServiceProviders;
    type Balances = balances::Module<Runtime>;
    type ChargeTxFeeTarget = TransactionPayment;
    type CddHandler = CddHandler;
    type Public = <MultiSignature as Verify>::Signer;
    type OffChainSignature = MultiSignature;
    type ProtocolFee = protocol_fee::Module<Runtime>;
    type GCVotingMajorityOrigin = VMO<GovernanceCommittee>;
    type WeightInfo = polymesh_weights::pallet_identity::WeightInfo;
    type CorporateAction = CorporateAction;
    type IdentityFn = identity::Module<Runtime>;
}

parameter_types! {
    pub const NetworkShareInFee: Perbill = Perbill::from_percent(60);
    pub const MaxTargetIds: u32 = 1000;
    pub const MaxDidWhts: u32 = 1000;
}

impl polymesh_contracts::Trait for Runtime {
    type Event = Event;
    type NetworkShareInFee = NetworkShareInFee;
    type WeightInfo = polymesh_weights::polymesh_contracts::WeightInfo;
}

impl pallet_corporate_actions::Trait for Runtime {
    type Event = Event;
    type MaxTargetIds = MaxTargetIds;
    type MaxDidWhts = MaxDidWhts;
    type WeightInfo = polymesh_weights::pallet_corporate_actions::WeightInfo;
    type BallotWeightInfo = polymesh_weights::pallet_corporate_ballot::WeightInfo;
    type DistWeightInfo = polymesh_weights::pallet_capital_distribution::WeightInfo;
}

impl exemption::Trait for Runtime {
    type Event = Event;
    type Asset = Asset;
}

/// CddProviders instance of group
impl group::Trait<group::Instance2> for Runtime {
    type Event = Event;
    // Cannot alter its own active membership limit.
    type LimitOrigin = EnsureRoot<AccountId>;
    type AddOrigin = EnsureRoot<AccountId>;
    type RemoveOrigin = EnsureRoot<AccountId>;
    type SwapOrigin = EnsureRoot<AccountId>;
    type ResetOrigin = EnsureRoot<AccountId>;
    type MembershipInitialized = Identity;
    type MembershipChanged = Identity;
    type WeightInfo = polymesh_weights::pallet_group::WeightInfo;
}

parameter_types! {
    pub const MaxTransferManagersPerAsset: u32 = 3;
}
impl pallet_statistics::Trait for Runtime {
    type Event = Event;
    type Asset = Asset;
    type MaxTransferManagersPerAsset = MaxTransferManagersPerAsset;
    type WeightInfo = polymesh_weights::pallet_statistics::WeightInfo;
}

impl pallet_utility::Trait for Runtime {
    type Event = Event;
    type Call = Call;
    type WeightInfo = polymesh_weights::pallet_utility::WeightInfo;
}

impl confidential::Trait for Runtime {
    type Event = Event;
    type Asset = Asset;
    type WeightInfo = polymesh_weights::pallet_confidential::WeightInfo;
}

impl PermissionChecker for Runtime {
    type Call = Call;
    type Checker = Identity;
}

impl frame_system::offchain::SigningTypes for Runtime {
    type Public = <Signature as Verify>::Signer;
    type Signature = Signature;
}

impl<C> frame_system::offchain::SendTransactionTypes<C> for Runtime
where
    Call: From<C>,
{
    type Extrinsic = UncheckedExtrinsic;
    type OverarchingCall = Call;
}

parameter_types! {
    pub MaximumSchedulerWeight: Weight = Perbill::from_percent(80) * MaximumBlockWeight::get();
    pub const MaxScheduledPerBlock: u32 = 50;
}

impl pallet_scheduler::Trait for Runtime {
    type Event = Event;
    type Origin = Origin;
    type PalletsOrigin = OriginCaller;
    type Call = Call;
    type MaximumWeight = MaximumSchedulerWeight;
    type ScheduleOrigin = EnsureRoot<AccountId>;
    type MaxScheduledPerBlock = MaxScheduledPerBlock;
    type WeightInfo = ();
}

construct_runtime!(
    pub enum Runtime where
        Block = Block,
        NodeBlock = polymesh_primitives::Block,
        UncheckedExtrinsic = UncheckedExtrinsic
    {
        System: frame_system::{Module, Call, Config, Storage, Event<T>} = 0,
        // Must be before session.
        Babe: pallet_babe::{Module, Call, Storage, Config, Inherent, ValidateUnsigned} = 1,

        Timestamp: pallet_timestamp::{Module, Call, Storage, Inherent} = 2,
        Indices: pallet_indices::{Module, Call, Storage, Config<T>, Event<T>} = 3,
        Balances: balances::{Module, Call, Storage, Config<T>, Event<T>} = 4,
        TransactionPayment: pallet_transaction_payment::{Module, Storage} = 5,

        // Consensus frame_support.
        Authorship: pallet_authorship::{Module, Call, Storage, Inherent} = 6,
        Staking: pallet_staking::{Module, Call, Config<T>, Storage, Event<T>, ValidateUnsigned} = 7,
        Offences: pallet_offences::{Module, Call, Storage, Event} = 8,
        Session: pallet_session::{Module, Call, Storage, Event, Config<T>} = 9,
        FinalityTracker: pallet_finality_tracker::{Module, Call, Inherent} = 10,
        Grandpa: pallet_grandpa::{Module, Call, Storage, Config, Event} = 11,
        ImOnline: pallet_im_online::{Module, Call, Storage, Event<T>, ValidateUnsigned, Config<T>} = 12,
        AuthorityDiscovery: pallet_authority_discovery::{Module, Call, Config} = 13,
        RandomnessCollectiveFlip: pallet_randomness_collective_flip::{Module, Call, Storage} = 14,

        Historical: pallet_session_historical::{Module} = 15,
        // Sudo. Usable initially.
        // RELEASE: remove this for release build.
        Sudo: pallet_sudo::{Module, Call, Config<T>, Storage, Event<T>} = 16,

        MultiSig: multisig::{Module, Call, Config, Storage, Event<T>} = 17,

        // Contracts
        BaseContracts: pallet_contracts::{Module, Config, Storage, Event<T>} = 18,
        Contracts: polymesh_contracts::{Module, Call, Storage, Event<T>} = 19,

        // Polymesh Governance Committees
        Treasury: treasury::{Module, Call, Event<T>} = 20,
        PolymeshCommittee: committee::<Instance1>::{Module, Call, Storage, Origin<T>, Event<T>, Config<T>} = 21,
        CommitteeMembership: group::<Instance1>::{Module, Call, Storage, Event<T>, Config<T>} = 22,
        Pips: pallet_pips::{Module, Call, Storage, Event<T>, Config<T>} = 23,

        TechnicalCommittee: committee::<Instance3>::{Module, Call, Storage, Origin<T>, Event<T>, Config<T>} = 24,
        TechnicalCommitteeMembership: group::<Instance3>::{Module, Call, Storage, Event<T>, Config<T>} = 25,

        UpgradeCommittee: committee::<Instance4>::{Module, Call, Storage, Origin<T>, Event<T>, Config<T>} = 26,
        UpgradeCommitteeMembership: group::<Instance4>::{Module, Call, Storage, Event<T>, Config<T>} = 27,

        //Polymesh
        Asset: asset::{Module, Call, Storage, Config<T>, Event<T>} = 28,
        Identity: identity::{Module, Call, Storage, Event<T>, Config<T>} = 30,
        Bridge: bridge::{Module, Call, Storage, Config<T>, Event<T>} = 31,
        ComplianceManager: compliance_manager::{Module, Call, Storage, Event} = 32,
        Exemption: exemption::{Module, Call, Storage, Event} = 35,
        Settlement: settlement::{Module, Call, Storage, Event<T>, Config} = 36,
        Sto: sto::{Module, Call, Storage, Event<T>} = 37,
        CddServiceProviders: group::<Instance2>::{Module, Call, Storage, Event<T>, Config<T>} = 38,
        Statistic: statistics::{Module, Call, Storage} = 39,
        ProtocolFee: protocol_fee::{Module, Call, Storage, Event<T>, Config<T>} = 40,
        Utility: utility::{Module, Call, Storage, Event} = 41,
        Portfolio: portfolio::{Module, Call, Storage, Event<T>} = 42,
        Confidential: confidential::{Module, Call, Storage, Event} = 43,
        Permissions: pallet_permissions::{Module, Storage} = 44,
        Scheduler: pallet_scheduler::{Module, Call, Storage, Event<T>} = 45,
        CorporateAction: pallet_corporate_actions::{Module, Call, Storage, Event, Config} = 46,
        CorporateBallot: pallet_corporate_ballot::{Module, Call, Storage, Event<T>} = 47,
        CapitalDistribution: pallet_capital_distribution::{Module, Call, Storage, Event<T>} = 48,
        Checkpoint: checkpoint::{Module, Call, Storage, Event<T>, Config} = 49,
    }
);

/// The address format for describing accounts.
pub type Address = <Indices as StaticLookup>::Source;
/// Block header type as expected by this runtime.
pub type Header = generic::Header<BlockNumber, BlakeTwo256>;
/// Block type as expected by this runtime.
pub type Block = generic::Block<Header, UncheckedExtrinsic>;
/// A Block signed with a Justification
pub type SignedBlock = generic::SignedBlock<Block>;
/// BlockId type as expected by this runtime.
pub type BlockId = generic::BlockId<Block>;
/// The SignedExtension to the basic transaction logic.
pub type SignedExtra = (
    frame_system::CheckSpecVersion<Runtime>,
    frame_system::CheckTxVersion<Runtime>,
    frame_system::CheckGenesis<Runtime>,
    frame_system::CheckEra<Runtime>,
    frame_system::CheckNonce<Runtime>,
    frame_system::CheckWeight<Runtime>,
    pallet_transaction_payment::ChargeTransactionPayment<Runtime>,
    pallet_permissions::StoreCallMetadata<Runtime>,
);
/// Unchecked extrinsic type as expected by this runtime.
pub type UncheckedExtrinsic = generic::UncheckedExtrinsic<Address, Call, Signature, SignedExtra>;
/// The payload being signed in transactions.
pub type SignedPayload = generic::SignedPayload<Call, SignedExtra>;
/// Extrinsic type that has already been checked.
pub type CheckedExtrinsic = generic::CheckedExtrinsic<AccountId, Call, SignedExtra>;
/// Executive: handles dispatch to the various modules.
pub type Executive = pallet_executive::Executive<
    Runtime,
    Block,
    frame_system::ChainContext<Runtime>,
    Runtime,
    AllModules,
>;

impl_runtime_apis! {
    impl sp_api::Core<Block> for Runtime {
        fn version() -> RuntimeVersion {
            VERSION
        }

        fn execute_block(block: Block) {
            Executive::execute_block(block)
        }

        fn initialize_block(header: &<Block as BlockT>::Header) {
            Executive::initialize_block(header)
        }
    }

    impl sp_api::Metadata<Block> for Runtime {
        fn metadata() -> OpaqueMetadata {
            Runtime::metadata().into()
        }
    }

    impl sp_block_builder::BlockBuilder<Block> for Runtime {
        fn apply_extrinsic(extrinsic: <Block as BlockT>::Extrinsic) -> ApplyExtrinsicResult {
            Executive::apply_extrinsic(extrinsic)
        }

        fn finalize_block() -> <Block as BlockT>::Header {
            Executive::finalize_block()
        }

        fn inherent_extrinsics(data: InherentData) -> Vec<<Block as BlockT>::Extrinsic> {
            data.create_extrinsics()
        }

        fn check_inherents(block: Block, data: InherentData) -> CheckInherentsResult {
            data.check_extrinsics(&block)
        }

        fn random_seed() -> <Block as BlockT>::Hash {
            RandomnessCollectiveFlip::random_seed()
        }
    }

    impl sp_transaction_pool::runtime_api::TaggedTransactionQueue<Block> for Runtime {
        fn validate_transaction(
            source: TransactionSource,
            tx: <Block as BlockT>::Extrinsic,
        ) -> TransactionValidity {
            Executive::validate_transaction(source, tx)
        }
    }

    impl sp_offchain::OffchainWorkerApi<Block> for Runtime {
        fn offchain_worker(header: &<Block as BlockT>::Header) {
            Executive::offchain_worker(header)
        }
    }

    impl fg_primitives::GrandpaApi<Block> for Runtime {
        fn grandpa_authorities() -> GrandpaAuthorityList {
            Grandpa::grandpa_authorities()
        }

        fn submit_report_equivocation_unsigned_extrinsic(
            equivocation_proof: fg_primitives::EquivocationProof<
                <Block as BlockT>::Hash,
                NumberFor<Block>,
            >,
            key_owner_proof: fg_primitives::OpaqueKeyOwnershipProof,
        ) -> Option<()> {
            let key_owner_proof = key_owner_proof.decode()?;

            Grandpa::submit_unsigned_equivocation_report(
                equivocation_proof,
                key_owner_proof,
            )
        }

        fn generate_key_ownership_proof(
            _set_id: fg_primitives::SetId,
            authority_id: GrandpaId,
        ) -> Option<fg_primitives::OpaqueKeyOwnershipProof> {
            use codec::Encode;

            Historical::prove((fg_primitives::KEY_TYPE, authority_id))
                .map(|p| p.encode())
                .map(fg_primitives::OpaqueKeyOwnershipProof::new)
        }
    }

    impl sp_consensus_babe::BabeApi<Block> for Runtime {
        fn configuration() -> sp_consensus_babe::BabeGenesisConfiguration {
            // The choice of `c` parameter (where `1 - c` represents the
            // probability of a slot being empty), is done in accordance to the
            // slot duration and expected target block time, for safely
            // resisting network delays of maximum two seconds.
            // <https://research.web3.foundation/en/latest/polkadot/BABE/Babe/#6-practical-results>
            sp_consensus_babe::BabeGenesisConfiguration {
                slot_duration: Babe::slot_duration(),
                epoch_length: EpochDuration::get(),
                c: PRIMARY_PROBABILITY,
                genesis_authorities: Babe::authorities(),
                randomness: Babe::randomness(),
                allowed_slots: sp_consensus_babe::AllowedSlots::PrimaryAndSecondaryPlainSlots,
            }
        }

        fn current_epoch_start() -> sp_consensus_babe::SlotNumber {
            Babe::current_epoch_start()
        }

        fn generate_key_ownership_proof(
            _slot_number: sp_consensus_babe::SlotNumber,
            authority_id: sp_consensus_babe::AuthorityId,
        ) -> Option<sp_consensus_babe::OpaqueKeyOwnershipProof> {
            use codec::Encode;

            Historical::prove((sp_consensus_babe::KEY_TYPE, authority_id))
                .map(|p| p.encode())
                .map(sp_consensus_babe::OpaqueKeyOwnershipProof::new)
        }

        fn submit_report_equivocation_unsigned_extrinsic(
            equivocation_proof: sp_consensus_babe::EquivocationProof<<Block as BlockT>::Header>,
            key_owner_proof: sp_consensus_babe::OpaqueKeyOwnershipProof,
        ) -> Option<()> {
            let key_owner_proof = key_owner_proof.decode()?;

            Babe::submit_unsigned_equivocation_report(
                equivocation_proof,
                key_owner_proof,
            )
        }
    }

    impl sp_authority_discovery::AuthorityDiscoveryApi<Block> for Runtime {
        fn authorities() -> Vec<AuthorityDiscoveryId> {
            AuthorityDiscovery::authorities()
        }
    }

    impl frame_system_rpc_runtime_api::AccountNonceApi<Block, AccountId, Index> for Runtime {
        fn account_nonce(account: AccountId) -> Index {
            System::account_nonce(account)
        }
    }

    impl pallet_contracts_rpc_runtime_api::ContractsApi<Block, AccountId, Balance, BlockNumber>
        for Runtime
    {
        fn call(
            origin: AccountId,
            dest: AccountId,
            value: Balance,
            gas_limit: u64,
            input_data: Vec<u8>,
        ) -> ContractExecResult {
            let (exec_result, gas_consumed) =
            BaseContracts::bare_call(origin, dest.into(), value, gas_limit, input_data);
            match exec_result {
                Ok(v) => ContractExecResult::Success {
                    flags: v.flags.bits(),
                    data: v.data,
                    gas_consumed: gas_consumed,
                },
                Err(_) => ContractExecResult::Error,
            }
        }

        fn get_storage(
            address: AccountId,
            key: [u8; 32],
        ) -> pallet_contracts_primitives::GetStorageResult {
            BaseContracts::get_storage(address, key)
        }

        fn rent_projection(
            address: AccountId,
        ) -> pallet_contracts_primitives::RentProjectionResult<BlockNumber> {
            BaseContracts::rent_projection(address)
        }
    }

    impl node_rpc_runtime_api::transaction_payment::TransactionPaymentApi<
        Block,
        Balance,
        UncheckedExtrinsic,
    > for Runtime {
        fn query_info(uxt: UncheckedExtrinsic, len: u32) -> RuntimeDispatchInfo<Balance> {
            TransactionPayment::query_info(uxt, len)
        }
    }

    impl sp_session::SessionKeys<Block> for Runtime {
        fn generate_session_keys(seed: Option<Vec<u8>>) -> Vec<u8> {
            SessionKeys::generate(seed)
        }

        fn decode_session_keys(
            encoded: Vec<u8>,
        ) -> Option<Vec<(Vec<u8>, sp_core::crypto::KeyTypeId)>> {
            SessionKeys::decode_into_raw_public_keys(&encoded)
        }
    }

    impl pallet_staking_rpc_runtime_api::StakingApi<Block> for Runtime {
        fn get_curve() -> Vec<(Perbill, Perbill)> {
            Staking::get_curve()
        }
    }

    impl node_rpc_runtime_api::pips::PipsApi<Block, AccountId, Balance>
    for Runtime
    {
        /// Get vote count for a given proposal index
        fn get_votes(index: u32) -> VoteCount<Balance> {
            Pips::get_votes(index)
        }

        /// Proposals voted by `address`
        fn proposed_by(address: AccountId) -> Vec<u32> {
            Pips::proposed_by(pallet_pips::Proposer::Community(address))
        }

        /// Proposals `address` voted on
        fn voted_on(address: AccountId) -> Vec<u32> {
            Pips::voted_on(address)
        }

        /// Retrieve PIPs voted on information by `address` account.
        fn voting_history_by_address(address: AccountId) -> HistoricalVotingByAddress<Vote<Balance>> {
            Pips::voting_history_by_address(address)

        }

        /// Retrieve PIPs voted on information by `id` identity (and its secondary items).
        fn voting_history_by_id(id: IdentityId) -> HistoricalVotingById<AccountId, Vote<Balance>> {
            Pips::voting_history_by_id(id)
        }
    }

    impl pallet_protocol_fee_rpc_runtime_api::ProtocolFeeApi<
        Block,
    > for Runtime {
        fn compute_fee(op: ProtocolOp) -> CappedFee {
            ProtocolFee::compute_fee(&[op]).into()
        }
    }

    impl
        node_rpc_runtime_api::identity::IdentityApi<
            Block,
            IdentityId,
            Ticker,
            AccountId,
            SecondaryKey<AccountId>,
            Signatory<AccountId>,
            Moment
        > for Runtime
    {
        /// RPC call to know whether the given did has valid cdd claim or not
        fn is_identity_has_valid_cdd(did: IdentityId, leeway: Option<u64>) -> CddStatus {
            Identity::fetch_cdd(did, leeway.unwrap_or_default())
                .ok_or_else(|| "Either cdd claim is expired or not yet provided to give identity".into())
        }

        /// RPC call to query the given ticker did
        fn get_asset_did(ticker: Ticker) -> AssetDidResult {
            Identity::get_asset_did(ticker)
                .map_err(|_| "Error in computing the given ticker error".into())
        }

        /// Retrieve primary key and secondary keys for a given IdentityId
        fn get_did_records(did: IdentityId) -> DidRecords<AccountId, SecondaryKey<AccountId>> {
            Identity::get_did_records(did)
        }

        /// Retrieve the status of the DIDs
        fn get_did_status(dids: Vec<IdentityId>) -> Vec<DidStatus> {
            Identity::get_did_status(dids)
        }

        fn get_key_identity_data(acc: AccountId) -> Option<KeyIdentityData<IdentityId>> {
            Identity::get_key_identity_data(acc)
        }

        /// Retrieve list of a authorization for a given signatory
        fn get_filtered_authorizations(
            signatory: Signatory<AccountId>,
            allow_expired: bool,
            auth_type: Option<AuthorizationType>
        ) -> Vec<Authorization<AccountId, Moment>> {
            Identity::get_filtered_authorizations(signatory, allow_expired, auth_type)
        }
    }

    impl node_rpc_runtime_api::asset::AssetApi<Block, AccountId> for Runtime {
        #[inline]
        fn can_transfer(
            _sender: AccountId,
            from_custodian: Option<IdentityId>,
            from_portfolio: PortfolioId,
            to_custodian: Option<IdentityId>,
            to_portfolio: PortfolioId,
            ticker: &Ticker,
            value: Balance) -> node_rpc_runtime_api::asset::CanTransferResult
        {
            Asset::unsafe_can_transfer(from_custodian, from_portfolio, to_custodian, to_portfolio, ticker, value)
                .map_err(|msg| msg.as_bytes().to_vec())
        }
    }

    impl node_rpc_runtime_api::compliance_manager::ComplianceManagerApi<Block, AccountId, Balance>
        for Runtime
    {
        #[inline]
        fn can_transfer(
            ticker: Ticker,
            from_did: Option<IdentityId>,
            to_did: Option<IdentityId>,
        ) -> AssetComplianceResult
        {
            ComplianceManager::granular_verify_restriction(&ticker, from_did, to_did)
        }
    }

    impl pallet_group_rpc_runtime_api::GroupApi<Block> for Runtime {
        fn get_cdd_valid_members() -> Vec<pallet_group_rpc_runtime_api::Member> {
            merge_active_and_inactive::<Block>(
                CddServiceProviders::active_members(),
                CddServiceProviders::inactive_members())
        }

        fn get_gc_valid_members() -> Vec<pallet_group_rpc_runtime_api::Member> {
            merge_active_and_inactive::<Block>(
                CommitteeMembership::active_members(),
                CommitteeMembership::inactive_members())
        }
    }

    impl node_rpc_runtime_api::portfolio::PortfolioApi<Block, Balance> for Runtime {
        #[inline]
        fn get_portfolios(did: IdentityId) -> node_rpc_runtime_api::portfolio::GetPortfoliosResult {
            Ok(Portfolio::rpc_get_portfolios(did))
        }

        #[inline]
        fn get_portfolio_assets(portfolio_id: PortfolioId) ->
            node_rpc_runtime_api::portfolio::GetPortfolioAssetsResult<Balance>
        {
            Ok(Portfolio::rpc_get_portfolio_assets(portfolio_id))
        }
    }

    #[cfg(feature = "runtime-benchmarks")]
    impl frame_benchmarking::Benchmark<Block> for Runtime {
        fn dispatch_benchmark(
            config: frame_benchmarking::BenchmarkConfig
        ) -> Result<Vec<frame_benchmarking::BenchmarkBatch>, sp_runtime::RuntimeString> {
            use frame_benchmarking::{Benchmarking, BenchmarkBatch, add_benchmark, TrackedStorageKey};
            use frame_system_benchmarking::Module as SystemBench;

            impl frame_system_benchmarking::Trait for Runtime {}

            let whitelist: Vec<TrackedStorageKey> = vec![
                // Block Number
                hex_literal::hex!("26aa394eea5630e07c48ae0c9558cef702a5c1b19ab7a04f536c519aca4983ac").to_vec().into(),
                // Total Issuance
                hex_literal::hex!("c2261276cc9d1f8598ea4b6a74b15c2f57c875e4cff74148e4628f264b974c80").to_vec().into(),
                // Execution Phase
                hex_literal::hex!("26aa394eea5630e07c48ae0c9558cef7ff553b5a9862a516939d82b3d3d8661a").to_vec().into(),
                // Event Count
                hex_literal::hex!("26aa394eea5630e07c48ae0c9558cef70a98fdbe9ce6c55837576c60c7af3850").to_vec().into(),
                // System Events
                hex_literal::hex!("26aa394eea5630e07c48ae0c9558cef780d41e5e16056765bc8461851072c9d7").to_vec().into(),
                // Treasury Account
                hex_literal::hex!("26aa394eea5630e07c48ae0c9558cef7b99d880ec681799c0cf30e8886371da95ecffd7b6c0f78751baa9d281e0bfa3a6d6f646c70792f74727372790000000000000000000000000000000000000000").to_vec().into(),
            ];

            let mut batches = Vec::<BenchmarkBatch>::new();
            let params = (&config, &whitelist);

            add_benchmark!(params, batches, pallet_asset, Asset);
            add_benchmark!(params, batches, pallet_balances, Balances);
            add_benchmark!(params, batches, pallet_identity, Identity);
            add_benchmark!(params, batches, pallet_pips, Pips);
            add_benchmark!(params, batches, pallet_portfolio, Portfolio);
            add_benchmark!(params, batches, pallet_protocol_fee, ProtocolFee);
            add_benchmark!(params, batches, frame_system, SystemBench::<Runtime>);
            add_benchmark!(params, batches, pallet_timestamp, Timestamp);
            add_benchmark!(params, batches, pallet_settlement, Settlement);
            add_benchmark!(params, batches, pallet_compliance_manager, ComplianceManager);
            add_benchmark!(params, batches, pallet_corporate_actions, CorporateAction);
            add_benchmark!(params, batches, pallet_corporate_ballot, CorporateBallot);
            add_benchmark!(params, batches, pallet_capital_distribution, CapitalDistribution);
            add_benchmark!(params, batches, polymesh_contracts, Contracts);
            add_benchmark!(params, batches, pallet_utility, Utility);
            add_benchmark!(params, batches, pallet_confidential, Confidential);
            add_benchmark!(params, batches, pallet_treasury, Treasury);
            add_benchmark!(params, batches, pallet_im_online, ImOnline);
            add_benchmark!(params, batches, pallet_group, CddServiceProviders);
<<<<<<< HEAD
            add_benchmark!(params, batches, pallet_statistics, Statistic);
=======
            add_benchmark!(params, batches, pallet_permissions, Permissions);
>>>>>>> 946a0f9c

            if batches.is_empty() { return Err("Benchmark not found for this pallet.".into()) }
            Ok(batches)
        }
    }
}<|MERGE_RESOLUTION|>--- conflicted
+++ resolved
@@ -853,7 +853,7 @@
         Settlement: settlement::{Module, Call, Storage, Event<T>, Config} = 36,
         Sto: sto::{Module, Call, Storage, Event<T>} = 37,
         CddServiceProviders: group::<Instance2>::{Module, Call, Storage, Event<T>, Config<T>} = 38,
-        Statistic: statistics::{Module, Call, Storage} = 39,
+        Statistics: pallet_statistics::{Module, Call, Storage, Event} = 39,
         ProtocolFee: protocol_fee::{Module, Call, Storage, Event<T>, Config<T>} = 40,
         Utility: utility::{Module, Call, Storage, Event} = 41,
         Portfolio: portfolio::{Module, Call, Storage, Event<T>} = 42,
@@ -1304,11 +1304,8 @@
             add_benchmark!(params, batches, pallet_treasury, Treasury);
             add_benchmark!(params, batches, pallet_im_online, ImOnline);
             add_benchmark!(params, batches, pallet_group, CddServiceProviders);
-<<<<<<< HEAD
-            add_benchmark!(params, batches, pallet_statistics, Statistic);
-=======
+            add_benchmark!(params, batches, pallet_statistics, Statistics);
             add_benchmark!(params, batches, pallet_permissions, Permissions);
->>>>>>> 946a0f9c
 
             if batches.is_empty() { return Err("Benchmark not found for this pallet.".into()) }
             Ok(batches)
