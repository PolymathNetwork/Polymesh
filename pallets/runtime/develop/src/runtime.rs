--- conflicted
+++ resolved
@@ -78,28 +78,9 @@
     },
     ApplyExtrinsicResult, MultiSignature, Perbill,
 };
+use pallet_cdd_offchain_worker::crypto::SignerAppCrypto as CddOffchainWorkerId;
+
 use sp_std::prelude::*;
-<<<<<<< HEAD
-use sp_version::RuntimeVersion;
-
-use frame_support::{
-    construct_runtime, debug, parameter_types,
-    traits::{KeyOwnerProofSystem, Randomness, SplitTwoWays},
-    weights::{Weight, WeightToFeeCoefficient, WeightToFeeCoefficients, WeightToFeePolynomial},
-};
-use pallet_cdd_offchain_worker::crypto::SignerAppCrypto as CddOffchainWorkerId;
-use pallet_contracts_rpc_runtime_api::ContractExecResult;
-
-use pallet_grandpa::{
-    fg_primitives, AuthorityId as GrandpaId, AuthorityList as GrandpaAuthorityList,
-};
-use pallet_im_online::sr25519::AuthorityId as ImOnlineId;
-use pallet_protocol_fee_rpc_runtime_api::CappedFee;
-use pallet_session::historical as pallet_session_historical;
-use sp_authority_discovery::AuthorityId as AuthorityDiscoveryId;
-use sp_inherents::{CheckInherentsResult, InherentData};
-=======
->>>>>>> abc59a7e
 #[cfg(feature = "std")]
 use sp_version::NativeVersion;
 use sp_version::RuntimeVersion;
@@ -764,7 +745,6 @@
 }
 
 parameter_types! {
-<<<<<<< HEAD
     pub const CoolingInterval: BlockNumber = 3;
     pub const BufferInterval: BlockNumber = 5;
     pub const UnsignedPriority: u64 = 2^25;
@@ -799,7 +779,8 @@
     type Extrinsic = UncheckedExtrinsic;
     type OverarchingCall = Call;
 }
-=======
+
+parameter_types!{
     pub MaximumSchedulerWeight: Weight = Perbill::from_percent(80) * MaximumBlockWeight::get();
     pub const MaxScheduledPerBlock: u32 = 50;
 }
@@ -814,32 +795,6 @@
     type MaxScheduledPerBlock = MaxScheduledPerBlock;
     type WeightInfo = ();
 }
-
-// / A runtime transaction submitter for the cdd_offchain_worker
-// Comment it in the favour of Testnet release
-//type SubmitTransactionCdd = TransactionSubmitter<CddOffchainWorkerId, Runtime, UncheckedExtrinsic>;
-
-// Comment it in the favour of Testnet release
-// parameter_types! {
-//     pub const CoolingInterval: BlockNumber = 3;
-//     pub const BufferInterval: BlockNumber = 5;
-// }
-
-// impl pallet_cdd_offchain_worker::Trait for Runtime {
-//     /// SignerId
-//     type SignerId = CddOffchainWorkerId;
-//     /// The overarching event type.
-//     type Event = Event;
-//     /// The overarching dispatch call type
-//     type Call = Call;
-//     /// No. of blocks delayed to execute the offchain worker
-//     type CoolingInterval = CoolingInterval;
-//     /// Buffer given to check the validity of the cdd claim. It is in block numbers.
-//     type BufferInterval = BufferInterval;
-//     /// The type submit transactions.
-//     type SubmitUnsignedTransaction = SubmitTransactionCdd;
-// }
->>>>>>> abc59a7e
 
 construct_runtime!(
     pub enum Runtime where
@@ -908,12 +863,9 @@
         Portfolio: portfolio::{Module, Call, Storage, Event<T>},
         Confidential: confidential::{Module, Call, Storage, Event},
         Permissions: pallet_permissions::{Module, Storage},
-<<<<<<< HEAD
-        CddOffchainWorker: pallet_cdd_offchain_worker::{Module, Call, Storage, ValidateUnsigned, Event<T>}
-=======
+        CddOffchainWorker: pallet_cdd_offchain_worker::{Module, Call, Storage, ValidateUnsigned, Event<T>},
         Scheduler: pallet_scheduler::{Module, Call, Storage, Event<T>},
         CorporateAction: pallet_corporate_actions::{Module, Call, Storage, Event},
->>>>>>> abc59a7e
     }
 );
 
