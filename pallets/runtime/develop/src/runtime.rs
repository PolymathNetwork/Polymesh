#![allow(clippy::not_unsafe_ptr_arg_deref)]
use crate::{
    constants::{fee::*, time::*},
    fee_details::CddHandler,
};
use codec::Encode;
use pallet_asset::{self as asset, checkpoint};
use pallet_balances as balances;
use pallet_bridge as bridge;
use pallet_committee as committee;
use pallet_compliance_manager::{self as compliance_manager, AssetComplianceResult};
use pallet_confidential as confidential;
use pallet_corporate_actions::ballot as pallet_corporate_ballot;
use pallet_corporate_actions::distribution as pallet_capital_distribution;
use pallet_group as group;
use pallet_identity::{
    self as identity,
    types::{AssetDidResult, CddStatus, DidRecords, DidStatus, KeyIdentityData},
};
use pallet_multisig as multisig;
use pallet_pips::{HistoricalVotingByAddress, HistoricalVotingById, Vote, VoteCount};
use pallet_portfolio as portfolio;
use pallet_protocol_fee as protocol_fee;
use pallet_settlement as settlement;
use pallet_statistics as statistics;
use pallet_sto as sto;
pub use pallet_transaction_payment::{Multiplier, RuntimeDispatchInfo, TargetedFeeAdjustment};
use pallet_treasury as treasury;
use pallet_utility as utility;
use polymesh_common_utilities::{
    constants::currency::*,
    protocol_fee::ProtocolOp,
    traits::{balances::AccountData, identity::Trait as IdentityTrait, PermissionChecker},
    CommonTrait,
};
use polymesh_primitives::{
    AccountId, AccountIndex, Authorization, AuthorizationType, Balance, BlockNumber, Hash,
    IdentityId, Index, Moment, PortfolioId, SecondaryKey, Signatory, Signature, Ticker,
};
use polymesh_runtime_common::{
    cdd_check::CddChecker,
    dividend, exemption,
    impls::{Author, CurrencyToVoteHandler},
    merge_active_and_inactive, sto_capped, voting, AvailableBlockRatio, BlockExecutionWeight,
    BlockHashCount, ExtrinsicBaseWeight, MaximumBlockLength, MaximumBlockWeight, NegativeImbalance,
    RocksDbWeight,
};

use frame_support::{
    construct_runtime, debug, parameter_types,
    traits::{KeyOwnerProofSystem, Randomness, SplitTwoWays},
    weights::{Weight, WeightToFeeCoefficient, WeightToFeeCoefficients, WeightToFeePolynomial},
};
use frame_system::EnsureRoot;
use pallet_contracts_rpc_runtime_api::ContractExecResult;
use pallet_grandpa::{
    fg_primitives, AuthorityId as GrandpaId, AuthorityList as GrandpaAuthorityList,
};
use pallet_im_online::sr25519::AuthorityId as ImOnlineId;
use pallet_protocol_fee_rpc_runtime_api::CappedFee;
use pallet_session::historical as pallet_session_historical;
use sp_api::impl_runtime_apis;
use sp_authority_discovery::AuthorityId as AuthorityDiscoveryId;
use sp_core::{
    crypto::KeyTypeId,
    u32_trait::{_1, _2, _4},
    OpaqueMetadata,
};
use sp_inherents::{CheckInherentsResult, InherentData};
use sp_runtime::transaction_validity::{
    TransactionPriority, TransactionSource, TransactionValidity,
};
use sp_runtime::{
    create_runtime_str,
    curve::PiecewiseLinear,
    generic, impl_opaque_keys,
    traits::{
        BlakeTwo256, Block as BlockT, Extrinsic, NumberFor, OpaqueKeys, SaturatedConversion,
        Saturating, StaticLookup, Verify,
    },
    ApplyExtrinsicResult, MultiSignature, Perbill,
};

use sp_std::prelude::*;
#[cfg(feature = "std")]
use sp_version::NativeVersion;
use sp_version::RuntimeVersion;

pub use balances::Call as BalancesCall;
pub use frame_support::StorageValue;
pub use frame_system::Call as SystemCall;
pub use pallet_contracts::Gas;
pub use pallet_staking::StakerStatus;
pub use pallet_timestamp::Call as TimestampCall;
#[cfg(any(feature = "std", test))]
pub use sp_runtime::BuildStorage;

use smallvec::smallvec;

// Make the WASM binary available.
#[cfg(feature = "std")]
include!(concat!(env!("OUT_DIR"), "/wasm_binary.rs"));

/// Runtime version.
pub const VERSION: RuntimeVersion = RuntimeVersion {
    spec_name: create_runtime_str!("polymesh"),
    impl_name: create_runtime_str!("polymath-polymesh"),
    authoring_version: 1,
    // Per convention: if the runtime behavior changes, increment spec_version
    // and set impl_version to 0. If only runtime
    // implementation changes and behavior does not, then leave spec_version as
    // is and increment impl_version.
    spec_version: 2000,
    impl_version: 0,
    apis: RUNTIME_API_VERSIONS,
    transaction_version: 1,
};

/// Native version.
#[cfg(any(feature = "std", test))]
pub fn native_version() -> NativeVersion {
    NativeVersion {
        runtime_version: VERSION,
        can_author_with: Default::default(),
    }
}

parameter_types! {
    /// Assume 10% of weight for average on_initialize calls.
    pub MaximumExtrinsicWeight: Weight = AvailableBlockRatio::get()
        .saturating_sub(Perbill::from_percent(10)) * MaximumBlockWeight::get();
    pub const Version: RuntimeVersion = VERSION;
}

impl frame_system::Trait for Runtime {
    /// The basic call filter to use in dispatchable.
    type BaseCallFilter = ();
    /// The identifier used to distinguish between accounts.
    type AccountId = AccountId;
    /// The aggregated dispatch type that is available for extrinsics.
    type Call = Call;
    /// The lookup mechanism to get account ID from whatever is passed in dispatchers.
    type Lookup = Indices;
    /// The index type for storing how many extrinsics an account has signed.
    type Index = Index;
    /// The index type for blocks.
    type BlockNumber = BlockNumber;
    /// The type for hashing blocks and tries.
    type Hash = Hash;
    /// The hashing algorithm used.
    type Hashing = BlakeTwo256;
    /// The header type.
    type Header = generic::Header<BlockNumber, BlakeTwo256>;
    /// The ubiquitous event type.
    type Event = Event;
    /// The ubiquitous origin type.
    type Origin = Origin;
    /// Maximum number of block number to block hash mappings to keep (oldest pruned first).
    type BlockHashCount = BlockHashCount;
    /// Maximum weight of each block.
    type MaximumBlockWeight = MaximumBlockWeight;
    /// The weight of database operations that the runtime can invoke.
    type DbWeight = RocksDbWeight;
    /// The weight of the overhead invoked on the block import process, independent of the
    /// extrinsics included in that block.
    type BlockExecutionWeight = BlockExecutionWeight;
    /// The base weight of any extrinsic processed by the runtime, independent of the
    /// logic of that extrinsic. (Signature verification, nonce increment, fee, etc...)
    type ExtrinsicBaseWeight = ExtrinsicBaseWeight;
    /// The maximum weight that a single extrinsic of `Normal` dispatch class can have,
    /// idependent of the logic of that extrinsics. (Roughly max block weight - average on
    /// initialize cost).
    type MaximumExtrinsicWeight = MaximumExtrinsicWeight;
    /// Maximum size of all encoded transactions (in bytes) that are allowed in one block.
    type MaximumBlockLength = MaximumBlockLength;
    /// Portion of the block weight that is available to all normal transactions.
    type AvailableBlockRatio = AvailableBlockRatio;
    /// Version of the runtime.
    type Version = Version;
    /// Converts a module to the index of the module in `construct_runtime!`.
    ///
    /// This type is being generated by `construct_runtime!`.
    type PalletInfo = PalletInfo;
    /// What to do if a new account is created.
    type OnNewAccount = ();
    /// What to do if an account is fully reaped from the system.
    type OnKilledAccount = ();
    /// The data to be stored in an account.
    type AccountData = AccountData<Balance>;
    type SystemWeightInfo = polymesh_weights::frame_system::WeightInfo;
}

parameter_types! {
    pub const EpochDuration: u64 = EPOCH_DURATION_IN_BLOCKS as u64;
    pub const ExpectedBlockTime: Moment = MILLISECS_PER_BLOCK;
}

impl pallet_babe::Trait for Runtime {
    type WeightInfo = ();
    type EpochDuration = EpochDuration;
    type ExpectedBlockTime = ExpectedBlockTime;
    type EpochChangeTrigger = pallet_babe::ExternalTrigger;

    type KeyOwnerProofSystem = Historical;

    type KeyOwnerProof = <Self::KeyOwnerProofSystem as KeyOwnerProofSystem<(
        KeyTypeId,
        pallet_babe::AuthorityId,
    )>>::Proof;

    type KeyOwnerIdentification = <Self::KeyOwnerProofSystem as KeyOwnerProofSystem<(
        KeyTypeId,
        pallet_babe::AuthorityId,
    )>>::IdentificationTuple;

    type HandleEquivocation =
        pallet_babe::EquivocationHandler<Self::KeyOwnerIdentification, Offences>;
}

parameter_types! {
    pub const IndexDeposit: Balance = DOLLARS;
}

impl pallet_indices::Trait for Runtime {
    type AccountIndex = AccountIndex;
    type Currency = Balances;
    type Deposit = IndexDeposit;
    type Event = Event;
    type WeightInfo = ();
}

parameter_types! {
    pub const ExistentialDeposit: Balance = 0u128;
    pub const MaxLocks: u32 = 50;
}

/// Splits fees 80/20 between treasury and block author.
pub type DealWithFees = SplitTwoWays<
    Balance,
    NegativeImbalance<Runtime>,
    _4,
    Treasury, // 4 parts (80%) goes to the treasury.
    _1,
    Author<Runtime>, // 1 part (20%) goes to the block author.
>;

pub struct WeightToFee;
impl WeightToFeePolynomial for WeightToFee {
    type Balance = Balance;

    fn polynomial() -> WeightToFeeCoefficients<Self::Balance> {
        smallvec![WeightToFeeCoefficient {
            degree: 1,
            coeff_frac: Perbill::from_percent(3), // use only 3% of the exact weight value.
            coeff_integer: 0u128,                 // Coefficient is zero.
            negative: false,
        }]
    }
}

parameter_types! {
    pub const TransactionByteFee: Balance = 10 * MILLICENTS;
    // for a sane configuration, this should always be less than `AvailableBlockRatio`.
    pub const TargetBlockFullness: Perbill = TARGET_BLOCK_FULLNESS;
}

impl pallet_transaction_payment::Trait for Runtime {
    type Currency = Balances;
    type OnTransactionPayment = DealWithFees;
    type TransactionByteFee = TransactionByteFee;
    type WeightToFee = WeightToFee;
    type FeeMultiplierUpdate = ();
    type CddHandler = CddHandler;
}

impl CommonTrait for Runtime {
    type Balance = Balance;
    type AssetSubTraitTarget = Asset;
    type BlockRewardsReserve = balances::Module<Runtime>;
}

impl balances::Trait for Runtime {
    type MaxLocks = MaxLocks;
    type DustRemoval = ();
    type Event = Event;
    type ExistentialDeposit = ExistentialDeposit;
    type AccountStore = frame_system::Module<Runtime>;
    type Identity = Identity;
    type CddChecker = CddChecker<Runtime>;
    type WeightInfo = ();
}

impl protocol_fee::Trait for Runtime {
    type Event = Event;
    type Currency = Balances;
    type OnProtocolFeePayment = DealWithFees;
    type WeightInfo = polymesh_weights::pallet_protocol_fee::WeightInfo;
}

parameter_types! {
    pub const MinimumPeriod: Moment = SLOT_DURATION / 2;
}

impl pallet_timestamp::Trait for Runtime {
    type Moment = Moment;
    type OnTimestampSet = Babe;
    type MinimumPeriod = MinimumPeriod;
    type WeightInfo = polymesh_weights::pallet_timestamp::WeightInfo;
}

parameter_types! {
    pub const UncleGenerations: BlockNumber = 0;
}

// TODO: substrate#2986 implement this properly
impl pallet_authorship::Trait for Runtime {
    type FindAuthor = pallet_session::FindAccountFromAuthorIndex<Self, Babe>;
    type UncleGenerations = UncleGenerations;
    type FilterUncle = ();
    type EventHandler = (Staking, ImOnline);
}

impl_opaque_keys! {
    pub struct SessionKeys {
        pub grandpa: Grandpa,
        pub babe: Babe,
        pub im_online: ImOnline,
        pub authority_discovery: AuthorityDiscovery,
    }
}

// NOTE: `SessionHandler` and `SessionKeys` are co-dependent: One key will be used for each handler.
// The number and order of items in `SessionHandler` *MUST* be the same number and order of keys in
// `SessionKeys`.
// TODO: Introduce some structure to tie these together to make it a bit less of a footgun. This
// should be easy, since OneSessionHandler trait provides the `Key` as an associated type. #2858
parameter_types! {
    pub const DisabledValidatorsThreshold: Perbill = Perbill::from_percent(17);
}

impl pallet_session::Trait for Runtime {
    type Event = Event;
    type ValidatorId = <Self as frame_system::Trait>::AccountId;
    type ValidatorIdOf = pallet_staking::StashOf<Self>;
    type ShouldEndSession = Babe;
    type NextSessionRotation = Babe;
    type SessionManager = pallet_session::historical::NoteHistoricalRoot<Self, Staking>;
    type SessionHandler = <SessionKeys as OpaqueKeys>::KeyTypeIdProviders;
    type Keys = SessionKeys;
    type DisabledValidatorsThreshold = DisabledValidatorsThreshold;
    type WeightInfo = ();
}

impl pallet_session::historical::Trait for Runtime {
    type FullIdentification = pallet_staking::Exposure<AccountId, Balance>;
    type FullIdentificationOf = pallet_staking::ExposureOf<Runtime>;
}

pallet_staking_reward_curve::build! {
    const REWARD_CURVE: PiecewiseLinear<'static> = curve!(
        min_inflation: 0_025_000,
        max_inflation: 0_140_000,
        ideal_stake: 0_700_000,
        falloff: 0_050_000,
        max_piece_count: 40,
        test_precision: 0_005_000,
    );
}

parameter_types! {
    pub const SessionsPerEra: sp_staking::SessionIndex = 3;
    pub const BondingDuration: pallet_staking::EraIndex = 7;
    pub const SlashDeferDuration: pallet_staking::EraIndex = 4; // 1/4 the bonding duration.
    pub const RewardCurve: &'static PiecewiseLinear<'static> = &REWARD_CURVE;
    pub const MaxNominatorRewardedPerValidator: u32 = 2048;
    pub const ElectionLookahead: BlockNumber = EPOCH_DURATION_IN_BLOCKS / 4;
    pub const MaxIterations: u32 = 10;
    // 0.05%. The higher the value, the more strict solution acceptance becomes.
    pub MinSolutionScoreBump: Perbill = Perbill::from_rational_approximation(5u32, 10_000);
}

impl pallet_staking::Trait for Runtime {
    type Currency = Balances;
    type UnixTime = Timestamp;
    type CurrencyToVote = CurrencyToVoteHandler<Self>;
    type RewardRemainder = Treasury;
    type Event = Event;
    type Slash = Treasury; // send the slashed funds to the treasury.
    type Reward = (); // rewards are minted from the void
    type SessionsPerEra = SessionsPerEra;
    type BondingDuration = BondingDuration;
    type SlashDeferDuration = SlashDeferDuration;
    type SlashCancelOrigin = EnsureRoot<AccountId>;
    type SessionInterface = Self;
    type RewardCurve = RewardCurve;
    type NextNewSession = Session;
    type ElectionLookahead = ElectionLookahead;
    type Call = Call;
    type MaxIterations = MaxIterations;
    type MinSolutionScoreBump = MinSolutionScoreBump;
    type MaxNominatorRewardedPerValidator = MaxNominatorRewardedPerValidator;
    type UnsignedPriority = StakingUnsignedPriority;
    type WeightInfo = ();
    type RequiredAddOrigin = EnsureRoot<AccountId>;
    type RequiredRemoveOrigin = EnsureRoot<AccountId>;
    type RequiredComplianceOrigin = EnsureRoot<AccountId>;
    type RequiredCommissionOrigin = EnsureRoot<AccountId>;
    type RequiredChangeHistoryDepthOrigin = EnsureRoot<AccountId>;
    type RewardScheduler = Scheduler;
    type PalletsOrigin = OriginCaller;
}

parameter_types! {
    pub const MotionDuration: BlockNumber = 0;
}

/// Voting majority origin for `Instance`.
type VMO<Instance> = committee::EnsureProportionAtLeast<_1, _2, AccountId, Instance>;

type GovernanceCommittee = committee::Instance1;
impl committee::Trait<GovernanceCommittee> for Runtime {
    type Origin = Origin;
    type Proposal = Call;
    type CommitteeOrigin = VMO<GovernanceCommittee>;
    type Event = Event;
    type MotionDuration = MotionDuration;
}
/// PolymeshCommittee as an instance of group
impl group::Trait<group::Instance1> for Runtime {
    type Event = Event;
    type LimitOrigin = EnsureRoot<AccountId>;
    type AddOrigin = EnsureRoot<AccountId>;
    type RemoveOrigin = EnsureRoot<AccountId>;
    type SwapOrigin = EnsureRoot<AccountId>;
    type ResetOrigin = EnsureRoot<AccountId>;
    type MembershipInitialized = PolymeshCommittee;
    type MembershipChanged = PolymeshCommittee;
}

macro_rules! committee_config {
    ($committee:ident, $instance:ident) => {
        impl committee::Trait<committee::$instance> for Runtime {
            type Origin = Origin;
            type Proposal = Call;
            // Can act upon itself.
            type CommitteeOrigin = VMO<committee::$instance>;
            type Event = Event;
            type MotionDuration = MotionDuration;
        }
        impl group::Trait<group::$instance> for Runtime {
            type Event = Event;
            // Committee cannot alter its own active membership limit.
            type LimitOrigin = EnsureRoot<AccountId>;
            // Can manage its own addition, deletion, and swapping of membership...
            type AddOrigin = VMO<committee::$instance>;
            type RemoveOrigin = VMO<committee::$instance>;
            type SwapOrigin = VMO<committee::$instance>;
            // ...but it cannot reset its own membership; GC needs to do that.
            type ResetOrigin = VMO<GovernanceCommittee>;
            type MembershipInitialized = $committee;
            type MembershipChanged = $committee;
        }
    };
}

committee_config!(TechnicalCommittee, Instance3);
committee_config!(UpgradeCommittee, Instance4);

impl pallet_pips::Trait for Runtime {
    type Currency = Balances;
    type CommitteeOrigin = EnsureRoot<AccountId>;
    type VotingMajorityOrigin = VMO<GovernanceCommittee>;
    type GovernanceCommittee = PolymeshCommittee;
    type TechnicalCommitteeVMO = VMO<committee::Instance3>;
    type UpgradeCommitteeVMO = VMO<committee::Instance4>;
    type Treasury = Treasury;
    type Event = Event;
}

parameter_types! {
    pub const TombstoneDeposit: Balance = DOLLARS;
    pub const RentByteFee: Balance = 0; // Assigning zero to switch off the rent logic in the contracts;
    pub const RentDepositOffset: Balance = 300 * DOLLARS;
    pub const SurchargeReward: Balance = 150 * DOLLARS;
}

impl pallet_contracts::Trait for Runtime {
    type Time = Timestamp;
    type Randomness = RandomnessCollectiveFlip;
    type Currency = Balances;
    type Event = Event;
    type DetermineContractAddress = polymesh_contracts::NonceBasedAddressDeterminer<Runtime>;
    type TrieIdGenerator = pallet_contracts::TrieIdFromParentCounter<Runtime>;
    type RentPayment = ();
    type SignedClaimHandicap = pallet_contracts::DefaultSignedClaimHandicap;
    type TombstoneDeposit = TombstoneDeposit;
    type StorageSizeOffset = pallet_contracts::DefaultStorageSizeOffset;
    type RentByteFee = RentByteFee;
    type RentDepositOffset = RentDepositOffset;
    type SurchargeReward = SurchargeReward;
    type MaxDepth = pallet_contracts::DefaultMaxDepth;
    type MaxValueSize = pallet_contracts::DefaultMaxValueSize;
    type WeightPrice = pallet_transaction_payment::Module<Self>;
}

impl<LocalCall> frame_system::offchain::CreateSignedTransaction<LocalCall> for Runtime
where
    Call: From<LocalCall>,
{
    fn create_transaction<C: frame_system::offchain::AppCrypto<Self::Public, Self::Signature>>(
        call: Call,
        public: <Signature as Verify>::Signer,
        account: AccountId,
        nonce: Index,
    ) -> Option<(Call, <UncheckedExtrinsic as Extrinsic>::SignaturePayload)> {
        // take the biggest period possible.
        let period = BlockHashCount::get()
            .checked_next_power_of_two()
            .map(|c| c / 2)
            .unwrap_or(2) as u64;
        let current_block = System::block_number()
            .saturated_into::<u64>()
            // The `System::block_number` is initialized with `n+1`,
            // so the actual block number is `n`.
            .saturating_sub(1);
        let tip = 0;
        let extra: SignedExtra = (
            frame_system::CheckSpecVersion::<Runtime>::new(),
            frame_system::CheckTxVersion::<Runtime>::new(),
            frame_system::CheckGenesis::<Runtime>::new(),
            frame_system::CheckEra::<Runtime>::from(generic::Era::mortal(period, current_block)),
            frame_system::CheckNonce::<Runtime>::from(nonce),
            frame_system::CheckWeight::<Runtime>::new(),
            pallet_transaction_payment::ChargeTransactionPayment::<Runtime>::from(tip),
            pallet_permissions::StoreCallMetadata::<Runtime>::new(),
        );
        let raw_payload = SignedPayload::new(call, extra)
            .map_err(|e| {
                debug::warn!("Unable to create signed payload: {:?}", e);
            })
            .ok()?;
        let signature = raw_payload.using_encoded(|payload| C::sign(payload, public))?;
        let address = Indices::unlookup(account);
        let (call, extra, _) = raw_payload.deconstruct();
        Some((call, (address, signature, extra)))
    }
}

impl treasury::Trait for Runtime {
    type Event = Event;
    type Currency = Balances;
}

parameter_types! {
    pub const MaxScheduledInstructionLegsPerBlock: u32 = 500;
    pub const MaxLegsInInstruction: u32 = 10;
}

impl settlement::Trait for Runtime {
    type Event = Event;
<<<<<<< HEAD
    type Asset = Asset;
    type MaxLegsInInstruction = MaxLegsInInstruction;
=======
    type MaxLegsInAInstruction = MaxLegsInAInstruction;
>>>>>>> af2f56bf
    type Scheduler = Scheduler;
    type SchedulerOrigin = OriginCaller;
    type SchedulerCall = Call;
    type WeightInfo = ();
}

impl sto::Trait for Runtime {
    type Event = Event;
}

parameter_types! {
    pub OffencesWeightSoftLimit: Weight = Perbill::from_percent(60) * MaximumBlockWeight::get();
}

impl pallet_offences::Trait for Runtime {
    type Event = Event;
    type IdentificationTuple = pallet_session::historical::IdentificationTuple<Self>;
    type OnOffenceHandler = Staking;
    type WeightSoftLimit = OffencesWeightSoftLimit;
}

parameter_types! {
    pub const SessionDuration: BlockNumber = EPOCH_DURATION_IN_SLOTS as _;
    pub const ImOnlineUnsignedPriority: TransactionPriority = TransactionPriority::max_value();
    /// We prioritize im-online heartbeats over election solution submission.
    pub const StakingUnsignedPriority: TransactionPriority = TransactionPriority::max_value() / 2;
}

impl pallet_im_online::Trait for Runtime {
    type AuthorityId = ImOnlineId;
    type Event = Event;
    type UnsignedPriority = ImOnlineUnsignedPriority;
    type ReportUnresponsiveness = Offences;
    type SessionDuration = SessionDuration;
    type CommitteeOrigin = EnsureRoot<AccountId>;
}

impl pallet_grandpa::Trait for Runtime {
    type WeightInfo = ();
    type Event = Event;
    type Call = Call;

    type KeyOwnerProofSystem = Historical;

    type KeyOwnerProof =
        <Self::KeyOwnerProofSystem as KeyOwnerProofSystem<(KeyTypeId, GrandpaId)>>::Proof;

    type KeyOwnerIdentification = <Self::KeyOwnerProofSystem as KeyOwnerProofSystem<(
        KeyTypeId,
        GrandpaId,
    )>>::IdentificationTuple;

    type HandleEquivocation =
        pallet_grandpa::EquivocationHandler<Self::KeyOwnerIdentification, Offences>;
}

impl pallet_authority_discovery::Trait for Runtime {}

parameter_types! {
    pub const WindowSize: BlockNumber = pallet_finality_tracker::DEFAULT_WINDOW_SIZE;
    pub const ReportLatency: BlockNumber = pallet_finality_tracker::DEFAULT_REPORT_LATENCY;
}

impl pallet_finality_tracker::Trait for Runtime {
    type OnFinalizationStalled = ();
    type WindowSize = WindowSize;
    type ReportLatency = ReportLatency;
}

impl pallet_sudo::Trait for Runtime {
    type Event = Event;
    type Call = Call;
}

impl multisig::Trait for Runtime {
    type Event = Event;
}

impl bridge::Trait for Runtime {
    type Event = Event;
    type Proposal = Call;
    type Scheduler = Scheduler;
    type SchedulerOrigin = OriginCaller;
    type SchedulerCall = Call;
}

impl portfolio::Trait for Runtime {
    type Event = Event;
    type WeightInfo = polymesh_weights::pallet_portfolio::WeightInfo;
}

parameter_types! {
    pub const MaxNumberOfTMExtensionForAsset: u32 = 5;
}

impl asset::Trait for Runtime {
    type Event = Event;
    type Currency = Balances;
    type ComplianceManager = compliance_manager::Module<Runtime>;
    type MaxNumberOfTMExtensionForAsset = MaxNumberOfTMExtensionForAsset;
    type UnixTime = pallet_timestamp::Module<Runtime>;
}

parameter_types! {
    pub const MaxConditionComplexity: u32 = 50;
}

impl compliance_manager::Trait for Runtime {
    type Event = Event;
    type Asset = Asset;
    type WeightInfo = polymesh_weights::pallet_compliance_manager::WeightInfo;
    type MaxConditionComplexity = MaxConditionComplexity;
}

impl voting::Trait for Runtime {
    type Event = Event;
    type Asset = Asset;
}

impl sto_capped::Trait for Runtime {
    type Event = Event;
}

impl IdentityTrait for Runtime {
    type Event = Event;
    type Proposal = Call;
    type MultiSig = MultiSig;
    type Portfolio = Portfolio;
    type CddServiceProviders = CddServiceProviders;
    type Balances = balances::Module<Runtime>;
    type ChargeTxFeeTarget = TransactionPayment;
    type CddHandler = CddHandler;
    type Public = <MultiSignature as Verify>::Signer;
    type OffChainSignature = MultiSignature;
    type ProtocolFee = protocol_fee::Module<Runtime>;
    type GCVotingMajorityOrigin = VMO<GovernanceCommittee>;
    type WeightInfo = polymesh_weights::pallet_identity::WeightInfo;
    type CorporateAction = CorporateAction;
}

parameter_types! {
    pub const NetworkShareInFee: Perbill = Perbill::from_percent(0);
}

impl polymesh_contracts::Trait for Runtime {
    type Event = Event;
    type NetworkShareInFee = NetworkShareInFee;
}

impl pallet_corporate_actions::Trait for Runtime {
    type Event = Event;
    type WeightInfo = polymesh_weights::pallet_corporate_actions::WeightInfo;
}

impl exemption::Trait for Runtime {
    type Event = Event;
    type Asset = Asset;
}

impl dividend::Trait for Runtime {
    type Event = Event;
}

/// CddProviders instance of group
impl group::Trait<group::Instance2> for Runtime {
    type Event = Event;
    // Cannot alter its own active membership limit.
    type LimitOrigin = EnsureRoot<AccountId>;
    type AddOrigin = EnsureRoot<AccountId>;
    type RemoveOrigin = EnsureRoot<AccountId>;
    type SwapOrigin = EnsureRoot<AccountId>;
    type ResetOrigin = EnsureRoot<AccountId>;
    type MembershipInitialized = Identity;
    type MembershipChanged = Identity;
}

impl statistics::Trait for Runtime {}

impl pallet_utility::Trait for Runtime {
    type Event = Event;
    type Call = Call;
}

impl confidential::Trait for Runtime {
    type Event = Event;
}

impl PermissionChecker for Runtime {
    type Call = Call;
    type Checker = Identity;
}

impl frame_system::offchain::SigningTypes for Runtime {
    type Public = <Signature as Verify>::Signer;
    type Signature = Signature;
}

impl<C> frame_system::offchain::SendTransactionTypes<C> for Runtime
where
    Call: From<C>,
{
    type Extrinsic = UncheckedExtrinsic;
    type OverarchingCall = Call;
}

parameter_types! {
    pub MaximumSchedulerWeight: Weight = Perbill::from_percent(80) * MaximumBlockWeight::get();
    pub const MaxScheduledPerBlock: u32 = 50;
}

impl pallet_scheduler::Trait for Runtime {
    type Event = Event;
    type Origin = Origin;
    type PalletsOrigin = OriginCaller;
    type Call = Call;
    type MaximumWeight = MaximumSchedulerWeight;
    type ScheduleOrigin = EnsureRoot<AccountId>;
    type MaxScheduledPerBlock = MaxScheduledPerBlock;
    type WeightInfo = ();
}

construct_runtime!(
    pub enum Runtime where
        Block = Block,
        NodeBlock = polymesh_primitives::Block,
        UncheckedExtrinsic = UncheckedExtrinsic
    {
        System: frame_system::{Module, Call, Config, Storage, Event<T>},
        // Must be before session.
        Babe: pallet_babe::{Module, Call, Storage, Config, Inherent, ValidateUnsigned},

        Timestamp: pallet_timestamp::{Module, Call, Storage, Inherent},
        Indices: pallet_indices::{Module, Call, Storage, Config<T>, Event<T>},
        Balances: balances::{Module, Call, Storage, Config<T>, Event<T>},
        TransactionPayment: pallet_transaction_payment::{Module, Storage},

        // Consensus frame_support.
        Authorship: pallet_authorship::{Module, Call, Storage, Inherent},
        Staking: pallet_staking::{Module, Call, Config<T>, Storage, Event<T>, ValidateUnsigned},
        Offences: pallet_offences::{Module, Call, Storage, Event},
        Session: pallet_session::{Module, Call, Storage, Event, Config<T>},
        FinalityTracker: pallet_finality_tracker::{Module, Call, Inherent},
        Grandpa: pallet_grandpa::{Module, Call, Storage, Config, Event},
        ImOnline: pallet_im_online::{Module, Call, Storage, Event<T>, ValidateUnsigned, Config<T>},
        AuthorityDiscovery: pallet_authority_discovery::{Module, Call, Config},
        RandomnessCollectiveFlip: pallet_randomness_collective_flip::{Module, Call, Storage},

        Historical: pallet_session_historical::{Module},
        // Sudo. Usable initially.
        // RELEASE: remove this for release build.
        Sudo: pallet_sudo::{Module, Call, Config<T>, Storage, Event<T>},

        MultiSig: multisig::{Module, Call, Config, Storage, Event<T>},

        // Contracts
        BaseContracts: pallet_contracts::{Module, Config, Storage, Event<T>},
        Contracts: polymesh_contracts::{Module, Call, Storage, Event<T>},

        // Polymesh Governance Committees
        Treasury: treasury::{Module, Call, Event<T>},
        PolymeshCommittee: committee::<Instance1>::{Module, Call, Storage, Origin<T>, Event<T>, Config<T>},
        CommitteeMembership: group::<Instance1>::{Module, Call, Storage, Event<T>, Config<T>},
        Pips: pallet_pips::{Module, Call, Storage, Event<T>, Config<T>},

        TechnicalCommittee: committee::<Instance3>::{Module, Call, Storage, Origin<T>, Event<T>, Config<T>},
        TechnicalCommitteeMembership: group::<Instance3>::{Module, Call, Storage, Event<T>, Config<T>},

        UpgradeCommittee: committee::<Instance4>::{Module, Call, Storage, Origin<T>, Event<T>, Config<T>},
        UpgradeCommitteeMembership: group::<Instance4>::{Module, Call, Storage, Event<T>, Config<T>},

        //Polymesh
        Asset: asset::{Module, Call, Storage, Config<T>, Event<T>},
        Dividend: dividend::{Module, Call, Storage, Event<T>},
        Identity: identity::{Module, Call, Storage, Event<T>, Config<T>},
        Bridge: bridge::{Module, Call, Storage, Config<T>, Event<T>},
        ComplianceManager: compliance_manager::{Module, Call, Storage, Event},
        Voting: voting::{Module, Call, Storage, Event<T>},
        StoCapped: sto_capped::{Module, Call, Storage, Event<T>},
        Exemption: exemption::{Module, Call, Storage, Event},
        Settlement: settlement::{Module, Call, Storage, Event<T>, Config},
        Sto: sto::{Module, Call, Storage, Event<T>},
        CddServiceProviders: group::<Instance2>::{Module, Call, Storage, Event<T>, Config<T>},
        Statistic: statistics::{Module, Call, Storage},
        ProtocolFee: protocol_fee::{Module, Call, Storage, Event<T>, Config<T>},
        Utility: utility::{Module, Call, Storage, Event},
        Portfolio: portfolio::{Module, Call, Storage, Event<T>},
        Confidential: confidential::{Module, Call, Storage, Event},
        Permissions: pallet_permissions::{Module, Storage},
        Scheduler: pallet_scheduler::{Module, Call, Storage, Event<T>},
        CorporateAction: pallet_corporate_actions::{Module, Call, Storage, Event},
        CorporateBallot: pallet_corporate_ballot::{Module, Call, Storage, Event<T>},
        CapitalDistribution: pallet_capital_distribution::{Module, Call, Storage, Event<T>},
        Checkpoint: checkpoint::{Module, Call, Storage, Event<T>, Config},
    }
);

/// The address format for describing accounts.
pub type Address = <Indices as StaticLookup>::Source;
/// Block header type as expected by this runtime.
pub type Header = generic::Header<BlockNumber, BlakeTwo256>;
/// Block type as expected by this runtime.
pub type Block = generic::Block<Header, UncheckedExtrinsic>;
/// A Block signed with a Justification
pub type SignedBlock = generic::SignedBlock<Block>;
/// BlockId type as expected by this runtime.
pub type BlockId = generic::BlockId<Block>;
/// The SignedExtension to the basic transaction logic.
pub type SignedExtra = (
    frame_system::CheckSpecVersion<Runtime>,
    frame_system::CheckTxVersion<Runtime>,
    frame_system::CheckGenesis<Runtime>,
    frame_system::CheckEra<Runtime>,
    frame_system::CheckNonce<Runtime>,
    frame_system::CheckWeight<Runtime>,
    pallet_transaction_payment::ChargeTransactionPayment<Runtime>,
    pallet_permissions::StoreCallMetadata<Runtime>,
);
/// Unchecked extrinsic type as expected by this runtime.
pub type UncheckedExtrinsic = generic::UncheckedExtrinsic<Address, Call, Signature, SignedExtra>;
/// The payload being signed in transactions.
pub type SignedPayload = generic::SignedPayload<Call, SignedExtra>;
/// Extrinsic type that has already been checked.
pub type CheckedExtrinsic = generic::CheckedExtrinsic<AccountId, Call, SignedExtra>;
/// Executive: handles dispatch to the various modules.
pub type Executive = pallet_executive::Executive<
    Runtime,
    Block,
    frame_system::ChainContext<Runtime>,
    Runtime,
    AllModules,
>;

impl_runtime_apis! {
    impl sp_api::Core<Block> for Runtime {
        fn version() -> RuntimeVersion {
            VERSION
        }

        fn execute_block(block: Block) {
            Executive::execute_block(block)
        }

        fn initialize_block(header: &<Block as BlockT>::Header) {
            Executive::initialize_block(header)
        }
    }

    impl sp_api::Metadata<Block> for Runtime {
        fn metadata() -> OpaqueMetadata {
            Runtime::metadata().into()
        }
    }

    impl sp_block_builder::BlockBuilder<Block> for Runtime {
        fn apply_extrinsic(extrinsic: <Block as BlockT>::Extrinsic) -> ApplyExtrinsicResult {
            Executive::apply_extrinsic(extrinsic)
        }

        fn finalize_block() -> <Block as BlockT>::Header {
            Executive::finalize_block()
        }

        fn inherent_extrinsics(data: InherentData) -> Vec<<Block as BlockT>::Extrinsic> {
            data.create_extrinsics()
        }

        fn check_inherents(block: Block, data: InherentData) -> CheckInherentsResult {
            data.check_extrinsics(&block)
        }

        fn random_seed() -> <Block as BlockT>::Hash {
            RandomnessCollectiveFlip::random_seed()
        }
    }

    impl sp_transaction_pool::runtime_api::TaggedTransactionQueue<Block> for Runtime {
        fn validate_transaction(
            source: TransactionSource,
            tx: <Block as BlockT>::Extrinsic,
        ) -> TransactionValidity {
            Executive::validate_transaction(source, tx)
        }
    }

    impl sp_offchain::OffchainWorkerApi<Block> for Runtime {
        fn offchain_worker(header: &<Block as BlockT>::Header) {
            Executive::offchain_worker(header)
        }
    }

    impl fg_primitives::GrandpaApi<Block> for Runtime {
        fn grandpa_authorities() -> GrandpaAuthorityList {
            Grandpa::grandpa_authorities()
        }

        fn submit_report_equivocation_unsigned_extrinsic(
            equivocation_proof: fg_primitives::EquivocationProof<
                <Block as BlockT>::Hash,
                NumberFor<Block>,
            >,
            key_owner_proof: fg_primitives::OpaqueKeyOwnershipProof,
        ) -> Option<()> {
            let key_owner_proof = key_owner_proof.decode()?;

            Grandpa::submit_unsigned_equivocation_report(
                equivocation_proof,
                key_owner_proof,
            )
        }

        fn generate_key_ownership_proof(
            _set_id: fg_primitives::SetId,
            authority_id: GrandpaId,
        ) -> Option<fg_primitives::OpaqueKeyOwnershipProof> {
            use codec::Encode;

            Historical::prove((fg_primitives::KEY_TYPE, authority_id))
                .map(|p| p.encode())
                .map(fg_primitives::OpaqueKeyOwnershipProof::new)
        }
    }

    impl sp_consensus_babe::BabeApi<Block> for Runtime {
        fn configuration() -> sp_consensus_babe::BabeGenesisConfiguration {
            // The choice of `c` parameter (where `1 - c` represents the
            // probability of a slot being empty), is done in accordance to the
            // slot duration and expected target block time, for safely
            // resisting network delays of maximum two seconds.
            // <https://research.web3.foundation/en/latest/polkadot/BABE/Babe/#6-practical-results>
            sp_consensus_babe::BabeGenesisConfiguration {
                slot_duration: Babe::slot_duration(),
                epoch_length: EpochDuration::get(),
                c: PRIMARY_PROBABILITY,
                genesis_authorities: Babe::authorities(),
                randomness: Babe::randomness(),
                allowed_slots: sp_consensus_babe::AllowedSlots::PrimaryAndSecondaryPlainSlots,
            }
        }

        fn current_epoch_start() -> sp_consensus_babe::SlotNumber {
            Babe::current_epoch_start()
        }

        fn generate_key_ownership_proof(
            _slot_number: sp_consensus_babe::SlotNumber,
            authority_id: sp_consensus_babe::AuthorityId,
        ) -> Option<sp_consensus_babe::OpaqueKeyOwnershipProof> {
            use codec::Encode;

            Historical::prove((sp_consensus_babe::KEY_TYPE, authority_id))
                .map(|p| p.encode())
                .map(sp_consensus_babe::OpaqueKeyOwnershipProof::new)
        }

        fn submit_report_equivocation_unsigned_extrinsic(
            equivocation_proof: sp_consensus_babe::EquivocationProof<<Block as BlockT>::Header>,
            key_owner_proof: sp_consensus_babe::OpaqueKeyOwnershipProof,
        ) -> Option<()> {
            let key_owner_proof = key_owner_proof.decode()?;

            Babe::submit_unsigned_equivocation_report(
                equivocation_proof,
                key_owner_proof,
            )
        }
    }

    impl sp_authority_discovery::AuthorityDiscoveryApi<Block> for Runtime {
        fn authorities() -> Vec<AuthorityDiscoveryId> {
            AuthorityDiscovery::authorities()
        }
    }

    impl frame_system_rpc_runtime_api::AccountNonceApi<Block, AccountId, Index> for Runtime {
        fn account_nonce(account: AccountId) -> Index {
            System::account_nonce(account)
        }
    }

    impl pallet_contracts_rpc_runtime_api::ContractsApi<Block, AccountId, Balance, BlockNumber>
        for Runtime
    {
        fn call(
            origin: AccountId,
            dest: AccountId,
            value: Balance,
            gas_limit: u64,
            input_data: Vec<u8>,
        ) -> ContractExecResult {
            let (exec_result, gas_consumed) =
            BaseContracts::bare_call(origin, dest.into(), value, gas_limit, input_data);
            match exec_result {
                Ok(v) => ContractExecResult::Success {
                    flags: v.flags.bits(),
                    data: v.data,
                    gas_consumed: gas_consumed,
                },
                Err(_) => ContractExecResult::Error,
            }
        }

        fn get_storage(
            address: AccountId,
            key: [u8; 32],
        ) -> pallet_contracts_primitives::GetStorageResult {
            BaseContracts::get_storage(address, key)
        }

        fn rent_projection(
            address: AccountId,
        ) -> pallet_contracts_primitives::RentProjectionResult<BlockNumber> {
            BaseContracts::rent_projection(address)
        }
    }

    impl node_rpc_runtime_api::transaction_payment::TransactionPaymentApi<
        Block,
        Balance,
        UncheckedExtrinsic,
    > for Runtime {
        fn query_info(uxt: UncheckedExtrinsic, len: u32) -> RuntimeDispatchInfo<Balance> {
            TransactionPayment::query_info(uxt, len)
        }
    }

    impl sp_session::SessionKeys<Block> for Runtime {
        fn generate_session_keys(seed: Option<Vec<u8>>) -> Vec<u8> {
            SessionKeys::generate(seed)
        }

        fn decode_session_keys(
            encoded: Vec<u8>,
        ) -> Option<Vec<(Vec<u8>, sp_core::crypto::KeyTypeId)>> {
            SessionKeys::decode_into_raw_public_keys(&encoded)
        }
    }

    impl pallet_staking_rpc_runtime_api::StakingApi<Block> for Runtime {
        fn get_curve() -> Vec<(Perbill, Perbill)> {
            Staking::get_curve()
        }
    }

    impl node_rpc_runtime_api::pips::PipsApi<Block, AccountId, Balance>
    for Runtime
    {
        /// Get vote count for a given proposal index
        fn get_votes(index: u32) -> VoteCount<Balance> {
            Pips::get_votes(index)
        }

        /// Proposals voted by `address`
        fn proposed_by(address: AccountId) -> Vec<u32> {
            Pips::proposed_by(pallet_pips::Proposer::Community(address))
        }

        /// Proposals `address` voted on
        fn voted_on(address: AccountId) -> Vec<u32> {
            Pips::voted_on(address)
        }

        /// Retrieve referendums voted on information by `address` account.
        fn voting_history_by_address(address: AccountId) -> HistoricalVotingByAddress<Vote<Balance>> {
            Pips::voting_history_by_address(address)

        }

        /// Retrieve referendums voted on information by `id` identity (and its secondary items).
        fn voting_history_by_id(id: IdentityId) -> HistoricalVotingById<AccountId, Vote<Balance>> {
            Pips::voting_history_by_id(id)
        }
    }

    impl pallet_protocol_fee_rpc_runtime_api::ProtocolFeeApi<
        Block,
    > for Runtime {
        fn compute_fee(op: ProtocolOp) -> CappedFee {
            ProtocolFee::compute_fee(&[op]).into()
        }
    }

    impl
        node_rpc_runtime_api::identity::IdentityApi<
            Block,
            IdentityId,
            Ticker,
            AccountId,
            SecondaryKey<AccountId>,
            Signatory<AccountId>,
            Moment
        > for Runtime
    {
        /// RPC call to know whether the given did has valid cdd claim or not
        fn is_identity_has_valid_cdd(did: IdentityId, leeway: Option<u64>) -> CddStatus {
            Identity::fetch_cdd(did, leeway.unwrap_or_default())
                .ok_or_else(|| "Either cdd claim is expired or not yet provided to give identity".into())
        }

        /// RPC call to query the given ticker did
        fn get_asset_did(ticker: Ticker) -> AssetDidResult {
            Identity::get_asset_did(ticker)
                .map_err(|_| "Error in computing the given ticker error".into())
        }

        /// Retrieve primary key and secondary keys for a given IdentityId
        fn get_did_records(did: IdentityId) -> DidRecords<AccountId, SecondaryKey<AccountId>> {
            Identity::get_did_records(did)
        }

        /// Retrieve the status of the DIDs
        fn get_did_status(dids: Vec<IdentityId>) -> Vec<DidStatus> {
            Identity::get_did_status(dids)
        }

        fn get_key_identity_data(acc: AccountId) -> Option<KeyIdentityData<IdentityId>> {
            Identity::get_key_identity_data(acc)
        }

        /// Retrieve list of a authorization for a given signatory
        fn get_filtered_authorizations(
            signatory: Signatory<AccountId>,
            allow_expired: bool,
            auth_type: Option<AuthorizationType>
        ) -> Vec<Authorization<AccountId, Moment>> {
            Identity::get_filtered_authorizations(signatory, allow_expired, auth_type)
        }
    }

    impl node_rpc_runtime_api::asset::AssetApi<Block, AccountId> for Runtime {
        #[inline]
        fn can_transfer(
            sender: AccountId,
            from_custodian: Option<IdentityId>,
            from_portfolio: PortfolioId,
            to_custodian: Option<IdentityId>,
            to_portfolio: PortfolioId,
            ticker: &Ticker,
            value: Balance) -> node_rpc_runtime_api::asset::CanTransferResult
        {
            Asset::unsafe_can_transfer(sender, from_custodian, from_portfolio, to_custodian, to_portfolio, ticker, value)
                .map_err(|msg| msg.as_bytes().to_vec())
        }
    }

    impl node_rpc_runtime_api::compliance_manager::ComplianceManagerApi<Block, AccountId, Balance>
        for Runtime
    {
        #[inline]
        fn can_transfer(
            ticker: Ticker,
            from_did: Option<IdentityId>,
            to_did: Option<IdentityId>,
        ) -> AssetComplianceResult
        {
            ComplianceManager::granular_verify_restriction(&ticker, from_did, to_did)
        }
    }

    impl pallet_group_rpc_runtime_api::GroupApi<Block> for Runtime {
        fn get_cdd_valid_members() -> Vec<pallet_group_rpc_runtime_api::Member> {
            merge_active_and_inactive::<Block>(
                CddServiceProviders::active_members(),
                CddServiceProviders::inactive_members())
        }

        fn get_gc_valid_members() -> Vec<pallet_group_rpc_runtime_api::Member> {
            merge_active_and_inactive::<Block>(
                CommitteeMembership::active_members(),
                CommitteeMembership::inactive_members())
        }
    }

    impl node_rpc_runtime_api::portfolio::PortfolioApi<Block, Balance> for Runtime {
        #[inline]
        fn get_portfolios(did: IdentityId) -> node_rpc_runtime_api::portfolio::GetPortfoliosResult {
            Ok(Portfolio::rpc_get_portfolios(did))
        }

        #[inline]
        fn get_portfolio_assets(portfolio_id: PortfolioId) ->
            node_rpc_runtime_api::portfolio::GetPortfolioAssetsResult<Balance>
        {
            Ok(Portfolio::rpc_get_portfolio_assets(portfolio_id))
        }
    }

    #[cfg(feature = "runtime-benchmarks")]
    impl frame_benchmarking::Benchmark<Block> for Runtime {
        fn dispatch_benchmark(
            config: frame_benchmarking::BenchmarkConfig
        ) -> Result<Vec<frame_benchmarking::BenchmarkBatch>, sp_runtime::RuntimeString> {
            use frame_benchmarking::{Benchmarking, BenchmarkBatch, add_benchmark, TrackedStorageKey};

            use frame_system_benchmarking::Module as SystemBench;
            impl frame_system_benchmarking::Trait for Runtime {}

            let whitelist: Vec<TrackedStorageKey> = vec![
                // Block Number
                hex_literal::hex!("26aa394eea5630e07c48ae0c9558cef702a5c1b19ab7a04f536c519aca4983ac").to_vec().into(),
                // Total Issuance
                hex_literal::hex!("c2261276cc9d1f8598ea4b6a74b15c2f57c875e4cff74148e4628f264b974c80").to_vec().into(),
                // Execution Phase
                hex_literal::hex!("26aa394eea5630e07c48ae0c9558cef7ff553b5a9862a516939d82b3d3d8661a").to_vec().into(),
                // Event Count
                hex_literal::hex!("26aa394eea5630e07c48ae0c9558cef70a98fdbe9ce6c55837576c60c7af3850").to_vec().into(),
                // System Events
                hex_literal::hex!("26aa394eea5630e07c48ae0c9558cef780d41e5e16056765bc8461851072c9d7").to_vec().into(),
                // Treasury Account
                hex_literal::hex!("26aa394eea5630e07c48ae0c9558cef7b99d880ec681799c0cf30e8886371da95ecffd7b6c0f78751baa9d281e0bfa3a6d6f646c70792f74727372790000000000000000000000000000000000000000").to_vec().into(),
            ];

            let mut batches = Vec::<BenchmarkBatch>::new();
            let params = (&config, &whitelist);

            add_benchmark!(params, batches, pallet_asset, Asset);
            add_benchmark!(params, batches, pallet_balances, Balances);
            add_benchmark!(params, batches, pallet_identity, Identity);
            add_benchmark!(params, batches, pallet_portfolio, Portfolio);
            add_benchmark!(params, batches, pallet_protocol_fee, ProtocolFee);
            add_benchmark!(params, batches, frame_system, SystemBench::<Runtime>);
            add_benchmark!(params, batches, pallet_timestamp, Timestamp);
<<<<<<< HEAD
            add_benchmark!(params, batches, pallet_settlement, Settlement);
=======
            add_benchmark!(params, batches, pallet_compliance_manager, ComplianceManager);
>>>>>>> af2f56bf

            if batches.is_empty() { return Err("Benchmark not found for this pallet.".into()) }
            Ok(batches)
        }
    }
}<|MERGE_RESOLUTION|>--- conflicted
+++ resolved
@@ -558,12 +558,7 @@
 
 impl settlement::Trait for Runtime {
     type Event = Event;
-<<<<<<< HEAD
-    type Asset = Asset;
     type MaxLegsInInstruction = MaxLegsInInstruction;
-=======
-    type MaxLegsInAInstruction = MaxLegsInAInstruction;
->>>>>>> af2f56bf
     type Scheduler = Scheduler;
     type SchedulerOrigin = OriginCaller;
     type SchedulerCall = Call;
@@ -1285,11 +1280,8 @@
             add_benchmark!(params, batches, pallet_protocol_fee, ProtocolFee);
             add_benchmark!(params, batches, frame_system, SystemBench::<Runtime>);
             add_benchmark!(params, batches, pallet_timestamp, Timestamp);
-<<<<<<< HEAD
             add_benchmark!(params, batches, pallet_settlement, Settlement);
-=======
             add_benchmark!(params, batches, pallet_compliance_manager, ComplianceManager);
->>>>>>> af2f56bf
 
             if batches.is_empty() { return Err("Benchmark not found for this pallet.".into()) }
             Ok(batches)
