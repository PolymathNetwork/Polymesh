[package]
name = "polymesh-runtime-develop"
version = "0.1.0"
authors = ["Polymath Inc."]
edition = "2018"

# See more keys and their definitions at https://doc.rust-lang.org/cargo/reference/manifest.html

[dependencies]
# Common
polymesh-common-utilities = { path = "../../common", default-features = false }
polymesh-runtime-common = { path = "../common", default-features = false }
polymesh-primitives = { path = "../../../primitives", default-features = false }
polymesh-weights = { path = "../../weights", default-features = false }

# Our pallets
pallet-asset = { path = "../../asset", default-features = false }
pallet-balances = { path = "../../balances", default-features = false }
pallet-basic-sto = { path = "../../basic-sto", default-features = false }
pallet-committee = { path = "../../committee", default-features = false }
pallet-compliance-manager = { path = "../../compliance-manager", default-features = false }
pallet-confidential = { path = "../../confidential", default-features = false }
pallet-group = { path = "../../group", default-features = false }
pallet-identity = { path = "../../identity", default-features = false }
pallet-im-online = { path = "../../im-online", default-features = false }
pallet-multisig = { path = "../../multisig", default-features = false }
pallet-permissions = { path = "../../permissions", default-features = false  }
pallet-pips = { path = "../../pips", default-features = false }
pallet-portfolio = { path = "../../portfolio", default-features = false  }
pallet-protocol-fee = { path = "../../protocol-fee", default-features = false }
pallet-settlement = { path = "../../settlement", default-features = false }
pallet-staking = { path = "../../staking", default-features = false }
pallet-staking-reward-curve = { git = "https://github.com/paritytech/substrate", default-features = false, tag = "v2.0.0-rc6" }
pallet-statistics = { path = "../../statistics", default-features = false }
pallet-transaction-payment = { path = "../../transaction-payment", default-features = false }
pallet-treasury = { path = "../../treasury", default-features = false }
pallet-utility = { path = "../../utility", default-features = false }

# Others
serde = { version = "1.0.104", default-features = false }
smallvec = "1.4.0"

# Substrate
codec = { package = "parity-scale-codec", version = "1.2.0", default-features = false, features = ["derive"] }
sp-core = { git = "https://github.com/paritytech/substrate", default-features = false, tag = "v2.0.0-rc6" }
sp-std = { git = "https://github.com/paritytech/substrate", default-features = false, tag = "v2.0.0-rc6" }
sp-io = { git = "https://github.com/paritytech/substrate", default-features = false, tag = "v2.0.0-rc6" }
sp-runtime = { git = "https://github.com/paritytech/substrate", default-features = false, tag = "v2.0.0-rc6" }
sp-version = { git = "https://github.com/paritytech/substrate", default-features = false, tag = "v2.0.0-rc6" }
sp-api = { git = "https://github.com/paritytech/substrate", default-features = false, tag = "v2.0.0-rc6" }
sp-inherents = { git = "https://github.com/paritytech/substrate", default-features = false, tag = "v2.0.0-rc6" }
sp-offchain = { git = "https://github.com/paritytech/substrate", default-features = false, tag = "v2.0.0-rc6" }
sp-staking = { git = "https://github.com/paritytech/substrate", default-features = false, tag = "v2.0.0-rc6" }
sp-consensus-babe = { git = "https://github.com/paritytech/substrate", default-features = false, tag = "v2.0.0-rc6" }
sp-session = { git = "https://github.com/paritytech/substrate", default-features = false, tag = "v2.0.0-rc6" }
sp-authority-discovery = { git = "https://github.com/paritytech/substrate", default-features = false, tag = "v2.0.0-rc6" }
sp-transaction-pool = { git = "https://github.com/paritytech/substrate", default-features = false, tag = "v2.0.0-rc6" }
sp-block-builder = { git = "https://github.com/paritytech/substrate", default-features = false, tag = "v2.0.0-rc6" }
sp-arithmetic = { git = "https://github.com/paritytech/substrate", default-features = false, tag = "v2.0.0-rc6" }
#
pallet-authorship = { git = "https://github.com/paritytech/substrate", default-features = false, tag = "v2.0.0-rc6" }
pallet-contracts = { git = "https://github.com/paritytech/substrate", default-features = false, tag = "v2.0.0-rc6" }
pallet-contracts-primitives = { git = "https://github.com/paritytech/substrate", default-features = false, tag = "v2.0.0-rc6" }
pallet-executive = { package = "frame-executive", git = "https://github.com/paritytech/substrate", default-features = false, tag = "v2.0.0-rc6" }
pallet-finality-tracker = { git = "https://github.com/paritytech/substrate", default-features = false, tag = "v2.0.0-rc6" }
pallet-grandpa = { git = "https://github.com/paritytech/substrate", default-features = false, tag = "v2.0.0-rc6" }
pallet-indices = { git = "https://github.com/paritytech/substrate", default-features = false, tag = "v2.0.0-rc6" }
pallet-offences = { git = "https://github.com/paritytech/substrate", default-features = false, tag = "v2.0.0-rc6" }
pallet-session = { git = "https://github.com/paritytech/substrate", default-features = false, tag = "v2.0.0-rc6" }
pallet-sudo = { git = "https://github.com/paritytech/substrate", default-features = false, tag = "v2.0.0-rc6" }
pallet-timestamp = { git = "https://github.com/paritytech/substrate", default-features = false, tag = "v2.0.0-rc6" }
pallet-babe = { git = "https://github.com/paritytech/substrate", default-features = false, tag = "v2.0.0-rc6" }
pallet-authority-discovery = { git = "https://github.com/paritytech/substrate", default-features = false, tag = "v2.0.0-rc6" }
pallet-randomness-collective-flip = { git = "https://github.com/paritytech/substrate", default-features = false, tag = "v2.0.0-rc6" }

frame-system = { git = "https://github.com/paritytech/substrate", default-features = false, tag = "v2.0.0-rc6" }
frame-support = { git = "https://github.com/paritytech/substrate", default-features = false, tag = "v2.0.0-rc6" }

# RPC
frame-system-rpc-runtime-api = { git = "https://github.com/paritytech/substrate", default-features = false, tag = "v2.0.0-rc6" }
pallet-group-rpc-runtime-api = { path = "../../group/rpc/runtime-api", default-features = false }
pallet-protocol-fee-rpc-runtime-api = { path = "../../protocol-fee/rpc/runtime-api", default-features = false }
pallet-contracts-rpc-runtime-api = { git = "https://github.com/paritytech/substrate", default-features = false, tag = "v2.0.0-rc6" }
pallet-staking-rpc-runtime-api = { path = "../../staking/rpc/runtime-api", default-features = false }
node-rpc-runtime-api = { path = "../../../rpc/runtime-api", default-features = false }

# Used for runtime benchmarking
frame-benchmarking = { default-features = false, git = "https://github.com/paritytech/substrate", tag = "v2.0.0-rc6", optional = true }
frame-system-benchmarking = { default-features = false, git = "https://github.com/paritytech/substrate", tag = "v2.0.0-rc6", optional = true }
hex-literal = { version = "0.3.1", optional = true }

[build-dependencies]
wasm-builder-runner = { package = "substrate-wasm-builder-runner", git = "https://github.com/paritytech/substrate", default-features = false, tag = "v2.0.0-rc6"}

[features]
default = ["std", "equalize"]
equalize = []
no_std = [
    "pallet-confidential/no_std",
    "pallet-confidential/u64_backend",
]
std = [
    "polymesh-common-utilities/std",
    "polymesh-runtime-common/std",
    "polymesh-primitives/std",
    "pallet-confidential/std",
    "pallet-identity/std",
    "pallet-balances/std",
    "pallet-protocol-fee/std",
    "pallet-utility/std",
    "pallet-group/std",
    "pallet-asset/std",
    "pallet-portfolio/std",
    "pallet-compliance-manager/std",
    "pallet-multisig/std",
    "pallet-pips/std",
    "pallet-committee/std",
    "pallet-basic-sto/std",
    "pallet-treasury/std",
    "pallet-settlement/std",
    "pallet-im-online/std",
    "pallet-statistics/std",
    "pallet-transaction-payment/std",
    "pallet-contracts/std",
    "pallet-contracts-primitives/std",
    "pallet-staking/std",
    "pallet-staking-reward-curve/std",
    "serde/std",
    "codec/std",
    "sp-core/std",
    "sp-std/std",
    "sp-io/std",
    "sp-runtime/std",
    "sp-version/std",
    "sp-api/std",
    "sp-inherents/std",
    "sp-offchain/std",
    "sp-staking/std",
    "sp-consensus-babe/std",
    "sp-session/std",
    "sp-authority-discovery/std",
    "sp-transaction-pool/std",
    "sp-block-builder/std",
    "sp-arithmetic/std",
    "pallet-authorship/std",
    "pallet-executive/std",
    "pallet-finality-tracker/std",
    "pallet-grandpa/std",
    "pallet-indices/std",
    "pallet-offences/std",
<<<<<<< HEAD
    "pallet-session/std",
=======
    "pallet-permissions/std",
    "pallet-pips/std",
    "pallet-portfolio/std",
    "pallet-protocol-fee/std",
    "pallet-randomness-collective-flip/std",
    "pallet-settlement/std",
    "pallet-staking/std",
    "pallet-statistics/std",
>>>>>>> 97ee18e0
    "pallet-sudo/std",
    "pallet-timestamp/std",
    "pallet-babe/std",
    "pallet-authority-discovery/std",
    "pallet-randomness-collective-flip/std",
    "frame-system/std",
    "frame-support/std",
    "frame-system-rpc-runtime-api/std",
    "pallet-group-rpc-runtime-api/std",
    "pallet-protocol-fee-rpc-runtime-api/std",
    "pallet-contracts-rpc-runtime-api/std",
    "pallet-staking-rpc-runtime-api/std",
    "node-rpc-runtime-api/std",
    "frame-benchmarking/std",
    "frame-system-benchmarking/std",
    "polymesh-weights/std"
]

runtime-benchmarks = [
    "frame-benchmarking",
    "frame-support/runtime-benchmarks",
    "frame-system-benchmarking",
    "frame-system/runtime-benchmarks",
    "hex-literal",
    "pallet-asset/runtime-benchmarks",
    "pallet-balances/runtime-benchmarks",
    "pallet-committee/runtime-benchmarks",
    "pallet-identity/runtime-benchmarks",
    "pallet-im-online/runtime-benchmarks",
    "pallet-staking/runtime-benchmarks",
    "pallet-timestamp/runtime-benchmarks",
    "polymesh-primitives/runtime-benchmarks",
    #"polymesh-runtime-common/runtime-benchmarks",
    "sp-runtime/runtime-benchmarks",
]<|MERGE_RESOLUTION|>--- conflicted
+++ resolved
@@ -148,18 +148,8 @@
     "pallet-grandpa/std",
     "pallet-indices/std",
     "pallet-offences/std",
-<<<<<<< HEAD
     "pallet-session/std",
-=======
     "pallet-permissions/std",
-    "pallet-pips/std",
-    "pallet-portfolio/std",
-    "pallet-protocol-fee/std",
-    "pallet-randomness-collective-flip/std",
-    "pallet-settlement/std",
-    "pallet-staking/std",
-    "pallet-statistics/std",
->>>>>>> 97ee18e0
     "pallet-sudo/std",
     "pallet-timestamp/std",
     "pallet-babe/std",
