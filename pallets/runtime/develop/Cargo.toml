--- conflicted
+++ resolved
@@ -203,16 +203,7 @@
     "pallet-utility/runtime-benchmarks",
     "polymesh-common-utilities/runtime-benchmarks",
     "polymesh-contracts/runtime-benchmarks",
-<<<<<<< HEAD
-    "pallet-compliance-manager/runtime-benchmarks",
-    "pallet-confidential/runtime-benchmarks",
-    "pallet-corporate-actions/runtime-benchmarks",
-    "pallet-utility/runtime-benchmarks",
-    "pallet-treasury/runtime-benchmarks",
-    "pallet-group/runtime-benchmarks",
+    "polymesh-primitives/runtime-benchmarks",
     "polymesh-runtime-common/runtime-benchmarks",
-=======
-    "polymesh-primitives/runtime-benchmarks",
->>>>>>> 6b8f5913
     "sp-runtime/runtime-benchmarks",
 ]