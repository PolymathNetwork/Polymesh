[package]
name = "polymesh-runtime-develop"
version = "0.1.0"
authors = ["Polymath Inc."]
edition = "2018"
build = "build.rs"

# See more keys and their definitions at https://doc.rust-lang.org/cargo/reference/manifest.html

[dependencies]
# Common
polymesh-common-utilities = { path = "../../common", default-features = false }
polymesh-runtime-common = { path = "../common", default-features = false }
polymesh-primitives = { path = "../../../primitives", default-features = false }
polymesh-weights = { path = "../../weights", default-features = false }
polymesh-extensions = { path = "../extensions", default-features = false }

# Our pallets
pallet-asset = { path = "../../asset", default-features = false }
pallet-balances = { path = "../../balances", default-features = false }
pallet-bridge = { path = "../../bridge", default-features = false }
pallet-committee = { path = "../../committee", default-features = false }
pallet-compliance-manager = { path = "../../compliance-manager", default-features = false }
pallet-corporate-actions = { path = "../../corporate-actions", default-features = false }
pallet-group = { path = "../../group", default-features = false }
pallet-identity = { path = "../../identity", default-features = false }
pallet-im-online = { path = "../../im-online", default-features = false }
pallet-multisig = { path = "../../multisig", default-features = false }
pallet-permissions = { path = "../../permissions", default-features = false  }
pallet-pips = { path = "../../pips", default-features = false }
pallet-portfolio = { path = "../../portfolio", default-features = false  }
pallet-protocol-fee = { path = "../../protocol-fee", default-features = false }
pallet-sto = { path = "../../sto", default-features = false }
pallet-settlement = { path = "../../settlement", default-features = false }
pallet-staking = { path = "../../staking", default-features = false }
pallet-staking-reward-curve = { git = "https://github.com/PolymathNetwork/substrate", default-features = false, tag = "v2.0.1-2" }
pallet-statistics = { path = "../../statistics", default-features = false }
pallet-transaction-payment = { path = "../../transaction-payment", default-features = false }
pallet-treasury = { path = "../../treasury", default-features = false }
pallet-utility = { path = "../../utility", default-features = false }
polymesh-contracts = { path = "../../contracts", default-features = false }
pallet-sudo = { path = "../../sudo", default-features = false }

# Others
serde = { version = "1.0.104", default-features = false }

# Substrate
codec = { package = "parity-scale-codec", version = "1.2.0", default-features = false, features = ["derive"] }
sp-core = { git = "https://github.com/PolymathNetwork/substrate", default-features = false, tag = "v2.0.1-2" }
sp-std = { git = "https://github.com/PolymathNetwork/substrate", default-features = false, tag = "v2.0.1-2" }
sp-io = { git = "https://github.com/PolymathNetwork/substrate", default-features = false, tag = "v2.0.1-2" }
sp-runtime = { git = "https://github.com/PolymathNetwork/substrate", default-features = false, tag = "v2.0.1-2" }
sp-version = { git = "https://github.com/PolymathNetwork/substrate", default-features = false, tag = "v2.0.1-2" }
sp-api = { git = "https://github.com/PolymathNetwork/substrate", default-features = false, tag = "v2.0.1-2" }
sp-inherents = { git = "https://github.com/PolymathNetwork/substrate", default-features = false, tag = "v2.0.1-2" }
sp-offchain = { git = "https://github.com/PolymathNetwork/substrate", default-features = false, tag = "v2.0.1-2" }
sp-staking = { git = "https://github.com/PolymathNetwork/substrate", default-features = false, tag = "v2.0.1-2" }
sp-consensus-babe = { git = "https://github.com/PolymathNetwork/substrate", default-features = false, tag = "v2.0.1-2" }
sp-session = { git = "https://github.com/PolymathNetwork/substrate", default-features = false, tag = "v2.0.1-2" }
sp-authority-discovery = { git = "https://github.com/PolymathNetwork/substrate", default-features = false, tag = "v2.0.1-2" }
sp-transaction-pool = { git = "https://github.com/PolymathNetwork/substrate", default-features = false, tag = "v2.0.1-2" }
sp-block-builder = { git = "https://github.com/PolymathNetwork/substrate", default-features = false, tag = "v2.0.1-2" }
sp-arithmetic = { git = "https://github.com/PolymathNetwork/substrate", default-features = false, tag = "v2.0.1-2" }
#
pallet-authorship = { git = "https://github.com/PolymathNetwork/substrate", default-features = false, tag = "v2.0.1-2" }
pallet-contracts = { git = "https://github.com/PolymathNetwork/substrate", default-features = false, tag = "v2.0.1-2" }
pallet-contracts-primitives = { git = "https://github.com/PolymathNetwork/substrate", default-features = false, tag = "v2.0.1-2" }
pallet-executive = { package = "frame-executive", git = "https://github.com/PolymathNetwork/substrate", default-features = false, tag = "v2.0.1-2" }
pallet-finality-tracker = { git = "https://github.com/PolymathNetwork/substrate", default-features = false, tag = "v2.0.1-2" }
pallet-grandpa = { git = "https://github.com/PolymathNetwork/substrate", default-features = false, tag = "v2.0.1-2" }
pallet-indices = { git = "https://github.com/PolymathNetwork/substrate", default-features = false, tag = "v2.0.1-2" }
pallet-offences = { git = "https://github.com/PolymathNetwork/substrate", default-features = false, tag = "v2.0.1-2" }
pallet-session = { git = "https://github.com/PolymathNetwork/substrate", default-features = false, tag = "v2.0.1-2" }
pallet-timestamp = { git = "https://github.com/PolymathNetwork/substrate", default-features = false, tag = "v2.0.1-2" }
pallet-babe = { git = "https://github.com/PolymathNetwork/substrate", default-features = false, tag = "v2.0.1-2" }
pallet-authority-discovery = { git = "https://github.com/PolymathNetwork/substrate", default-features = false, tag = "v2.0.1-2" }
pallet-randomness-collective-flip = { git = "https://github.com/PolymathNetwork/substrate", default-features = false, tag = "v2.0.1-2" }
pallet-scheduler = { git = "https://github.com/PolymathNetwork/substrate", default-features = false, tag = "v2.0.1-2" }

<<<<<<< HEAD
# Crypto
cryptography_core = { git = "https://github.com/PolymathNetwork/cryptography.git", default-features = false, tag = "v2.2.2" }

frame-system = { git = "https://github.com/PolymathNetwork/substrate", default-features = false, tag = "v2.0.1-1" }
frame-support = { git = "https://github.com/PolymathNetwork/substrate", default-features = false, tag = "v2.0.1-1" }
=======
frame-system = { git = "https://github.com/PolymathNetwork/substrate", default-features = false, tag = "v2.0.1-2" }
frame-support = { git = "https://github.com/PolymathNetwork/substrate", default-features = false, tag = "v2.0.1-2" }
>>>>>>> 3b2874bd

# RPC
frame-system-rpc-runtime-api = { git = "https://github.com/PolymathNetwork/substrate", default-features = false, tag = "v2.0.1-2" }
pallet-group-rpc-runtime-api = { path = "../../group/rpc/runtime-api", default-features = false }
pallet-protocol-fee-rpc-runtime-api = { path = "../../protocol-fee/rpc/runtime-api", default-features = false }
pallet-contracts-rpc-runtime-api = { git = "https://github.com/PolymathNetwork/substrate", default-features = false, tag = "v2.0.1-2" }
pallet-staking-rpc-runtime-api = { path = "../../staking/rpc/runtime-api", default-features = false }
node-rpc-runtime-api = { path = "../../../rpc/runtime-api", default-features = false }

# Used for runtime benchmarking
frame-benchmarking = { git = "https://github.com/PolymathNetwork/substrate", tag = "v2.0.1-2", default-features = false, optional = true }
frame-system-benchmarking = { git = "https://github.com/PolymathNetwork/substrate", tag = "v2.0.1-2", default-features = false, optional = true }
hex-literal = { version = "0.3.1", optional = true }

[build-dependencies]
polymesh-build-tool = { path = "../build_tool", default-features = false }

[features]
default = ["std", "equalize"]
equalize = []

# Backends
u64_backend = ["cryptography_core/u64_backend"]
avx2_backend = ["cryptography_core/avx2_backend"]

no_std = [
    "cryptography_core/no_std",
    "u64_backend"
]

std = [
    "avx2_backend",
    "codec/std",
    "frame-benchmarking/std",
    "frame-support/std",
    "frame-system-benchmarking/std",
    "frame-system-rpc-runtime-api/std",
    "frame-system/std",
    "node-rpc-runtime-api/std",
    "cryptography_core/std",
    "pallet-asset/std",
    "pallet-authority-discovery/std",
    "pallet-authorship/std",
    "pallet-babe/std",
    "pallet-balances/std",
    "pallet-sto/std",
    "pallet-bridge/std",
    "pallet-committee/std",
    "pallet-compliance-manager/std",
    "pallet-contracts-primitives/std",
    "pallet-contracts-rpc-runtime-api/std",
    "pallet-contracts/std",
    "pallet-corporate-actions/std",
    "pallet-executive/std",
    "pallet-finality-tracker/std",
    "pallet-grandpa/std",
    "pallet-group-rpc-runtime-api/std",
    "pallet-group/std",
    "pallet-identity/std",
    "pallet-im-online/std",
    "pallet-indices/std",
    "pallet-multisig/std",
    "pallet-offences/std",
    "pallet-permissions/std",
    "pallet-pips/std",
    "pallet-portfolio/std",
    "pallet-protocol-fee-rpc-runtime-api/std",
    "pallet-protocol-fee/std",
    "pallet-randomness-collective-flip/std",
    "pallet-scheduler/std",
    "pallet-session/std",
    "pallet-settlement/std",
    "pallet-staking-rpc-runtime-api/std",
    "pallet-staking/std",
    "pallet-statistics/std",
    "pallet-sudo/std",
    "pallet-timestamp/std",
    "pallet-transaction-payment/std",
    "pallet-treasury/std",
    "pallet-utility/std",
    "polymesh-common-utilities/std",
    "polymesh-primitives/std",
    "polymesh-runtime-common/std",
    "polymesh-weights/std",
    "serde/std",
    "sp-api/std",
    "sp-arithmetic/std",
    "sp-authority-discovery/std",
    "sp-block-builder/std",
    "sp-consensus-babe/std",
    "sp-core/std",
    "sp-inherents/std",
    "sp-io/std",
    "sp-offchain/std",
    "sp-runtime/std",
    "sp-session/std",
    "sp-staking/std",
    "sp-std/std",
    "sp-transaction-pool/std",
    "sp-version/std",
    "polymesh-contracts/std",
    "polymesh-extensions/std",
]
runtime-benchmarks = [
    "frame-benchmarking",
    "frame-support/runtime-benchmarks",
    "frame-system-benchmarking",
    "frame-system/runtime-benchmarks",
    "pallet-babe/runtime-benchmarks",
    "pallet-indices/runtime-benchmarks",
    "pallet-grandpa/runtime-benchmarks",
    "pallet-scheduler/runtime-benchmarks",
    "hex-literal",
    "pallet-asset/runtime-benchmarks",
    "pallet-balances/runtime-benchmarks",
    "pallet-committee/runtime-benchmarks",
    "pallet-compliance-manager/runtime-benchmarks",
    "pallet-corporate-actions/runtime-benchmarks",
    "pallet-group/runtime-benchmarks",
    "pallet-identity/runtime-benchmarks",
    "pallet-multisig/runtime-benchmarks",
    "pallet-im-online/runtime-benchmarks",
    "pallet-permissions/runtime-benchmarks",
    "pallet-pips/runtime-benchmarks",
    "pallet-portfolio/runtime-benchmarks",
    "pallet-protocol-fee/runtime-benchmarks",
    "pallet-settlement/runtime-benchmarks",
    "pallet-sto/runtime-benchmarks",
    "pallet-staking/runtime-benchmarks",
    "pallet-statistics/runtime-benchmarks",
    "pallet-timestamp/runtime-benchmarks",
    "pallet-treasury/runtime-benchmarks",
    "pallet-utility/runtime-benchmarks",
    "pallet-staking/runtime-benchmarks",
    "polymesh-common-utilities/runtime-benchmarks",
    "polymesh-contracts/runtime-benchmarks",
    "polymesh-primitives/runtime-benchmarks",
    "polymesh-runtime-common/runtime-benchmarks",
    "sp-runtime/runtime-benchmarks",
]
running-ci = [
    "pallet-statistics/running-ci",
    "pallet-pips/running-ci",
    "pallet-identity/running-ci",
]<|MERGE_RESOLUTION|>--- conflicted
+++ resolved
@@ -77,16 +77,12 @@
 pallet-randomness-collective-flip = { git = "https://github.com/PolymathNetwork/substrate", default-features = false, tag = "v2.0.1-2" }
 pallet-scheduler = { git = "https://github.com/PolymathNetwork/substrate", default-features = false, tag = "v2.0.1-2" }
 
-<<<<<<< HEAD
+frame-system = { git = "https://github.com/PolymathNetwork/substrate", default-features = false, tag = "v2.0.1-2" }
+frame-support = { git = "https://github.com/PolymathNetwork/substrate", default-features = false, tag = "v2.0.1-2" }
+
 # Crypto
 cryptography_core = { git = "https://github.com/PolymathNetwork/cryptography.git", default-features = false, tag = "v2.2.2" }
 
-frame-system = { git = "https://github.com/PolymathNetwork/substrate", default-features = false, tag = "v2.0.1-1" }
-frame-support = { git = "https://github.com/PolymathNetwork/substrate", default-features = false, tag = "v2.0.1-1" }
-=======
-frame-system = { git = "https://github.com/PolymathNetwork/substrate", default-features = false, tag = "v2.0.1-2" }
-frame-support = { git = "https://github.com/PolymathNetwork/substrate", default-features = false, tag = "v2.0.1-2" }
->>>>>>> 3b2874bd
 
 # RPC
 frame-system-rpc-runtime-api = { git = "https://github.com/PolymathNetwork/substrate", default-features = false, tag = "v2.0.1-2" }
