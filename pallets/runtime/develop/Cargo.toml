--- conflicted
+++ resolved
@@ -213,11 +213,8 @@
     "pallet-timestamp/runtime-benchmarks",
     "pallet-treasury/runtime-benchmarks",
     "pallet-utility/runtime-benchmarks",
-<<<<<<< HEAD
     "pallet-testnet/runtime-benchmarks",
-=======
     "pallet-staking/runtime-benchmarks",
->>>>>>> 311f07a2
     "polymesh-common-utilities/runtime-benchmarks",
     "polymesh-contracts/runtime-benchmarks",
     "polymesh-primitives/runtime-benchmarks",
