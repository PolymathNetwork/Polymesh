--- conflicted
+++ resolved
@@ -12,11 +12,7 @@
 pallet-asset = { path = "../../asset", default-features = false }
 pallet-balances = { path = "../../balances", default-features = false  }
 pallet-compliance-manager = { path = "../../compliance-manager", default-features = false }
-<<<<<<< HEAD
-pallet-contracts = { git = "https://github.com/PolymathNetwork/substrate", branch = "remove-subtype-trait", default-features = false }
-=======
 pallet-contracts = { git = "https://github.com/paritytech/substrate", tag = "v2.0.0-rc6", default-features = false }
->>>>>>> 97ee18e0
 pallet-identity = { path = "../../identity", default-features = false  }
 pallet-multisig = { path = "../../multisig", default-features = false}
 pallet-portfolio = { path = "../../portfolio", default-features = false  }
@@ -30,19 +26,6 @@
 
 # Substrate
 codec = { package = "parity-scale-codec", version = "1.2.0", default-features = false, features = ["derive"] }
-<<<<<<< HEAD
-sp-core = { git = "https://github.com/PolymathNetwork/substrate", default-features = false, branch = "remove-subtype-trait" }
-sp-std = { git = "https://github.com/PolymathNetwork/substrate", default-features = false, branch = "remove-subtype-trait" }
-sp-io = { git = "https://github.com/PolymathNetwork/substrate", default-features = false, branch = "remove-subtype-trait" }
-sp-runtime = { git = "https://github.com/PolymathNetwork/substrate", default-features = false, branch = "remove-subtype-trait" }
-frame-support = { git = "https://github.com/PolymathNetwork/substrate", default-features = false, branch = "remove-subtype-trait" }
-frame-system = { git = "https://github.com/PolymathNetwork/substrate", default-features = false, branch = "remove-subtype-trait" }
-
-pallet-timestamp = { git = "https://github.com/PolymathNetwork/substrate", default-features = false, branch = "remove-subtype-trait" }
-pallet-authorship = { git = "https://github.com/PolymathNetwork/substrate", default-features = false, branch = "remove-subtype-trait" }
-
-frame-benchmarking = { git = "https://github.com/PolymathNetwork/substrate", branch = "remove-subtype-trait", optional = true }
-=======
 sp-core = { git = "https://github.com/paritytech/substrate", default-features = false, tag = "v2.0.0-rc6" }
 sp-std = { git = "https://github.com/paritytech/substrate", default-features = false, tag = "v2.0.0-rc6" }
 sp-io = { git = "https://github.com/paritytech/substrate", default-features = false, tag = "v2.0.0-rc6" }
@@ -54,7 +37,6 @@
 pallet-authorship = { git = "https://github.com/paritytech/substrate", default-features = false, tag = "v2.0.0-rc6" }
 
 frame-benchmarking = { git = "https://github.com/paritytech/substrate", tag = "v2.0.0-rc6", optional = true }
->>>>>>> 97ee18e0
 
 [features]
 equalize = []
