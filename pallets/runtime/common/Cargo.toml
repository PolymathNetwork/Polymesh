--- conflicted
+++ resolved
@@ -66,12 +66,7 @@
 ]
 
 runtime-benchmarks = [
-<<<<<<< HEAD
      "frame-benchmarking",
-     "pallet-identity/runtime-benchmarks"
-=======
-    "frame-benchmarking",
 	"pallet-asset/runtime-benchmarks",
 	"pallet-identity/runtime-benchmarks",
->>>>>>> e5ec0a59
 ]