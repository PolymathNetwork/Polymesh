[package]
name = "polymesh-runtime-common"
version = "1.0.0"
authors = ["Polymath"]
edition = "2018"

[dependencies]
polymesh-common-utilities = { path = "../../common", default-features = false }
polymesh-primitives = { path = "../../../primitives", default-features = false }
polymesh-primitives-derive = { path = "../../../primitives_derive", default-features = false }

<<<<<<< HEAD
# Our pallets
pallet-protocol-fee = { package = "pallet-protocol-fee", path = "../../protocol-fee", default-features = false }
pallet-identity = { package = "pallet-identity", path = "../../identity", default-features = false  }
pallet-balances = { package = "pallet-balances", path = "../../balances", default-features = false  }
pallet-transaction-payment = { package = "pallet-transaction-payment", path = "../../transaction-payment", default-features = false  }
pallet-committee = { package = "pallet-committee", path = "../../committee", default-features = false }
pallet-pips = { package = "pallet-pips", path = "../../pips", default-features = false }
pallet-portfolio = { path = "../../portfolio", default-features = false  }
pallet-group = { package = "pallet-group", path = "../../group", default-features = false}
=======
pallet-identity = { path = "../../identity", default-features = false  }
pallet-balances = { path = "../../balances", default-features = false  }
pallet-multisig = { path = "../../multisig", default-features = false}
pallet-asset = { path = "../../asset", default-features = false }
pallet-compliance-manager = { path = "../../compliance-manager", default-features = false }
pallet-contracts = { path = "../../contracts", default-features = false }

# RPC
>>>>>>> 69a266f3
pallet-group-rpc-runtime-api = { path = "../../group/rpc/runtime-api", default-features = false}
pallet-settlement = { path = "../../settlement", default-features = false }

# General
serde = { version = "1.0.104", default-features = false }
rand = { version = "0.7.3", default-features = false }

# Substrate
codec = { package = "parity-scale-codec", version = "1.2.0", default-features = false, features = ["derive"] }
sp-core = { git = "https://github.com/paritytech/substrate", default-features = false, tag = "v2.0.0-rc4" }
sp-std = { git = "https://github.com/paritytech/substrate", default-features = false, tag = "v2.0.0-rc4" }
sp-io = { git = "https://github.com/paritytech/substrate", default-features = false, tag = "v2.0.0-rc4" }
sp-runtime = { git = "https://github.com/paritytech/substrate", default-features = false, tag = "v2.0.0-rc4" }
frame-support = { git = "https://github.com/paritytech/substrate", default-features = false, tag = "v2.0.0-rc4" }
frame-system = { git = "https://github.com/paritytech/substrate", default-features = false, tag = "v2.0.0-rc4" }

pallet-timestamp = { git = "https://github.com/paritytech/substrate", default-features = false, tag = "v2.0.0-rc4" }
pallet-authorship = { git = "https://github.com/paritytech/substrate", default-features = false, tag = "v2.0.0-rc4" }

frame-benchmarking = { git = "https://github.com/paritytech/substrate", tag = "v2.0.0-rc4", optional = true }

[features]
equalize = []
only-staking = []
default = ["std", "equalize", "runtime-benchmarks"]
no_std = []
std = [
<<<<<<< HEAD
	"serde_derive",
	"serde/std",
	"codec/std",
	"sp-std/std",
	"sp-io/std",
	"sp-core/std",
	"sp-runtime/std",
	"pallet-contracts/std",
	"pallet-timestamp/std",
	"pallet-treasury/std",
	"pallet-group/std",
	"pallet-pips/std",
	"pallet-session/std",
	"pallet-committee/std",
	"pallet-balances/std",
	"pallet-identity/std",
	"pallet-multisig/std",
	"pallet-treasury/std",
	"pallet-transaction-payment/std",
	"pallet-randomness-collective-flip/std",
	"pallet-identity-rpc-runtime-api/std",
	"pallet-utility/std",
	"frame-benchmarking/std",
	"frame-support/std",
	"frame-system/std",
	"polymesh-common-utilities/std",
	"pallet-protocol-fee/std",
        "pallet-portfolio/std",
	"ink_primitives/std",
	"sp-arithmetic/std"
=======
    "serde/std",
    "polymesh-common-utilities/std",
    "polymesh-primitives/std",
    "pallet-identity/std",
    "pallet-balances/std",
    "pallet-multisig/std",
    "pallet-asset/std",
    "pallet-compliance-manager/std",
    "pallet-contracts/std",
    "pallet-group-rpc-runtime-api/std",
    "sp-std/std",
    "sp-core/std",
    "sp-io/std",
    "sp-runtime/std",
    "frame-support/std",
    "frame-system/std",
    "pallet-authorship/std",
    "pallet-timestamp/std",
    "frame-benchmarking/std",
>>>>>>> 69a266f3
]

runtime-benchmarks = [
     "frame-benchmarking",
	"pallet-asset/runtime-benchmarks",
	"pallet-identity/runtime-benchmarks",
]<|MERGE_RESOLUTION|>--- conflicted
+++ resolved
@@ -9,26 +9,15 @@
 polymesh-primitives = { path = "../../../primitives", default-features = false }
 polymesh-primitives-derive = { path = "../../../primitives_derive", default-features = false }
 
-<<<<<<< HEAD
-# Our pallets
-pallet-protocol-fee = { package = "pallet-protocol-fee", path = "../../protocol-fee", default-features = false }
-pallet-identity = { package = "pallet-identity", path = "../../identity", default-features = false  }
-pallet-balances = { package = "pallet-balances", path = "../../balances", default-features = false  }
-pallet-transaction-payment = { package = "pallet-transaction-payment", path = "../../transaction-payment", default-features = false  }
-pallet-committee = { package = "pallet-committee", path = "../../committee", default-features = false }
-pallet-pips = { package = "pallet-pips", path = "../../pips", default-features = false }
-pallet-portfolio = { path = "../../portfolio", default-features = false  }
-pallet-group = { package = "pallet-group", path = "../../group", default-features = false}
-=======
-pallet-identity = { path = "../../identity", default-features = false  }
+pallet-asset = { path = "../../asset", default-features = false }
 pallet-balances = { path = "../../balances", default-features = false  }
-pallet-multisig = { path = "../../multisig", default-features = false}
-pallet-asset = { path = "../../asset", default-features = false }
 pallet-compliance-manager = { path = "../../compliance-manager", default-features = false }
 pallet-contracts = { path = "../../contracts", default-features = false }
+pallet-identity = { path = "../../identity", default-features = false  }
+pallet-multisig = { path = "../../multisig", default-features = false}
+pallet-portfolio = { path = "../../portfolio", default-features = false  }
 
 # RPC
->>>>>>> 69a266f3
 pallet-group-rpc-runtime-api = { path = "../../group/rpc/runtime-api", default-features = false}
 pallet-settlement = { path = "../../settlement", default-features = false }
 
@@ -56,62 +45,30 @@
 default = ["std", "equalize", "runtime-benchmarks"]
 no_std = []
 std = [
-<<<<<<< HEAD
-	"serde_derive",
-	"serde/std",
-	"codec/std",
-	"sp-std/std",
-	"sp-io/std",
-	"sp-core/std",
-	"sp-runtime/std",
-	"pallet-contracts/std",
-	"pallet-timestamp/std",
-	"pallet-treasury/std",
-	"pallet-group/std",
-	"pallet-pips/std",
-	"pallet-session/std",
-	"pallet-committee/std",
-	"pallet-balances/std",
-	"pallet-identity/std",
-	"pallet-multisig/std",
-	"pallet-treasury/std",
-	"pallet-transaction-payment/std",
-	"pallet-randomness-collective-flip/std",
-	"pallet-identity-rpc-runtime-api/std",
-	"pallet-utility/std",
-	"frame-benchmarking/std",
-	"frame-support/std",
-	"frame-system/std",
-	"polymesh-common-utilities/std",
-	"pallet-protocol-fee/std",
-        "pallet-portfolio/std",
-	"ink_primitives/std",
-	"sp-arithmetic/std"
-=======
-    "serde/std",
-    "polymesh-common-utilities/std",
-    "polymesh-primitives/std",
-    "pallet-identity/std",
+    "frame-benchmarking/std",
+    "frame-support/std",
+    "frame-system/std",
+    "pallet-asset/std",
+    "pallet-authorship/std",
     "pallet-balances/std",
-    "pallet-multisig/std",
-    "pallet-asset/std",
     "pallet-compliance-manager/std",
     "pallet-contracts/std",
     "pallet-group-rpc-runtime-api/std",
-    "sp-std/std",
+    "pallet-identity/std",
+    "pallet-multisig/std",
+    "pallet-portfolio/std",
+    "pallet-timestamp/std",
+    "polymesh-common-utilities/std",
+    "polymesh-primitives/std",
+    "serde/std",
     "sp-core/std",
     "sp-io/std",
     "sp-runtime/std",
-    "frame-support/std",
-    "frame-system/std",
-    "pallet-authorship/std",
-    "pallet-timestamp/std",
-    "frame-benchmarking/std",
->>>>>>> 69a266f3
+    "sp-std/std",
 ]
 
 runtime-benchmarks = [
-     "frame-benchmarking",
-	"pallet-asset/runtime-benchmarks",
-	"pallet-identity/runtime-benchmarks",
+    "frame-benchmarking",
+    "pallet-asset/runtime-benchmarks",
+    "pallet-identity/runtime-benchmarks",
 ]