--- conflicted
+++ resolved
@@ -163,12 +163,7 @@
         /// * `rate` Rate of asset in terms of native currency
         /// * `start_date` Unix timestamp at when STO starts
         /// * `end_date` Unix timestamp at when STO ends
-<<<<<<< HEAD
-        /// * `simple_token_ticker` Ticker of the simple token
         #[weight = 1_000_000_000]
-=======
-        #[weight = 300_000]
->>>>>>> 96ca42a6
         pub fn launch_sto(
             origin,
             ticker: Ticker,
@@ -278,137 +273,6 @@
             Ok(())
         }
 
-<<<<<<< HEAD
-
-        /// Modify the list of allowed tokens (stable coins) corresponds to given token/asset
-        ///
-        /// # Arguments
-        /// * `origin` Signing key of the token owner
-        /// * `ticker` Ticker of the token
-        /// * `sto_id` A unique identifier to know which STO investor wants to invest in.
-        /// * `simple_token_ticker` Ticker of the stable coin
-        /// * `modify_status` Boolean to know whether the provided simple token ticker will be used or not.
-        #[weight = 600_000_000]
-        pub fn modify_allowed_tokens(origin, ticker: Ticker, sto_id: u32, simple_token_ticker: Ticker, modify_status: bool) -> DispatchResult {
-            let sender = ensure_signed(origin)?;
-            let did = Context::current_identity_or::<Identity<T>>(&sender)?;
-            let sender = Signatory::Account(sender);
-
-            // Check that sender is allowed to act on behalf of `did`
-            ensure!(
-                <identity::Module<T>>::is_signer_authorized(did, &sender),
-                Error::<T>::SenderMustBeSigningKeyForDid
-            );
-            let selected_sto = Self::stos_by_token((ticker, sto_id));
-            let now = <pallet_timestamp::Module<T>>::get();
-            // Right now we are only allowing the issuer to change the configuration only before the STO start not after the start
-            // or STO should be in non-active stage
-            ensure!(
-                now < selected_sto.start_date || !selected_sto.active,
-                Error::<T>::StoAlreadyStarted
-            );
-            ensure!(Self::is_owner(&ticker, did), Error::<T>::Unauthorized);
-
-            let token_index = Self::token_index_for_sto((ticker, sto_id, simple_token_ticker));
-            let token_count = Self::tokens_count_for_sto((ticker, sto_id));
-
-            let current_status = match token_index == None {
-                true => false,
-                false => true,
-            };
-
-            ensure!(current_status != modify_status, Error::<T>::AlreadyInThatState);
-
-            if modify_status {
-                let new_count = token_count.checked_add(1).ok_or(Error::<T>::TokenCountOverflow)?;
-                <TokenIndexForSTO>::insert((ticker, sto_id, simple_token_ticker), new_count);
-                <AllowedTokens>::insert((ticker, sto_id, new_count), simple_token_ticker);
-                <TokensCountForSto>::insert((ticker, sto_id), new_count);
-            } else {
-                let new_count = token_count.checked_sub(1).ok_or(Error::<T>::TokenCountUnderflow)?;
-                <TokenIndexForSTO>::insert((ticker, sto_id, simple_token_ticker), new_count);
-                <AllowedTokens>::insert((ticker, sto_id, new_count), Ticker::default());
-                <TokensCountForSto>::insert((ticker, sto_id), new_count);
-            }
-
-            Self::deposit_event(RawEvent::ModifyAllowedTokens(ticker, simple_token_ticker, sto_id, modify_status));
-
-            Ok(())
-
-        }
-
-        /// Used to buy tokens using stable coins
-        ///
-        /// # Arguments
-        /// * `origin` Signing key of the investor
-        /// * `ticker` Ticker of the token
-        /// * `sto_id` A unique identifier to know which STO investor wants to invest in
-        /// * `value` Amount of POLYX wants to invest in
-        /// * `simple_token_ticker` Ticker of the simple token
-        #[weight = 500_000_000]
-        pub fn buy_tokens_by_simple_token(origin, ticker: Ticker, sto_id: u32, value: T::Balance, simple_token_ticker: Ticker) -> DispatchResult {
-            let sender = ensure_signed(origin)?;
-            let did = Context::current_identity_or::<Identity<T>>(&sender)?;
-            let spender = Signatory::Account(sender.clone());
-
-            // Check that spender is allowed to act on behalf of `did`
-            ensure!(
-                <identity::Module<T>>::is_signer_authorized(did, &spender),
-                Error::<T>::SenderMustBeSigningKeyForDid
-            );
-            // Check whether given token is allowed as investment currency or not
-            ensure!(
-                Self::token_index_for_sto((ticker, sto_id, simple_token_ticker)) != None,
-                Error::<T>::TokenIsNotPermitted
-            );
-            let mut selected_sto = Self::stos_by_token((ticker, sto_id));
-            // Pre validation checks
-            ensure!(
-                Self::_pre_validation(&ticker, did, selected_sto.clone()).is_ok(),
-                Error::<T>::PrevalidationFailed
-            );
-            // Make sure spender has enough balance
-            ensure!(
-                T::SimpleTokenTrait::balance_of(simple_token_ticker, did) >= value,
-                Error::<T>::InsufficientBalance
-            );
-
-            // Get the invested amount of investment currency and amount of ST tokens minted as a return of investment
-            let token_amount_value = Self::_get_invested_amount_and_tokens(
-                value,
-                selected_sto.clone()
-            )?;
-
-            selected_sto.sold = selected_sto.sold
-                .checked_add(&token_amount_value.0)
-                .ok_or(Error::<T>::SoldTokensOverflow)?;
-
-            let simple_token_investment =
-                Self::simple_token_token_spent((ticker, simple_token_ticker, sto_id, did))
-                .checked_add(&token_amount_value.1)
-                .ok_or(Error::<T>::InvestmentOverflow)?;
-
-            // Mint tokens and update STO
-            let _minted_tokes = T::Asset::_mint_from_sto(&ticker, sender, did, token_amount_value.0);
-            // Transfer the simple_token invested token to beneficiary account
-            T::SimpleTokenTrait::transfer(did, &simple_token_ticker, selected_sto.beneficiary_did, token_amount_value.1)?;
-
-            // Update storage values
-            Self::_update_storage(
-                ticker,
-                sto_id,
-                did,
-                token_amount_value.1,
-                token_amount_value.0,
-                simple_token_ticker,
-                simple_token_investment,
-                selected_sto
-            )?;
-            Ok(())
-        }
-
-=======
->>>>>>> 96ca42a6
         /// Pause the STO, Can only be called by the token owner
         /// By doing this every operations on given sto_id would get freezed like buy_tokens
         ///
