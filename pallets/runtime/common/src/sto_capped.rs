//! # SecurityToken offering Module
//!
//! The STO module provides the way of investing into an asset.
//!
//! ## Overview
//!
//! The STO module provides functions for:
//!
//! - Launching a STO for a given asset
//! - Buy asset from a STO
//! - Pause/Un-pause feature of the STO.
//!
//! ### Terminology
//!
//! - **Allowed tokens:** It is a list of tokens allowed as an investment currency for a given STO.
//! - **Simple tokens:** These can be wrapped ETH, BTC, DAI or any other blockchain native currency
//! but it can't be a native token neither an asset.
//!
//! ## Interface
//!
//! ### Dispatchable Functions
//!
//! - `launch_sto` - Used to initialize the STO for a given asset
//! - `buy_tokens` - Used to bought asset corresponding to the native currency i.e POLY
//! - `modify_allowed_tokens` - Modify the list of tokens used as investment currency for a given STO
//! - `buy_tokens_by_simple_token` - Used to bought assets corresponds to a simple token
//! - `pause_sto` - Used to pause the STO of a given token
//! - `unpause_sto` - Used to un pause the STO of a given token.

<<<<<<< HEAD
use crate::{
    asset::AssetTrait,
    compliance_manager,
    simple_token::{self, SimpleTokenTrait},
};
=======
use crate::simple_token::{self, SimpleTokenTrait};
>>>>>>> dee42be3

use pallet_balances as balances;
use pallet_general_tm as general_tm;
use pallet_identity as identity;
use polymesh_common_utilities::{
    asset::Trait as AssetTrait, balances::Trait as BalancesTrait, CommonTrait, Context,
};
use polymesh_primitives::{AccountKey, IdentityId, Signatory, Ticker};

use codec::Encode;
use frame_support::traits::Currency;
use frame_support::{
    decl_error, decl_event, decl_module, decl_storage, dispatch::DispatchResult, ensure,
    weights::SimpleDispatchInfo,
};
use frame_system::{self as system, ensure_signed};
use sp_runtime::traits::{CheckedAdd, CheckedDiv, CheckedMul, CheckedSub};
use sp_std::{convert::TryFrom, prelude::*};

/// The module's configuration trait.
pub trait Trait:
    pallet_timestamp::Trait + frame_system::Trait + BalancesTrait + compliance_manager::Trait
{
    /// The overarching event type.
    type Event: From<Event<Self>> + Into<<Self as frame_system::Trait>::Event>;
    type SimpleTokenTrait: simple_token::SimpleTokenTrait<Self::Balance>;
}

#[derive(codec::Encode, codec::Decode, Default, Clone, PartialEq, Debug)]
pub struct STO<V, W> {
    beneficiary_did: IdentityId,
    cap: V,
    sold: V,
    rate: u128,
    start_date: W,
    end_date: W,
    active: bool,
}

#[derive(codec::Encode, codec::Decode, Default, Clone, PartialEq, Debug)]
pub struct Investment<V, W> {
    investor_did: IdentityId,
    amount_paid: V,
    tokens_purchased: V,
    last_purchase_date: W,
}

decl_storage! {
    trait Store for Module<T: Trait> as StoCapped {
        /// Tokens can have multiple whitelists that (for now) check entries individually within each other
        /// (ticker, sto_id) -> STO
        StosByToken get(fn stos_by_token): map hasher(blake2_128_concat) (Ticker, u32) => STO<T::Balance,T::Moment>;
        /// It returns the sto count corresponds to its ticker
        /// ticker -> sto count
        StoCount get(fn sto_count): map hasher(blake2_128_concat) Ticker => u32;
        /// List of SimpleToken tokens which will be accepted as the fund raised type for the STO
        /// (asset_ticker, sto_id, index) -> simple_token_ticker
        AllowedTokens get(fn allowed_tokens): map hasher(blake2_128_concat) (Ticker, u32, u32) => Ticker;
        /// To track the index of the token address for the given STO
        /// (Asset_ticker, sto_id, simple_token_ticker) -> index
        TokenIndexForSTO get(fn token_index_for_sto): map hasher(blake2_128_concat) (Ticker, u32, Ticker) => Option<u32>;
        /// To track the no of different tokens allowed as fund raised type for the given STO
        /// (asset_ticker, sto_id) -> count
        TokensCountForSto get(fn tokens_count_for_sto): map hasher(blake2_128_concat) (Ticker, u32) => u32;
        /// To track the investment data of the investor corresponds to ticker
        /// (asset_ticker, sto_id, DID) -> Investment structure
        InvestmentData get(fn investment_data): map hasher(blake2_128_concat) (Ticker, u32, IdentityId) => Investment<T::Balance, T::Moment>;
        /// To track the investment amount of the investor corresponds to ticker using SimpleToken
        /// (asset_ticker, simple_token_ticker, sto_id, accountId) -> Invested balance
        SimpleTokenSpent get(fn simple_token_token_spent): map hasher(blake2_128_concat) (Ticker, Ticker, u32, IdentityId) => T::Balance;
    }
}

decl_error! {
    pub enum Error for Module<T: Trait> {
        /// The sender must be a signing key for the DID.
        SenderMustBeSigningKeyForDid,
        /// The sender is not a token owner.
        NotAnOwner,
        /// Pre-validation checks failed.
        PrevalidationFailed,
        /// Insufficient sender balance.
        InsufficientBalance,
        /// The STO has already started.
        StoAlreadyStarted,
        /// The sender is not authorized to perform the given operation.
        Unauthorized,
        /// The STO has already reached the given state.
        AlreadyInThatState,
        /// An overflow in the new token count.
        StoCountOverflow,
        /// An overflow in the new token count.
        TokenCountOverflow,
        /// An underflow in the new token count.
        TokenCountUnderflow,
        /// The given token is not a permitted investment currency.
        TokenIsNotPermitted,
        /// An overflow while calculating sold tokens.
        SoldTokensOverflow,
        /// An overflow while updating the simple token investment.
        InvestmentOverflow,
        /// An invalid STO ID.
        InvalidStoId,
        /// The STO has already been paused.
        AlreadyPaused,
        /// The STO is already active.
        AlreadyActive,
        /// The STO is paused.
        Paused,
        /// The STO has not started or has already ended.
        NotStartedOrAlreadyEnded,
        /// Division failed.
        DivisionFailed,
    }
}

type Identity<T> = identity::Module<T>;

decl_module! {
    /// The module declaration.
    pub struct Module<T: Trait> for enum Call where origin: T::Origin {
        /// Initializing events
        /// this is needed only if you are using events in your module
        fn deposit_event() = default;

        /// Used to initialize the STO for a given asset
        ///
        /// # Arguments
        /// * `origin` Signing key of the token owner who wants to initialize the sto
        /// * `ticker` Ticker of the token
        /// * `beneficiary_did` DID which holds all the funds collected
        /// * `cap` Total amount of tokens allowed for sale
        /// * `rate` Rate of asset in terms of native currency
        /// * `start_date` Unix timestamp at when STO starts
        /// * `end_date` Unix timestamp at when STO ends
        /// * `simple_token_ticker` Ticker of the simple token
        #[weight = SimpleDispatchInfo::FixedNormal(300_000)]
        pub fn launch_sto(
            origin,
            ticker: Ticker,
            beneficiary_did: IdentityId,
            cap: T::Balance,
            rate: u128,
            start_date: T::Moment,
            end_date: T::Moment,
            simple_token_ticker: Ticker
        ) -> DispatchResult {
            let sender_key = AccountKey::try_from(ensure_signed(origin)?.encode())?;
            let did = Context::current_identity_or::<Identity<T>>(&sender_key)?;
            let sender = Signatory::AccountKey(sender_key);

            // Check that sender is allowed to act on behalf of `did`
            ensure!(
                <identity::Module<T>>::is_signer_authorized(did, &sender),
                Error::<T>::SenderMustBeSigningKeyForDid
            );

            let sold:T::Balance = 0.into();
            ensure!(Self::is_owner(&ticker, did), Error::<T>::NotAnOwner);

            let sto = STO {
                beneficiary_did,
                cap,
                sold,
                rate,
                start_date,
                end_date,
                active: true
            };

            let sto_count = Self::sto_count(ticker);
            let new_sto_count = sto_count
                .checked_add(1)
                .ok_or(Error::<T>::StoCountOverflow)?;

            let token_count = Self::tokens_count_for_sto((ticker, sto_count));
            let new_token_count = token_count.checked_add(1).ok_or(Error::<T>::TokenCountOverflow)?;

            <StosByToken<T>>::insert((ticker, sto_count), sto);
            <StoCount>::insert(ticker, new_sto_count);

            if simple_token_ticker.len() > 0 {
                // Addition of the SimpleToken token as the fund raised type.
                <TokenIndexForSTO>::insert((ticker, sto_count, simple_token_ticker), new_token_count);
                <AllowedTokens>::insert((ticker, sto_count, new_token_count), simple_token_ticker);
                <TokensCountForSto>::insert((ticker, sto_count), new_token_count);

                Self::deposit_event(RawEvent::ModifyAllowedTokens(ticker, simple_token_ticker, sto_count, true));
            }
            sp_runtime::print("Capped STO launched!!!");

            Ok(())
        }

        /// Used to buy tokens
        ///
        /// # Arguments
        /// * `origin` Signing key of the investor
        /// * `ticker` Ticker of the token
        /// * `sto_id` A unique identifier to know which STO investor wants to invest in
        /// * `value` Amount of POLYX wants to invest in
        #[weight = SimpleDispatchInfo::FixedNormal(500_000)]
        pub fn buy_tokens(origin, ticker: Ticker, sto_id: u32, value: T::Balance) -> DispatchResult {
            let sender = ensure_signed(origin)?;
            let sender_key = AccountKey::try_from(sender.encode())?;
            let did = Context::current_identity_or::<Identity<T>>(&sender_key)?;
            let sender_signer = Signatory::AccountKey(sender_key);


            // Check that sender is allowed to act on behalf of `did`
            ensure!(
                <identity::Module<T>>::is_signer_authorized(did, &sender_signer),
                Error::<T>::SenderMustBeSigningKeyForDid
            );

            let mut selected_sto = Self::stos_by_token((ticker, sto_id));
            // Pre validation checks
            ensure!(
                Self::_pre_validation(&ticker, did, selected_sto.clone()).is_ok(),
                Error::<T>::PrevalidationFailed
            );
            // Make sure sender has enough balance
            let sender_balance = <balances::Module<T> as Currency<_>>::free_balance(&sender);
            ensure!(sender_balance >= value, Error::<T>::InsufficientBalance);

            // Get the invested amount of investment currency and amount of ST tokens minted as a return of investment
            let token_amount_value = Self::_get_invested_amount_and_tokens(
                value,
                selected_sto.clone()
            )?;
            let _allowed_value = token_amount_value.1;

            selected_sto.sold = selected_sto.sold
                .checked_add(&token_amount_value.0)
                .ok_or(Error::<T>::SoldTokensOverflow)?;

            // Mint tokens and update STO
            T::Asset::_mint_from_sto(&ticker, sender, did, token_amount_value.0)?;

            // Transfer POLYX to token owner
            // TODO: transfer between DIDs
            //<balances::Module<T> as Currency<_>>::transfer(
                //&sender,
                //&selected_sto.beneficiary_did,
                //allowed_value
                //)?;

            // Update storage values
            Self::_update_storage(
                ticker,
                sto_id,
                did,
                token_amount_value.1,
                token_amount_value.0,
                Ticker::default(),
                0.into(),
                selected_sto
            )?;

            Ok(())
        }


        /// Modify the list of allowed tokens (stable coins) corresponds to given token/asset
        ///
        /// # Arguments
        /// * `origin` Signing key of the token owner
        /// * `ticker` Ticker of the token
        /// * `sto_id` A unique identifier to know which STO investor wants to invest in.
        /// * `simple_token_ticker` Ticker of the stable coin
        /// * `modify_status` Boolean to know whether the provided simple token ticker will be used or not.
        #[weight = SimpleDispatchInfo::FixedNormal(400_000)]
        pub fn modify_allowed_tokens(origin, ticker: Ticker, sto_id: u32, simple_token_ticker: Ticker, modify_status: bool) -> DispatchResult {
            let sender_key = AccountKey::try_from(ensure_signed(origin)?.encode())?;
            let did = Context::current_identity_or::<Identity<T>>(&sender_key)?;
            let sender = Signatory::AccountKey(sender_key);

            // Check that sender is allowed to act on behalf of `did`
            ensure!(
                <identity::Module<T>>::is_signer_authorized(did, &sender),
                Error::<T>::SenderMustBeSigningKeyForDid
            );
            let selected_sto = Self::stos_by_token((ticker, sto_id));
            let now = <pallet_timestamp::Module<T>>::get();
            // Right now we are only allowing the issuer to change the configuration only before the STO start not after the start
            // or STO should be in non-active stage
            ensure!(
                now < selected_sto.start_date || !selected_sto.active,
                Error::<T>::StoAlreadyStarted
            );
            ensure!(Self::is_owner(&ticker, did), Error::<T>::Unauthorized);

            let token_index = Self::token_index_for_sto((ticker, sto_id, simple_token_ticker));
            let token_count = Self::tokens_count_for_sto((ticker, sto_id));

            let current_status = match token_index == None {
                true => false,
                false => true,
            };

            ensure!(current_status != modify_status, Error::<T>::AlreadyInThatState);

            if modify_status {
                let new_count = token_count.checked_add(1).ok_or(Error::<T>::TokenCountOverflow)?;
                <TokenIndexForSTO>::insert((ticker, sto_id, simple_token_ticker), new_count);
                <AllowedTokens>::insert((ticker, sto_id, new_count), simple_token_ticker);
                <TokensCountForSto>::insert((ticker, sto_id), new_count);
            } else {
                let new_count = token_count.checked_sub(1).ok_or(Error::<T>::TokenCountUnderflow)?;
                <TokenIndexForSTO>::insert((ticker, sto_id, simple_token_ticker), new_count);
                <AllowedTokens>::insert((ticker, sto_id, new_count), Ticker::default());
                <TokensCountForSto>::insert((ticker, sto_id), new_count);
            }

            Self::deposit_event(RawEvent::ModifyAllowedTokens(ticker, simple_token_ticker, sto_id, modify_status));

            Ok(())

        }

        /// Used to buy tokens using stable coins
        ///
        /// # Arguments
        /// * `origin` Signing key of the investor
        /// * `ticker` Ticker of the token
        /// * `sto_id` A unique identifier to know which STO investor wants to invest in
        /// * `value` Amount of POLYX wants to invest in
        /// * `simple_token_ticker` Ticker of the simple token
        #[weight = SimpleDispatchInfo::FixedNormal(1_000_000)]
        pub fn buy_tokens_by_simple_token(origin, ticker: Ticker, sto_id: u32, value: T::Balance, simple_token_ticker: Ticker) -> DispatchResult {
            let sender = ensure_signed(origin)?;
            let sender_key = AccountKey::try_from(sender.encode())?;
            let did = Context::current_identity_or::<Identity<T>>(&sender_key)?;
            let spender = Signatory::AccountKey(sender_key);

            // Check that spender is allowed to act on behalf of `did`
            ensure!(
                <identity::Module<T>>::is_signer_authorized(did, &spender),
                Error::<T>::SenderMustBeSigningKeyForDid
            );
            // Check whether given token is allowed as investment currency or not
            ensure!(
                Self::token_index_for_sto((ticker, sto_id, simple_token_ticker)) != None,
                Error::<T>::TokenIsNotPermitted
            );
            let mut selected_sto = Self::stos_by_token((ticker, sto_id));
            // Pre validation checks
            ensure!(
                Self::_pre_validation(&ticker, did, selected_sto.clone()).is_ok(),
                Error::<T>::PrevalidationFailed
            );
            // Make sure spender has enough balance
            ensure!(
                T::SimpleTokenTrait::balance_of(simple_token_ticker, did) >= value,
                Error::<T>::InsufficientBalance
            );

            // Get the invested amount of investment currency and amount of ST tokens minted as a return of investment
            let token_amount_value = Self::_get_invested_amount_and_tokens(
                value,
                selected_sto.clone()
            )?;

            selected_sto.sold = selected_sto.sold
                .checked_add(&token_amount_value.0)
                .ok_or(Error::<T>::SoldTokensOverflow)?;

            let simple_token_investment =
                Self::simple_token_token_spent((ticker, simple_token_ticker, sto_id, did))
                .checked_add(&token_amount_value.1)
                .ok_or(Error::<T>::InvestmentOverflow)?;

            // Mint tokens and update STO
            let _minted_tokes = T::Asset::_mint_from_sto(&ticker, sender, did, token_amount_value.0);
            // Transfer the simple_token invested token to beneficiary account
            T::SimpleTokenTrait::transfer(did, &simple_token_ticker, selected_sto.beneficiary_did, token_amount_value.1)?;

            // Update storage values
            Self::_update_storage(
                ticker,
                sto_id,
                did,
                token_amount_value.1,
                token_amount_value.0,
                simple_token_ticker,
                simple_token_investment,
                selected_sto
            )?;
            Ok(())
        }

        /// Pause the STO, Can only be called by the token owner
        /// By doing this every operations on given sto_id would get freezed like buy_tokens
        ///
        /// # Arguments
        /// * `origin` Signing key of the token owner
        /// * `ticker` Ticker of the token
        /// * `sto_id` A unique identifier to know which STO needs to paused
        #[weight = SimpleDispatchInfo::FixedNormal(150_000)]
        pub fn pause_sto(origin, ticker: Ticker, sto_id: u32) -> DispatchResult {
            let sender_key = AccountKey::try_from(ensure_signed(origin)?.encode())?;
            let did = Context::current_identity_or::<Identity<T>>(&sender_key)?;
            let sender = Signatory::AccountKey(sender_key);

            // Check that sender is allowed to act on behalf of `did`
            ensure!(
                <identity::Module<T>>::is_signer_authorized(did, &sender),
                Error::<T>::SenderMustBeSigningKeyForDid
            );
            // Check valid STO id
            ensure!(Self::sto_count(ticker) >= sto_id, Error::<T>::InvalidStoId);
            // Access the STO data
            let mut selected_sto = Self::stos_by_token((ticker, sto_id));
            // Check the flag
            ensure!(selected_sto.active, Error::<T>::AlreadyPaused);
            // Change the flag
            selected_sto.active = false;
            // Update the storage
            <StosByToken<T>>::insert((ticker, sto_id), selected_sto);
            Ok(())
        }

        /// Un-pause the STO, Can only be called by the token owner
        /// By doing this every operations on given sto_id would get un freezed.
        ///
        /// # Arguments
        /// * `origin` Signing key of the token owner
        /// * `ticker` Ticker of the token
        /// * `sto_id` A unique identifier to know which STO needs to un paused
        #[weight = SimpleDispatchInfo::FixedNormal(150_000)]
        pub fn unpause_sto(origin, ticker: Ticker, sto_id: u32) -> DispatchResult {
            let sender_key = AccountKey::try_from(ensure_signed(origin)?.encode())?;
            let did = Context::current_identity_or::<Identity<T>>(&sender_key)?;
            let sender = Signatory::AccountKey(sender_key);

            // Check that sender is allowed to act on behalf of `did`
            ensure!(
                <identity::Module<T>>::is_signer_authorized(did, &sender),
                Error::<T>::SenderMustBeSigningKeyForDid
            );
            // Check valid STO id
            ensure!(Self::sto_count(ticker) >= sto_id, Error::<T>::InvalidStoId);
            // Access the STO data
            let mut selected_sto = Self::stos_by_token((ticker, sto_id));
            // Check the flag
            ensure!(!selected_sto.active, Error::<T>::AlreadyActive);
            // Change the flag
            selected_sto.active = true;
            // Update the storage
            <StosByToken<T>>::insert((ticker, sto_id), selected_sto);
            Ok(())
        }

    }
}

decl_event!(
    pub enum Event<T>
    where
        Balance = <T as CommonTrait>::Balance,
    {
        ModifyAllowedTokens(Ticker, Ticker, u32, bool),
        /// Emit when Asset get purchased by the investor
        /// Ticker, SimpleToken token, sto_id, investor DID, amount invested, amount of token purchased
        AssetPurchase(Ticker, Ticker, u32, IdentityId, Balance, Balance),
    }
);

impl<T: Trait> Module<T> {
    pub fn is_owner(ticker: &Ticker, did: IdentityId) -> bool {
        T::Asset::is_owner(ticker, did)
    }

    fn _pre_validation(
        _ticker: &Ticker,
        _did: IdentityId,
        selected_sto: STO<T::Balance, T::Moment>,
    ) -> DispatchResult {
        // TODO: Validate that buyer is whitelisted for primary issuance.
        // Check whether the sto is un-paused or not
        ensure!(selected_sto.active, Error::<T>::Paused);
        // Check whether the sto is already ended
        let now = <pallet_timestamp::Module<T>>::get();
        ensure!(
            now >= selected_sto.start_date && now <= selected_sto.end_date,
            Error::<T>::NotStartedOrAlreadyEnded
        );
        Ok(())
    }

    fn _get_invested_amount_and_tokens(
        invested_amount: T::Balance,
        selected_sto: STO<T::Balance, T::Moment>,
    ) -> core::result::Result<(T::Balance, T::Balance), &'static str> {
        // Calculate tokens to mint
        let mut token_conversion = invested_amount
            .checked_mul(&selected_sto.rate.into())
            .ok_or(Error::<T>::InvestmentOverflow)?;
        let allowed_token_sold = selected_sto
            .cap
            .checked_sub(&selected_sto.sold)
            .ok_or(Error::<T>::SoldTokensOverflow)?;
        let mut allowed_value = invested_amount;
        // Make sure there's still an allocation
        // Instead of reverting, buy up to the max and refund excess amount of investment currency.
        if token_conversion > allowed_token_sold {
            token_conversion = allowed_token_sold;
            allowed_value = token_conversion
                .checked_div(&selected_sto.rate.into())
                .ok_or(Error::<T>::DivisionFailed)?;
        }
        Ok((token_conversion, allowed_value))
    }

    fn _update_storage(
        ticker: Ticker,
        sto_id: u32,
        did: IdentityId,
        investment_amount: T::Balance,
        new_tokens_minted: T::Balance,
        simple_token_ticker: Ticker,
        simple_token_investment: T::Balance,
        selected_sto: STO<T::Balance, T::Moment>,
    ) -> DispatchResult {
        // Store Investment DATA
        let mut investor_holder = Self::investment_data((ticker, sto_id, did));
        if investor_holder.investor_did == IdentityId::default() {
            investor_holder.investor_did = did;
        }
        investor_holder.tokens_purchased = investor_holder
            .tokens_purchased
            .checked_add(&new_tokens_minted)
            .ok_or(Error::<T>::InvestmentOverflow)?;
        investor_holder.last_purchase_date = <pallet_timestamp::Module<T>>::get();

        if simple_token_ticker != Ticker::default() {
            <SimpleTokenSpent<T>>::insert(
                (ticker, simple_token_ticker, sto_id, did),
                simple_token_investment,
            );
        } else {
            investor_holder.amount_paid = investor_holder
                .amount_paid
                .checked_add(&investment_amount)
                .ok_or(Error::<T>::InvestmentOverflow)?;
        }
        <StosByToken<T>>::insert((ticker, sto_id), selected_sto);
        // Emit Event
        Self::deposit_event(RawEvent::AssetPurchase(
            ticker,
            simple_token_ticker,
            sto_id,
            did,
            investment_amount,
            new_tokens_minted,
        ));
        sp_runtime::print("Invested in STO");
        Ok(())
    }
}

/// tests for this module
#[cfg(test)]
mod tests {
    /*
     *    use super::*;
     *
     *    use substrate_primitives::{Blake2Hasher, H256};
     *    use sp_io::with_externalities;
     *    use sp_runtime::{
     *        testing::{Digest, DigestItem, Header},
     *        traits::{BlakeTwo256, IdentityLookup},
     *        BuildStorage,
     *    };
     *    use frame_support::{assert_ok, impl_outer_origin};
     *
     *    impl_outer_origin! {
     *        pub enum Origin for Test {}
     *    }
     *
     *    // For testing the module, we construct most of a mock runtime. This means
     *    // first constructing a configuration type (`Test`) which `impl`s each of the
     *    // configuration traits of modules we want to use.
     *    #[derive(Clone, Eq, PartialEq)]
     *    pub struct Test;
     *    impl frame_system::Trait for Test {
     *        type Origin = Origin;
     *        type Index = u64;
     *        type BlockNumber = u64;
     *        type Hash = H256;
     *        type Hashing = BlakeTwo256;
     *        type Digest = H256;
     *        type AccountId = u64;
     *        type Lookup = IdentityLookup<Self::AccountId>;
     *        type Header = Header;
     *        type Event = ();
     *        type Log = DigestItem;
     *    }
     *    impl Trait for Test {
     *        type Event = ();
     *    }
     *    type TransferValidationModule = Module<Test>;
     *
     *    // This function basically just builds a genesis storage key/value store according to
     *    // our desired mockup.
     *    fn new_test_ext() -> sp_io::TestExternalities<Blake2Hasher> {
     *        frame_system::GenesisConfig::default()
     *            .build_storage()
     *            .unwrap()
     *            .0
     *            .into()
     *    }
     */
}<|MERGE_RESOLUTION|>--- conflicted
+++ resolved
@@ -27,18 +27,10 @@
 //! - `pause_sto` - Used to pause the STO of a given token
 //! - `unpause_sto` - Used to un pause the STO of a given token.
 
-<<<<<<< HEAD
-use crate::{
-    asset::AssetTrait,
-    compliance_manager,
-    simple_token::{self, SimpleTokenTrait},
-};
-=======
 use crate::simple_token::{self, SimpleTokenTrait};
->>>>>>> dee42be3
 
 use pallet_balances as balances;
-use pallet_general_tm as general_tm;
+use pallet_compliance_manager as compliance_manager;
 use pallet_identity as identity;
 use polymesh_common_utilities::{
     asset::Trait as AssetTrait, balances::Trait as BalancesTrait, CommonTrait, Context,
