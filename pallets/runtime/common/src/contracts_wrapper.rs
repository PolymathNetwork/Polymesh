// This file is part of the Polymesh distribution (https://github.com/PolymathNetwork/Polymesh).
// Copyright (c) 2020 Polymath

// This program is free software: you can redistribute it and/or modify
// it under the terms of the GNU General Public License as published by
// the Free Software Foundation, version 3.

// This program is distributed in the hope that it will be useful, but
// WITHOUT ANY WARRANTY; without even the implied warranty of
// MERCHANTABILITY or FITNESS FOR A PARTICULAR PURPOSE. See the GNU
// General Public License for more details.

// You should have received a copy of the GNU General Public License
// along with this program. If not, see <http://www.gnu.org/licenses/>.

//! # Contracts Wrapper Module
//!
//! The Contracts Wrapper module wraps Contracts, allowing for DID integration and permissioning
//!
//! ## To Do
//!
//!   - Remove the ability to call the Contracts module, bypassing Contracts Wrapper
//!   - Integrate DID into all calls, and validate signing_key
//!   - Track ownership of code and instances via DIDs
//!
//! ## Possible Tokenomics
//!
//!   - Initially restrict list of accounts that can put_code
//!   - When code is instantiated enforce a POLYX fee to the DID owning the code (i.e. that executed put_code)

use frame_support::traits::Currency;
use frame_support::{decl_error, decl_module, decl_storage, dispatch::DispatchResult, ensure};
use frame_system::ensure_signed;
use pallet_contracts::{CodeHash, Gas, Schedule};
use pallet_identity as identity;
use polymesh_common_utilities::{identity::Trait as IdentityTrait, Context};
use polymesh_primitives::{IdentityId, Signatory};
use sp_runtime::traits::StaticLookup;
<<<<<<< HEAD
use sp_std::prelude::*;

// pub type CodeHash<T> = <T as frame_system::Trait>::Hash;
=======
use sp_std::prelude::Vec;
>>>>>>> 866ed57b

pub type BalanceOf<T> = <<T as pallet_contracts::Trait>::Currency as Currency<
    <T as frame_system::Trait>::AccountId,
>>::Balance;

pub trait Trait: pallet_contracts::Trait + IdentityTrait {}

decl_storage! {
    trait Store for Module<T: Trait> as ContractsWrapper {
        pub CodeHashDid: map hasher(twox_64_concat) CodeHash<T> => Option<IdentityId>;
    }
}

decl_error! {
    pub enum Error for Module<T: Trait> {
        /// The sender must be a signing key for the DID.
        SenderMustBeSigningKeyForDid,
    }
}

type Identity<T> = identity::Module<T>;

decl_module! {
    // Wrap dispatchable functions for contracts so that we can add additional gating logic
    // TODO: Figure out how to remove dispatchable calls from the underlying contracts module
    pub struct Module<T: Trait> for enum Call where origin: T::Origin {
        type Error = Error<T>;

        // Simply forwards to the `update_schedule` function in the Contract module.
        pub fn update_schedule(origin, schedule: Schedule) -> DispatchResult {
            <pallet_contracts::Module<T>>::update_schedule(origin, schedule)
        }

        // Simply forwards to the `put_code` function in the Contract module.
        pub fn put_code(
            origin,
            #[compact] gas_limit: Gas,
            code: Vec<u8>
        ) -> DispatchResult {
            let sender = ensure_signed(origin)?;
            let did = Context::current_identity_or::<Identity<T>>(&sender)?;
            let signer = Signatory::Account(sender.clone());

            // Check that sender is allowed to act on behalf of `did`
            ensure!(
                <identity::Module<T>>::is_signer_authorized(did, &signer),
                Error::<T>::SenderMustBeSigningKeyForDid
            );

            // Call underlying function
            let new_origin = frame_system::RawOrigin::Signed(sender).into();
            <pallet_contracts::Module<T>>::put_code(new_origin, gas_limit, code)
        }

        // Simply forwards to the `call` function in the Contract module.
        pub fn call(
            origin,
            dest: <T::Lookup as StaticLookup>::Source,
            #[compact] value: BalanceOf<T>,
            #[compact] gas_limit: Gas,
            data: Vec<u8>
        ) -> DispatchResult {
            <pallet_contracts::Module<T>>::call(origin, dest, value, gas_limit, data)
        }

        // Simply forwards to the `instantiate` function in the Contract module.
        pub fn instantiate(
            origin,
            #[compact] endowment: BalanceOf<T>,
            #[compact] gas_limit: Gas,
            code_hash: CodeHash<T>,
            data: Vec<u8>
        ) -> DispatchResult {
            <pallet_contracts::Module<T>>::instantiate(origin, endowment, gas_limit, code_hash, data)
        }
    }
}

impl<T: Trait> Module<T> {}<|MERGE_RESOLUTION|>--- conflicted
+++ resolved
@@ -36,13 +36,7 @@
 use polymesh_common_utilities::{identity::Trait as IdentityTrait, Context};
 use polymesh_primitives::{IdentityId, Signatory};
 use sp_runtime::traits::StaticLookup;
-<<<<<<< HEAD
-use sp_std::prelude::*;
-
-// pub type CodeHash<T> = <T as frame_system::Trait>::Hash;
-=======
 use sp_std::prelude::Vec;
->>>>>>> 866ed57b
 
 pub type BalanceOf<T> = <<T as pallet_contracts::Trait>::Currency as Currency<
     <T as frame_system::Trait>::AccountId,
