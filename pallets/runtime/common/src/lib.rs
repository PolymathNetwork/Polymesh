--- conflicted
+++ resolved
@@ -18,10 +18,6 @@
 #![recursion_limit = "256"]
 
 pub mod cdd_check;
-<<<<<<< HEAD
-pub mod dividend;
-=======
->>>>>>> 6b8f5913
 pub mod impls;
 
 pub use cdd_check::CddChecker;
