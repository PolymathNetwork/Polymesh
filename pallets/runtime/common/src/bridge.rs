--- conflicted
+++ resolved
@@ -222,13 +222,8 @@
     pub(crate) fn handle_bridge_tx_later<T: Trait>(count: u64) -> Weight {
         let db = T::DbWeight::get();
         db.reads_writes(4, 2)
-<<<<<<< HEAD
             .saturating_add(500_000_000) // base value
             .saturating_add(count.saturating_mul(500_00)) // for one loop
-=======
-            .saturating_add(50_000_000) // base value
-            .saturating_add(count.saturating_mul(50_000)) // for one loop
->>>>>>> 8a5c3666
     }
 }
 
