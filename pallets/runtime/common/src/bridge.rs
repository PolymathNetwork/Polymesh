// This file is part of the Polymesh distribution (https://github.com/PolymathNetwork/Polymesh).
// Copyright (c) 2020 Polymath

// This program is free software: you can redistribute it and/or modify
// it under the terms of the GNU General Public License as published by
// the Free Software Foundation, version 3.

// This program is distributed in the hope that it will be useful, but
// WITHOUT ANY WARRANTY; without even the implied warranty of
// MERCHANTABILITY or FITNESS FOR A PARTICULAR PURPOSE. See the GNU
// General Public License for more details.

// You should have received a copy of the GNU General Public License
// along with this program. If not, see <http://www.gnu.org/licenses/>.

//! # Bridge from Ethereum to Polymesh
//!
//! This module implements a one-way bridge between Polymath Classic on the Ethereum side, and
//! Polymesh native. It mints POLYX on Polymesh in return for permanently locked ERC20 POLY tokens.
//!
//! ## Overview
//!
//! The bridge module provides extrinsics that - when used in conjunction with the sudo or
//! [multisig](../../pallet_multisig/index.html) pallets - allow issuing tokens on Polymesh in
//! response to [bridge transactions](BridgeTx).
//!
//! ### Terminology
//!
//! - **bridge transaction**: an immutable data structure constructed by bridge signers containing a
//! unique nonce, the recipient account, the transaction value and the Ethereum transaction hash.
//!
//! - **bridge transaction status**: any bridge transaction has a unique status which is one of the
//! following:
//!   - **absent**: No such transaction is recorded in the bridge module.
//!   - **pending**: The transaction is pending a valid CDD check after a set amount of blocks.
//!   - **frozen**: The transaction has been frozen by the admin.
//!   - **timelocked**: The transaction has been added to the bridge processing queue and is
//!   currently pending its first execution. During this wait the admin can freeze the transaction.
//!   - **handled**: The transaction has been handled successfully and the tokens have been credited
//!   to the recipient account.
//!
//! - **bridge transaction queue**: a single queue of transactions, each identified with the block
//! number at which the transaction will be retried.
//!
//! - **bridge limit**: The maximum number of bridged POLYX per identity within a set interval of
//! blocks.
//!
//! - **bridge limit whitelist**: Identities not constrained by the bridge limit.
//!
//! ### Transaction State Transitions
//!
//! Although the bridge is not implemented as a state machine in the strict sense, the status of a
//! bridge transition can be viewed as its state in the abstract state machine diagram below:
//!
//! ```ignore
//!         +------------+      timelock == 0       +------------+
//!         |            |      happy path          |            |
//!         |   absent   +-------------------------->  handled   |
//!         |            +------------+             |            |
//!         +-----+--^---+   admin    |             +------^-----+
//!               |  |                |                    |
//!               |  |          +-----v------+             |
//! timelock != 0 |  | admin    |            |             |
//! or no CDD or  |  +----------+   frozen   |             | happy path
//! limit reached |             |            |             |
//!               |             +----^-^-----+             |
//!               |                  | |                   |
//!         +-----v------+   admin   | |   admin    +------+-----+
//!         |            +-----------+ +------------+            <-----+
//!         | timelocked +-------------------------->  pending   |     |retry
//!         |            |    timelock expired      |            +-----+
//!         +------------+                          +------------+
//! ```
//!
//! **Absent** is the initial state. **Handled** is the final state. Note that there is a feature
//! allowing the admin to introduce new transactions by freezing them since there is an admin
//! transition from **absent** to **frozen**.
//!
//! ## Interface
//!
//! ### Dispatchable Functions
//!
//! - `change_controller`: Changes the controller account as admin.
//! - `change_admin`: Changes the bridge admin key.
//! - `change_timelock`: Changes the timelock period.
//! - `freeze`: Freezes transaction handling in the bridge module if it is not already frozen.
//! - `unfreeze`: Unfreezes transaction handling in the bridge module if it is frozen.
//! - `change_bridge_limit`: Changes the bridge limits.
//! - `change_bridge_whitelist`: Changes the bridge limit whitelist.
//! - `force_handle_bridge_tx`: Forces handling a transaction by bypassing the bridge limit and
//! timelock.
//! - `force_handle_bridge_txs`: Forces handling a vector of transactions.
//! - `propose_bridge_tx`: Proposes a bridge transaction, which amounts to making a multisig
//! - `propose_bridge_txs`: Proposes a vector of bridge transactions.
//! - `handle_bridge_tx`: Handles an approved bridge transaction proposal.
//! - `handle_bridge_txs`: Handles a vector of approved bridge transaction proposals.
//! - `freeze_txs`: Freezes given bridge transactions.
//! - `unfreeze_txs`: Unfreezes given bridge transactions.

use codec::{Decode, Encode};
use frame_support::dispatch::DispatchResult;
use frame_support::traits::{Currency, Get};
use frame_support::{
    decl_error, decl_event, decl_module, decl_storage, ensure,
    weights::{DispatchClass, FunctionOf, SimpleDispatchInfo},
};
use frame_system::{self as system, ensure_signed};
use pallet_balances as balances;
use pallet_identity as identity;
use pallet_multisig as multisig;
use polymesh_common_utilities::{
    traits::{balances::CheckCdd, identity::Trait as IdentityTrait, CommonTrait},
    Context, SystematicIssuers,
};

use polymesh_primitives::{AccountKey, IdentityId, Signatory};
use sp_core::H256;
use sp_runtime::traits::{CheckedAdd, One, Zero};
use sp_std::{convert::TryFrom, prelude::*};

type Identity<T> = identity::Module<T>;

pub trait Trait: multisig::Trait {
    type Event: From<Event<Self>> + Into<<Self as frame_system::Trait>::Event>;
    type Proposal: From<Call<Self>> + Into<<Self as IdentityTrait>::Proposal>;
    /// The maximum number of timelocked bridge transactions that can be scheduled to be
    /// executed in a single block. Any excess bridge transactions are scheduled in later
    /// blocks.
    type MaxTimelockedTxsPerBlock: Get<u32>;
}

/// The status of a bridge transaction.
#[derive(Encode, Decode, Clone, Debug, PartialEq, Eq, PartialOrd, Ord)]
pub enum BridgeTxStatus {
    /// No such transaction in the system.
    Absent,
    /// The transaction is missing a CDD or the bridge module is frozen.  The `u8` parameter is the
    /// capped number of times the module tried processing this transaction.  It will be retried
    /// automatically. Anyone can retry these manually.
    Pending(u8),
    /// The transaction is frozen by the admin. It will not be retried automatically.
    Frozen,
    /// The transaction is pending its first execution. These can not be manually triggered by
    /// normal accounts.
    Timelocked,
    /// The transaction has been successfully credited.
    Handled,
}

impl Default for BridgeTxStatus {
    fn default() -> Self {
        BridgeTxStatus::Absent
    }
}

/// A unique lock-and-mint bridge transaction.
#[derive(Encode, Decode, Clone, Debug, PartialEq, Eq, PartialOrd, Ord, Default)]
pub struct BridgeTx<Account, Balance> {
    /// A single transaction hash can have multiple locks. This nonce differentiates between them.
    pub nonce: u32,
    /// The recipient account of POLYX on Polymesh.
    pub recipient: Account,
    /// Amount of POLYX tokens to credit.
    pub amount: Balance,
    /// Ethereum token lock transaction hash. It is not used internally in the bridge and is kept
    /// here for compatibility reasons only.
    pub tx_hash: H256,
}

/// Additional details of a bridge transaction.
#[derive(Encode, Decode, Clone, Debug, PartialEq, Eq, PartialOrd, Ord, Default)]
pub struct BridgeTxDetail<Balance, BlockNumber> {
    /// Amount of POLYX tokens to credit.
    pub amount: Balance,
    /// Status of the bridge transaction.
    pub status: BridgeTxStatus,
    /// Block number at which this transaction was executed or is planned to be executed.
    pub execution_block: BlockNumber,
    /// Ethereum token lock transaction hash. It is not used internally in the bridge and is kept
    /// here for compatibility reasons only.
    pub tx_hash: H256,
}

decl_error! {
    pub enum Error for Module<T: Trait> {
        /// The bridge controller address is not set.
        ControllerNotSet,
        /// The signer does not have an identity.
        IdentityMissing,
        /// Failure to credit the recipient account or identity.
        CannotCreditRecipient,
        /// The origin is not the controller or the admin address.
        BadCaller,
        /// The origin is not the admin address.
        BadAdmin,
        /// The recipient DID has no valid CDD.
        NoValidCdd,
        /// The bridge transaction proposal has already been handled and the funds minted.
        ProposalAlreadyHandled,
        /// Unauthorized to perform an operation.
        Unauthorized,
        /// The bridge is already frozen.
        Frozen,
        /// The bridge is not frozen.
        NotFrozen,
        /// The transaction is frozen.
        FrozenTx,
        /// There is no such frozen transaction.
        NoSuchFrozenTx,
        /// There is no proposal corresponding to a given bridge transaction.
        NoSuchProposal,
        /// All the blocks in the timelock block range are full.
        TimelockBlockRangeFull,
        /// The identity's minted total has reached the bridge limit.
        BridgeLimitReached,
        /// The identity's minted total has overflowed.
        Overflow,
        /// The block interval duration is zero. Cannot divide.
        DivisionByZero,
        /// The transaction is timelocked.
        TimelockedTx,
        /// Missing Current Identity
        MissingCurrentIdentity
    }
}

decl_storage! {
    trait Store for Module<T: Trait> as Bridge {
        /// The multisig account of the bridge controller. The genesis signers must accept their
        /// authorizations to be able to get their proposals delivered.
        Controller get(fn controller) build(|config: &GenesisConfig<T>| {
            if config.signatures_required > u64::try_from(config.signers.len()).unwrap_or_default()
            {
                panic!("too many signatures required");
            }
            if config.signatures_required == 0 {
                // Default to the empty signer set.
                return Default::default();
            }
            let creator_key = AccountKey::try_from(config.creator.clone().encode()).expect("cannot create the bridge creator account");
            let creator_did = Context::current_identity_or::<identity::Module<T>>(&creator_key).expect("bridge creator account has no identity");

            let multisig_id = <multisig::Module<T>>::create_multisig_account(
                config.creator.clone(),
                config.signers.as_slice(),
                config.signatures_required
            ).expect("cannot create the bridge multisig");
            <identity::Module<T>>::unsafe_join_identity(
                creator_did.clone(),
                Signatory::from(AccountKey::try_from(multisig_id.clone().encode()).unwrap())
            ).expect("cannot link the bridge multisig");
            multisig_id
        }): T::AccountId;

        /// Details of bridge transactions identified with pairs of the recipient account and the
        /// bridge transaction nonce.
        BridgeTxDetails get(fn bridge_tx_details):
            double_map
                hasher(blake2_128_concat) T::AccountId,
                hasher(blake2_128_concat) u32
            =>
                BridgeTxDetail<T::Balance, T::BlockNumber>;

        /// The admin key.
        Admin get(fn admin) config(): T::AccountId;

        /// Whether or not the bridge operation is frozen.
        Frozen get(fn frozen): bool;

        /// The bridge transaction timelock period, in blocks, since the acceptance of the
        /// transaction proposal during which the admin key can freeze the transaction.
        Timelock get(fn timelock) config(): T::BlockNumber;

        /// The list of timelocked transactions with the block numbers in which those transactions
        /// become unlocked. Pending transactions are also included here to be retried
        /// automatically.
        TimelockedTxs get(fn timelocked_txs):
            map hasher(twox_64_concat) T::BlockNumber => Vec<BridgeTx<T::AccountId, T::Balance>>;

        /// The maximum number of bridged POLYX per identity within a set interval of
        /// blocks. Fields: POLYX amount and the block interval duration.
        BridgeLimit get(fn bridge_limit) config(): (T::Balance, T::BlockNumber);

        /// Amount of POLYX bridged by the identity in last block interval. Fields: the bridged
        /// amount and the last interval number.
        PolyxBridged get(fn polyx_bridged): map hasher(twox_64_concat) IdentityId => (T::Balance, T::BlockNumber);

        /// Identities not constrained by the bridge limit.
        BridgeLimitWhitelist get(fn bridge_whitelist): map hasher(twox_64_concat) IdentityId => bool;
    }
    add_extra_genesis {
        // TODO: Remove multisig creator and add systematic CDD for the bridge multisig.
        /// AccountId of the multisig creator.
        config(creator): T::AccountId;
        /// The set of initial signers from which a multisig address is created at genesis time.
        config(signers): Vec<Signatory>;
        /// The number of required signatures in the genesis signer set.
        config(signatures_required): u64;
    }
}

decl_event! {
    pub enum Event<T>
    where
        AccountId = <T as frame_system::Trait>::AccountId,
        Balance = <T as CommonTrait>::Balance,
        BlockNumber = <T as frame_system::Trait>::BlockNumber,
    {
        /// Confirmation of a signer set change.
        ControllerChanged(IdentityId, AccountId),
        /// Confirmation of Admin change.
        AdminChanged(IdentityId, AccountId),
        /// Confirmation of default timelock change.
        TimelockChanged(IdentityId, BlockNumber),
        /// Confirmation of minting POLYX on Polymesh in return for the locked ERC20 tokens on
        /// Ethereum.
        Bridged(IdentityId, BridgeTx<AccountId, Balance>),
        /// Notification of freezing the bridge.
        Frozen(IdentityId),
        /// Notification of unfreezing the bridge.
        Unfrozen(IdentityId),
        /// Notification of freezing a transaction.
        FrozenTx(IdentityId, BridgeTx<AccountId, Balance>),
        /// Notification of unfreezing a transaction.
        UnfrozenTx(IdentityId, BridgeTx<AccountId, Balance>),
        /// Whitelist status of an identity has been updated.
        WhiteListUpdated(IdentityId, IdentityId, bool),
        /// Bridge limit has been updated
        BridgeLimitUpdated(IdentityId, Balance, BlockNumber),
<<<<<<< HEAD
        /// An event emitted after a vector of transactions is handled. The parameter is a vector of
        /// nonces of failed transactions, each with its failure reason. If there are no failed
        /// transactions then the vector has been successfully handled.
        TxsHandled(Vec<(u32, Vec<u8>)>),
=======
        /// Bridge Tx Scheduled
        BridgeTxScheduled(IdentityId, BridgeTx<AccountId, Balance>, BlockNumber),
>>>>>>> 0a6667f2
    }
}

decl_module! {
    pub struct Module<T: Trait> for enum Call where origin: T::Origin {
        type Error = Error<T>;

        const MaxTimelockedTxsPerBlock: u32 = T::MaxTimelockedTxsPerBlock::get();

        fn deposit_event() = default;

        /// Issues tokens in timelocked transactions.
        fn on_initialize(block_number: T::BlockNumber) {
            Self::handle_timelocked_txs(block_number);
        }

        /// Changes the controller account as admin.
        #[weight = SimpleDispatchInfo::FixedOperational(50_000)]
        pub fn change_controller(origin, controller: T::AccountId) -> DispatchResult {
            let sender = ensure_signed(origin)?;
            ensure!(sender == Self::admin(), Error::<T>::BadAdmin);
            <Controller<T>>::put(controller.clone());
            let current_did = Context::current_identity_or::<Identity<T>>(&(AccountKey::try_from(sender.encode())?))?;
            Self::deposit_event(RawEvent::ControllerChanged(current_did, controller));
            Ok(())
        }

        /// Changes the bridge admin key.
        #[weight = SimpleDispatchInfo::FixedOperational(50_000)]
        pub fn change_admin(origin, admin: T::AccountId) -> DispatchResult {
            let sender = ensure_signed(origin)?;
            ensure!(sender == Self::admin(), Error::<T>::BadAdmin);
            <Admin<T>>::put(admin.clone());
            let current_did = Context::current_identity_or::<Identity<T>>(&(AccountKey::try_from(sender.encode())?))?;
            Self::deposit_event(RawEvent::AdminChanged(current_did, admin));
            Ok(())
        }

        /// Changes the timelock period.
        #[weight = SimpleDispatchInfo::FixedOperational(50_000)]
        pub fn change_timelock(origin, timelock: T::BlockNumber) -> DispatchResult {
            let sender = ensure_signed(origin)?;
            ensure!(sender == Self::admin(), Error::<T>::BadAdmin);
            <Timelock<T>>::put(timelock.clone());
            let current_did = Context::current_identity_or::<Identity<T>>(&(AccountKey::try_from(sender.encode())?))?;
            Self::deposit_event(RawEvent::TimelockChanged(current_did, timelock));
            Ok(())
        }

        /// Freezes transaction handling in the bridge module if it is not already frozen. When the
        /// bridge is frozen, attempted transactions get postponed instead of getting handled.
        #[weight = SimpleDispatchInfo::FixedOperational(50_000)]
        pub fn freeze(origin) -> DispatchResult {
            let sender = ensure_signed(origin)?;
            let current_did = Context::current_identity_or::<Identity<T>>(&(AccountKey::try_from(sender.encode())?))?;
            ensure!(sender == Self::admin(), Error::<T>::BadAdmin);
            ensure!(!Self::frozen(), Error::<T>::Frozen);
            <Frozen>::put(true);
            Self::deposit_event(RawEvent::Frozen(current_did));
            Ok(())
        }

        /// Unfreezes transaction handling in the bridge module if it is frozen.
        #[weight = SimpleDispatchInfo::FixedOperational(50_000)]
        pub fn unfreeze(origin) -> DispatchResult {
            let sender = ensure_signed(origin)?;
            let current_did = Context::current_identity_or::<Identity<T>>(&(AccountKey::try_from(sender.encode())?))?;
            ensure!(sender == Self::admin(), Error::<T>::BadAdmin);
            ensure!(Self::frozen(), Error::<T>::NotFrozen);
            <Frozen>::put(false);
            Self::deposit_event(RawEvent::Unfrozen(current_did));
            Ok(())
        }

        /// Changes the bridge limits.
        #[weight = SimpleDispatchInfo::FixedOperational(50_000)]
        pub fn change_bridge_limit(origin, amount: T::Balance, duration: T::BlockNumber) -> DispatchResult {
            let sender = ensure_signed(origin)?;
            let current_did = Context::current_identity_or::<Identity<T>>(&(AccountKey::try_from(sender.encode())?))?;
            ensure!(sender == Self::admin(), Error::<T>::BadAdmin);
            <BridgeLimit<T>>::put((amount.clone(), duration.clone()));
            Self::deposit_event(RawEvent::BridgeLimitUpdated(current_did, amount, duration));
            Ok(())
        }

        /// Changes the bridge limit whitelist.
        #[weight = SimpleDispatchInfo::FixedOperational(50_000)]
        pub fn change_bridge_whitelist(origin, whitelist: Vec<(IdentityId, bool)>) -> DispatchResult {
            let sender = ensure_signed(origin)?;
            let current_did = Context::current_identity_or::<Identity<T>>(&(AccountKey::try_from(sender.encode())?))?;
            ensure!(sender == Self::admin(), Error::<T>::BadAdmin);
            for (did, exempt) in whitelist {
                <BridgeLimitWhitelist>::insert(did, exempt);
                Self::deposit_event(RawEvent::WhiteListUpdated(current_did, did, exempt));
            }
            Ok(())
        }

        /// Forces handling a transaction by bypassing the bridge limit and timelock.
        #[weight = SimpleDispatchInfo::FixedOperational(250_000)]
        pub fn force_handle_bridge_tx(origin, bridge_tx: BridgeTx<T::AccountId, T::Balance>) -> DispatchResult {
            // NB: To avoid code duplication, this uses a hacky approach of temporarily whitelisting the did
            let sender = ensure_signed(origin)?;
            ensure!(sender == Self::admin(), Error::<T>::BadAdmin);
            Self::force_handle_signed_bridge_tx(&sender, bridge_tx)
        }

        /// Forces handling a vector of transactions by bypassing the bridge limit and timelock.
        /// The vector is processed until the first proposal which causes an error, in which case
        /// the error is returned and the rest of proposals are not processed.
        ///
        /// # Weight
        /// `50_000 + 200_000 * bridge_txs.len()`
        #[weight = FunctionOf(
            |(bridge_txs,): (
                &Vec<BridgeTx<T::AccountId, T::Balance>>,
            )| {
                50_000 + 200_000 * u32::try_from(bridge_txs.len()).unwrap_or_default()
            },
            DispatchClass::Operational,
            true
        )]
        pub fn force_handle_bridge_txs(origin, bridge_txs: Vec<BridgeTx<T::AccountId, T::Balance>>) ->
            DispatchResult
        {
            let sender = ensure_signed(origin)?;
            ensure!(sender == Self::admin(), Error::<T>::BadAdmin);
            let mut failed_txs = Vec::new();
            for tx in bridge_txs {
                let nonce = tx.nonce;
                if let Err(e) = Self::force_handle_signed_bridge_tx(&sender, tx) {
                    failed_txs.push((nonce, e.encode()));
                }
            }
            Self::deposit_event(RawEvent::TxsHandled(failed_txs));
            Ok(())
        }

        /// Proposes a bridge transaction, which amounts to making a multisig proposal for the
        /// bridge transaction if the transaction is new or approving an existing proposal if the
        /// transaction has already been proposed.
        #[weight = SimpleDispatchInfo::FixedOperational(800_000)]
        pub fn propose_bridge_tx(origin, bridge_tx: BridgeTx<T::AccountId, T::Balance>) ->
            DispatchResult
        {
            ensure!(Self::controller() != Default::default(), Error::<T>::ControllerNotSet);
            let sender = ensure_signed(origin)?;
            Self::propose_signed_bridge_tx(&sender, bridge_tx)
        }

        /// Proposes a vector of bridge transactions. The vector is processed until the first
        /// proposal which causes an error, in which case the error is returned and the rest of
        /// proposals are not processed.
        ///
        /// # Weight
        /// `100_000 + 700_000 * bridge_txs.len()`
        #[weight = FunctionOf(
            |(bridge_txs,): (
                &Vec<BridgeTx<T::AccountId, T::Balance>>,
            )| {
                100_000 + 700_000 * u32::try_from(bridge_txs.len()).unwrap_or_default()
            },
            DispatchClass::Operational,
            true
        )]
        pub fn propose_bridge_txs(origin, bridge_txs: Vec<BridgeTx<T::AccountId, T::Balance>>) ->
            DispatchResult
        {
            ensure!(Self::controller() != Default::default(), Error::<T>::ControllerNotSet);
            let sender = ensure_signed(origin)?;
            Self::propose_signed_bridge_txs(&sender, bridge_txs)
        }

        /// Handles an approved bridge transaction proposal.
        #[weight = SimpleDispatchInfo::FixedOperational(250_000)]
        pub fn handle_bridge_tx(origin, bridge_tx: BridgeTx<T::AccountId, T::Balance>) ->
            DispatchResult
        {
            let sender = ensure_signed(origin)?;
            Self::handle_signed_bridge_tx(&sender, bridge_tx)
        }

        /// Handles a vector of approved bridge transaction proposals. The vector is processed until
        /// the first proposal which causes an error, in which case the error is returned and the
        /// rest of proposals are not processed.
        ///
        /// # Weight
        /// `50_000 + 200_000 * bridge_txs.len()`
        #[weight = FunctionOf(
            |(bridge_txs,): (
                &Vec<BridgeTx<T::AccountId, T::Balance>>,
            )| {
                50_000 + 200_000 * u32::try_from(bridge_txs.len()).unwrap_or_default()
            },
            DispatchClass::Operational,
            true
        )]
        pub fn handle_bridge_txs(origin, bridge_txs: Vec<BridgeTx<T::AccountId, T::Balance>>) ->
            DispatchResult
        {
            let sender = ensure_signed(origin)?;
            let mut failed_txs = Vec::new();
            for tx in bridge_txs {
                let nonce = tx.nonce;
                if let Err(e) = Self::handle_signed_bridge_tx(&sender, tx) {
                    failed_txs.push((nonce, e.encode()));
                }
            }
            Self::deposit_event(RawEvent::TxsHandled(failed_txs));
            Ok(())
        }

        /// Freezes given bridge transactions.
        ///
        /// # Weight
        /// `50_000 + 200_000 * bridge_txs.len()`
        #[weight = FunctionOf(
            |(bridge_txs,): (
                &Vec<BridgeTx<T::AccountId, T::Balance>>,
            )| {
                50_000 + 200_000 * u32::try_from(bridge_txs.len()).unwrap_or_default()
            },
            DispatchClass::Operational,
            true
        )]
        pub fn freeze_txs(origin, bridge_txs: Vec<BridgeTx<T::AccountId, T::Balance>>) ->
            DispatchResult
        {
            let sender = ensure_signed(origin)?;
            let current_did = Context::current_identity_or::<Identity<T>>(&(AccountKey::try_from(sender.encode())?))?;
            ensure!(sender == Self::admin(), Error::<T>::BadAdmin);
            for bridge_tx in bridge_txs {
                let tx_details = Self::bridge_tx_details(&bridge_tx.recipient, &bridge_tx.nonce);
                ensure!(tx_details.status != BridgeTxStatus::Handled, Error::<T>::ProposalAlreadyHandled);
                <BridgeTxDetails<T>>::mutate(&bridge_tx.recipient, &bridge_tx.nonce, |tx_detail| tx_detail.status = BridgeTxStatus::Frozen);
                Self::deposit_event(RawEvent::FrozenTx(current_did, bridge_tx));
            }
            Ok(())
        }

        /// Unfreezes given bridge transactions.
        ///
        /// # Weight
        /// `50_000 + 700_000 * bridge_txs.len()`
        #[weight = FunctionOf(
            |(bridge_txs,): (
                &Vec<BridgeTx<T::AccountId, T::Balance>>,
            )| {
                50_000 + 700_000 * u32::try_from(bridge_txs.len()).unwrap_or_default()
            },
            DispatchClass::Operational,
            true
        )]
        pub fn unfreeze_txs(origin, bridge_txs: Vec<BridgeTx<T::AccountId, T::Balance>>) ->
            DispatchResult
        {
            // NB: An admin can call Freeze + Unfreeze on a transaction to bypass the timelock
            let sender = ensure_signed(origin)?;
            let current_did = Context::current_identity_or::<Identity<T>>(&(AccountKey::try_from(sender.encode())?))?;
            ensure!(sender == Self::admin(), Error::<T>::BadAdmin);
            for bridge_tx in bridge_txs {
                let tx_details = Self::bridge_tx_details(&bridge_tx.recipient, &bridge_tx.nonce);
                ensure!(tx_details.status == BridgeTxStatus::Frozen, Error::<T>::NoSuchFrozenTx);
                <BridgeTxDetails<T>>::mutate(&bridge_tx.recipient, &bridge_tx.nonce, |tx_detail| tx_detail.status = BridgeTxStatus::Absent);
                Self::deposit_event(RawEvent::UnfrozenTx(current_did, bridge_tx.clone()));
                if let Err(e) = Self::handle_bridge_tx_now(bridge_tx, true) {
                    sp_runtime::print(e);
                }
            }
            Ok(())
        }

    }
}

impl<T: Trait> Module<T> {
    pub fn controller_key() -> T::AccountId {
        Self::controller()
    }

    /// Issues the transacted amount to the recipient.
    fn issue(recipient: &T::AccountId, amount: &T::Balance) -> DispatchResult {
        if let Some(did) =
            T::CddChecker::get_key_cdd_did(&AccountKey::try_from(recipient.encode())?)
        {
            if !Self::bridge_whitelist(did) {
                let current_block_number = <system::Module<T>>::block_number();
                let (limit, interval_duration) = Self::bridge_limit();
                ensure!(!interval_duration.is_zero(), Error::<T>::DivisionByZero);
                let current_interval = current_block_number / interval_duration;
                let (bridged, last_interval) = Self::polyx_bridged(did);
                let mut total_mint = *amount;
                if last_interval == current_interval {
                    total_mint = total_mint
                        .checked_add(&bridged)
                        .ok_or(Error::<T>::Overflow)?;
                }
                ensure!(total_mint <= limit, Error::<T>::BridgeLimitReached);
                <PolyxBridged<T>>::insert(did, (total_mint, current_interval))
            }
        } else {
            return Err(Error::<T>::NoValidCdd.into());
        }

        let _pos_imbalance = <balances::Module<T>>::deposit_creating(&recipient, *amount);

        Ok(())
    }

    /// Handles a bridge transaction proposal immediately.
    fn handle_bridge_tx_now(
        bridge_tx: BridgeTx<T::AccountId, T::Balance>,
        untrusted_manual_retry: bool,
    ) -> DispatchResult {
        let mut tx_details = Self::bridge_tx_details(&bridge_tx.recipient, &bridge_tx.nonce);
        // NB: This function does not care if a transaction is timelocked. Therefore, this should only be called
        // after timelock has expired or timelock is to be bypassed by an admin.
        ensure!(
            tx_details.status != BridgeTxStatus::Handled,
            Error::<T>::ProposalAlreadyHandled
        );
        ensure!(
            tx_details.status != BridgeTxStatus::Frozen,
            Error::<T>::FrozenTx
        );

        if Self::frozen() {
            // Untruested manual retries not allowed during frozen state.
            ensure!(!untrusted_manual_retry, Error::<T>::Frozen);
            // Bridge module frozen. Retry this tx again later.
            return Self::handle_bridge_tx_later(bridge_tx, Self::timelock());
        }

        let amount = if untrusted_manual_retry {
            // NB: The amount should be fetched from storage since the amount in `bridge_tx`
            // may be altered in a manual retry
            tx_details.amount
        } else {
            bridge_tx.amount
        };
        if Self::issue(&bridge_tx.recipient, &amount).is_ok() {
            tx_details.status = BridgeTxStatus::Handled;
            tx_details.execution_block = <system::Module<T>>::block_number();
            <BridgeTxDetails<T>>::insert(&bridge_tx.recipient, &bridge_tx.nonce, tx_details);
            let current_did = Context::current_identity::<Identity<T>>()
                .unwrap_or(SystematicIssuers::Committee.as_id());
            Self::deposit_event(RawEvent::Bridged(current_did, bridge_tx));
        } else if !untrusted_manual_retry {
            // NB: If this was a manual retry, tx's automated retry schedule is not updated.
            // Recipient missing CDD or limit reached. Retry this tx again later.
            return Self::handle_bridge_tx_later(bridge_tx, Self::timelock());
        }
        Ok(())
    }

    /// Handles a bridge transaction proposal after `timelock` blocks.
    fn handle_bridge_tx_later(
        bridge_tx: BridgeTx<T::AccountId, T::Balance>,
        timelock: T::BlockNumber,
    ) -> DispatchResult {
        let mut already_tried = 0;
        let mut tx_details = Self::bridge_tx_details(&bridge_tx.recipient, &bridge_tx.nonce);
        match tx_details.status {
            BridgeTxStatus::Absent => {
                tx_details.status = BridgeTxStatus::Timelocked;
                tx_details.amount = bridge_tx.amount.clone();
            }
            BridgeTxStatus::Pending(x) => {
                tx_details.status = BridgeTxStatus::Pending(x + 1);
                already_tried = x + 1;
            }
            BridgeTxStatus::Timelocked => {
                tx_details.status = BridgeTxStatus::Pending(1);
                already_tried = 1;
            }
            BridgeTxStatus::Frozen => {
                return Err(Error::<T>::FrozenTx.into());
            }
            BridgeTxStatus::Handled => {
                return Err(Error::<T>::ProposalAlreadyHandled.into());
            }
        }
        tx_details.tx_hash = bridge_tx.tx_hash.clone();

        if already_tried > 24 {
            // Limits the exponential backoff to *almost infinity* (~180 years)
            already_tried = 24;
        }

        let current_block_number = <system::Module<T>>::block_number();
        let mut unlock_block_number =
            current_block_number + timelock + T::BlockNumber::from(2u32.pow(already_tried.into()));
        let max_timelocked_txs_per_block = T::MaxTimelockedTxsPerBlock::get() as usize;
        while Self::timelocked_txs(unlock_block_number).len() >= max_timelocked_txs_per_block {
            unlock_block_number += One::one();
        }

        tx_details.execution_block = unlock_block_number;
        <BridgeTxDetails<T>>::insert(&bridge_tx.recipient, &bridge_tx.nonce, tx_details);
        <TimelockedTxs<T>>::mutate(&unlock_block_number, |txs| {
            txs.push(bridge_tx.clone());
        });
        let current_did = Context::current_identity::<Identity<T>>()
            .unwrap_or(SystematicIssuers::Committee.as_id());
        Self::deposit_event(RawEvent::BridgeTxScheduled(
            current_did,
            bridge_tx,
            unlock_block_number,
        ));

        Ok(())
    }

    /// Handles the timelocked transactions that are set to unlock at the given block number.
    fn handle_timelocked_txs(block_number: T::BlockNumber) {
        let txs = <TimelockedTxs<T>>::take(block_number);
        for tx in txs {
            if let Err(e) = Self::handle_bridge_tx_now(tx, false) {
                sp_runtime::print(e);
            }
        }
    }

    /// Proposes a bridge transaction. The bridge controller must be set.
    fn propose_signed_bridge_tx(
        sender: &T::AccountId,
        bridge_tx: BridgeTx<T::AccountId, T::Balance>,
    ) -> DispatchResult {
        let sender_signer = Signatory::from(AccountKey::try_from(sender.encode())?);
        let proposal = <T as Trait>::Proposal::from(Call::<T>::handle_bridge_tx(bridge_tx));
        let boxed_proposal = Box::new(proposal.into());
        <multisig::Module<T>>::create_or_approve_proposal(
            Self::controller(),
            sender_signer,
            boxed_proposal,
        )
    }

    /// Proposes a vector of bridge transaction. The bridge controller must be set.
    fn propose_signed_bridge_txs(
        sender: &T::AccountId,
        bridge_txs: Vec<BridgeTx<T::AccountId, T::Balance>>,
    ) -> DispatchResult {
        let sender_signer = Signatory::from(AccountKey::try_from(sender.encode())?);
        let proposal = <T as Trait>::Proposal::from(Call::<T>::handle_bridge_txs(bridge_txs));
        let boxed_proposal = Box::new(proposal.into());
        <multisig::Module<T>>::create_or_approve_proposal(
            Self::controller(),
            sender_signer,
            boxed_proposal,
        )
    }

    /// Handles an approved bridge transaction proposal.
    fn handle_signed_bridge_tx(
        sender: &T::AccountId,
        bridge_tx: BridgeTx<T::AccountId, T::Balance>,
    ) -> DispatchResult {
        let mut tx_details = Self::bridge_tx_details(&bridge_tx.recipient, &bridge_tx.nonce);
        match tx_details.status {
            // New bridge tx
            BridgeTxStatus::Absent => {
                //TODO: Review admin permissions to handle bridge txs before mainnet
                ensure!(
                    sender == &Self::controller() || sender == &Self::admin(),
                    Error::<T>::BadCaller
                );
                let timelock = Self::timelock();
                if timelock.is_zero() {
                    return Self::handle_bridge_tx_now(bridge_tx, false);
                } else {
                    return Self::handle_bridge_tx_later(bridge_tx, timelock);
                }
            }
            // Pending cdd bridge tx
            BridgeTxStatus::Pending(_) => {
                return Self::handle_bridge_tx_now(bridge_tx, true);
            }
            // Pre frozen tx. We just set the correct amount.
            BridgeTxStatus::Frozen => {
                //TODO: Review admin permissions to handle bridge txs before mainnet
                ensure!(
                    sender == &Self::controller() || sender == &Self::admin(),
                    Error::<T>::BadCaller
                );
                tx_details.amount = bridge_tx.amount;
                <BridgeTxDetails<T>>::insert(&bridge_tx.recipient, &bridge_tx.nonce, tx_details);
                Ok(())
            }
            BridgeTxStatus::Timelocked => {
                return Err(Error::<T>::TimelockedTx.into());
            }
            BridgeTxStatus::Handled => {
                return Err(Error::<T>::ProposalAlreadyHandled.into());
            }
        }
    }

    /// Forces handling a transaction by bypassing the bridge limit and timelock.
    fn force_handle_signed_bridge_tx(
        sender: &T::AccountId,
        bridge_tx: BridgeTx<T::AccountId, T::Balance>,
    ) -> DispatchResult {
        // NB: To avoid code duplication, this uses a hacky approach of temporarily whitelisting the did
        if let Some(did) = T::CddChecker::get_key_cdd_did(&AccountKey::try_from(
            bridge_tx.recipient.clone().encode(),
        )?) {
            if !Self::bridge_whitelist(did) {
                // Whitelist the did temporarily
                <BridgeLimitWhitelist>::insert(did, true);
                Self::handle_bridge_tx_now(bridge_tx, false)?;
                <BridgeLimitWhitelist>::insert(did, false);
            } else {
                // Already whitelisted
                return Self::handle_bridge_tx_now(bridge_tx, false);
            }
        } else {
            return Err(Error::<T>::NoValidCdd.into());
        }
        Ok(())
    }
}<|MERGE_RESOLUTION|>--- conflicted
+++ resolved
@@ -327,15 +327,12 @@
         WhiteListUpdated(IdentityId, IdentityId, bool),
         /// Bridge limit has been updated
         BridgeLimitUpdated(IdentityId, Balance, BlockNumber),
-<<<<<<< HEAD
         /// An event emitted after a vector of transactions is handled. The parameter is a vector of
         /// nonces of failed transactions, each with its failure reason. If there are no failed
         /// transactions then the vector has been successfully handled.
         TxsHandled(Vec<(u32, Vec<u8>)>),
-=======
         /// Bridge Tx Scheduled
         BridgeTxScheduled(IdentityId, BridgeTx<AccountId, Balance>, BlockNumber),
->>>>>>> 0a6667f2
     }
 }
 
