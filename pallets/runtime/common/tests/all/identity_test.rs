use super::{
    ext_builder::PROTOCOL_OP_BASE_FEE,
    storage::{
        add_signing_item, authorizations_to, get_identity_id, register_keyring_account,
        register_keyring_account_with_balance, GovernanceCommittee, TestStorage,
    },
    ExtBuilder,
};

use pallet_identity_rpc_runtime_api::LinkType;
use polymesh_common_utilities::{
    traits::{
        group::GroupTrait,
        identity::{
            LinkedKeyInfo, SigningItemWithAuth, TargetIdAuthorization, Trait as IdentityTrait,
        },
    },
    SystematicIssuers,
};
use polymesh_primitives::{
    AuthorizationData, AuthorizationError, Claim, ClaimType, Document, IdentityClaim, IdentityId,
    JoinIdentityData, LinkData, Permission, Scope, Signatory, SignatoryType, SigningItem, Ticker,
    TransactionError,
};
use polymesh_runtime_develop::{fee_details::CddHandler, runtime::Call};

use pallet_balances as balances;
use pallet_identity::{self as identity, BatchAddClaimItem, BatchRevokeClaimItem, Error};
use pallet_transaction_payment::CddAndFeeDetails;

use codec::Encode;
use frame_support::{assert_err, assert_ok, traits::Currency, StorageDoubleMap};
use sp_core::H512;
use sp_runtime::transaction_validity::InvalidTransaction;
use test_client::AccountKeyring;

use std::convert::{From, TryFrom};

type Balances = balances::Module<TestStorage>;
// type BalancesCall = <balances::Module<TestStorage> as BTrait>::Call;

type Identity = identity::Module<TestStorage>;
type MultiSig = pallet_multisig::Module<TestStorage>;
type System = frame_system::Module<TestStorage>;
type Timestamp = pallet_timestamp::Module<TestStorage>;

type Origin = <TestStorage as frame_system::Trait>::Origin;
type CddServiceProviders = <TestStorage as IdentityTrait>::CddServiceProviders;

// Identity Test Helper functions
// =======================================

/// Utility function to fetch *only* systematic CDD claims.
///
/// We have 2 systematic CDD claims issuers:
/// * Governance Committee group.
/// * CDD providers group.
fn fetch_systematic_cdd(target: IdentityId) -> Option<IdentityClaim> {
    let claim_type = ClaimType::CustomerDueDiligence;
    let gc_id = SystematicIssuers::Committee.as_id();

    Identity::fetch_claim(target, claim_type, gc_id, None).or_else(|| {
        let cdd_id = SystematicIssuers::CDDProvider.as_id();
        Identity::fetch_claim(target, claim_type, cdd_id, None)
    })
}

// Tests
// =======================================

#[test]
fn add_claims_batch_test() {
    ExtBuilder::default()
        .existential_deposit(1_000)
        .monied(true)
        .cdd_providers(vec![
            AccountKeyring::Eve.public(),
            AccountKeyring::Ferdie.public(),
        ])
        .build()
        .execute_with(|| add_claims_batch());
}

fn add_claims_batch() {
    let alice_did = register_keyring_account(AccountKeyring::Alice).unwrap();
    let bob_issuer = AccountKeyring::Bob.public();
    let _bob_did = register_keyring_account(AccountKeyring::Bob).unwrap();
    let cdd_claim_issuer = AccountKeyring::Eve.public();
    let cdd_claim_did = get_identity_id(AccountKeyring::Eve).unwrap();

    let scope = Scope::from(0);

    let claim_records = vec![
        BatchAddClaimItem {
            target: alice_did,
            claim: Claim::CustomerDueDiligence,
            expiry: None,
        },
        BatchAddClaimItem {
            target: alice_did,
            claim: Claim::Affiliate(scope),
            expiry: None,
        },
    ];

    assert_ok!(Identity::batch_add_claim(
        Origin::signed(cdd_claim_issuer),
        claim_records.clone(),
    ));

    // Using Bob as the singer who is not a CDD Provider to check if the transaction fails
    assert_err!(
        Identity::batch_add_claim(Origin::signed(bob_issuer), claim_records.clone(),),
        Error::<TestStorage>::UnAuthorizedCddProvider
    );

    let claim1 = Identity::fetch_claim(
        alice_did,
        ClaimType::CustomerDueDiligence,
        cdd_claim_did,
        None,
    )
    .unwrap();

    let claim2 =
        Identity::fetch_claim(alice_did, ClaimType::Affiliate, cdd_claim_did, Some(scope)).unwrap();

    assert_eq!(claim1.expiry, None);
    assert_eq!(claim2.expiry, None);

    assert_eq!(claim1.claim, Claim::CustomerDueDiligence);
    assert_eq!(claim2.claim, Claim::Affiliate(scope));
}

/// TODO Add `Signatory::Identity(..)` test.
#[test]
fn only_master_or_signing_keys_can_authenticate_as_an_identity() {
    ExtBuilder::default().monied(true).build().execute_with(|| {
        let owner_did = register_keyring_account(AccountKeyring::Alice).unwrap();
        let owner_signer = Signatory::Account(AccountKeyring::Alice.public().0);

        let a_did = register_keyring_account(AccountKeyring::Bob).unwrap();
        let a = Origin::signed(AccountKeyring::Bob.public());
        let b_did = register_keyring_account(AccountKeyring::Dave).unwrap();

        let charlie_key = AccountKeyring::Charlie.public().0;
        let charlie_signer = Signatory::Account(charlie_key);

        assert_ok!(Balances::top_up_identity_balance(
            a.clone(),
            a_did,
            PROTOCOL_OP_BASE_FEE
        ));
        add_signing_item(a_did, charlie_signer);

        // Check master key on master and signing_keys.
        assert!(Identity::is_signer_authorized(owner_did, &owner_signer));
        assert!(Identity::is_signer_authorized(a_did, &charlie_signer));

        assert!(Identity::is_signer_authorized(b_did, &charlie_signer) == false);

        // ... and remove that key.
        assert_ok!(Identity::remove_signing_items(
            a.clone(),
            vec![charlie_signer.clone()]
        ));
        assert!(Identity::is_signer_authorized(a_did, &charlie_signer) == false);
    });
}

#[test]
fn revoking_claims() {
    ExtBuilder::default().build().execute_with(|| {
        let _owner_did = register_keyring_account(AccountKeyring::Alice).unwrap();
        let _issuer_did = register_keyring_account(AccountKeyring::Bob).unwrap();
        let _issuer = Origin::signed(AccountKeyring::Bob.public());
        let claim_issuer_did = register_keyring_account(AccountKeyring::Charlie).unwrap();
        let claim_issuer = Origin::signed(AccountKeyring::Charlie.public());
        let scope = Scope::from(0);

        assert_ok!(Identity::add_claim(
            claim_issuer.clone(),
            claim_issuer_did,
            Claim::Accredited(scope),
            Some(100u64),
        ));
        assert!(Identity::fetch_claim(
            claim_issuer_did,
            ClaimType::Accredited,
            claim_issuer_did,
            Some(scope)
        )
        .is_some());

        assert_ok!(Identity::revoke_claim(
            claim_issuer.clone(),
            claim_issuer_did,
            Claim::Accredited(scope),
        ));
        assert!(Identity::fetch_claim(
            claim_issuer_did,
            ClaimType::Accredited,
            claim_issuer_did,
            Some(scope)
        )
        .is_none());
    });
}

#[test]
fn revoking_batch_claims() {
    ExtBuilder::default().build().execute_with(|| {
        let _owner_did = register_keyring_account(AccountKeyring::Alice).unwrap();
        let _issuer_did = register_keyring_account(AccountKeyring::Bob).unwrap();
        let _issuer = Origin::signed(AccountKeyring::Bob.public());
        let claim_issuer_did = register_keyring_account(AccountKeyring::Charlie).unwrap();
        let claim_issuer = Origin::signed(AccountKeyring::Charlie.public());
        let scope = Scope::from(0);

        assert_ok!(Identity::add_claim(
            claim_issuer.clone(),
            claim_issuer_did,
            Claim::Accredited(scope),
            Some(100u64),
        ));

        assert_ok!(Identity::add_claim(
            claim_issuer.clone(),
            claim_issuer_did,
            Claim::NoData,
            None,
        ));
        assert!(Identity::fetch_claim(
            claim_issuer_did,
            ClaimType::Accredited,
            claim_issuer_did,
            Some(scope)
        )
        .is_some());

        assert!(
            Identity::fetch_claim(claim_issuer_did, ClaimType::NoType, claim_issuer_did, None,)
                .is_some()
        );

        assert!(Identity::fetch_claim(
            claim_issuer_did,
            ClaimType::Accredited,
            claim_issuer_did,
            Some(scope),
        )
        .is_some());

        assert_ok!(Identity::batch_revoke_claim(
            claim_issuer.clone(),
            vec![
                BatchRevokeClaimItem {
                    target: claim_issuer_did,
                    claim: Claim::Accredited(scope),
                },
                BatchRevokeClaimItem {
                    target: claim_issuer_did,
                    claim: Claim::NoData,
                }
            ]
        ));
        assert!(Identity::fetch_claim(
            claim_issuer_did,
            ClaimType::Accredited,
            claim_issuer_did,
            Some(scope)
        )
        .is_none());

        assert!(
            Identity::fetch_claim(claim_issuer_did, ClaimType::NoType, claim_issuer_did, None)
                .is_none()
        );

        assert!(Identity::fetch_claim(
            claim_issuer_did,
            ClaimType::Accredited,
            claim_issuer_did,
            Some(scope),
        )
        .is_none());
    });
}

#[test]
fn only_master_key_can_add_signing_key_permissions() {
    ExtBuilder::default()
        .monied(true)
        .build()
        .execute_with(&only_master_key_can_add_signing_key_permissions_with_externalities);
}
fn only_master_key_can_add_signing_key_permissions_with_externalities() {
    let bob_key = AccountKeyring::Bob.public();
    let charlie_key = AccountKeyring::Charlie.public();
    let alice_did = register_keyring_account(AccountKeyring::Alice).unwrap();
    let alice = Origin::signed(AccountKeyring::Alice.public());
    let bob = Origin::signed(AccountKeyring::Bob.public());

    assert_ok!(Balances::top_up_identity_balance(
        alice.clone(),
        alice_did,
        PROTOCOL_OP_BASE_FEE * 2
    ));
    add_signing_item(alice_did, Signatory::Account(charlie_key));
    add_signing_item(alice_did, Signatory::Account(bob_key));

    // Only `alice` is able to update `bob`'s permissions and `charlie`'s permissions.
    assert_ok!(Identity::set_permission_to_signer(
        alice.clone(),
        Signatory::Account(bob_key),
        vec![Permission::Operator]
    ));
    assert_ok!(Identity::set_permission_to_signer(
        alice.clone(),
        Signatory::Account(charlie_key),
        vec![Permission::Admin, Permission::Operator]
    ));

    // Bob tries to get better permission by himself at `alice` Identity.
    assert_err!(
        Identity::set_permission_to_signer(
            bob.clone(),
            Signatory::Account(bob_key),
            vec![Permission::Full]
        ),
        Error::<TestStorage>::KeyNotAllowed
    );

    // Bob tries to remove Charlie's permissions at `alice` Identity.
    assert_err!(
        Identity::set_permission_to_signer(bob, Signatory::Account(charlie_key), vec![]),
        Error::<TestStorage>::KeyNotAllowed
    );

    // Alice over-write some permissions.
    assert_ok!(Identity::set_permission_to_signer(
        alice,
        Signatory::Account(bob_key),
        vec![]
    ));
}

/// It verifies that frozen keys are recovered after `unfreeze` call.
#[test]
fn freeze_signing_keys_test() {
    ExtBuilder::default()
        .monied(true)
        .build()
        .execute_with(&freeze_signing_keys_with_externalities);
}

fn freeze_signing_keys_with_externalities() {
    let (bob_key, charlie_key, dave_key) = (
        AccountKeyring::Bob.public().0,
        AccountKeyring::Charlie.public().0,
        AccountKeyring::Dave.public().0,
    );
    // Add signing keys.
    let alice_did = register_keyring_account(AccountKeyring::Alice).unwrap();
    let alice = Origin::signed(AccountKeyring::Alice.public());
    let bob = Origin::signed(AccountKeyring::Bob.public());

    assert_ok!(Balances::top_up_identity_balance(
        alice.clone(),
        alice_did,
        PROTOCOL_OP_BASE_FEE * 2
    ));
    add_signing_item(alice_did, Signatory::from(bob_key));
    add_signing_item(alice_did, Signatory::from(charlie_key));

    assert_eq!(
        Identity::is_signer_authorized(alice_did, &Signatory::Account(bob_key)),
        true
    );

    // Freeze signing keys: bob & charlie.
    assert_err!(
        Identity::freeze_signing_keys(bob.clone()),
        Error::<TestStorage>::KeyNotAllowed
    );
    assert_ok!(Identity::freeze_signing_keys(alice.clone()));

    assert_eq!(
        Identity::is_signer_authorized(alice_did, &Signatory::Account(bob_key)),
        false
    );

    // Add new signing keys.
    assert_ok!(Balances::top_up_identity_balance(
        alice.clone(),
        alice_did,
        PROTOCOL_OP_BASE_FEE
    ));
    add_signing_item(alice_did, Signatory::Account(dave_key));

    // update permission of frozen keys.
    assert_ok!(Identity::set_permission_to_signer(
        alice.clone(),
        Signatory::Account(bob_key),
        vec![Permission::Operator]
    ));

    // unfreeze all
    // commenting this because `default_identity` feature is not allowing to access None identity.
    // assert_err!(
    //     Identity::unfreeze_signing_keys(bob.clone()),
    //     DispatchError::Other("Current identity is none and key is not linked to any identity")
    // );
    assert_ok!(Identity::unfreeze_signing_keys(alice.clone()));

    assert_eq!(
        Identity::is_signer_authorized(alice_did, &Signatory::Account(dave_key)),
        true
    );
}

/// It double-checks that frozen keys are removed too.
#[test]
fn remove_frozen_signing_keys_test() {
    ExtBuilder::default()
        .monied(true)
        .build()
        .execute_with(&remove_frozen_signing_keys_with_externalities);
}

fn remove_frozen_signing_keys_with_externalities() {
    let (bob_key, charlie_key) = (
        AccountKeyring::Bob.public().0,
        AccountKeyring::Charlie.public().0,
    );

    let charlie_signing_key = SigningItem::new(Signatory::Account(charlie_key), vec![]);

    // Add signing keys.
    let alice_did = register_keyring_account(AccountKeyring::Alice).unwrap();
    let alice = Origin::signed(AccountKeyring::Alice.public());

    assert_ok!(Balances::top_up_identity_balance(
        alice.clone(),
        alice_did,
        PROTOCOL_OP_BASE_FEE
    ));
    add_signing_item(alice_did, Signatory::Account(bob_key));
    assert_ok!(Balances::top_up_identity_balance(
        alice.clone(),
        alice_did,
        PROTOCOL_OP_BASE_FEE
    ));
    add_signing_item(alice_did, Signatory::Account(charlie_key));

    // Freeze all signing keys
    assert_ok!(Identity::freeze_signing_keys(alice.clone()));

    // Remove Bob's key.
    assert_ok!(Identity::remove_signing_items(
        alice.clone(),
        vec![Signatory::Account(bob_key)]
    ));
    // Check DidRecord.
    let did_rec = Identity::did_records(alice_did);
    assert_eq!(did_rec.signing_items, vec![charlie_signing_key]);
}

/// It double-checks that frozen keys are removed too.
#[test]
fn frozen_signing_keys_cdd_verification_test() {
    ExtBuilder::default()
        .build()
        .execute_with(&frozen_signing_keys_cdd_verification_test_we);
}

fn frozen_signing_keys_cdd_verification_test_we() {
    // 0. Create identity for Alice and signing key from Bob.
    let alice = AccountKeyring::Alice.public();
    let alice_id = register_keyring_account(AccountKeyring::Alice).unwrap();
    let charlie = AccountKeyring::Charlie.public();
    let _charlie_id = register_keyring_account_with_balance(AccountKeyring::Charlie, 100).unwrap();
    let bob = AccountKeyring::Bob.public();
    assert_eq!(Balances::free_balance(charlie), 59);

    // 1. Add Bob as signatory to Alice ID.
    let bob_signatory = Signatory::Account(AccountKeyring::Bob.public().0);
    assert_ok!(Balances::top_up_identity_balance(
        Origin::signed(alice),
        alice_id,
        100_000
    ));
    add_signing_item(alice_id, bob_signatory);
    assert_ok!(Balances::transfer_with_memo(
        Origin::signed(alice),
        bob,
        25_000,
        None
    ));
    assert_eq!(Balances::free_balance(bob), 25_000);

    // 2. Bob can transfer some funds to Charlie ID.
    assert_ok!(Balances::transfer_with_memo(
        Origin::signed(bob),
        charlie,
        1_000,
        None
    ));
    assert_eq!(Balances::free_balance(charlie), 1_059);

    // 3. Alice freezes her signing keys.
    assert_ok!(Identity::freeze_signing_keys(Origin::signed(alice)));

    // 4. Bob should NOT transfer any amount. SE is simulated.
    // Balances::transfer_with_memo(Origin::signed(bob), charlie, 1_000, None),
    let payer = CddHandler::get_valid_payer(
        &Call::Balances(balances::Call::transfer_with_memo(
            AccountKeyring::Charlie.to_account_id().into(),
            1_000,
            None,
        )),
        &Signatory::Account(bob.0),
    );
    assert_err!(
        payer,
        InvalidTransaction::Custom(TransactionError::MissingIdentity as u8)
    );

    assert_eq!(Balances::free_balance(charlie), 1_059);

    // 5. Alice still can make transfers.
    assert_ok!(Balances::transfer_with_memo(
        Origin::signed(alice),
        charlie,
        1_000,
        None
    ));
    assert_eq!(Balances::free_balance(charlie), 2_059);

    // 6. Unfreeze signatory keys, and Bob should be able to transfer again.
    assert_ok!(Identity::unfreeze_signing_keys(Origin::signed(alice)));
    assert_ok!(Balances::transfer_with_memo(
        Origin::signed(bob),
        charlie,
        1_000,
        None
    ));
    assert_eq!(Balances::free_balance(charlie), 3_059);
}

#[test]
fn remove_signing_keys_test() {
    ExtBuilder::default()
        .monied(true)
        .build()
        .execute_with(&remove_signing_keys_test_with_externalities);
}

fn remove_signing_keys_test_with_externalities() {
    let bob_key = AccountKeyring::Bob.public().0;

    let bob_signing_key = SigningItem::new(Signatory::Account(bob_key), vec![]);

    let alice_did = register_keyring_account(AccountKeyring::Alice).unwrap();
    let alice = Origin::signed(AccountKeyring::Alice.public());
    let charlie = Origin::signed(AccountKeyring::Charlie.public());
    let charlie_did = register_keyring_account(AccountKeyring::Charlie).unwrap();

    let dave_key = AccountKey::from(AccountKeyring::Dave.public().0);

    assert_ok!(Balances::top_up_identity_balance(
        alice.clone(),
        alice_did,
        PROTOCOL_OP_BASE_FEE
    ));

<<<<<<< HEAD
    add_signing_item(alice_did, Signatory::Account(bob_key));
=======
    let musig_address = MultiSig::get_next_multisig_address(AccountKeyring::Alice.public());
    let musig_account_key = AccountKey::from(musig_address.clone());

    assert_ok!(MultiSig::create_multisig(
        alice.clone(),
        vec![Signatory::from(alice_did), Signatory::from(dave_key)],
        1,
    ));
    let auth_id = <identity::Authorizations<TestStorage>>::iter_prefix(Signatory::from(dave_key))
        .next()
        .unwrap()
        .auth_id;
    assert_ok!(MultiSig::unsafe_accept_multisig_signer(
        Signatory::from(dave_key),
        auth_id
    ));

    add_signing_item(alice_did, Signatory::from(bob_key));
    add_signing_item(alice_did, Signatory::from(musig_account_key));

    // Fund the multisig
    assert_ok!(Balances::transfer(alice.clone(), musig_address.clone(), 1));
>>>>>>> 699e650c

    // Check DidRecord.
    assert_eq!(Identity::get_identity(&dave_key), Some(alice_did));
    assert_eq!(Identity::get_identity(&musig_account_key), Some(alice_did));
    assert_eq!(Identity::get_identity(&bob_key), Some(alice_did));

    // Try removing bob using charlie
    assert_ok!(Identity::remove_signing_items(
        charlie.clone(),
        vec![Signatory::Account(bob_key)]
    ));

    // Check DidRecord.
    assert_eq!(Identity::get_identity(&dave_key), Some(alice_did));
    assert_eq!(Identity::get_identity(&musig_account_key), Some(alice_did));
    assert_eq!(Identity::get_identity(&bob_key), Some(alice_did));

    // Try remove bob using alice
    assert_ok!(Identity::remove_signing_items(
        alice.clone(),
        vec![Signatory::Account(bob_key)]
    ));

    // Check DidRecord.
    assert_eq!(Identity::get_identity(&dave_key), Some(alice_did));
    assert_eq!(Identity::get_identity(&musig_account_key), Some(alice_did));
    assert_eq!(Identity::get_identity(&bob_key), None);

    // Try removing multisig while it has funds
    assert_ok!(Identity::remove_signing_items(
        alice.clone(),
        vec![Signatory::AccountKey(musig_account_key)]
    ));

    // Check DidRecord.
    assert_eq!(Identity::get_identity(&dave_key), Some(alice_did));
    assert_eq!(Identity::get_identity(&musig_account_key), Some(alice_did));
    assert_eq!(Identity::get_identity(&bob_key), None);

    // Check multisig's signer
    assert_eq!(
        MultiSig::ms_signers(musig_address.clone(), Signatory::from(dave_key)),
        true
    );

    // Empty multisig's funds and remove as signer
    assert_ok!(Balances::top_up_identity_balance(
        Origin::signed(musig_address.clone()),
        alice_did,
        1
    ));
    assert_ok!(Identity::remove_signing_items(
        alice.clone(),
        vec![Signatory::AccountKey(musig_account_key)]
    ));

    // Check DidRecord.
    assert_eq!(Identity::get_identity(&dave_key), None);
    assert_eq!(Identity::get_identity(&musig_account_key), None);
    assert_eq!(Identity::get_identity(&bob_key), None);

    // Check multisig's signer
    assert_eq!(
        MultiSig::ms_signers(musig_address.clone(), Signatory::from(dave_key)),
        true
    );
}

#[test]
fn leave_identity_test() {
    ExtBuilder::default()
        .monied(true)
        .build()
        .execute_with(&leave_identity_test_with_externalities);
}

fn leave_identity_test_with_externalities() {
    let bob_key = AccountKeyring::Bob.public().0;
    let bob = Origin::signed(AccountKeyring::Bob.public());
    let alice_did = register_keyring_account(AccountKeyring::Alice).unwrap();
    let alice = Origin::signed(AccountKeyring::Alice.public());
    let charlie_did = register_keyring_account(AccountKeyring::Charlie).unwrap();
    let charlie = Origin::signed(AccountKeyring::Charlie.public());

    let bob_signing_key = SigningItem::new(Signatory::Account(bob_key), vec![]);
    let charlie_signing_key = SigningItem::new(Signatory::Identity(charlie_did), vec![]);
    let alice_signing_items = vec![bob_signing_key, charlie_signing_key.clone()];

    let dave_key = AccountKey::from(AccountKeyring::Dave.public().0);

    assert_ok!(Balances::top_up_identity_balance(
        alice.clone(),
        alice_did,
        2 * PROTOCOL_OP_BASE_FEE
    ));

<<<<<<< HEAD
    add_signing_item(alice_did, Signatory::Account(bob_key));
    add_signing_item(alice_did, Signatory::Identity(charlie_did));
=======
    let musig_address = MultiSig::get_next_multisig_address(AccountKeyring::Alice.public());
    let musig_account_key = AccountKey::from(musig_address.clone());

    assert_ok!(MultiSig::create_multisig(
        alice.clone(),
        vec![Signatory::from(alice_did), Signatory::from(dave_key)],
        1,
    ));
    let auth_id = <identity::Authorizations<TestStorage>>::iter_prefix(Signatory::from(dave_key))
        .next()
        .unwrap()
        .auth_id;
    assert_ok!(MultiSig::unsafe_accept_multisig_signer(
        Signatory::from(dave_key),
        auth_id
    ));

    add_signing_item(alice_did, Signatory::from(bob_key));
    add_signing_item(alice_did, Signatory::from(charlie_did));
>>>>>>> 699e650c

    // Fund the multisig
    assert_ok!(Balances::transfer(alice.clone(), musig_address.clone(), 1));

    // Check DidRecord.
    let did_rec = Identity::did_records(alice_did);
    assert_eq!(did_rec.signing_items, alice_signing_items);
    assert_eq!(Identity::get_identity(&bob_key), Some(alice_did));

    // Bob leaves
    assert_ok!(Identity::leave_identity_as_key(bob));

    // Check DidRecord.
    let did_rec = Identity::did_records(alice_did);
    assert_eq!(did_rec.signing_items, vec![charlie_signing_key]);
    assert_eq!(Identity::get_identity(&bob_key), None);

    // Charlie leaves
    assert_ok!(Identity::leave_identity_as_identity(charlie, alice_did));

    // Check DidRecord.
    let did_rec = Identity::did_records(alice_did);
    assert_eq!(did_rec.signing_items.len(), 0);
    assert_eq!(Identity::get_identity(&bob_key), None);

    add_signing_item(alice_did, Signatory::from(musig_account_key));
    // Check DidRecord.
    assert_eq!(Identity::get_identity(&dave_key), Some(alice_did));
    assert_eq!(Identity::get_identity(&musig_account_key), Some(alice_did));

    // multisig tries leaving identity while it has funds
    assert_err!(
        Identity::leave_identity_as_key(Origin::signed(musig_address.clone())),
        Error::<TestStorage>::MultiSigHasBalance
    );

    // Check DidRecord.
    assert_eq!(Identity::get_identity(&dave_key), Some(alice_did));
    assert_eq!(Identity::get_identity(&musig_account_key), Some(alice_did));

    // Check multisig's signer
    assert_eq!(
        MultiSig::ms_signers(musig_address.clone(), Signatory::from(dave_key)),
        true
    );

    // Empty multisig's funds and remove as signer
    assert_ok!(Balances::top_up_identity_balance(
        Origin::signed(musig_address.clone()),
        alice_did,
        1
    ));
    assert_ok!(Identity::leave_identity_as_key(Origin::signed(
        musig_address.clone()
    )));

    // Check DidRecord.
    assert_eq!(Identity::get_identity(&dave_key), None);
    assert_eq!(Identity::get_identity(&musig_account_key), None);

    // Check multisig's signer
    assert_eq!(
        MultiSig::ms_signers(musig_address.clone(), Signatory::from(dave_key)),
        true
    );
}

#[test]
fn enforce_uniqueness_keys_in_identity_tests() {
    ExtBuilder::default()
        .monied(true)
        .build()
        .execute_with(&enforce_uniqueness_keys_in_identity);
}

fn enforce_uniqueness_keys_in_identity() {
    // Register identities
    let alice_id = register_keyring_account(AccountKeyring::Alice).unwrap();
    let alice = Origin::signed(AccountKeyring::Alice.public());
    let _bob_id = register_keyring_account(AccountKeyring::Bob).unwrap();

    // Check external signed key uniqueness.
    let charlie_key = AccountKeyring::Charlie.public().0;
    assert_ok!(Balances::top_up_identity_balance(
        alice.clone(),
        alice_id,
        PROTOCOL_OP_BASE_FEE
    ));
    add_signing_item(alice_id, Signatory::Account(charlie_key));
    let auth_id = Identity::add_auth(
        Signatory::Account(AccountKeyring::Alice.public().0),
        Signatory::Account(AccountKeyring::Bob.public().0),
        AuthorizationData::JoinIdentity(JoinIdentityData::new(alice_id, vec![])),
        None,
    );
    assert_err!(
        Identity::join_identity(Signatory::Account(AccountKeyring::Bob.public().0), auth_id),
        Error::<TestStorage>::AlreadyLinked
    );
}

#[test]
fn add_remove_signing_identities() {
    ExtBuilder::default()
        .monied(true)
        .build()
        .execute_with(&add_remove_signing_identities_with_externalities);
}

fn add_remove_signing_identities_with_externalities() {
    let alice_id = register_keyring_account(AccountKeyring::Alice).unwrap();
    let alice = Origin::signed(AccountKeyring::Alice.public());
    let bob_id = register_keyring_account(AccountKeyring::Bob).unwrap();
    let charlie_id = register_keyring_account(AccountKeyring::Charlie).unwrap();
    assert_ok!(Balances::top_up_identity_balance(
        alice.clone(),
        alice_id,
        PROTOCOL_OP_BASE_FEE * 2
    ));
    add_signing_item(alice_id, Signatory::from(bob_id));
    add_signing_item(alice_id, Signatory::from(charlie_id));

    assert_ok!(Identity::remove_signing_items(
        alice.clone(),
        vec![Signatory::Identity(bob_id)]
    ));

    let alice_rec = Identity::did_records(alice_id);
    assert_eq!(alice_rec.signing_items, vec![SigningItem::from(charlie_id)]);

    // Check is_authorized_identity
    assert_eq!(
        Identity::is_signer_authorized(alice_id, &Signatory::Identity(charlie_id)),
        true
    );
    assert_eq!(
        Identity::is_signer_authorized(alice_id, &Signatory::Identity(bob_id)),
        false
    );
}

#[test]
fn one_step_join_id() {
    ExtBuilder::default()
        .build()
        .execute_with(&one_step_join_id_with_ext);
}

fn one_step_join_id_with_ext() {
    let a_id = register_keyring_account(AccountKeyring::Alice).unwrap();
    let a_pub = AccountKeyring::Alice.public();
    let a = Origin::signed(a_pub.clone());
    let b_id = register_keyring_account(AccountKeyring::Bob).unwrap();
    let c_id = register_keyring_account(AccountKeyring::Charlie).unwrap();
    let d_id = register_keyring_account(AccountKeyring::Dave).unwrap();

    let expires_at = 100u64;
    let authorization = TargetIdAuthorization {
        target_id: a_id.clone(),
        nonce: Identity::offchain_authorization_nonce(a_id),
        expires_at,
    };
    let auth_encoded = authorization.encode();

    let signatures = [
        AccountKeyring::Bob,
        AccountKeyring::Charlie,
        AccountKeyring::Dave,
    ]
    .iter()
    .map(|acc| H512::from(acc.sign(&auth_encoded)))
    .collect::<Vec<_>>();

    let signing_items_with_auth = vec![
        SigningItemWithAuth {
            signing_item: SigningItem::from(b_id.clone()),
            auth_signature: signatures[0].clone(),
        },
        SigningItemWithAuth {
            signing_item: SigningItem::from(c_id.clone()),
            auth_signature: signatures[1].clone(),
        },
        SigningItemWithAuth {
            signing_item: SigningItem::from(d_id.clone()),
            auth_signature: signatures[2].clone(),
        },
    ];

    assert_ok!(Identity::batch_add_signing_item_with_authorization(
        a.clone(),
        signing_items_with_auth[..2].to_owned(),
        expires_at
    ));

    let signing_items = Identity::did_records(a_id).signing_items;
    assert_eq!(signing_items.iter().find(|si| **si == b_id).is_some(), true);
    assert_eq!(signing_items.iter().find(|si| **si == c_id).is_some(), true);

    // Check reply attack. Alice's nonce is different now.
    // NOTE: We need to force the increment of account's nonce manually.
    System::inc_account_nonce(&a_pub);

    assert_err!(
        Identity::batch_add_signing_item_with_authorization(
            a.clone(),
            signing_items_with_auth[2..].to_owned(),
            expires_at
        ),
        Error::<TestStorage>::InvalidAuthorizationSignature
    );

    // Check revoke off-chain authorization.
    let e = Origin::signed(AccountKeyring::Eve.public());
    let e_id = register_keyring_account(AccountKeyring::Eve).unwrap();
    let eve_auth = TargetIdAuthorization {
        target_id: a_id.clone(),
        nonce: Identity::offchain_authorization_nonce(a_id),
        expires_at,
    };
    assert_ne!(authorization.nonce, eve_auth.nonce);

    let eve_signing_item_with_auth = SigningItemWithAuth {
        signing_item: SigningItem::from(e_id),
        auth_signature: H512::from(AccountKeyring::Eve.sign(eve_auth.encode().as_slice())),
    };

    assert_ok!(Identity::revoke_offchain_authorization(
        e,
        Signatory::Identity(e_id),
        eve_auth
    ));
    assert_err!(
        Identity::batch_add_signing_item_with_authorization(
            a,
            vec![eve_signing_item_with_auth],
            expires_at
        ),
        Error::<TestStorage>::AuthorizationHasBeenRevoked
    );

    // Check expire
    System::inc_account_nonce(&a_pub);
    Timestamp::set_timestamp(expires_at);

    let f = Origin::signed(AccountKeyring::Ferdie.public());
    let f_id = register_keyring_account(AccountKeyring::Ferdie).unwrap();
    let ferdie_auth = TargetIdAuthorization {
        target_id: a_id.clone(),
        nonce: Identity::offchain_authorization_nonce(a_id),
        expires_at,
    };
    let ferdie_signing_item_with_auth = SigningItemWithAuth {
        signing_item: SigningItem::from(f_id.clone()),
        auth_signature: H512::from(AccountKeyring::Eve.sign(ferdie_auth.encode().as_slice())),
    };

    assert_err!(
        Identity::batch_add_signing_item_with_authorization(
            f,
            vec![ferdie_signing_item_with_auth],
            expires_at
        ),
        Error::<TestStorage>::AuthorizationExpired
    );
}

#[test]
fn adding_authorizations() {
    ExtBuilder::default().build().execute_with(|| {
        let alice_did = Signatory::from(register_keyring_account(AccountKeyring::Alice).unwrap());
        let bob_did = Signatory::from(register_keyring_account(AccountKeyring::Bob).unwrap());
        let ticker50 = Ticker::try_from(&[0x50][..]).unwrap();
        let mut auth_id = Identity::add_auth(
            alice_did,
            bob_did,
            AuthorizationData::TransferTicker(ticker50),
            None,
        );
        assert_eq!(
            <identity::AuthorizationsGiven>::get(alice_did, auth_id),
            bob_did
        );
        let mut auth = Identity::get_authorization(bob_did, auth_id);
        assert_eq!(auth.authorized_by, alice_did);
        assert_eq!(auth.expiry, None);
        assert_eq!(
            auth.authorization_data,
            AuthorizationData::TransferTicker(ticker50)
        );
        auth_id = Identity::add_auth(
            alice_did,
            bob_did,
            AuthorizationData::TransferTicker(ticker50),
            Some(100),
        );
        assert_eq!(
            <identity::AuthorizationsGiven>::get(alice_did, auth_id),
            bob_did
        );
        auth = Identity::get_authorization(bob_did, auth_id);
        assert_eq!(auth.authorized_by, alice_did);
        assert_eq!(auth.expiry, Some(100));
        assert_eq!(
            auth.authorization_data,
            AuthorizationData::TransferTicker(ticker50)
        );
    });
}

#[test]
fn removing_authorizations() {
    ExtBuilder::default().build().execute_with(|| {
        let alice_did = Signatory::from(register_keyring_account(AccountKeyring::Alice).unwrap());
        let alice = Origin::signed(AccountKeyring::Alice.public());
        let bob_did = Signatory::from(register_keyring_account(AccountKeyring::Bob).unwrap());
        let ticker50 = Ticker::try_from(&[0x50][..]).unwrap();
        let auth_id = Identity::add_auth(
            alice_did,
            bob_did,
            AuthorizationData::TransferTicker(ticker50),
            None,
        );
        assert_eq!(
            <identity::AuthorizationsGiven>::get(alice_did, auth_id),
            bob_did
        );
        let auth = Identity::get_authorization(bob_did, auth_id);
        assert_eq!(
            auth.authorization_data,
            AuthorizationData::TransferTicker(ticker50)
        );
        assert_ok!(Identity::remove_authorization(
            alice.clone(),
            bob_did,
            auth_id
        ));
        assert!(!<identity::AuthorizationsGiven>::contains_key(
            alice_did, auth_id
        ));
        assert!(!<identity::Authorizations<TestStorage>>::contains_key(
            bob_did, auth_id
        ));
    });
}

#[test]
fn adding_links() {
    ExtBuilder::default().build().execute_with(|| {
        let bob_did = Signatory::from(register_keyring_account(AccountKeyring::Bob).unwrap());
        let ticker50 = Ticker::try_from(&[0x50][..]).unwrap();
        let ticker51 = Ticker::try_from(&[0x51][..]).unwrap();
        let mut link_id = Identity::add_link(bob_did, LinkData::TickerOwned(ticker50), None);
        let mut link = Identity::get_link(bob_did, link_id);
        assert_eq!(link.expiry, None);
        assert_eq!(link.link_data, LinkData::TickerOwned(ticker50));
        link_id = Identity::add_link(bob_did, LinkData::TickerOwned(ticker51), None);
        link = Identity::get_link(bob_did, link_id);
        assert_eq!(link.expiry, None);
        assert_eq!(link.link_data, LinkData::TickerOwned(ticker51));
        link_id = Identity::add_link(bob_did, LinkData::TickerOwned(ticker50), Some(100));
        link = Identity::get_link(bob_did, link_id);
        assert_eq!(link.expiry, Some(100));
        assert_eq!(link.link_data, LinkData::TickerOwned(ticker50));
        link_id = Identity::add_link(bob_did, LinkData::TickerOwned(ticker50), Some(100));
        link = Identity::get_link(bob_did, link_id);
        assert_eq!(link.expiry, Some(100));
        assert_eq!(link.link_data, LinkData::TickerOwned(ticker50));

        // Testing the list of filtered links
        Timestamp::set_timestamp(120);

        // Getting expired and non-expired both
        let mut links =
            Identity::get_filtered_links(bob_did, true, Some(LinkType::TickerOwnership));
        assert_eq!(links.len(), 4);
        links = Identity::get_filtered_links(bob_did, false, Some(LinkType::TickerOwnership));
        // Two links are expired
        assert_eq!(links.len(), 2);
        // Add other type of link
        // 1.1 : Add document type
        let doc = Document {
            name: b"D".into(),
            uri: b"www.d.com".into(),
            content_hash: b"0x4".into(),
        };

        Identity::add_link(bob_did, LinkData::DocumentOwned(doc.clone()), None);
        // 1.2 : Add AssetOwned type
        Identity::add_link(bob_did, LinkData::AssetOwned(ticker51), None);
        Identity::add_link(bob_did, LinkData::AssetOwned(ticker50), Some(200));

        // Query DocumentOwnership type link
        links = Identity::get_filtered_links(bob_did, true, Some(LinkType::DocumentOwnership));
        assert_eq!(links.len(), 1);

        // Query AssetOwnership type
        links = Identity::get_filtered_links(bob_did, true, Some(LinkType::AssetOwnership));
        assert_eq!(links.len(), 2);

        // Increase time
        Timestamp::set_timestamp(220);
        links = Identity::get_filtered_links(bob_did, false, Some(LinkType::AssetOwnership));
        assert_eq!(links.len(), 1);

        // Query all links without providing link type and allow expired ones as well
        links = Identity::get_filtered_links(bob_did, true, None);
        assert_eq!(links.len(), 7);

        // Query all links without providing link type and not allow the expired ones
        links = Identity::get_filtered_links(bob_did, false, None);
        assert_eq!(links.len(), 4);
    });
}

#[test]
fn removing_links() {
    ExtBuilder::default().build().execute_with(|| {
        let bob_did = Signatory::from(register_keyring_account(AccountKeyring::Bob).unwrap());
        let ticker50 = Ticker::try_from(&[0x50][..]).unwrap();
        let link_id = Identity::add_link(bob_did, LinkData::TickerOwned(ticker50), None);
        let link = Identity::get_link(bob_did, link_id);
        assert_eq!(link.link_data, LinkData::TickerOwned(ticker50));
        Identity::remove_link(bob_did, link_id);
        let removed_link = Identity::get_link(bob_did, link_id);
        assert_eq!(removed_link.link_data, LinkData::NoData);
    });
}

#[test]
fn changing_master_key() {
    ExtBuilder::default()
        .monied(true)
        .cdd_providers(vec![AccountKeyring::Eve.public()])
        .build()
        .execute_with(|| changing_master_key_we());
}

fn changing_master_key_we() {
    let alice_did = register_keyring_account(AccountKeyring::Alice).unwrap();
    let alice_key = AccountKeyring::Alice.public().0;

    let _target_did = register_keyring_account(AccountKeyring::Bob).unwrap();
    let new_key = AccountKeyring::Bob.public().0;
    let new_key_origin = Origin::signed(AccountKeyring::Bob.public());

    // Master key matches Alice's key
    assert_eq!(Identity::did_records(alice_did).master_key, alice_key);

    // Alice triggers change of master key
    let owner_auth_id = Identity::add_auth(
        Signatory::Account(alice_key),
        Signatory::Account(new_key),
        AuthorizationData::RotateMasterKey(alice_did),
        None,
    );

    // Accept the authorization with the new key
    assert_ok!(Identity::accept_master_key(
        new_key_origin.clone(),
        owner_auth_id.clone(),
        None
    ));

    // Alice's master key is now Bob's
    assert_eq!(
        Identity::did_records(alice_did).master_key,
        AccountKeyring::Bob.public().0
    );
}

#[test]
fn changing_master_key_with_cdd_auth() {
    ExtBuilder::default()
        .monied(true)
        .cdd_providers(vec![AccountKeyring::Eve.public()])
        .build()
        .execute_with(|| changing_master_key_with_cdd_auth_we());
}

fn changing_master_key_with_cdd_auth_we() {
    let alice_did = register_keyring_account(AccountKeyring::Alice).unwrap();
    let alice_key = AccountKeyring::Alice.public().0;

    let _target_did = register_keyring_account(AccountKeyring::Bob).unwrap();
    let new_key = AccountKeyring::Bob.public().0;
    let new_key_origin = Origin::signed(AccountKeyring::Bob.public());

    let cdd_did = get_identity_id(AccountKeyring::Eve).unwrap();

    // Master key matches Alice's key
    assert_eq!(Identity::did_records(alice_did).master_key, alice_key);

    // Alice triggers change of master key
    let owner_auth_id = Identity::add_auth(
        Signatory::Account(alice_key),
        Signatory::Account(new_key),
        AuthorizationData::RotateMasterKey(alice_did),
        None,
    );

    let cdd_auth_id = Identity::add_auth(
        Signatory::Identity(cdd_did),
        Signatory::Account(new_key),
        AuthorizationData::AttestMasterKeyRotation(alice_did),
        None,
    );

    assert_ok!(Identity::change_cdd_requirement_for_mk_rotation(
        frame_system::RawOrigin::Root.into(),
        true
    ));

    assert!(
        Identity::accept_master_key(new_key_origin.clone(), owner_auth_id.clone(), None).is_err()
    );

    let owner_auth_id2 = Identity::add_auth(
        Signatory::Account(alice_key),
        Signatory::Account(new_key),
        AuthorizationData::RotateMasterKey(alice_did),
        None,
    );

    // Accept the authorization with the new key
    assert_ok!(Identity::accept_master_key(
        new_key_origin.clone(),
        owner_auth_id2,
        Some(cdd_auth_id)
    ));

    // Alice's master key is now Bob's
    assert_eq!(
        Identity::did_records(alice_did).master_key,
        AccountKeyring::Bob.public().0
    );
}

#[test]
fn cdd_register_did_test() {
    ExtBuilder::default()
        .existential_deposit(1_000)
        .monied(true)
        .cdd_providers(vec![
            AccountKeyring::Eve.public(),
            AccountKeyring::Ferdie.public(),
        ])
        .build()
        .execute_with(|| cdd_register_did_test_we());
}

fn cdd_register_did_test_we() {
    let cdd1 = Origin::signed(AccountKeyring::Eve.public());
    let cdd2 = Origin::signed(AccountKeyring::Ferdie.public());
    let non_id = Origin::signed(AccountKeyring::Charlie.public());

    let alice = AccountKeyring::Alice.public();
    let bob_acc = AccountKeyring::Bob.public();

    // CDD 1 registers correctly the Alice's ID.
    assert_ok!(Identity::cdd_register_did(
        cdd1.clone(),
        alice,
        Some(10),
        vec![]
    ));

    // Check that Alice's ID is attested by CDD 1.
    let alice_id = get_identity_id(AccountKeyring::Alice).unwrap();
    assert_eq!(Identity::has_valid_cdd(alice_id), true);

    // Error case: Try account without ID.
    assert!(Identity::cdd_register_did(non_id, bob_acc, Some(10), vec![]).is_err(),);
    // Error case: Try account with ID but it is not part of CDD providers.
    assert!(Identity::cdd_register_did(Origin::signed(alice), bob_acc, Some(10), vec![]).is_err());

    // CDD 2 registers properly Bob's ID.
    assert_ok!(Identity::cdd_register_did(cdd2, bob_acc, Some(10), vec![]));
    let bob_id = get_identity_id(AccountKeyring::Bob).unwrap();
    assert_eq!(Identity::has_valid_cdd(bob_id), true);

    // Register with signing_keys
    // ==============================================
    // Register Charlie with signing keys.
    let charlie = AccountKeyring::Charlie.public();
    let dave = AccountKeyring::Dave.public();
    let dave_si = SigningItem::from_account_id(dave.clone());
    let alice_si = SigningItem::from(alice_id);
    let signing_keys = vec![dave_si.clone(), alice_si.clone()];
    assert_ok!(Identity::cdd_register_did(
        cdd1.clone(),
        charlie,
        Some(10),
        signing_keys
    ));

    Balances::make_free_balance_be(&charlie, 10_000_000_000);
    let charlie_id = get_identity_id(AccountKeyring::Charlie).unwrap();
    assert_eq!(Identity::has_valid_cdd(charlie_id), true);
    assert_eq!(
        Identity::did_records(charlie_id).signing_items.is_empty(),
        true
    );
    assert_ok!(Balances::top_up_identity_balance(
        Origin::signed(charlie),
        charlie_id,
        10_000_000
    ));

    // Dave authorizes to be joined to Charlie.
    let dave_auth_list = authorizations_to(&dave_si.signer);
    let dave_auth_id = dave_auth_list
        .iter()
        .map(|auth| auth.auth_id)
        .next()
        .unwrap();

    assert_ok!(Identity::accept_authorization(
        Origin::signed(dave),
        dave_auth_id
    ));
    assert_eq!(
        Identity::did_records(charlie_id).signing_items,
        vec![dave_si.clone()]
    );

    let alice_auth_list = authorizations_to(&alice_si.signer);
    let alice_auth_id = alice_auth_list
        .iter()
        .map(|auth| auth.auth_id)
        .next()
        .unwrap();

    assert_ok!(Identity::accept_authorization(
        Origin::signed(alice),
        alice_auth_id
    ));
    assert_eq!(
        Identity::did_records(charlie_id).signing_items,
        vec![dave_si, alice_si]
    );
}

#[test]
fn add_identity_signers() {
    ExtBuilder::default().monied(true).build().execute_with(|| {
        let alice = Origin::signed(AccountKeyring::Alice.public());
        let alice_did = register_keyring_account(AccountKeyring::Alice).unwrap();
        let bob_did = register_keyring_account(AccountKeyring::Bob).unwrap();
        let charlie = Origin::signed(AccountKeyring::Charlie.public());
        let charlie_did = register_keyring_account(AccountKeyring::Charlie).unwrap();
        let alice_identity_signer = Signatory::from(alice_did);
        let alice_acc_signer = Signatory::Account(AccountKeyring::Alice.public().encode()).unwrap();
        let bob_identity_signer = Signatory::from(bob_did);
        let charlie_acc_signer = Signatory::Account(AccountKeyring::Charlie.public());
        let dave_acc_signer = Signatory::Account(AccountKeyring::Dave.public());

        let auth_id_for_id_to_id = Identity::add_auth(
            alice_identity_signer,
            bob_identity_signer,
            AuthorizationData::JoinIdentity(JoinIdentityData::new(alice_did, vec![])),
            None,
        );

        assert_err!(
            Identity::join_identity(bob_identity_signer, auth_id_for_id_to_id),
            AuthorizationError::Unauthorized
        );

        let auth_id_for_acc_to_id = Identity::add_auth(
            alice_acc_signer,
            bob_identity_signer,
            AuthorizationData::JoinIdentity(JoinIdentityData::new(alice_did, vec![])),
            None,
        );

        assert_ok!(Balances::top_up_identity_balance(
            alice.clone(),
            alice_did,
            PROTOCOL_OP_BASE_FEE
        ));
        assert_ok!(Identity::join_identity(
            bob_identity_signer,
            auth_id_for_acc_to_id
        ));

        let auth_id_for_acc2_to_id = Identity::add_auth(
            charlie_acc_signer,
            bob_identity_signer,
            AuthorizationData::JoinIdentity(JoinIdentityData::new(charlie_did, vec![])),
            None,
        );

        assert_ok!(Balances::top_up_identity_balance(
            charlie.clone(),
            charlie_did,
            PROTOCOL_OP_BASE_FEE
        ));
        assert_ok!(Identity::join_identity(
            bob_identity_signer,
            auth_id_for_acc2_to_id
        ));

        let auth_id_for_acc1_to_acc = Identity::add_auth(
            alice_acc_signer,
            dave_acc_signer,
            AuthorizationData::JoinIdentity(JoinIdentityData::new(alice_did, vec![])),
            None,
        );

        assert_ok!(Balances::top_up_identity_balance(
            alice.clone(),
            alice_did,
            PROTOCOL_OP_BASE_FEE
        ));
        assert_ok!(Identity::join_identity(
            dave_acc_signer,
            auth_id_for_acc1_to_acc
        ));

        let auth_id_for_acc2_to_acc = Identity::add_auth(
            charlie_acc_signer,
            dave_acc_signer,
            AuthorizationData::JoinIdentity(JoinIdentityData::new(charlie_did, vec![])),
            None,
        );

        assert_err!(
            Identity::join_identity(dave_acc_signer, auth_id_for_acc2_to_acc),
            Error::<TestStorage>::AlreadyLinked
        );

        let alice_signing_items = Identity::did_records(alice_did).signing_items;
        let charlie_signing_items = Identity::did_records(charlie_did).signing_items;
        assert!(alice_signing_items
            .iter()
            .find(|si| **si == bob_did)
            .is_some());
        assert!(charlie_signing_items
            .iter()
            .find(|si| **si == bob_did)
            .is_some());
        assert!(alice_signing_items
            .iter()
            .find(|si| **si == AccountKeyring::Dave.public())
            .is_some());
        assert!(charlie_signing_items
            .iter()
            .find(|si| **si == AccountKeyring::Dave.public())
            .is_none());
    });
}

#[test]
fn invalidate_cdd_claims() {
    ExtBuilder::default()
        .existential_deposit(1_000)
        .monied(true)
        .cdd_providers(vec![
            AccountKeyring::Eve.public(),
            AccountKeyring::Ferdie.public(),
        ])
        .build()
        .execute_with(invalidate_cdd_claims_we);
}

fn invalidate_cdd_claims_we() {
    let root = Origin::system(frame_system::RawOrigin::Root);
    let cdd_1_acc = AccountKeyring::Eve.public();
    let cdd_1_key = cdd_1_acc.0;
    let alice_acc = AccountKeyring::Alice.public();
    let bob_acc = AccountKeyring::Bob.public();
    assert_ok!(Identity::cdd_register_did(
        Origin::signed(cdd_1_acc),
        alice_acc,
        Some(10),
        vec![]
    ));

    // Check that Alice's ID is attested by CDD 1.
    let alice_id = get_identity_id(AccountKeyring::Alice).unwrap();
    let cdd_1_id = Identity::get_identity(&cdd_1_key).unwrap();
    assert_eq!(Identity::has_valid_cdd(alice_id), true);

    // Disable CDD 1.
    assert_ok!(Identity::invalidate_cdd_claims(root, cdd_1_id, 5, Some(10)));
    assert_eq!(Identity::has_valid_cdd(alice_id), true);

    // Move to time 8... CDD_1 is inactive: Its claims are valid.
    Timestamp::set_timestamp(8);
    assert_eq!(Identity::has_valid_cdd(alice_id), true);
    assert_err!(
        Identity::cdd_register_did(Origin::signed(cdd_1_acc), bob_acc, Some(10), vec![]),
        Error::<TestStorage>::UnAuthorizedCddProvider
    );

    // Move to time 11 ... CDD_1 is expired: Its claims are invalid.
    Timestamp::set_timestamp(11);
    assert_eq!(Identity::has_valid_cdd(alice_id), false);
    assert_err!(
        Identity::cdd_register_did(Origin::signed(cdd_1_acc), bob_acc, Some(20), vec![]),
        Error::<TestStorage>::UnAuthorizedCddProvider
    );
}

#[test]
fn cdd_provider_with_systematic_cdd_claims() {
    let cdd_providers = [AccountKeyring::Alice.public(), AccountKeyring::Bob.public()].to_vec();

    ExtBuilder::default()
        .monied(true)
        .cdd_providers(cdd_providers)
        .build()
        .execute_with(cdd_provider_with_systematic_cdd_claims_we);
}

fn cdd_provider_with_systematic_cdd_claims_we() {
    // 0. Get Bob & Alice IDs.
    let root = Origin::system(frame_system::RawOrigin::Root);
    let bob_id = get_identity_id(AccountKeyring::Bob).expect("Bob should be one of CDD providers");
    let alice_id =
        get_identity_id(AccountKeyring::Alice).expect("Bob should be one of CDD providers");

    // 1. Each CDD provider has a *systematic* CDD claim.
    let cdd_providers = CddServiceProviders::get_members();
    assert_eq!(
        cdd_providers
            .iter()
            .all(|cdd| fetch_systematic_cdd(*cdd).is_some()),
        true
    );

    // 2. Remove one member from CDD provider and double-check that systematic CDD claim was
    //    removed too.
    assert_ok!(CddServiceProviders::remove_member(root.clone(), bob_id));
    assert_eq!(fetch_systematic_cdd(bob_id).is_none(), true);
    assert_eq!(fetch_systematic_cdd(alice_id).is_some(), true);

    // 3. Add DID with CDD claim to CDD providers, and check that systematic CDD claim was added.
    // Then remove that DID from CDD provides, it should keep its previous CDD claim.
    let alice = Origin::signed(AccountKeyring::Alice.public());
    let charlie_acc = AccountKeyring::Charlie.public();

    // 3.1. Add CDD claim to Charlie, by Alice.
    assert_ok!(Identity::cdd_register_did(
        alice,
        charlie_acc.clone(),
        None,
        vec![]
    ));
    let charlie_id =
        get_identity_id(AccountKeyring::Charlie).expect("Charlie should have an Identity Id");
    let charlie_cdd_claim =
        Identity::fetch_cdd(charlie_id, 0).expect("Charlie should have a CDD claim by Alice");

    // 3.2. Add Charlie as trusted CDD providers, and check its new systematic CDD claim.
    assert_ok!(CddServiceProviders::add_member(root.clone(), charlie_id));
    assert_eq!(fetch_systematic_cdd(charlie_id).is_some(), true);

    // 3.3. Remove Charlie from trusted CDD providers, and verify that systematic CDD claim was
    //   removed and previous CDD claim works.
    assert_ok!(CddServiceProviders::remove_member(root, charlie_id));
    assert_eq!(fetch_systematic_cdd(charlie_id).is_none(), true);
    assert_eq!(Identity::fetch_cdd(charlie_id, 0), Some(charlie_cdd_claim));
}

#[test]
fn gc_with_systematic_cdd_claims() {
    let cdd_providers = [AccountKeyring::Alice.public(), AccountKeyring::Bob.public()].to_vec();
    let governance_committee = [
        AccountKeyring::Charlie.public(),
        AccountKeyring::Dave.public(),
    ]
    .to_vec();

    ExtBuilder::default()
        .monied(true)
        .cdd_providers(cdd_providers)
        .governance_committee(governance_committee)
        .build()
        .execute_with(gc_with_systematic_cdd_claims_we);
}

fn gc_with_systematic_cdd_claims_we() {
    // 0.
    let root = Origin::system(frame_system::RawOrigin::Root);
    let charlie_id = get_identity_id(AccountKeyring::Charlie)
        .expect("Charlie should be a Governance Committee member");
    let dave_id = get_identity_id(AccountKeyring::Dave)
        .expect("Dave should be a Governance Committee member");

    // 1. Each GC member has a *systematic* CDD claim.
    let governance_committee = GovernanceCommittee::get_members();
    assert_eq!(
        governance_committee
            .iter()
            .all(|gc_member| fetch_systematic_cdd(*gc_member).is_some()),
        true
    );

    // 2. Remove one member from GC and double-check that systematic CDD claim was
    //    removed too.
    assert_ok!(GovernanceCommittee::remove_member(root.clone(), charlie_id));
    assert_eq!(fetch_systematic_cdd(charlie_id).is_none(), true);
    assert_eq!(fetch_systematic_cdd(dave_id).is_some(), true);

    // 3. Add DID with CDD claim to CDD providers, and check that systematic CDD claim was added.
    // Then remove that DID from CDD provides, it should keep its previous CDD claim.
    let alice = Origin::signed(AccountKeyring::Alice.public());
    let ferdie_acc = AccountKeyring::Ferdie.public();

    // 3.1. Add CDD claim to Ferdie, by Alice.
    assert_ok!(Identity::cdd_register_did(
        alice,
        ferdie_acc.clone(),
        None,
        vec![]
    ));
    let ferdie_id =
        get_identity_id(AccountKeyring::Ferdie).expect("Ferdie should have an Identity Id");
    let ferdie_cdd_claim =
        Identity::fetch_cdd(ferdie_id, 0).expect("Ferdie should have a CDD claim by Alice");

    // 3.2. Add Ferdie to GC, and check its new systematic CDD claim.
    assert_ok!(GovernanceCommittee::add_member(root.clone(), ferdie_id));
    assert_eq!(fetch_systematic_cdd(ferdie_id).is_some(), true);

    // 3.3. Remove Ferdie from GC, and verify that systematic CDD claim was
    //   removed and previous CDD claim works.
    assert_ok!(GovernanceCommittee::remove_member(root, ferdie_id));
    assert_eq!(fetch_systematic_cdd(ferdie_id).is_none(), true);
    assert_eq!(Identity::fetch_cdd(ferdie_id, 0), Some(ferdie_cdd_claim));
}

#[test]
fn gc_and_cdd_with_systematic_cdd_claims() {
    let gc_and_cdd_providers =
        [AccountKeyring::Alice.public(), AccountKeyring::Bob.public()].to_vec();

    ExtBuilder::default()
        .monied(true)
        .cdd_providers(gc_and_cdd_providers.clone())
        .governance_committee(gc_and_cdd_providers.clone())
        .build()
        .execute_with(gc_and_cdd_with_systematic_cdd_claims_we);
}

fn gc_and_cdd_with_systematic_cdd_claims_we() {
    // 0. Accounts
    let root = Origin::system(frame_system::RawOrigin::Root);
    let alice_id = get_identity_id(AccountKeyring::Alice)
        .expect("Charlie should be a Governance Committee member");

    // 1. Alice should have 2 systematic CDD claims: One as GC member & another one as CDD
    //    provider.
    assert_eq!(fetch_systematic_cdd(alice_id).is_some(), true);

    // 2. Remove Alice from CDD providers.
    assert_ok!(CddServiceProviders::remove_member(root.clone(), alice_id));
    assert_eq!(fetch_systematic_cdd(alice_id).is_some(), true);

    // 3. Remove Alice from GC.
    assert_ok!(GovernanceCommittee::remove_member(root, alice_id));
    assert_eq!(fetch_systematic_cdd(alice_id).is_none(), true);
}

#[test]
fn add_permission_with_signing_item() {
    ExtBuilder::default()
        .existential_deposit(1_000)
        .monied(true)
        .cdd_providers(vec![
            AccountKeyring::Eve.public(),
            AccountKeyring::Ferdie.public(),
        ])
        .build()
        .execute_with(|| {
            let cdd_1_acc = AccountKeyring::Eve.public();
            let alice_acc = AccountKeyring::Alice.public();
            let bob_acc = AccountKeyring::Bob.public();
            let charlie_acc = AccountKeyring::Charlie.public();

            // SigningItem added
            let sig_1 = SigningItem {
                signer: Signatory::Account(bob_acc),
                signer_type: SignatoryType::External,
                permissions: vec![Permission::Admin, Permission::Operator],
            };

            let sig_2 = SigningItem {
                signer: Signatory::Account(charlie_acc),
                signer_type: SignatoryType::External,
                permissions: vec![Permission::Full],
            };

            assert_ok!(Identity::cdd_register_did(
                Origin::signed(cdd_1_acc),
                alice_acc,
                Some(10),
                vec![sig_1.clone(), sig_2.clone()]
            ));

            let did = match Identity::key_to_identity_ids(alice_acc).unwrap() {
                LinkedKeyInfo::Unique(did) => did,
                _ => Default::default(),
            };

            let bob_auth_id =
                <identity::Authorizations<TestStorage>>::iter_prefix(Signatory::Account(bob_acc))
                    .next()
                    .unwrap()
                    .auth_id;
            let charlie_auth_id = <identity::Authorizations<TestStorage>>::iter_prefix(
                Signatory::Account(charlie_acc),
            )
            .next()
            .unwrap()
            .auth_id;

            println!("Print the protocol base fee: {:?}", PROTOCOL_OP_BASE_FEE);

            // Fund the identity
            assert_ok!(Balances::top_up_identity_balance(
                Origin::signed(alice_acc),
                did,
                PROTOCOL_OP_BASE_FEE * 3
            ));

            // accept the auth_id
            assert_ok!(Identity::accept_authorization(
                Origin::signed(bob_acc),
                bob_auth_id
            ));

            // accept the auth_id
            assert_ok!(Identity::accept_authorization(
                Origin::signed(charlie_acc),
                charlie_auth_id
            ));

            // check for permissions
            let sig_items = (Identity::did_records(did)).signing_items;
            assert_eq!(sig_items[0], sig_1);
            assert_eq!(sig_items[1], sig_2);
        });
}<|MERGE_RESOLUTION|>--- conflicted
+++ resolved
@@ -574,11 +574,125 @@
         PROTOCOL_OP_BASE_FEE
     ));
 
-<<<<<<< HEAD
+    let musig_address = MultiSig::get_next_multisig_address(AccountKeyring::Alice.public());
+
+    assert_ok!(MultiSig::create_multisig(
+        alice.clone(),
+        vec![Signatory::from(alice_did), Signatory::Account(dave_key)],
+        1,
+    ));
+    let auth_id =
+        <identity::Authorizations<TestStorage>>::iter_prefix(Signatory::Account(dave_key))
+            .next()
+            .unwrap()
+            .auth_id;
+    assert_ok!(MultiSig::unsafe_accept_multisig_signer(
+        Signatory::Account(dave_key),
+        auth_id
+    ));
+
     add_signing_item(alice_did, Signatory::Account(bob_key));
-=======
+    add_signing_item(alice_did, Signatory::Account(musig_address));
+
+    // Fund the multisig
+    assert_ok!(Balances::transfer(alice.clone(), musig_address.clone(), 1));
+
+    // Check DidRecord.
+    assert_eq!(Identity::get_identity(&dave_key), Some(alice_did));
+    assert_eq!(Identity::get_identity(&musig_account_key), Some(alice_did));
+    assert_eq!(Identity::get_identity(&bob_key), Some(alice_did));
+
+    // Try removing bob using charlie
+    assert_ok!(Identity::remove_signing_items(
+        charlie.clone(),
+        vec![Signatory::Account(bob_key)]
+    ));
+
+    // Check DidRecord.
+    assert_eq!(Identity::get_identity(&dave_key), Some(alice_did));
+    assert_eq!(Identity::get_identity(&musig_account_key), Some(alice_did));
+    assert_eq!(Identity::get_identity(&bob_key), Some(alice_did));
+
+    // Try remove bob using alice
+    assert_ok!(Identity::remove_signing_items(
+        alice.clone(),
+        vec![Signatory::Account(bob_key)]
+    ));
+
+    // Check DidRecord.
+    assert_eq!(Identity::get_identity(&dave_key), Some(alice_did));
+    assert_eq!(Identity::get_identity(&musig_account_key), Some(alice_did));
+    assert_eq!(Identity::get_identity(&bob_key), None);
+
+    // Try removing multisig while it has funds
+    assert_ok!(Identity::remove_signing_items(
+        alice.clone(),
+        vec![Signatory::AccountKey(musig_account_key)]
+    ));
+
+    // Check DidRecord.
+    assert_eq!(Identity::get_identity(&dave_key), Some(alice_did));
+    assert_eq!(Identity::get_identity(&musig_account_key), Some(alice_did));
+    assert_eq!(Identity::get_identity(&bob_key), None);
+
+    // Check multisig's signer
+    assert_eq!(
+        MultiSig::ms_signers(musig_address.clone(), Signatory::from(dave_key)),
+        true
+    );
+
+    // Empty multisig's funds and remove as signer
+    assert_ok!(Balances::top_up_identity_balance(
+        Origin::signed(musig_address.clone()),
+        alice_did,
+        1
+    ));
+    assert_ok!(Identity::remove_signing_items(
+        alice.clone(),
+        vec![Signatory::AccountKey(musig_account_key)]
+    ));
+
+    // Check DidRecord.
+    assert_eq!(Identity::get_identity(&dave_key), None);
+    assert_eq!(Identity::get_identity(&musig_account_key), None);
+    assert_eq!(Identity::get_identity(&bob_key), None);
+
+    // Check multisig's signer
+    assert_eq!(
+        MultiSig::ms_signers(musig_address.clone(), Signatory::from(dave_key)),
+        true
+    );
+}
+
+#[test]
+fn leave_identity_test() {
+    ExtBuilder::default()
+        .monied(true)
+        .build()
+        .execute_with(&leave_identity_test_with_externalities);
+}
+
+fn leave_identity_test_with_externalities() {
+    let bob_key = AccountKeyring::Bob.public().0;
+    let bob = Origin::signed(AccountKeyring::Bob.public());
+    let alice_did = register_keyring_account(AccountKeyring::Alice).unwrap();
+    let alice = Origin::signed(AccountKeyring::Alice.public());
+    let charlie_did = register_keyring_account(AccountKeyring::Charlie).unwrap();
+    let charlie = Origin::signed(AccountKeyring::Charlie.public());
+
+    let bob_signing_key = SigningItem::new(Signatory::Account(bob_key), vec![]);
+    let charlie_signing_key = SigningItem::new(Signatory::Identity(charlie_did), vec![]);
+    let alice_signing_items = vec![bob_signing_key, charlie_signing_key.clone()];
+
+    let dave_key = AccountKey::from(AccountKeyring::Dave.public().0);
+
+    assert_ok!(Balances::top_up_identity_balance(
+        alice.clone(),
+        alice_did,
+        2 * PROTOCOL_OP_BASE_FEE
+    ));
+
     let musig_address = MultiSig::get_next_multisig_address(AccountKeyring::Alice.public());
-    let musig_account_key = AccountKey::from(musig_address.clone());
 
     assert_ok!(MultiSig::create_multisig(
         alice.clone(),
@@ -594,54 +708,51 @@
         auth_id
     ));
 
-    add_signing_item(alice_did, Signatory::from(bob_key));
-    add_signing_item(alice_did, Signatory::from(musig_account_key));
+    add_signing_item(alice_did, Signatory::Account(bob_key));
+    add_signing_item(alice_did, Signatory::from(charlie_did));
 
     // Fund the multisig
     assert_ok!(Balances::transfer(alice.clone(), musig_address.clone(), 1));
->>>>>>> 699e650c
-
+
+    // Check DidRecord.
+    let did_rec = Identity::did_records(alice_did);
+    assert_eq!(did_rec.signing_items, alice_signing_items);
+    assert_eq!(Identity::get_identity(&bob_key), Some(alice_did));
+
+    // Bob leaves
+    assert_ok!(Identity::leave_identity_as_key(bob));
+
+    // Check DidRecord.
+    let did_rec = Identity::did_records(alice_did);
+    assert_eq!(did_rec.signing_items, vec![charlie_signing_key]);
+    assert_eq!(Identity::get_identity(&bob_key), None);
+
+    // Charlie leaves
+    assert_ok!(Identity::leave_identity_as_identity(charlie, alice_did));
+
+    // Check DidRecord.
+    let did_rec = Identity::did_records(alice_did);
+    assert_eq!(did_rec.signing_items.len(), 0);
+    assert_eq!(Identity::get_identity(&bob_key), None);
+
+    add_signing_item(alice_did, Signatory::Account(musig_address));
     // Check DidRecord.
     assert_eq!(Identity::get_identity(&dave_key), Some(alice_did));
-    assert_eq!(Identity::get_identity(&musig_account_key), Some(alice_did));
-    assert_eq!(Identity::get_identity(&bob_key), Some(alice_did));
-
-    // Try removing bob using charlie
-    assert_ok!(Identity::remove_signing_items(
-        charlie.clone(),
-        vec![Signatory::Account(bob_key)]
-    ));
+    assert_eq!(Identity::get_identity(&musig_address), Some(alice_did));
+
+    // multisig tries leaving identity while it has funds
+    assert_err!(
+        Identity::leave_identity_as_key(Origin::signed(musig_address.clone())),
+        Error::<TestStorage>::MultiSigHasBalance
+    );
 
     // Check DidRecord.
     assert_eq!(Identity::get_identity(&dave_key), Some(alice_did));
-    assert_eq!(Identity::get_identity(&musig_account_key), Some(alice_did));
-    assert_eq!(Identity::get_identity(&bob_key), Some(alice_did));
-
-    // Try remove bob using alice
-    assert_ok!(Identity::remove_signing_items(
-        alice.clone(),
-        vec![Signatory::Account(bob_key)]
-    ));
-
-    // Check DidRecord.
-    assert_eq!(Identity::get_identity(&dave_key), Some(alice_did));
-    assert_eq!(Identity::get_identity(&musig_account_key), Some(alice_did));
-    assert_eq!(Identity::get_identity(&bob_key), None);
-
-    // Try removing multisig while it has funds
-    assert_ok!(Identity::remove_signing_items(
-        alice.clone(),
-        vec![Signatory::AccountKey(musig_account_key)]
-    ));
-
-    // Check DidRecord.
-    assert_eq!(Identity::get_identity(&dave_key), Some(alice_did));
-    assert_eq!(Identity::get_identity(&musig_account_key), Some(alice_did));
-    assert_eq!(Identity::get_identity(&bob_key), None);
+    assert_eq!(Identity::get_identity(&musig_address), Some(alice_did));
 
     // Check multisig's signer
     assert_eq!(
-        MultiSig::ms_signers(musig_address.clone(), Signatory::from(dave_key)),
+        MultiSig::ms_signers(musig_address.clone(), Signatory::Address(dave_key)),
         true
     );
 
@@ -651,134 +762,13 @@
         alice_did,
         1
     ));
-    assert_ok!(Identity::remove_signing_items(
-        alice.clone(),
-        vec![Signatory::AccountKey(musig_account_key)]
-    ));
-
-    // Check DidRecord.
-    assert_eq!(Identity::get_identity(&dave_key), None);
-    assert_eq!(Identity::get_identity(&musig_account_key), None);
-    assert_eq!(Identity::get_identity(&bob_key), None);
-
-    // Check multisig's signer
-    assert_eq!(
-        MultiSig::ms_signers(musig_address.clone(), Signatory::from(dave_key)),
-        true
-    );
-}
-
-#[test]
-fn leave_identity_test() {
-    ExtBuilder::default()
-        .monied(true)
-        .build()
-        .execute_with(&leave_identity_test_with_externalities);
-}
-
-fn leave_identity_test_with_externalities() {
-    let bob_key = AccountKeyring::Bob.public().0;
-    let bob = Origin::signed(AccountKeyring::Bob.public());
-    let alice_did = register_keyring_account(AccountKeyring::Alice).unwrap();
-    let alice = Origin::signed(AccountKeyring::Alice.public());
-    let charlie_did = register_keyring_account(AccountKeyring::Charlie).unwrap();
-    let charlie = Origin::signed(AccountKeyring::Charlie.public());
-
-    let bob_signing_key = SigningItem::new(Signatory::Account(bob_key), vec![]);
-    let charlie_signing_key = SigningItem::new(Signatory::Identity(charlie_did), vec![]);
-    let alice_signing_items = vec![bob_signing_key, charlie_signing_key.clone()];
-
-    let dave_key = AccountKey::from(AccountKeyring::Dave.public().0);
-
-    assert_ok!(Balances::top_up_identity_balance(
-        alice.clone(),
-        alice_did,
-        2 * PROTOCOL_OP_BASE_FEE
-    ));
-
-<<<<<<< HEAD
-    add_signing_item(alice_did, Signatory::Account(bob_key));
-    add_signing_item(alice_did, Signatory::Identity(charlie_did));
-=======
-    let musig_address = MultiSig::get_next_multisig_address(AccountKeyring::Alice.public());
-    let musig_account_key = AccountKey::from(musig_address.clone());
-
-    assert_ok!(MultiSig::create_multisig(
-        alice.clone(),
-        vec![Signatory::from(alice_did), Signatory::from(dave_key)],
-        1,
-    ));
-    let auth_id = <identity::Authorizations<TestStorage>>::iter_prefix(Signatory::from(dave_key))
-        .next()
-        .unwrap()
-        .auth_id;
-    assert_ok!(MultiSig::unsafe_accept_multisig_signer(
-        Signatory::from(dave_key),
-        auth_id
-    ));
-
-    add_signing_item(alice_did, Signatory::from(bob_key));
-    add_signing_item(alice_did, Signatory::from(charlie_did));
->>>>>>> 699e650c
-
-    // Fund the multisig
-    assert_ok!(Balances::transfer(alice.clone(), musig_address.clone(), 1));
-
-    // Check DidRecord.
-    let did_rec = Identity::did_records(alice_did);
-    assert_eq!(did_rec.signing_items, alice_signing_items);
-    assert_eq!(Identity::get_identity(&bob_key), Some(alice_did));
-
-    // Bob leaves
-    assert_ok!(Identity::leave_identity_as_key(bob));
-
-    // Check DidRecord.
-    let did_rec = Identity::did_records(alice_did);
-    assert_eq!(did_rec.signing_items, vec![charlie_signing_key]);
-    assert_eq!(Identity::get_identity(&bob_key), None);
-
-    // Charlie leaves
-    assert_ok!(Identity::leave_identity_as_identity(charlie, alice_did));
-
-    // Check DidRecord.
-    let did_rec = Identity::did_records(alice_did);
-    assert_eq!(did_rec.signing_items.len(), 0);
-    assert_eq!(Identity::get_identity(&bob_key), None);
-
-    add_signing_item(alice_did, Signatory::from(musig_account_key));
-    // Check DidRecord.
-    assert_eq!(Identity::get_identity(&dave_key), Some(alice_did));
-    assert_eq!(Identity::get_identity(&musig_account_key), Some(alice_did));
-
-    // multisig tries leaving identity while it has funds
-    assert_err!(
-        Identity::leave_identity_as_key(Origin::signed(musig_address.clone())),
-        Error::<TestStorage>::MultiSigHasBalance
-    );
-
-    // Check DidRecord.
-    assert_eq!(Identity::get_identity(&dave_key), Some(alice_did));
-    assert_eq!(Identity::get_identity(&musig_account_key), Some(alice_did));
-
-    // Check multisig's signer
-    assert_eq!(
-        MultiSig::ms_signers(musig_address.clone(), Signatory::from(dave_key)),
-        true
-    );
-
-    // Empty multisig's funds and remove as signer
-    assert_ok!(Balances::top_up_identity_balance(
-        Origin::signed(musig_address.clone()),
-        alice_did,
-        1
-    ));
     assert_ok!(Identity::leave_identity_as_key(Origin::signed(
         musig_address.clone()
     )));
 
     // Check DidRecord.
     assert_eq!(Identity::get_identity(&dave_key), None);
-    assert_eq!(Identity::get_identity(&musig_account_key), None);
+    assert_eq!(Identity::get_identity(&musig_address), None);
 
     // Check multisig's signer
     assert_eq!(
