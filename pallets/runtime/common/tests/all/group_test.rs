use super::{
    storage::{get_identity_id, make_account, register_keyring_account, TestStorage},
    ExtBuilder,
};
use pallet_group::{self as group};
use pallet_identity as identity;
use polymesh_common_utilities::{traits::group::GroupTrait, Context};
use polymesh_primitives::IdentityId;

use frame_support::{assert_err, assert_noop, assert_ok};
use test_client::AccountKeyring;

type CommitteeGroup = group::Module<TestStorage, group::Instance1>;
type Origin = <TestStorage as frame_system::Trait>::Origin;
type Identity = identity::Module<TestStorage>;

#[test]
fn query_membership_works() {
    let committee = [AccountKeyring::Alice.public(), AccountKeyring::Bob.public()].to_vec();

    ExtBuilder::default()
        .governance_committee(committee)
        .build()
        .execute_with(|| {
            let committee = [
                get_identity_id(AccountKeyring::Bob).unwrap(),
                get_identity_id(AccountKeyring::Alice).unwrap(),
            ]
            .to_vec();

            assert_eq!(CommitteeGroup::get_members(), committee);
        });
}

#[test]
fn add_member_works() {
    let committee = [AccountKeyring::Alice.public()].to_vec();
    ExtBuilder::default()
        .governance_committee(committee)
        .build()
        .execute_with(add_member_works_we)
}

fn add_member_works_we() {
    let root = Origin::from(frame_system::RawOrigin::Root);
    let non_root = Origin::signed(AccountKeyring::Bob.public());
    let non_root_did = get_identity_id(AccountKeyring::Alice).unwrap();

    Context::set_current_identity::<Identity>(Some(non_root_did));
    assert_eq!(
        (CommitteeGroup::add_member(non_root, IdentityId::from(3))).is_err(),
        true
    );

    let alice_id = get_identity_id(AccountKeyring::Alice).unwrap();

    assert_noop!(
        CommitteeGroup::add_member(root.clone(), alice_id),
        group::Error::<TestStorage, group::Instance1>::DuplicateMember
    );
    assert_ok!(CommitteeGroup::add_member(root, IdentityId::from(4)));
    assert_eq!(
        CommitteeGroup::get_members(),
        vec![alice_id, IdentityId::from(4)]
    );
}

#[test]
fn remove_member_works() {
    let committee = [AccountKeyring::Alice.public(), AccountKeyring::Bob.public()].to_vec();

    ExtBuilder::default()
        .governance_committee(committee)
        .build()
        .execute_with(remove_member_works_we)
}

fn remove_member_works_we() {
    let root = Origin::from(frame_system::RawOrigin::Root);
    let non_root = Origin::signed(AccountKeyring::Charlie.public());

    let non_root_did = get_identity_id(AccountKeyring::Alice).unwrap();

    Context::set_current_identity::<Identity>(Some(non_root_did));

    assert_eq!(
        (CommitteeGroup::remove_member(non_root, IdentityId::from(3))).is_err(),
        true
    );
    assert_noop!(
        CommitteeGroup::remove_member(root.clone(), IdentityId::from(5)),
        group::Error::<TestStorage, group::Instance1>::NoSuchMember
    );
    let alice_id = get_identity_id(AccountKeyring::Alice).unwrap();
    let bob_id = get_identity_id(AccountKeyring::Bob).unwrap();
    assert_ok!(CommitteeGroup::remove_member(root, alice_id));
    assert_eq!(CommitteeGroup::get_members(), [bob_id].to_vec());
}

#[test]
fn swap_member_works() {
    let committee = [AccountKeyring::Alice.public(), AccountKeyring::Bob.public()].to_vec();

    ExtBuilder::default()
        .governance_committee(committee)
        .build()
        .execute_with(swap_member_works_we);
}

fn swap_member_works_we() {
    let root = Origin::from(frame_system::RawOrigin::Root);
    let non_root = Origin::signed(AccountKeyring::Charlie.public());
    let alice_id = get_identity_id(AccountKeyring::Alice).unwrap();
    let bob_id = get_identity_id(AccountKeyring::Bob).unwrap();
    let charlie_id = register_keyring_account(AccountKeyring::Charlie).unwrap();
    let non_root_did = get_identity_id(AccountKeyring::Charlie).unwrap();

    Context::set_current_identity::<Identity>(Some(non_root_did));
    assert_eq!(
        (CommitteeGroup::swap_member(non_root, alice_id, IdentityId::from(5))).is_err(),
        true
    );
<<<<<<< HEAD

    // Assigning random DID but in Production root will have DID
    Context::set_current_identity::<Identity>(Some(IdentityId::from(999)));
=======
>>>>>>> 67f9f59c
    assert_noop!(
        CommitteeGroup::swap_member(root.clone(), IdentityId::from(5), IdentityId::from(6)),
        group::Error::<TestStorage, group::Instance1>::NoSuchMember
    );
    assert_noop!(
        CommitteeGroup::swap_member(root.clone(), alice_id, bob_id),
        group::Error::<TestStorage, group::Instance1>::DuplicateMember
    );
    assert_ok!(CommitteeGroup::swap_member(root.clone(), bob_id, bob_id));
    assert_eq!(CommitteeGroup::get_members(), [bob_id, alice_id].to_vec());
    assert_ok!(CommitteeGroup::swap_member(
        root.clone(),
        alice_id,
        charlie_id
    ));
    assert_eq!(CommitteeGroup::get_members(), [bob_id, charlie_id].to_vec());
}

#[test]
fn reset_members_works() {
    let committee = [AccountKeyring::Alice.public(), AccountKeyring::Bob.public()].to_vec();
    ExtBuilder::default()
        .governance_committee(committee)
        .build()
        .execute_with(reset_members_works_we);
}

fn reset_members_works_we() {
    let root = Origin::from(frame_system::RawOrigin::Root);
    let non_root = Origin::signed(AccountKeyring::Bob.public());
    let new_committee = (4..=6).map(IdentityId::from).collect::<Vec<_>>();
    assert_eq!(
        (CommitteeGroup::reset_members(non_root, new_committee.clone())).is_err(),
        true
    );
    assert_ok!(CommitteeGroup::reset_members(root, new_committee.clone()));
    assert_eq!(CommitteeGroup::get_members(), new_committee);
}

#[test]
fn rage_quit() {
    ExtBuilder::default().build().execute_with(rage_quit_we);
}

fn rage_quit_we() {
    let root = Origin::from(frame_system::RawOrigin::Root);

    // 1. Add members to committee
    let alice_acc = AccountKeyring::Alice.public();
    let (alice_signer, alice_did) = make_account(alice_acc).unwrap();
    let bob_acc = AccountKeyring::Bob.public();
    let (bob_signer, bob_did) = make_account(bob_acc).unwrap();
    let charlie_acc = AccountKeyring::Charlie.public();
    let (charlie_signer, charlie_did) = make_account(charlie_acc).unwrap();
    let ferdie_acc = AccountKeyring::Ferdie.public();
    let (ferdie_signer, ferdie_did) = make_account(ferdie_acc).unwrap();

    // 0. Threshold is 2/3
    let committee = vec![alice_did, bob_did, charlie_did];
    assert_ok!(CommitteeGroup::reset_members(root.clone(), committee));

    // Ferdie is NOT a member
    assert_eq!(CommitteeGroup::is_member(&ferdie_did), false);
    Context::set_current_identity::<Identity>(Some(ferdie_did));
    assert_err!(
        CommitteeGroup::abdicate_membership(ferdie_signer),
        group::Error::<TestStorage, group::Instance1>::NoSuchMember
    );

    // Bob quits, its vote should be removed.
    assert_eq!(CommitteeGroup::is_member(&bob_did), true);
    Context::set_current_identity::<Identity>(Some(bob_did));
    assert_ok!(CommitteeGroup::abdicate_membership(bob_signer.clone()));
    assert_eq!(CommitteeGroup::is_member(&bob_did), false);

    // Charlie quits, its vote should be removed and
    // propose should be accepted.
    assert_eq!(CommitteeGroup::is_member(&charlie_did), true);
    Context::set_current_identity::<Identity>(Some(charlie_did));
    assert_ok!(CommitteeGroup::abdicate_membership(charlie_signer.clone()));
    assert_eq!(CommitteeGroup::is_member(&charlie_did), false);

    // Alice should not quit because she is the last member.
    assert_eq!(CommitteeGroup::is_member(&alice_did), true);
    Context::set_current_identity::<Identity>(Some(alice_did));
    assert_err!(
        CommitteeGroup::abdicate_membership(alice_signer),
        group::Error::<TestStorage, group::Instance1>::LastMemberCannotQuit
    );
    assert_eq!(CommitteeGroup::is_member(&alice_did), true);
}

#[test]
fn disable_member() {
    ExtBuilder::default()
        .build()
        .execute_with(disable_member_we);
}

fn disable_member_we() {
    let root = Origin::from(frame_system::RawOrigin::Root);

    let alice_acc = AccountKeyring::Alice.public();
    let (_, alice_id) = make_account(alice_acc).unwrap();
    let bob_acc = AccountKeyring::Bob.public();
    let (_, bob_id) = make_account(bob_acc).unwrap();
    let charlie_acc = AccountKeyring::Charlie.public();
    let (_, charlie_id) = make_account(charlie_acc).unwrap();

    // 0. Create group
    let mut committee = vec![alice_id, bob_id, charlie_id];
    committee.sort();
    assert_ok!(CommitteeGroup::reset_members(
        root.clone(),
        committee.clone()
    ));

    assert_eq!(CommitteeGroup::get_members(), committee);

    // Revoke.
    assert_ok!(CommitteeGroup::disable_member(
        root.clone(),
        bob_id,
        None,
        None
    ));
    assert_eq!(CommitteeGroup::get_members(), vec![charlie_id, alice_id]);
    assert_eq!(
        CommitteeGroup::get_valid_members(),
        vec![charlie_id, alice_id, bob_id]
    );

    // Revoke at
    assert_ok!(CommitteeGroup::disable_member(
        root.clone(),
        charlie_id,
        Some(10),
        None
    ));
    assert_eq!(CommitteeGroup::get_members(), vec![alice_id]);
    assert_eq!(
        CommitteeGroup::get_valid_members_at(10),
        vec![alice_id, bob_id]
    );
    assert_eq!(
        CommitteeGroup::get_valid_members_at(9),
        vec![alice_id, bob_id, charlie_id]
    );
}<|MERGE_RESOLUTION|>--- conflicted
+++ resolved
@@ -120,12 +120,6 @@
         (CommitteeGroup::swap_member(non_root, alice_id, IdentityId::from(5))).is_err(),
         true
     );
-<<<<<<< HEAD
-
-    // Assigning random DID but in Production root will have DID
-    Context::set_current_identity::<Identity>(Some(IdentityId::from(999)));
-=======
->>>>>>> 67f9f59c
     assert_noop!(
         CommitteeGroup::swap_member(root.clone(), IdentityId::from(5), IdentityId::from(6)),
         group::Error::<TestStorage, group::Instance1>::NoSuchMember
