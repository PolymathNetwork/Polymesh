--- conflicted
+++ resolved
@@ -281,12 +281,8 @@
             let offering_amount: T::Balance = tiers
                 .iter()
                 .map(|t| t.total)
-<<<<<<< HEAD
-                .fold(0u32.into(), |total, x| total + x);
-=======
-                .try_fold(0.into(), |total: T::Balance, x| total.checked_add(&x))
+                .try_fold(0u32.into(), |total: T::Balance, x| total.checked_add(&x))
                 .ok_or(Error::<T>::InvalidPriceTiers)?;
->>>>>>> 3cf9f52c
 
             let start = start.unwrap_or_else(Timestamp::<T>::get);
             if let Some(end) = end {
