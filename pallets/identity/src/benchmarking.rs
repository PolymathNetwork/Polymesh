// This file is part of the Polymesh distribution (https://github.com/PolymathNetwork/Polymesh).
// Copyright (c) 2020 Polymath

// This program is free software: you can redistribute it and/or modify
// it under the terms of the GNU General Public License as published by
// the Free Software Foundation, version 3.

// This program is distributed in the hope that it will be useful, but
// WITHOUT ANY WARRANTY; without even the implied warranty of
// MERCHANTABILITY or FITNESS FOR A PARTICULAR PURPOSE. See the GNU
// General Public License for more details.

// You should have received a copy of the GNU General Public License
// along with this program. If not, see <http://www.gnu.org/licenses/>.

use crate::*;

use confidential_identity::mocked::make_investor_uid as make_investor_uid_v2;
use confidential_identity_v1::mocked::make_investor_uid as make_investor_uid_v1;
use frame_benchmarking::{account, benchmarks};
use frame_system::RawOrigin;
use polymesh_common_utilities::{
    benchs::{AccountIdOf, User, UserBuilder},
    traits::{identity::TargetIdAuthorization, TestUtilsFn},
};
use polymesh_primitives::{
    investor_zkproof_data::{v1, v2},
    AuthorizationData, Claim, CountryCode, IdentityId, Permissions, Scope, ScopeId, SecondaryKey,
    Signatory,
};
use sp_std::prelude::*;

const SEED: u32 = 0;

fn setup_investor_uniqueness_claim_common<T, P, IF, CF, SF, IUF, PF>(
    name: &'static str,
    make_investor_uid: IF,
    make_cdd_id: CF,
    make_scope_id: SF,
    make_claim: IUF,
    make_proof: PF,
) -> (User<T>, Scope, Claim, P)
where
    T: Trait + TestUtilsFn<AccountIdOf<T>>,
    IF: Fn(&[u8]) -> InvestorUid,
    CF: Fn(IdentityId, InvestorUid) -> CddId,
    SF: Fn(&[u8], &InvestorUid) -> IdentityId,
    PF: Fn(&IdentityId, &InvestorUid, &Ticker) -> P,
    IUF: Fn(Scope, ScopeId, CddId) -> Claim,
{
    let user = UserBuilder::<T>::default().generate_did().build(name);

    // Create CDD and add it to `user`.
    let did = user.did();
    let investor_uid = make_investor_uid(did.as_bytes());
    let cdd_id = make_cdd_id(did, investor_uid.clone());
    let cdd_claim = Claim::CustomerDueDiligence(cdd_id.clone());
    Module::<T>::base_add_claim(did, cdd_claim, GC_DID, None);

    // Create the scope.
    let ticker = Ticker::default();
    let scope_id = make_scope_id(&ticker.as_slice(), &investor_uid);

    let scope = Scope::Ticker(ticker);
    let claim = make_claim(scope.clone(), scope_id, cdd_id);
    let proof = make_proof(&did, &investor_uid, &ticker);
    (user, scope, claim, proof)
}

fn setup_investor_uniqueness_claim_v2<T>(
    name: &'static str,
) -> (User<T>, Scope, Claim, v2::InvestorZKProofData)
where
    T: Trait + TestUtilsFn<AccountIdOf<T>>,
{
    setup_investor_uniqueness_claim_common::<T, _, _, _, _, _, _>(
        name,
        |raw_did| make_investor_uid_v2(raw_did).into(),
        CddId::new_v2,
        v2::InvestorZKProofData::make_scope_id,
        |_scope, _scope_id, cdd_id| Claim::InvestorUniquenessV2(cdd_id),
        v2::InvestorZKProofData::new,
    )
}

// NB As `schnorkell` uses internally a `RNG`, we have to use different `make_proof` for both
// environments.
// In `std`, we use directly the constructor from `v1::InvestorZKProofData`.
// In non `std`, we decode the proof from an hard-coded hexadecimal value, so we avoid the use of
// `schnorkell` functionality here.
fn setup_investor_uniqueness_claim_v1<T>(
    name: &'static str,
) -> (User<T>, Scope, Claim, v1::InvestorZKProofData)
where
    T: Trait + TestUtilsFn<AccountIdOf<T>>,
{
    #[cfg(feature = "std")]
    let make_proof = v1::InvestorZKProofData::new;
    #[cfg(not(feature = "std"))]
    let make_proof = |_: &IdentityId, _: &InvestorUid, _: &Ticker| {
        let mut proof_encoded = hex::decode("0e0e257ad7cce3bd73462a28824134fff972df3379a9be9f0205d37fbde3212e51edd0a96a3b76df4a1c35b0d07394cad263d361c108d3ffa8efa10350410380").unwrap();
        <v1::InvestorZKProofData>::decode(&mut &proof_encoded[..]).expect("Invalid encoded proof")
    };

    setup_investor_uniqueness_claim_common::<T, _, _, _, _, _, _>(
        name,
        |raw_did| make_investor_uid_v1(raw_did).into(),
        CddId::new_v1,
        v1::InvestorZKProofData::make_scope_id,
        |scope, scope_id, cdd_id| Claim::InvestorUniqueness(scope, scope_id, cdd_id),
        make_proof,
    )
}

pub fn generate_secondary_keys<T: Trait>(n: usize) -> Vec<SecondaryKey<T::AccountId>> {
    let mut secondary_keys = Vec::with_capacity(n);
    for x in 0..n {
        secondary_keys.push(SecondaryKey {
            signer: Signatory::Account(account("key", x as u32, SEED)),
            ..Default::default()
        });
    }
    secondary_keys
}

#[cfg(feature = "running-ci")]
mod limits {
    pub const MAX_SECONDARY_KEYS: u32 = 2;
}

#[cfg(not(feature = "running-ci"))]
mod limits {
    pub const MAX_SECONDARY_KEYS: u32 = 100;
}

use limits::*;

benchmarks! {
    where_clause { where T: TestUtilsFn<AccountIdOf<T>> }

    _ {}

    cdd_register_did {
        // Number of secondary items.
        let i in 0 .. MAX_SECONDARY_KEYS;

        let cdd = UserBuilder::<T>::default().generate_did().become_cdd_provider().build("cdd");
        let target: T::AccountId = account("target", SEED, SEED);
        let secondary_keys = generate_secondary_keys::<T>(i as usize);
    }: _(cdd.origin, target, secondary_keys)

    invalidate_cdd_claims {
        // NB: This function loops over all cdd claims issued by the cdd provider.
        // Therefore, it's unbounded in complexity. However, this can only be called by governance.
        // Hence, the weight is for best case scenario

        let cdd = UserBuilder::<T>::default().generate_did().become_cdd_provider().build("cdd");

    }: _(RawOrigin::Root, cdd.did(), 0u32.into(), None)

    remove_secondary_keys {
        // Number of secondary items.
        let i in 0 .. MAX_SECONDARY_KEYS;

        let target = UserBuilder::<T>::default().generate_did().build("target");

        let mut signatories = Vec::with_capacity(i as usize);
        for x in 0..i {
            let signer = Signatory::Account(account("key", x, SEED));
            signatories.push(signer.clone());
<<<<<<< HEAD
            Module::<T>::unsafe_join_identity(target.did(), Permissions::default(), signer).unwrap();
=======
            Module::<T>::unsafe_join_identity(target.did(), Permissions::default(), &signer);
>>>>>>> bf6c533b
        }
    }: _(target.origin, signatories.clone())

    accept_primary_key {
        let cdd = UserBuilder::<T>::default().generate_did().become_cdd_provider().build("cdd");
        let target = UserBuilder::<T>::default().generate_did().build("target");
        let new_key = UserBuilder::<T>::default().build("key");
        let signatory = Signatory::Account(new_key.account());

        let cdd_auth_id =  Module::<T>::add_auth(
            cdd.did(), signatory.clone(),
            AuthorizationData::AttestPrimaryKeyRotation(target.did()),
            None,
        );
        Module::<T>::change_cdd_requirement_for_mk_rotation(
            RawOrigin::Root.into(),
            true
        ).unwrap();

        let owner_auth_id =  Module::<T>::add_auth(
            target.did(), signatory,
            AuthorizationData::RotatePrimaryKey(target.did()),
            None,
        );
    }: _(new_key.origin, owner_auth_id, Some(cdd_auth_id))

    change_cdd_requirement_for_mk_rotation {
        assert!(
            Module::<T>::cdd_auth_for_primary_key_rotation() == false,
            "CDD auth for primary key rotation is enabled"
        );
    }: _(RawOrigin::Root, true)
    verify {
        assert!(
            Module::<T>::cdd_auth_for_primary_key_rotation() == true,
            "CDD auth for primary key rotation did not change"
        );
    }

    join_identity_as_key {
        let target = UserBuilder::<T>::default().generate_did().build("target");
        let new_key = UserBuilder::<T>::default().build("key");

        let auth_id =  Module::<T>::add_auth(
            target.did(),
            Signatory::Account(new_key.account()),
            AuthorizationData::JoinIdentity(Permissions::default()),
            None,
        );
    }: _(new_key.origin, auth_id)

    join_identity_as_identity {
        let target = UserBuilder::<T>::default().generate_did().build("target");
        let new_user = UserBuilder::<T>::default().generate_did().build("key");

        let auth_id =  Module::<T>::add_auth(
            target.did(),
            Signatory::Identity(new_user.did()),
            AuthorizationData::JoinIdentity(Permissions::default()),
            None,
        );
    }: _(new_user.origin, auth_id)

    leave_identity_as_key {
        let target = UserBuilder::<T>::default().generate_did().build("target");
        let key = UserBuilder::<T>::default().build("key");
        let signatory = Signatory::Account(key.account());

        let auth_id =  Module::<T>::add_auth(
            target.did(),
            signatory,
            AuthorizationData::JoinIdentity(Permissions::default()),
            None,
        );
        Module::<T>::join_identity_as_key(key.origin().into(), auth_id)
            .expect("Key cannot be joined to identity");

    }: _(key.origin())
    verify {
        assert!(
            KeyToIdentityIds::<T>::contains_key(key.account) == false,
            "Key was not removed from its identity"
        );
    }

    leave_identity_as_identity {
        let target = UserBuilder::<T>::default().generate_did().build("target");
        let new_user = UserBuilder::<T>::default().generate_did().build("key");
        let signatory = Signatory::Identity(new_user.did());

<<<<<<< HEAD
        Module::<T>::unsafe_join_identity(target.did(), Permissions::default(), signatory).unwrap();
=======
        Module::<T>::unsafe_join_identity(target.did(), Permissions::default(), &signatory);
>>>>>>> bf6c533b

    }: _(new_user.origin, target.did())

    add_claim {
        let caller = UserBuilder::<T>::default().generate_did().build("caller");
        let target = UserBuilder::<T>::default().generate_did().build("target");
        let scope = Scope::Identity(caller.did());
        let claim = Claim::Jurisdiction(CountryCode::BB, scope);
    }: _(caller.origin, target.did(), claim, Some(666u32.into()))

    forwarded_call {
        // NB: The automated weight calculation does not account for weight of the transaction being forwarded.
        // The weight of the forwarded call must be added to the weight calculated by this benchmark.
        let target = UserBuilder::<T>::default().generate_did().build("target");
        let key = UserBuilder::<T>::default().generate_did().build("key");

        let call: T::Proposal = frame_system::Call::<T>::remark(vec![]).into();
        let boxed_proposal = Box::new(call);

<<<<<<< HEAD
        Module::<T>::unsafe_join_identity(target.did(), Permissions::default(), Signatory::Identity(key.did())).unwrap();
=======
        Module::<T>::unsafe_join_identity(target.did(), Permissions::default(), &Signatory::Identity(key.did()));
>>>>>>> bf6c533b
        Module::<T>::set_context_did(Some(key.did()));
    }: _(key.origin, target.did(), boxed_proposal)

    revoke_claim {
<<<<<<< HEAD
        let (caller, conf_scope_claim, inv_proof) = setup_investor_uniqueness_claim_v2::<T>("caller");
        Module::<T>::add_investor_uniqueness_claim_v2(caller.origin.clone().into(), caller.did(), conf_scope_claim.clone(), inv_proof.0, Some(666u32.into())).unwrap();
    }: _(caller.origin, caller.did(), conf_scope_claim)
=======
        let (caller, scope, claim, proof) = setup_investor_uniqueness_claim_v1::<T>("caller");
        Module::<T>::add_investor_uniqueness_claim(caller.origin.clone().into(), caller.did(), claim.clone(), proof, Some(666u32.into()))?;
    }: _(caller.origin, caller.did(), claim)

    revoke_claim_by_index {
        let (caller, scope, claim, proof) = setup_investor_uniqueness_claim_v2::<T>("caller");
        let claim_type = claim.claim_type();
        Module::<T>::add_investor_uniqueness_claim_v2(caller.origin.clone().into(), caller.did(), scope.clone(), claim, proof.0, Some(666u32.into()))?;
    }: _(caller.origin, caller.did(), claim_type, Some(scope))
>>>>>>> bf6c533b

    set_permission_to_signer {
        let target = UserBuilder::<T>::default().generate_did().build("target");
        let key = UserBuilder::<T>::default().build("key");
        let signatory = Signatory::Account(key.account);

<<<<<<< HEAD
        Module::<T>::unsafe_join_identity(target.did(), Permissions::empty(), signatory.clone()).unwrap();
=======
        Module::<T>::unsafe_join_identity(target.did(), Permissions::empty(), &signatory);
>>>>>>> bf6c533b
    }: _(target.origin, signatory, Permissions::default().into())

    freeze_secondary_keys {
        let caller = UserBuilder::<T>::default().generate_did().build("caller");
    }: _(caller.origin)

    unfreeze_secondary_keys {
        let caller = UserBuilder::<T>::default().generate_did().build("caller");
        Module::<T>::freeze_secondary_keys(caller.origin.clone().into()).unwrap();
    }: _(caller.origin)

    add_authorization {
        let caller = UserBuilder::<T>::default().generate_did().build("caller");
        let signatory = Signatory::Identity(caller.did());
        let auth_data = AuthorizationData::JoinIdentity(Permissions::default());
    }: _(caller.origin, signatory, auth_data, Some(666u32.into()))

    remove_authorization {
        let caller = UserBuilder::<T>::default().generate_did().build("caller");
        let signatory = Signatory::Identity(caller.did());
        let auth_id =  Module::<T>::add_auth(
            caller.did(),
            signatory.clone(),
            AuthorizationData::JoinIdentity(Permissions::default()),
            Some(666u32.into()),
        );
    }: _(caller.origin, signatory, auth_id, true)

    // TODO: accept_authorization. The worst case of `accept_authorization` will be whatever authorization type takes most resources.
    // A defensive weight has been hardcoded for now but it should be updated once we've done benchmarks for all auth types.

    // TODO: fix this.
    // Account keyring is not available in no_std so it's not possible to sign data directly.
    // However, substrate injects the required functions as host functions in WASM.
    // We need to setup some helper functions to access those.
    // A defensive weight has been hardcoded for now.
    // add_secondary_keys_with_authorization {
    //     // Number of keys.
    //     let n in 0 .. 8;

    //     let (_, origin, did) = make_account::<T>("caller", SEED);

    //     let expires_at = 600u64;
    //     let authorization = TargetIdAuthorization::<u64> {
    //         target_id: did.clone(),
    //         nonce: Module::<T>::offchain_authorization_nonce(did),
    //         expires_at,
    //     };
    //     let auth_encoded = authorization.encode();

    //     let accounts = [
    //         AccountKeyring::Alice,
    //         AccountKeyring::Bob,
    //         AccountKeyring::Charlie,
    //         AccountKeyring::Dave,
    //         AccountKeyring::Eve,
    //         AccountKeyring::Ferdie,
    //         AccountKeyring::One,
    //         AccountKeyring::Two
    //     ];

    //     let secondary_keys_with_auth = accounts.into_iter().enumerate().take(n as usize).map(|(i, acc)| {
    //         let (_, _, key_did) = make_account::<T>("key", i as u32);
    //         let sig = H512::from(acc.sign(&auth_encoded));
    //         SecondaryKeyWithAuth {
    //             secondary_key: SecondaryKey::from(key_did).into(),
    //             auth_signature: sig,
    //         }
    //     }).collect::<Vec<_>>();

    // }: _(origin, secondary_keys_with_auth, expires_at)

    revoke_offchain_authorization {
        let caller = UserBuilder::<T>::default().generate_did().build("caller");
        let nonce = Module::<T>::offchain_authorization_nonce(caller.did());

        let authorization = TargetIdAuthorization::<T::Moment> {
            target_id: caller.did(),
            nonce,
            expires_at: 600u32.into(),
        };
    }: _(caller.origin, Signatory::Identity(caller.did()), authorization)

    add_investor_uniqueness_claim {
        let (caller, _, claim, proof) = setup_investor_uniqueness_claim_v1::<T>("caller");
    }: _(caller.origin, caller.did(), claim, proof, Some(666u32.into()))

    add_investor_uniqueness_claim_v2 {
        let (caller, scope, claim, proof) = setup_investor_uniqueness_claim_v2::<T>("caller");
    }: _(caller.origin, caller.did(), scope, claim, proof.0, Some(666u32.into()))
}<|MERGE_RESOLUTION|>--- conflicted
+++ resolved
@@ -168,11 +168,7 @@
         for x in 0..i {
             let signer = Signatory::Account(account("key", x, SEED));
             signatories.push(signer.clone());
-<<<<<<< HEAD
-            Module::<T>::unsafe_join_identity(target.did(), Permissions::default(), signer).unwrap();
-=======
             Module::<T>::unsafe_join_identity(target.did(), Permissions::default(), &signer);
->>>>>>> bf6c533b
         }
     }: _(target.origin, signatories.clone())
 
@@ -263,11 +259,7 @@
         let new_user = UserBuilder::<T>::default().generate_did().build("key");
         let signatory = Signatory::Identity(new_user.did());
 
-<<<<<<< HEAD
-        Module::<T>::unsafe_join_identity(target.did(), Permissions::default(), signatory).unwrap();
-=======
         Module::<T>::unsafe_join_identity(target.did(), Permissions::default(), &signatory);
->>>>>>> bf6c533b
 
     }: _(new_user.origin, target.did())
 
@@ -287,20 +279,11 @@
         let call: T::Proposal = frame_system::Call::<T>::remark(vec![]).into();
         let boxed_proposal = Box::new(call);
 
-<<<<<<< HEAD
-        Module::<T>::unsafe_join_identity(target.did(), Permissions::default(), Signatory::Identity(key.did())).unwrap();
-=======
         Module::<T>::unsafe_join_identity(target.did(), Permissions::default(), &Signatory::Identity(key.did()));
->>>>>>> bf6c533b
         Module::<T>::set_context_did(Some(key.did()));
     }: _(key.origin, target.did(), boxed_proposal)
 
     revoke_claim {
-<<<<<<< HEAD
-        let (caller, conf_scope_claim, inv_proof) = setup_investor_uniqueness_claim_v2::<T>("caller");
-        Module::<T>::add_investor_uniqueness_claim_v2(caller.origin.clone().into(), caller.did(), conf_scope_claim.clone(), inv_proof.0, Some(666u32.into())).unwrap();
-    }: _(caller.origin, caller.did(), conf_scope_claim)
-=======
         let (caller, scope, claim, proof) = setup_investor_uniqueness_claim_v1::<T>("caller");
         Module::<T>::add_investor_uniqueness_claim(caller.origin.clone().into(), caller.did(), claim.clone(), proof, Some(666u32.into()))?;
     }: _(caller.origin, caller.did(), claim)
@@ -310,18 +293,13 @@
         let claim_type = claim.claim_type();
         Module::<T>::add_investor_uniqueness_claim_v2(caller.origin.clone().into(), caller.did(), scope.clone(), claim, proof.0, Some(666u32.into()))?;
     }: _(caller.origin, caller.did(), claim_type, Some(scope))
->>>>>>> bf6c533b
 
     set_permission_to_signer {
         let target = UserBuilder::<T>::default().generate_did().build("target");
         let key = UserBuilder::<T>::default().build("key");
         let signatory = Signatory::Account(key.account);
 
-<<<<<<< HEAD
-        Module::<T>::unsafe_join_identity(target.did(), Permissions::empty(), signatory.clone()).unwrap();
-=======
         Module::<T>::unsafe_join_identity(target.did(), Permissions::empty(), &signatory);
->>>>>>> bf6c533b
     }: _(target.origin, signatory, Permissions::default().into())
 
     freeze_secondary_keys {
