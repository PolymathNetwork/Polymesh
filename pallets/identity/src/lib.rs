//! # Identity module
//!
//! This module is used to manage identity concept.
//!
//!  - [Module](./struct.Module.html)
//!  - [Trait](./trait.Trait.html)
//!
//! ## Overview :
//!
//! Identity concept groups different account (keys) in one place, and it allows each key to
//! make operations based on the constraint that each account (permissions and key types).
//!
//! Any account can create and manage one and only one identity, using
//! [register_did](./struct.Module.html#method.register_did). Other accounts can be added to a
//! target identity as signing key, where we also define the type of account (`External`,
//! `MuliSign`, etc.) and/or its permission.
//!
//! Some operations at identity level are only allowed to its administrator account, like
//! [set_master_key](./struct.Module.html#method.set_master_key) or
//!
//! ## Identity information
//!
//! Identity contains the following data:
//!  - `master_key`. It is the administrator account of the identity.
//!  - `signing_keys`. List of keys and their capabilities (type of key and its permissions) .
//!
//! ## Freeze signing keys
//!
//! It is an *emergency action* to block all signing keys of an identity and it can only be performed
//! by its administrator.
//!
//! see [freeze_signing_keys](./struct.Module.html#method.freeze_signing_keys)
//! see [unfreeze_signing_keys](./struct.Module.html#method.unfreeze_signing_keys)
//!

#![cfg_attr(not(feature = "std"), no_std)]
#![recursion_limit = "256"]

use polymesh_primitives::{
    AccountKey, AuthIdentifier, Authorization, AuthorizationData, AuthorizationError, Claim,
    ClaimType, Identity as DidRecord, IdentityClaim, IdentityId, Link, LinkData, Permission,
    PreAuthorizedKeyInfo, Scope, Signatory, SignatoryType, SigningItem, Ticker,
};
use polymesh_runtime_common::{
    constants::did::{SECURITY_TOKEN, USER},
    traits::{
        asset::AcceptTransfer,
        balances::BalancesTrait,
        group::{GroupTrait, InactiveMember},
        identity::{
            AuthorizationNonce, LinkedKeyInfo, RawEvent, SigningItemWithAuth, TargetIdAuthorization,
        },
        multisig::AddSignerMultiSig,
    },
    Context,
};

use codec::{Decode, Encode};
use core::{
    convert::{From, TryInto},
    result::Result as StdResult,
};
use sp_core::sr25519::{Public, Signature};
use sp_io::hashing::blake2_256;
use sp_runtime::{
    traits::{CheckedAdd, Dispatchable, Hash, SaturatedConversion, Verify, Zero},
    AnySignature,
};
use sp_std::{convert::TryFrom, mem::swap, prelude::*, vec};
// use sp_arithmetic::traits::Zero;

use frame_support::{
    decl_error, decl_module, decl_storage,
    dispatch::{DispatchError, DispatchResult},
    ensure,
    traits::{ExistenceRequirement, WithdrawReason},
    weights::{GetDispatchInfo, SimpleDispatchInfo},
};
use frame_system::{self as system, ensure_root, ensure_signed};
use pallet_transaction_payment::{CddAndFeeDetails, ChargeTxFee};
use polymesh_runtime_identity_rpc_runtime_api::DidRecords as RpcDidRecords;

pub use polymesh_runtime_common::traits::identity::{IdentityTrait, Trait};
pub type Event<T> = polymesh_runtime_common::traits::identity::Event<T>;

#[derive(Encode, Decode, Clone, PartialEq, Eq, Debug, PartialOrd, Ord)]
pub struct Claim1stKey {
    pub target: IdentityId,
    pub claim_type: ClaimType,
}

#[derive(Encode, Decode, Clone, PartialEq, Eq, Debug, PartialOrd, Ord)]
pub struct Claim2ndKey {
    pub issuer: IdentityId,
    pub scope: Option<Scope>,
}

#[derive(Encode, Decode, Clone, PartialEq, Eq, Debug, PartialOrd, Ord, Default)]
pub struct BatchAddClaimItem<M> {
    pub target: IdentityId,
    pub claim: Claim,
    pub expiry: Option<M>,
}

#[derive(Encode, Decode, Clone, PartialEq, Eq, Debug, PartialOrd, Ord, Default)]
pub struct BatchRevokeClaimItem {
    pub target: IdentityId,
    pub claim: Claim,
}

decl_storage! {
    trait Store for Module<T: Trait> as identity {

        /// Module owner.
        Owner get(fn owner) config(): T::AccountId;

        /// DID -> identity info
        pub DidRecords get(fn did_records) config(): map IdentityId => DidRecord;

        /// DID -> bool that indicates if signing keys are frozen.
        pub IsDidFrozen get(fn is_did_frozen): map IdentityId => bool;

        /// It stores the current identity for current transaction.
        pub CurrentDid: Option<IdentityId>;

        /// It stores the current gas fee payer for the current transaction
        pub CurrentPayer: Option<Signatory>;

        /// (Target ID, claim type) (issuer,scope) -> Associated claims
        pub Claims: double_map hasher(blake2_256) Claim1stKey, blake2_256(Claim2ndKey) => IdentityClaim;

        // Account => DID
        pub KeyToIdentityIds get(fn key_to_identity_ids) config(): map AccountKey => Option<LinkedKeyInfo>;

        /// How much does creating a DID cost
        pub DidCreationFee get(fn did_creation_fee) config(): T::Balance;

        /// Nonce to ensure unique actions. starts from 1.
        pub MultiPurposeNonce get(fn multi_purpose_nonce) build(|_| 1u64): u64;

        /// Pre-authorize join to Identity.
        pub PreAuthorizedJoinDid get(fn pre_authorized_join_did): map Signatory => Vec<PreAuthorizedKeyInfo>;

        /// Authorization nonce per Identity. Initially is 0.
        pub OffChainAuthorizationNonce get(fn offchain_authorization_nonce): map IdentityId => AuthorizationNonce;

        /// Inmediate revoke of any off-chain authorization.
        pub RevokeOffChainAuthorization get(fn is_offchain_authorization_revoked): map (Signatory, TargetIdAuthorization<T::Moment>) => bool;

        /// All authorizations that an identity/key has
        pub Authorizations: double_map hasher(blake2_256) Signatory, blake2_256(u64) => Authorization<T::Moment>;

        /// All links that an identity/key has
        pub Links: double_map hasher(blake2_256) Signatory, blake2_256(u64) => Link<T::Moment>;

        /// All authorizations that an identity/key has given. (Authorizer, auth_id -> authorized)
        pub AuthorizationsGiven: double_map hasher(blake2_256) Signatory, blake2_256(u64) => Signatory;

        pub CddAuthForMasterKeyRotation get(fn cdd_auth_for_master_key_rotation): bool;
    }
    add_extra_genesis {
        config(identities): Vec<(T::AccountId, IdentityId, IdentityId, Option<u64>)>;
        build(|config: &GenesisConfig<T>| {
            for &(ref master_account_id, issuer, did, expiry) in &config.identities {
                // Direct storage change for registering the DID and providing the claim
                let master_key = AccountKey::try_from(master_account_id.encode()).unwrap();
                assert!(!<DidRecords>::exists(did), "Identity already exist");
                <MultiPurposeNonce>::mutate(|n| *n += 1_u64);
                <Module<T>>::link_key_to_did(&master_key, SignatoryType::External, did);
                let record = DidRecord {
                    master_key,
                    ..Default::default()
                };
                <DidRecords>::insert(&did, record);

                // Add the claim data for the CustomerDueDiligence type claim
                let claim_type = ClaimType::CustomerDueDiligence;
                let pk = Claim1stKey{ target: did, claim_type };
                let sk = Claim2ndKey{ issuer, scope: None };
                let id_claim = IdentityClaim {
                    claim_issuer: issuer,
                    issuance_date: 0_u64,
                    last_update_date: 0_u64,
                    expiry: expiry,
                    claim: Claim::CustomerDueDiligence,
                };

                <Claims>::insert(&pk, &sk, id_claim);
            }
        });
    }
}

decl_module! {
    /// The module declaration.
    pub struct Module<T: Trait> for enum Call where origin: T::Origin {

        type Error = Error<T>;

        // Initializing events
        // this is needed only if you are using events in your module
        fn deposit_event() = default;
        pub fn register_did(origin, signing_items: Vec<SigningItem>) -> DispatchResult {
            let sender = ensure_signed(origin)?;
            // TODO: Subtract proper fee.
            let _imbalance = <T::Balances>::withdraw(
                &sender,
                Self::did_creation_fee(),
                WithdrawReason::Fee.into(),
                ExistenceRequirement::KeepAlive,
            )?;

            let new_id = Self::_register_did(sender, signing_items)?;
            // Added for easier testing. To be removed before production
            let cdd_providers = T::CddServiceProviders::get_members();
            if cdd_providers.len() > 0 {
                Self::unsafe_add_claim(new_id, Claim::CustomerDueDiligence, cdd_providers[0], None)?;
            }
            Ok(())
        }

        /// Register `target_account` with a new Identity.
        ///
        /// # Failure
        /// - `origin` has to be a active CDD provider. Inactive CDD providers cannot add new
        /// claims.
        /// - `target_account` (master key of the new Identity) can be linked to just one and only
        /// one identity.
        /// - External signing keys can be linked to just one identity.
        ///
        /// # TODO
        /// - Imbalance: Since we are not handling the imbalance here, this will leave a hold in
        ///     the total supply. We are reducing someone's balance but not increasing anyone's
        ///     else balance or decreasing total supply. This will mean that the sum of all
        ///     balances will become less than the total supply.
        pub fn cdd_register_did(
            origin,
            target_account: T::AccountId,
            cdd_claim_expiry: Option<T::Moment>,
            signing_items: Vec<SigningItem>
        ) -> DispatchResult {
            // Sender has to be part of CDDProviders
            let cdd_sender = ensure_signed(origin)?;
            let cdd_key = AccountKey::try_from(cdd_sender.encode())?;
            let cdd_id = Context::current_identity_or::<Self>(&cdd_key)?;

            let cdd_providers = T::CddServiceProviders::get_members();
            ensure!( cdd_providers.contains(&cdd_id), Error::<T>::UnAuthorizedCddProvider);

            // Register Identity and add claim.
            let new_id = Self::_register_did(target_account, signing_items)?;
            Self::unsafe_add_claim(new_id, Claim::CustomerDueDiligence, cdd_id, cdd_claim_expiry)
        }

        /// It invalidates any claim generated by `cdd` from `disable_from` timestamps.
        /// You can also define an expiration time, which will invalidate all claims generated by
        /// that `cdd` and remove it as CDD member group.
        pub fn invalidate_cdd_claims(
            origin,
            cdd: IdentityId,
            disable_from: T::Moment,
            expiry: Option<T::Moment>,
        ) -> DispatchResult {
            ensure_root(origin)?;

            let now = <pallet_timestamp::Module<T>>::get();
            ensure!(
                T::CddServiceProviders::get_valid_members_at(now).contains(&cdd),
                Error::<T>::UnAuthorizedCddProvider);

            T::CddServiceProviders::disable_member( cdd, expiry, Some(disable_from))
        }

        /// Removes specified signing keys of a DID if present.
        ///
        /// # Failure
        /// It can only called by master key owner.
        pub fn remove_signing_items(origin, signers_to_remove: Vec<Signatory>) -> DispatchResult {
            let sender_key = AccountKey::try_from(ensure_signed(origin)?.encode())?;
            let did = Context::current_identity_or::<Self>(&sender_key)?;
            let _grants_checked = Self::grant_check_only_master_key(&sender_key, did)?;

            // Remove any Pre-Authentication & link
            signers_to_remove.iter().for_each( |signer| {
                Self::remove_pre_join_identity( signer, did);
                if let Signatory::AccountKey(ref key) = signer {
                    Self::unlink_key_to_did(key, did);
                }
            });

            // Update signing keys at Identity.
            <DidRecords>::mutate(did, |record| {
                (*record).remove_signing_items( &signers_to_remove);
            });

            Self::deposit_event(RawEvent::RevokedSigningItems(did, signers_to_remove));
            Ok(())
        }

        /// Sets a new master key for a DID.
        ///
        /// # Failure
        /// Only called by master key owner.
        fn set_master_key(origin, new_key: AccountKey) -> DispatchResult {
            let sender = ensure_signed(origin)?;
            let sender_key = AccountKey::try_from( sender.encode())?;
            let did = Context::current_identity_or::<Self>(&sender_key)?;
            let _grants_checked = Self::grant_check_only_master_key(&sender_key, did)?;

            ensure!(
                Self::can_key_be_linked_to_did(&new_key, SignatoryType::External),
                Error::<T>::AlreadyLinked
            );

            <DidRecords>::mutate(did,
            |record| {
                (*record).master_key = new_key;
            });

            Self::deposit_event(RawEvent::NewMasterKey(did, sender, new_key));
            Ok(())
        }

        /// Call this with the new master key. By invoking this method, caller accepts authorization
        /// with the new master key. If a CDD service provider approved this change, master key of
        /// the DID is updated.
        ///
        /// # Arguments
        /// * `owner_auth_id` Authorization from the owner who initiated the change
        /// * `cdd_auth_id` Authorization from a CDD service provider
        pub fn accept_master_key(origin, rotation_auth_id: u64, optional_cdd_auth_id: Option<u64>) -> DispatchResult {
            let sender = ensure_signed(origin)?;
            let sender_key = AccountKey::try_from(sender.encode())?;
            Self::accept_master_key_rotation(sender_key, rotation_auth_id, optional_cdd_auth_id)
        }

        /// Set if CDD authorization is required for updating master key of an identity.
        /// Callable via root (governance)
        ///
        /// # Arguments
        /// * `auth_required` CDD Authorization required or not
        pub fn change_cdd_requirement_for_mk_rotation(
            origin,
            auth_required: bool,
        ) -> DispatchResult {
            ensure_root(origin)?;
            <CddAuthForMasterKeyRotation>::put(auth_required);
            Self::deposit_event(RawEvent::CddRequirementForMasterKeyUpdated(auth_required));
            Ok(())
        }

        /// Join an identity as a signing key
        pub fn join_identity_as_key(origin, auth_id: u64) -> DispatchResult {
            let signer = Signatory::from(AccountKey::try_from(ensure_signed(origin)?.encode())?);
            Self::join_identity(signer, auth_id)
        }

        /// Join an identity as a signing identity
        pub fn join_identity_as_identity(origin, auth_id: u64) -> DispatchResult {
            let sender_key = AccountKey::try_from(ensure_signed(origin)?.encode())?;
            let sender_did = Context::current_identity_or::<Self>(&sender_key)?;
            Self::join_identity(Signatory::from(sender_did), auth_id)
        }

        /// Adds new claim record or edits an existing one. Only called by did_issuer's signing key
        #[weight = SimpleDispatchInfo::FixedNormal(10_000)]
        pub fn add_claim(
            origin,
            target: IdentityId,
            claim: Claim,
            expiry: Option<T::Moment>,
        ) -> DispatchResult {
            let sender_key = AccountKey::try_from(ensure_signed(origin)?.encode())?;
            let issuer = Context::current_identity_or::<Self>(&sender_key)?;
            ensure!(<DidRecords>::exists(target), Error::<T>::DidMustAlreadyExist);

            match claim {
                Claim::CustomerDueDiligence => Self::unsafe_add_cdd_claim(target, claim, issuer, expiry),
                _ => Self::unsafe_add_claim(target, claim, issuer, expiry)
            }
        }

        /// Adds a new batch of claim records or edits an existing one. Only called by
        /// `did_issuer`'s signing key.
        // TODO: fix #[weight = BatchDispatchInfo::new_normal(3_000, 10_000)]
        pub fn add_claims_batch(
            origin,
            claims: Vec<BatchAddClaimItem<T::Moment>>
        ) -> DispatchResult {
            let sender_key = AccountKey::try_from(ensure_signed(origin)?.encode())?;
            let issuer = Context::current_identity_or::<Self>(&sender_key)?;

            // Check input claims.
            ensure!( claims.iter().all(
                |batch_claim_item| <DidRecords>::exists(batch_claim_item.target)),
                Error::<T>::DidMustAlreadyExist);

            claims.into_iter()
                .map( |bci| Self::unsafe_add_claim(bci.target, bci.claim, issuer, bci.expiry))
                .collect::<Result<Vec<_>, DispatchError>>()
                .map( |_| ())
        }

        fn forwarded_call(origin, target_did: IdentityId, proposal: Box<T::Proposal>) -> DispatchResult {
            let sender = ensure_signed(origin)?;

            // 1. Constraints.
            // 1.1. A valid current identity.
            if let Some(current_did) = Context::current_identity::<Self>() {
                // 1.2. Check that current_did is a signing key of target_did
                ensure!(
                    Self::is_signer_authorized(current_did, &Signatory::Identity(target_did)),
                    Error::<T>::CurrentIdentityCannotBeForwarded
                );
            } else {
                return Err(Error::<T>::MissingCurrentIdentity.into());
            }

            // 1.3. Check that target_did has a CDD.
            ensure!(Self::has_valid_cdd(target_did), Error::<T>::TargetHasNoCdd);

            /// 1.4 charge fee
            ensure!(
                T::ChargeTxFeeTarget::charge_fee(
                    proposal.encode().len().try_into().unwrap_or_default(),
                    proposal.get_dispatch_info(),
                )
                .is_ok(),
                Error::<T>::FailedToChargeFee
            );

            // 2. Actions
            T::CddHandler::set_current_identity(&target_did);

            // Also set current_did roles when acting as a signing key for target_did
            // Re-dispatch call - e.g. to asset::doSomething...
            let new_origin = frame_system::RawOrigin::Signed(sender).into();

            let _res = match proposal.dispatch(new_origin) {
                Ok(_) => true,
                Err(e) => {
                    let e: DispatchError = e;
                    sp_runtime::print(e);
                    false
                }
            };

            Ok(())
        }

        /// Marks the specified claim as revoked
        pub fn revoke_claim(origin,
            target: IdentityId,
            claim: Claim,
       ) -> DispatchResult {
            let sender_key = AccountKey::try_from( ensure_signed(origin)?.encode())?;
            let issuer = Context::current_identity_or::<Self>(&sender_key)?;
            let claim_type = claim.claim_type();
            let scope = claim.as_scope().cloned();

            Self::unsafe_revoke_claim(target, claim_type, issuer, scope)
        }

        /// Revoke multiple claims in a batch
        ///
        /// # Arguments
        /// * origin - did issuer
        /// * did_and_claim_data - Vector of the identities & the corresponding claim data whom claim needs to be revoked
        pub fn revoke_claims_batch(origin,
            claims: Vec<BatchRevokeClaimItem>
        ) -> DispatchResult {
            let sender_key = AccountKey::try_from( ensure_signed(origin)?.encode())?;
            let issuer = Context::current_identity_or::<Self>(&sender_key)?;

            claims.into_iter()
                .map( |bci| {
                    let claim_type = bci.claim.claim_type();
                    let scope = bci.claim.as_scope().cloned();
                    Self::unsafe_revoke_claim(bci.target, claim_type, issuer, scope)
                })
                .collect::<Result<Vec<_>, DispatchError>>()
                .map( |_| ())
        }

        /// It sets permissions for an specific `target_key` key.
        /// Only the master key of an identity is able to set signing key permissions.
        pub fn set_permission_to_signer(origin, signer: Signatory, permissions: Vec<Permission>) -> DispatchResult {
            let sender_key = AccountKey::try_from( ensure_signed(origin)?.encode())?;
            let did = Context::current_identity_or::<Self>(&sender_key)?;
            let record = Self::grant_check_only_master_key( &sender_key, did)?;

            // You are trying to add a permission to did's master key. It is not needed.
            if let Signatory::AccountKey(ref key) = signer {
                if record.master_key == *key {
                    return Ok(());
                }
            }

            // Find key in `DidRecord::signing_keys`
            if record.signing_items.iter().any(|si| si.signer == signer) {
                Self::update_signing_item_permissions(did, &signer, permissions)
            } else {
                Err(Error::<T>::InvalidSender.into())
            }
        }

        /// It disables all signing keys at `did` identity.
        ///
        /// # Errors
        ///
        pub fn freeze_signing_keys(origin) -> DispatchResult {
            Self::set_frozen_signing_key_flags(origin, true)
        }

        pub fn unfreeze_signing_keys(origin) -> DispatchResult {
            Self::set_frozen_signing_key_flags(origin, false)
        }

        pub fn get_my_did(origin) -> DispatchResult {
            let sender_key = AccountKey::try_from(ensure_signed(origin)?.encode())?;
            let did = Context::current_identity_or::<Self>(&sender_key)?;

            Self::deposit_event(RawEvent::DidQuery(sender_key, did));
            Ok(())
        }

        // Manage generic authorizations
        /// Adds an authorization
        pub fn add_authorization(
            origin,
            target: Signatory,
            authorization_data: AuthorizationData,
            expiry: Option<T::Moment>
        ) -> DispatchResult {
            let sender_key = AccountKey::try_from(ensure_signed(origin)?.encode())?;
            let from_did = Context::current_identity_or::<Self>(&sender_key)?;

            Self::add_auth(Signatory::from(from_did), target, authorization_data, expiry);

            Ok(())
        }

        /// Adds an authorization as a key.
        /// To be used by signing keys that don't have an identity
        pub fn add_authorization_as_key(
            origin,
            target: Signatory,
            authorization_data: AuthorizationData,
            expiry: Option<T::Moment>
        ) -> DispatchResult {
            let sender_key = AccountKey::try_from(ensure_signed(origin)?.encode())?;

            Self::add_auth(Signatory::from(sender_key), target, authorization_data, expiry);

            Ok(())
        }

        // Manage generic authorizations
        /// Adds an array of authorization
        pub fn batch_add_authorization(
            origin,
            // Vec<(target_did, auth_data, expiry)>
            auths: Vec<(Signatory, AuthorizationData, Option<T::Moment>)>
        ) -> DispatchResult {
            let sender_key = AccountKey::try_from(ensure_signed(origin)?.encode())?;
            let from_did = Context::current_identity_or::<Self>(&sender_key)?;

            for auth in auths {
                Self::add_auth(Signatory::from(from_did), auth.0, auth.1, auth.2);
            }

            Ok(())
        }

        /// Removes an authorization
        pub fn remove_authorization(
            origin,
            target: Signatory,
            auth_id: u64
        ) -> DispatchResult {
            let sender_key = AccountKey::try_from(ensure_signed(origin)?.encode())?;
            let from_did = Context::current_identity_or::<Self>(&sender_key)?;

            ensure!(
                <Authorizations<T>>::exists(target, auth_id),
                Error::<T>::AuthorizationDoesNotExist
            );
            let auth = <Authorizations<T>>::get(target, auth_id);
            ensure!(
                auth.authorized_by.eq_either(&from_did, &sender_key) ||
                    target.eq_either(&from_did, &sender_key),
                Error::<T>::Unauthorized
            );
            Self::remove_auth(target, auth_id, auth.authorized_by);

            Ok(())
        }

        /// Removes an array of authorizations
        pub fn batch_remove_authorization(
            origin,
            auth_identifiers: Vec<AuthIdentifier>
        ) -> DispatchResult {
            let sender_key = AccountKey::try_from(ensure_signed(origin)?.encode())?;
            let from_did = Context::current_identity_or::<Self>(&sender_key)?;
            let mut auths = Vec::with_capacity(auth_identifiers.len());
            for i in 0..auth_identifiers.len() {
                let auth_identifier = &auth_identifiers[i];
                ensure!(
                    <Authorizations<T>>::exists(&auth_identifier.0, &auth_identifier.1),
                    Error::<T>::AuthorizationDoesNotExist
                );
                auths.push(<Authorizations<T>>::get(&auth_identifier.0, &auth_identifier.1));
                ensure!(
                    auths[i].authorized_by.eq_either(&from_did, &sender_key) ||
                        auth_identifier.0.eq_either(&from_did, &sender_key),
                    Error::<T>::Unauthorized
                );
            }

            for i in 0..auth_identifiers.len() {
                let auth_identifier = &auth_identifiers[i];
                Self::remove_auth(auth_identifier.0, auth_identifier.1, auths[i].authorized_by);

            }

            Ok(())
        }

        /// Accepts an authorization
        pub fn accept_authorization(
            origin,
            auth_id: u64
        ) -> DispatchResult {
            let sender_key = AccountKey::try_from(ensure_signed(origin)?.encode())?;
            let signer = Context::current_identity_or::<Self>(&sender_key)
                .map_or_else(
                    |_error| Signatory::from(sender_key),
                    Signatory::from);
            ensure!(
                <Authorizations<T>>::exists(signer, auth_id),
                Error::<T>::AuthorizationDoesNotExist
            );
            let auth = <Authorizations<T>>::get(signer, auth_id);
            match signer {
                Signatory::Identity(did) => {
                    match auth.authorization_data {
                        AuthorizationData::TransferTicker(_) =>
                            T::AcceptTransferTarget::accept_ticker_transfer(did, auth_id),
                        AuthorizationData::TransferTokenOwnership(_) =>
                            T::AcceptTransferTarget::accept_token_ownership_transfer(did, auth_id),
                        AuthorizationData::AddMultiSigSigner =>
                            T::AddSignerMultiSigTarget::accept_multisig_signer(Signatory::from(did), auth_id),
                        AuthorizationData::JoinIdentity(_) =>
                            Self::join_identity(Signatory::from(did), auth_id),
                        _ => return Err(Error::<T>::UnknownAuthorization.into())
                    }
                },
                Signatory::AccountKey(key) => {
                    match auth.authorization_data {
                        AuthorizationData::AddMultiSigSigner =>
                            T::AddSignerMultiSigTarget::accept_multisig_signer(Signatory::from(key), auth_id),
                        AuthorizationData::RotateMasterKey(_identityid) =>
                            Self::accept_master_key_rotation(key , auth_id, None),
                        AuthorizationData::JoinIdentity(_) =>
                            Self::join_identity(Signatory::from(key), auth_id),
                        _ => return Err(Error::<T>::UnknownAuthorization.into())
                    }
                }
            }
        }

        /// Accepts an array of authorizations
        pub fn batch_accept_authorization(
            origin,
            auth_ids: Vec<u64>
        ) -> DispatchResult {
            let sender_key = AccountKey::try_from(ensure_signed(origin)?.encode())?;
            let signer = Context::current_identity_or::<Self>(&sender_key)
                .map_or_else(
                    |_error| Signatory::from(sender_key),
                    Signatory::from);

            match signer {
                Signatory::Identity(did) => {
                    for auth_id in auth_ids {
                        // NB: Even if an auth is invalid (due to any reason), this batch function does NOT return an error.
                        // It will just skip that particular authorization.

                        if <Authorizations<T>>::exists(signer, auth_id) {
                            let auth = <Authorizations<T>>::get(signer, auth_id);

                            // NB: Result is not handled, invalid auths are just ignored to let the batch function continue.
                            let _result = match auth.authorization_data {
                                AuthorizationData::TransferTicker(_) =>
                                    T::AcceptTransferTarget::accept_ticker_transfer(did, auth_id),
                                AuthorizationData::TransferTokenOwnership(_) =>
                                    T::AcceptTransferTarget::accept_token_ownership_transfer(did, auth_id),
                                AuthorizationData::AddMultiSigSigner =>
                                    T::AddSignerMultiSigTarget::accept_multisig_signer(Signatory::from(did), auth_id),
                                AuthorizationData::JoinIdentity(_) =>
                                    Self::join_identity(Signatory::from(did), auth_id),
                                _ => Err(Error::<T>::UnknownAuthorization.into())
                            };
                        }
                    }
                },
                Signatory::AccountKey(key) => {
                    for auth_id in auth_ids {
                        // NB: Even if an auth is invalid (due to any reason), this batch function does NOT return an error.
                        // It will just skip that particular authorization.

                        if <Authorizations<T>>::exists(signer, auth_id) {
                            let auth = <Authorizations<T>>::get(signer, auth_id);

                            //NB: Result is not handled, invalid auths are just ignored to let the batch function continue.
                            let _result = match auth.authorization_data {
                                AuthorizationData::AddMultiSigSigner =>
                                    T::AddSignerMultiSigTarget::accept_multisig_signer(Signatory::from(key), auth_id),
                                AuthorizationData::RotateMasterKey(_identityid) =>
                                    Self::accept_master_key_rotation(key , auth_id, None),
                                AuthorizationData::JoinIdentity(_) =>
                                    Self::join_identity(Signatory::from(key), auth_id),
                                _ => Err(Error::<T>::UnknownAuthorization.into())
                            };
                        }
                    }
                }
            }

            Ok(())
        }

        /// It adds signing keys to target identity `id`.
        /// Keys are directly added to identity because each of them has an authorization.
        ///
        /// Arguments:
        ///     - `origin` Master key of `id` identity.
        ///     - `id` Identity where new signing keys will be added.
        ///     - `additional_keys` New signing items (and their authorization data) to add to target
        ///     identity.
        ///
        /// Failure
        ///     - It can only called by master key owner.
        ///     - Keys should be able to linked to any identity.
        pub fn add_signing_items_with_authorization( origin,
                expires_at: T::Moment,
                additional_keys: Vec<SigningItemWithAuth>) -> DispatchResult {
            let sender = ensure_signed(origin)?;
            let sender_key = AccountKey::try_from(sender.encode())?;
            let id = Context::current_identity_or::<Self>(&sender_key)?;
            let _grants_checked = Self::grant_check_only_master_key(&sender_key, id)?;

            // 0. Check expiration
            let now = <pallet_timestamp::Module<T>>::get();
            ensure!(now < expires_at, Error::<T>::AuthorizationExpired);
            let authorization = TargetIdAuthorization {
                target_id: id,
                nonce: Self::offchain_authorization_nonce(id),
                expires_at
            };
            let auth_encoded= authorization.encode();

            // 1. Verify signatures.
            for si_with_auth in additional_keys.iter() {
                let si = &si_with_auth.signing_item;

                // Get account_id from signer
                let account_id_found = match si.signer {
                    Signatory::AccountKey(ref key) =>  Public::try_from(key.as_slice()).ok(),
                    Signatory::Identity(ref id) if <DidRecords>::exists(id) => {
                        let master_key = <DidRecords>::get(id).master_key;
                        Public::try_from( master_key.as_slice()).ok()
                    },
                    _ => None
                };

                if let Some(account_id) = account_id_found {
                    if let Signatory::AccountKey(ref key) = si.signer {
                        // 1.1. Constraint 1-to-1 account to DID
                        ensure!(
                            Self::can_key_be_linked_to_did(key, si.signer_type),
                            Error::<T>::AlreadyLinked
                        );
                    }
                    // 1.2. Offchain authorization is not revoked explicitly.
                    let si_signer_authorization = &(si.signer, authorization.clone());
                    ensure!(
                        !Self::is_offchain_authorization_revoked(si_signer_authorization),
                        Error::<T>::AuthorizationHasBeenRevoked
                    );
                    // 1.3. Verify the signature.
                    let signature = AnySignature::from( Signature::from_h512(si_with_auth.auth_signature));
                    ensure!(
                        signature.verify(auth_encoded.as_slice(), &account_id),
                        Error::<T>::InvalidAuthorizationSignature
                    );
                } else {
                    return Err(Error::<T>::InvalidAccountKey.into());
                }
            }

            // 2.1. Link keys to identity
            additional_keys.iter().for_each( |si_with_auth| {
                let si = & si_with_auth.signing_item;
                if let Signatory::AccountKey(ref key) = si.signer {
                    Self::link_key_to_did( key, si.signer_type, id);
                }
            });

            // 2.2. Update that identity information and its offchain authorization nonce.
            <DidRecords>::mutate( id, |record| {
                let keys = additional_keys.iter().map( |si_with_auth| si_with_auth.signing_item.clone())
                    .collect::<Vec<_>>();
                (*record).add_signing_items( &keys[..]);
            });
            <OffChainAuthorizationNonce>::mutate( id, |offchain_nonce| {
                *offchain_nonce = authorization.nonce + 1;
            });

            Ok(())
        }

        /// It revokes the `auth` off-chain authorization of `signer`. It only takes effect if
        /// the authorized transaction is not yet executed.
        pub fn revoke_offchain_authorization(origin, signer: Signatory, auth: TargetIdAuthorization<T::Moment>) -> DispatchResult {
            let sender_key = AccountKey::try_from(ensure_signed(origin)?.encode())?;

            match signer {
                Signatory::AccountKey(ref key) => {
                    ensure!(sender_key == *key, Error::<T>::KeyNotAllowed);
                }
                Signatory::Identity(id) => {
                    ensure!(Self::is_master_key(id, &sender_key), Error::<T>::NotMasterKey);
                }
            }

            <RevokeOffChainAuthorization<T>>::insert((signer,auth), true);
            Ok(())
        }
    }
}

decl_error! {
    pub enum Error for Module<T: Trait> {
        /// One signing key can only belong to one DID
        AlreadyLinked,
        /// Missing current identity on the transaction
        MissingCurrentIdentity,
        /// Sender is not part of did's signing keys
        InvalidSender,
        /// No did linked to the user
        NoDIDFound,
        /// Signatory is not pre authorized by the identity
        Unauthorized,
        /// Given authorization is not pre-known
        UnknownAuthorization,
        /// Account Id cannot be extracted from signer
        InvalidAccountKey,
        /// Only CDD service providers are allowed.
        UnAuthorizedCddProvider,
        /// An invalid authorization from the owner.
        InvalidAuthorizationFromOwner,
        /// An invalid authorization from the CDD provider.
        InvalidAuthorizationFromCddProvider,
        /// The authorization to change the key was not from the owner of the master key.
        KeyChangeUnauthorized,
        /// Attestation was not by a CDD service provider.
        NotCddProviderAttestation,
        /// Authorizations are not for the same DID.
        AuthorizationsNotForSameDids,
        /// The DID must already exist.
        DidMustAlreadyExist,
        /// The Claim issuer DID must already exist.
        ClaimIssuerDidMustAlreadyExist,
        /// Sender must hold a claim issuer's signing key.
        SenderMustHoldClaimIssuerKey,
        /// Current identity cannot be forwarded, it is not a signing key of target identity.
        CurrentIdentityCannotBeForwarded,
        /// The authorization does not exist.
        AuthorizationDoesNotExist,
        /// The offchain authorization has expired.
        AuthorizationExpired,
        /// The master key is already linked to an identity.
        MasterKeyAlreadyLinked,
        /// The target DID has no valid CDD.
        TargetHasNoCdd,
        /// Authorization has been explicitly revoked.
        AuthorizationHasBeenRevoked,
        /// An invalid authorization signature.
        InvalidAuthorizationSignature,
        /// This key is not allowed to execute a given operation.
        KeyNotAllowed,
        /// Only the master key is allowed to revoke an Identity Signatory off-chain authorization.
        NotMasterKey,
        /// The DID does not exist.
        DidDoesNotExist,
        /// The DID already exists.
        DidAlreadyExists,
        /// The signing keys contain the master key.
        SigningKeysContainMasterKey,
        /// Couldn't charge fee for the transaction
        FailedToChargeFee,
    }
}

impl<T: Trait> Module<T> {
    /// Accepts an auth to join an identity as a signer
    pub fn join_identity(signer: Signatory, auth_id: u64) -> DispatchResult {
        ensure!(
            <Authorizations<T>>::exists(signer, auth_id),
            AuthorizationError::Invalid
        );

        let auth = <Authorizations<T>>::get(signer, auth_id);

        let identity_to_join = match auth.authorization_data {
            AuthorizationData::JoinIdentity(identity) => Ok(identity),
            _ => Err(AuthorizationError::Invalid),
        }?;

        ensure!(
            <DidRecords>::exists(&identity_to_join),
            "Identity does not exist"
        );

        let master = Self::did_records(&identity_to_join).master_key;

        Self::consume_auth(Signatory::from(master), signer, auth_id)?;

        Self::unsafe_join_identity(identity_to_join, signer)
    }

    /// Joins an identity as signer
    pub fn unsafe_join_identity(identity_to_join: IdentityId, signer: Signatory) -> DispatchResult {
        if let Signatory::AccountKey(key) = signer {
            ensure!(
                Self::can_key_be_linked_to_did(&key, SignatoryType::External),
                Error::<T>::AlreadyLinked
            );
            Self::link_key_to_did(&key, SignatoryType::External, identity_to_join);
        }

        <DidRecords>::mutate(identity_to_join, |identity| {
            identity.add_signing_items(&[SigningItem::new(signer, vec![])]);
        });

        Self::deposit_event(RawEvent::NewSigningItems(
            identity_to_join,
            [SigningItem::new(signer, vec![])].to_vec(),
        ));

        Ok(())
    }

    pub fn add_auth(
        from: Signatory,
        target: Signatory,
        authorization_data: AuthorizationData,
        expiry: Option<T::Moment>,
    ) -> u64 {
        let new_nonce = Self::multi_purpose_nonce() + 1u64;
        <MultiPurposeNonce>::put(&new_nonce);

        let auth = Authorization {
            authorization_data: authorization_data.clone(),
            authorized_by: from,
            expiry,
            auth_id: new_nonce,
        };

        <Authorizations<T>>::insert(target, new_nonce, auth);
        <AuthorizationsGiven>::insert(from, new_nonce, target);

        Self::deposit_event(RawEvent::NewAuthorization(
            new_nonce,
            from,
            target,
            authorization_data,
            expiry,
        ));

        new_nonce
    }

    /// Remove any authorization. No questions asked.
    /// NB: Please do all the required checks before calling this function.
    pub fn remove_auth(target: Signatory, auth_id: u64, authorizer: Signatory) {
        <Authorizations<T>>::remove(target, auth_id);
        <AuthorizationsGiven>::remove(authorizer, auth_id);

        Self::deposit_event(RawEvent::AuthorizationRemoved(auth_id, target));
    }

    /// Consumes an authorization.
    /// Checks if the auth has not expired and the caller is authorized to consume this auth.
    pub fn consume_auth(from: Signatory, target: Signatory, auth_id: u64) -> DispatchResult {
        ensure!(
            <Authorizations<T>>::exists(target, auth_id),
            AuthorizationError::Invalid
        );
        let auth = <Authorizations<T>>::get(target, auth_id);
        ensure!(auth.authorized_by == from, AuthorizationError::Unauthorized);
        if let Some(expiry) = auth.expiry {
            let now = <pallet_timestamp::Module<T>>::get();
            ensure!(expiry > now, AuthorizationError::Expired);
        }

        Self::remove_auth(target, auth_id, auth.authorized_by);
        Ok(())
    }

    pub fn get_authorization(target: Signatory, auth_id: u64) -> Authorization<T::Moment> {
        <Authorizations<T>>::get(target, auth_id)
    }

    pub fn get_link(target: Signatory, link_id: u64) -> Link<T::Moment> {
        <Links<T>>::get(target, link_id)
    }

    /// Adds a link to a key or an identity
    /// NB: Please do all the required checks before calling this function.
    pub fn add_link(target: Signatory, link_data: LinkData, expiry: Option<T::Moment>) -> u64 {
        let new_nonce = Self::multi_purpose_nonce() + 1u64;
        <MultiPurposeNonce>::put(&new_nonce);

        let link = Link {
            link_data: link_data.clone(),
            expiry,
            link_id: new_nonce,
        };

        <Links<T>>::insert(target, new_nonce, link);

        Self::deposit_event(RawEvent::NewLink(new_nonce, target, link_data, expiry));
        new_nonce
    }

    /// Remove a link (if it exists) from a key or identity
    /// NB: Please do all the required checks before calling this function.
    pub fn remove_link(target: Signatory, link_id: u64) {
        if <Links<T>>::exists(target, link_id) {
            <Links<T>>::remove(target, link_id);
            Self::deposit_event(RawEvent::LinkRemoved(link_id, target));
        }
    }

    /// Update link data (if it exists) from a key or identity
    /// NB: Please do all the required checks before calling this function.
    pub fn update_link(target: Signatory, link_id: u64, link_data: LinkData) {
        if <Links<T>>::exists(target, link_id) {
            <Links<T>>::mutate(target, link_id, |link| link.link_data = link_data);
            Self::deposit_event(RawEvent::LinkUpdated(link_id, target));
        }
    }

    /// Accepts a master key rotation
    fn accept_master_key_rotation(
        sender_key: AccountKey,
        rotation_auth_id: u64,
        optional_cdd_auth_id: Option<u64>,
    ) -> DispatchResult {
        let signer = Signatory::from(sender_key);
        // ensure authorization is present
        ensure!(
            <Authorizations<T>>::exists(signer, rotation_auth_id),
            Error::<T>::InvalidAuthorizationFromOwner
        );

        // Accept authorization from the owner
        let rotation_auth = <Authorizations<T>>::get(signer, rotation_auth_id);

        if let AuthorizationData::RotateMasterKey(rotation_for_did) =
            rotation_auth.authorization_data
        {
            // Ensure the request was made by the owner of master key
            match rotation_auth.authorized_by {
                Signatory::AccountKey(key) => {
                    let master_key = <DidRecords>::get(rotation_for_did).master_key;
                    ensure!(key == master_key, Error::<T>::KeyChangeUnauthorized);
                }
                _ => return Err(Error::<T>::UnknownAuthorization.into()),
            };
            // consume owner's authorization
            Self::consume_auth(rotation_auth.authorized_by, signer, rotation_auth_id)?;
            Self::unsafe_master_key_rotation(sender_key, rotation_for_did, optional_cdd_auth_id)
        } else {
            return Err(Error::<T>::UnknownAuthorization.into());
        }
    }

    /// Processes master key rotation
    pub fn unsafe_master_key_rotation(
        sender_key: AccountKey,
        rotation_for_did: IdentityId,
        optional_cdd_auth_id: Option<u64>,
    ) -> DispatchResult {
        // Aceept authorization from CDD service provider
        if Self::cdd_auth_for_master_key_rotation() {
            if let Some(cdd_auth_id) = optional_cdd_auth_id {
                let signer = Signatory::from(sender_key);
                ensure!(
                    <Authorizations<T>>::exists(signer, cdd_auth_id),
                    Error::<T>::InvalidAuthorizationFromCddProvider
                );
                let cdd_auth = <Authorizations<T>>::get(signer, cdd_auth_id);

                if let AuthorizationData::AttestMasterKeyRotation(attestation_for_did) =
                    cdd_auth.authorization_data
                {
                    // Attestor must be a CDD service provider
                    let cdd_provider_did = match cdd_auth.authorized_by {
                        Signatory::AccountKey(ref key) => Self::get_identity(key),
                        Signatory::Identity(id) => Some(id),
                    };

                    if let Some(id) = cdd_provider_did {
                        ensure!(
                            T::CddServiceProviders::is_member(&id),
                            Error::<T>::NotCddProviderAttestation
                        );
                    } else {
                        return Err(Error::<T>::NoDIDFound.into());
                    }

                    // Make sure authorizations are for the same DID
                    ensure!(
                        rotation_for_did == attestation_for_did,
                        Error::<T>::AuthorizationsNotForSameDids
                    );

                    // consume CDD service provider's authorization
                    Self::consume_auth(cdd_auth.authorized_by, signer, cdd_auth_id)?;
                } else {
                    return Err(Error::<T>::UnknownAuthorization.into());
                }
            } else {
                return Err(Error::<T>::InvalidAuthorizationFromCddProvider.into());
            }
        }

        // Replace master key of the owner that initiated key rotation
        <DidRecords>::mutate(rotation_for_did, |record| {
            Self::unlink_key_to_did(&(*record).master_key, rotation_for_did);
            (*record).master_key = sender_key.clone();
        });

        Self::deposit_event(RawEvent::MasterKeyChanged(rotation_for_did, sender_key));
        Ok(())
    }

    /// Private and not sanitized function. It is designed to be used internally by
    /// others sanitezed functions.
    fn update_signing_item_permissions(
        target_did: IdentityId,
        signer: &Signatory,
        mut permissions: Vec<Permission>,
    ) -> DispatchResult {
        // Remove duplicates.
        permissions.sort();
        permissions.dedup();

        let mut new_s_item: Option<SigningItem> = None;

        <DidRecords>::mutate(target_did, |record| {
            if let Some(mut signing_item) = (*record)
                .signing_items
                .iter()
                .find(|si| si.signer == *signer)
                .cloned()
            {
                swap(&mut signing_item.permissions, &mut permissions);
                (*record).signing_items.retain(|si| si.signer != *signer);
                (*record).signing_items.push(signing_item.clone());
                new_s_item = Some(signing_item);
            }
        });

        if let Some(s) = new_s_item {
            Self::deposit_event(RawEvent::SigningPermissionsUpdated(
                target_did,
                s,
                permissions,
            ));
        }
        Ok(())
    }

    /// It checks if `key` is a signing key of `did` identity.
    /// # IMPORTANT
    /// If signing keys are frozen this function always returns false.
    /// Master key cannot be frozen.
    pub fn is_signer_authorized(did: IdentityId, signer: &Signatory) -> bool {
        let record = <DidRecords>::get(did);

        // Check master id or key
        match signer {
            Signatory::AccountKey(ref signer_key) if record.master_key == *signer_key => true,
            Signatory::Identity(ref signer_id) if did == *signer_id => true,
            _ => {
                // Check signing items if DID is not frozen.
                !Self::is_did_frozen(did)
                    && record.signing_items.iter().any(|si| si.signer == *signer)
            }
        }
    }

    fn is_signer_authorized_with_permissions(
        did: IdentityId,
        signer: &Signatory,
        permissions: Vec<Permission>,
    ) -> bool {
        let record = <DidRecords>::get(did);

        match signer {
            Signatory::AccountKey(ref signer_key) if record.master_key == *signer_key => true,
            Signatory::Identity(ref signer_id) if did == *signer_id => true,
            _ => {
                if !Self::is_did_frozen(did) {
                    if let Some(signing_item) =
                        record.signing_items.iter().find(|&si| &si.signer == signer)
                    {
                        // It retruns true if all requested permission are in this signing item.
                        return permissions.iter().all(|required_permission| {
                            signing_item.has_permission(*required_permission)
                        });
                    }
                }
                // Signatory is not part of signing items of `did`, or
                // Did is frozen.
                false
            }
        }
    }

    /// Use `did` as reference.
    pub fn is_master_key(did: IdentityId, key: &AccountKey) -> bool {
        key == &<DidRecords>::get(did).master_key
    }

    /// It returns true if `id_claim` is not expired at `moment`.
    #[inline]
    fn is_identity_claim_not_expired_at(id_claim: &IdentityClaim, moment: T::Moment) -> bool {
        if let Some(expiry) = id_claim.expiry {
            expiry > moment.saturated_into::<u64>()
        } else {
            true
        }
    }

    /// It fetches an specific `claim_type` claim type for target identity `id`, which was issued
    /// by `issuer`.
    /// It only returns non-expired claims.
    pub fn fetch_claim(
        id: IdentityId,
        claim_type: ClaimType,
        issuer: IdentityId,
        scope: Option<Scope>,
    ) -> Option<IdentityClaim> {
        let now = <pallet_timestamp::Module<T>>::get();

        Self::fetch_base_claim_with_issuer(id, claim_type, issuer, scope)
            .into_iter()
            .filter(|c| Self::is_identity_claim_not_expired_at(c, now))
            .nth(0)
    }

    /// See `Self::fetch_cdd`.
    #[inline]
    pub fn has_valid_cdd(claim_for: IdentityId) -> bool {
<<<<<<< HEAD
        let trusted_cdd_providers = T::CddServiceProviders::get_members();
        // It will never happen in production but helpful during testing.
        if trusted_cdd_providers.len() == 0 {
            return true;
        }

        let valid = Self::fetch_base_claims(claim_for, ClaimType::CustomerDueDiligence)
            .filter(|c| Self::is_identity_claim_not_expired(c))
            .any(|c| trusted_cdd_providers.contains(&c.claim_issuer));

        valid
=======
        Self::fetch_cdd(claim_for, T::Moment::zero()).is_some()
>>>>>>> ba44f08b
    }

    /// It returns the CDD identity which issued the current valid CDD claim for `claim_for`
    /// identity.
    /// # Parameters
    /// * `leeway` : This leeway is added to now() before check if claim is expired.
    ///
    /// # Safety
    ///     No state change is allowed in this function because this function is used within the RPC calls
    pub fn fetch_cdd(claim_for: IdentityId, leeway: T::Moment) -> Option<IdentityId> {
        let exp_with_leeway = <pallet_timestamp::Module<T>>::get()
            .checked_add(&leeway)
            .unwrap_or_default();

        let active_cdds = T::CddServiceProviders::get_active_members();
        let inactive_not_expired_cdds = T::CddServiceProviders::get_inactive_members()
            .into_iter()
            .filter(|cdd| !T::CddServiceProviders::is_member_expired(cdd, exp_with_leeway))
            .collect::<Vec<_>>();

        Self::fetch_base_claims(claim_for, ClaimType::CustomerDueDiligence)
            .filter(|id_claim| {
                Self::is_identity_cdd_claim_valid(
                    id_claim,
                    exp_with_leeway,
                    &active_cdds,
                    &inactive_not_expired_cdds,
                )
            })
            .map(|id_claim| id_claim.claim_issuer)
            .nth(0)
    }

    /// A CDD claims is considered valid if:
    /// * Claim is not expired at `exp_with_leeway` moment.
    /// * Its issuer is valid, that means:
    ///   * Issuer is an active CDD provider, or
    ///   * Issuer is an inactive CDD provider but claim was updated/created before that it was
    ///   deactivated.
    fn is_identity_cdd_claim_valid(
        id_claim: &IdentityClaim,
        exp_with_leeway: T::Moment,
        active_cdds: &[IdentityId],
        inactive_not_expired_cdds: &[InactiveMember<T::Moment>],
    ) -> bool {
        Self::is_identity_claim_not_expired_at(id_claim, exp_with_leeway)
            && (active_cdds.contains(&id_claim.claim_issuer)
                || inactive_not_expired_cdds
                    .iter()
                    .filter(|cdd| cdd.id == id_claim.claim_issuer)
                    .any(|cdd| {
                        id_claim.last_update_date < cdd.deactivated_at.saturated_into::<u64>()
                    }))
    }

    /// It iterates over all claims of type `claim_type` for target `id` identity.
    /// Please note that it could return expired claims.
    fn fetch_base_claims<'a>(
        target: IdentityId,
        claim_type: ClaimType,
    ) -> impl Iterator<Item = IdentityClaim> + 'a {
        let pk = Claim1stKey { target, claim_type };
        <Claims>::iter_prefix(pk)
    }

    /// It fetches an specific `claim_type` claim type for target identity `id`, which was issued
    /// by `issuer`.
    fn fetch_base_claim_with_issuer(
        target: IdentityId,
        claim_type: ClaimType,
        issuer: IdentityId,
        scope: Option<Scope>,
    ) -> Option<IdentityClaim> {
        let pk = Claim1stKey { target, claim_type };
        let sk = Claim2ndKey { issuer, scope };

        if <Claims>::exists(&pk, &sk) {
            Some(<Claims>::get(&pk, &sk))
        } else {
            None
        }
    }

    /// It checks that `sender_key` is the master key of `did` Identifier and that
    /// did exists.
    /// # Return
    /// A result object containing the `DidRecord` of `did`.
    pub fn grant_check_only_master_key(
        sender_key: &AccountKey,
        did: IdentityId,
    ) -> sp_std::result::Result<DidRecord, Error<T>> {
        ensure!(<DidRecords>::exists(did), Error::<T>::DidDoesNotExist);
        let record = <DidRecords>::get(did);
        ensure!(*sender_key == record.master_key, Error::<T>::KeyNotAllowed);
        Ok(record)
    }

    /// It checks if `key` is the master key or signing key of any did
    /// # Return
    /// An Option object containing the `did` that belongs to the key.
    pub fn get_identity(key: &AccountKey) -> Option<IdentityId> {
        if let Some(linked_key_info) = <KeyToIdentityIds>::get(key) {
            if let LinkedKeyInfo::Unique(linked_id) = linked_key_info {
                return Some(linked_id);
            }
        }
        None
    }

    /// It freezes/unfreezes the target `did` identity.
    ///
    /// # Errors
    /// Only master key can freeze/unfreeze an identity.
    fn set_frozen_signing_key_flags(origin: T::Origin, freeze: bool) -> DispatchResult {
        let sender_key = AccountKey::try_from(ensure_signed(origin)?.encode())?;
        let did = Context::current_identity_or::<Self>(&sender_key)?;
        let _grants_checked = Self::grant_check_only_master_key(&sender_key, did)?;

        if freeze {
            <IsDidFrozen>::insert(did, true);
        } else {
            <IsDidFrozen>::remove(did);
        }
        Ok(())
    }

    /// It checks that any sternal account can only be associated with at most one.
    /// Master keys are considered as external accounts.
    pub fn can_key_be_linked_to_did(key: &AccountKey, signer_type: SignatoryType) -> bool {
        if let Some(linked_key_info) = <KeyToIdentityIds>::get(key) {
            match linked_key_info {
                LinkedKeyInfo::Unique(..) => false,
                LinkedKeyInfo::Group(..) => signer_type != SignatoryType::External,
            }
        } else {
            true
        }
    }

    /// It links `key` key to `did` identity as a `key_type` type.
    /// # Errors
    /// This function can be used if `can_key_be_linked_to_did` returns true. Otherwise, it will do
    /// nothing.
    fn link_key_to_did(key: &AccountKey, key_type: SignatoryType, did: IdentityId) {
        if let Some(linked_key_info) = <KeyToIdentityIds>::get(key) {
            if let LinkedKeyInfo::Group(mut dids) = linked_key_info {
                if !dids.contains(&did) && key_type != SignatoryType::External {
                    dids.push(did);
                    dids.sort();

                    <KeyToIdentityIds>::insert(key, LinkedKeyInfo::Group(dids));
                }
            }
        } else {
            // AccountKey is not yet linked to any identity, so no constraints.
            let linked_key_info = match key_type {
                SignatoryType::External => LinkedKeyInfo::Unique(did),
                _ => LinkedKeyInfo::Group(vec![did]),
            };
            <KeyToIdentityIds>::insert(key, linked_key_info);
        }
    }

    /// It unlinks the `key` key from `did`.
    /// If there is no more associated identities, its full entry is removed.
    fn unlink_key_to_did(key: &AccountKey, did: IdentityId) {
        if let Some(linked_key_info) = <KeyToIdentityIds>::get(key) {
            match linked_key_info {
                LinkedKeyInfo::Unique(..) => <KeyToIdentityIds>::remove(key),
                LinkedKeyInfo::Group(mut dids) => {
                    dids.retain(|ref_did| *ref_did != did);
                    if dids.is_empty() {
                        <KeyToIdentityIds>::remove(key);
                    } else {
                        <KeyToIdentityIds>::insert(key, LinkedKeyInfo::Group(dids));
                    }
                }
            }
        }
    }

    /// It adds `signing_item` to pre authorized items for `id` identity.
    fn add_pre_join_identity(signing_item: &SigningItem, id: IdentityId) {
        let signer = &signing_item.signer;
        let new_pre_auth = PreAuthorizedKeyInfo::new(signing_item.clone(), id);

        if !<PreAuthorizedJoinDid>::exists(signer) {
            <PreAuthorizedJoinDid>::insert(signer, vec![new_pre_auth]);
        } else {
            <PreAuthorizedJoinDid>::mutate(signer, |pre_auth_list| {
                pre_auth_list.retain(|pre_auth| *pre_auth != id);
                pre_auth_list.push(new_pre_auth);
            });
        }
    }

    /// It removes `signing_item` to pre authorized items for `id` identity.
    fn remove_pre_join_identity(signer: &Signatory, id: IdentityId) {
        let mut is_pre_auth_list_empty = false;
        <PreAuthorizedJoinDid>::mutate(signer, |pre_auth_list| {
            pre_auth_list.retain(|pre_auth| pre_auth.target_id != id);
            is_pre_auth_list_empty = pre_auth_list.is_empty();
        });

        if is_pre_auth_list_empty {
            <PreAuthorizedJoinDid>::remove(signer);
        }
    }

    /// It registers a did for a new asset. Only called by create_token function.
    pub fn register_asset_did(ticker: &Ticker) -> DispatchResult {
        let did = Self::get_token_did(ticker)?;
        Self::deposit_event(RawEvent::AssetDid(*ticker, did));
        // Making sure there's no pre-existing entry for the DID
        // This should never happen but just being defensive here
        ensure!(!<DidRecords>::exists(did), Error::<T>::DidAlreadyExists);
        <DidRecords>::insert(did, DidRecord::default());
        Ok(())
    }

    /// IMPORTANT: No state change is allowed in this function
    /// because this function is used within the RPC calls
    /// It is a helper function that can be used to get did for any asset
    pub fn get_token_did(ticker: &Ticker) -> StdResult<IdentityId, &'static str> {
        let mut buf = Vec::new();
        buf.extend_from_slice(&SECURITY_TOKEN.encode());
        buf.extend_from_slice(&ticker.encode());
        IdentityId::try_from(T::Hashing::hash(&buf[..]).as_ref())
    }

    pub fn _register_did(
        sender: T::AccountId,
        signing_items: Vec<SigningItem>,
    ) -> Result<IdentityId, DispatchError> {
        // Adding extrensic count to did nonce for some unpredictability
        // NB: this does not guarantee randomness
        let new_nonce =
            Self::multi_purpose_nonce() + u64::from(<system::Module<T>>::extrinsic_count()) + 7u64;
        // Even if this transaction fails, nonce should be increased for added unpredictability of dids
        <MultiPurposeNonce>::put(&new_nonce);

        let master_key = AccountKey::try_from(sender.encode())?;

        // 1 Check constraints.
        // 1.1. Master key is not linked to any identity.
        ensure!(
            Self::can_key_be_linked_to_did(&master_key, SignatoryType::External),
            Error::<T>::MasterKeyAlreadyLinked
        );
        // 1.2. Master key is not part of signing keys.
        ensure!(
            signing_items.iter().find(|sk| **sk == master_key).is_none(),
            Error::<T>::SigningKeysContainMasterKey
        );

        let block_hash = <system::Module<T>>::block_hash(<system::Module<T>>::block_number());

        let did = IdentityId::from(blake2_256(&(USER, block_hash, new_nonce).encode()));

        // 1.3. Make sure there's no pre-existing entry for the DID
        // This should never happen but just being defensive here
        ensure!(!<DidRecords>::exists(did), Error::<T>::DidAlreadyExists);
        // 1.4. Signing keys can be linked to the new identity.
        for s_item in &signing_items {
            if let Signatory::AccountKey(ref key) = s_item.signer {
                ensure!(
                    Self::can_key_be_linked_to_did(key, s_item.signer_type),
                    Error::<T>::AlreadyLinked
                );
            }
        }

        // 2. Apply changes to our extrinsics.
        // 2.1. Link  master key and add pre-authorized signing keys
        Self::link_key_to_did(&master_key, SignatoryType::External, did);
        signing_items
            .iter()
            .for_each(|s_item| Self::add_pre_join_identity(s_item, did));

        // 2.2. Create a new identity record.
        let record = DidRecord {
            master_key,
            ..Default::default()
        };
        <DidRecords>::insert(&did, record);

        Self::deposit_event(RawEvent::NewDid(did, sender, signing_items));
        Ok(did)
    }

    /// It adds a new claim without any previous security check.
    fn unsafe_add_claim(
        target: IdentityId,
        claim: Claim,
        issuer: IdentityId,
        expiry: Option<T::Moment>,
    ) -> DispatchResult {
        let claim_type = claim.claim_type();
        let scope = claim.as_scope().cloned();
        let last_update_date = <pallet_timestamp::Module<T>>::get().saturated_into::<u64>();
        let issuance_date = Self::fetch_claim(target, claim_type, issuer, scope)
            .map_or(last_update_date, |id_claim| id_claim.issuance_date);

        let expiry = expiry.into_iter().map(|m| m.saturated_into::<u64>()).nth(0);
        let pk = Claim1stKey { target, claim_type };
        let sk = Claim2ndKey { issuer, scope };
        let id_claim = IdentityClaim {
            claim_issuer: issuer,
            issuance_date,
            last_update_date,
            expiry,
            claim,
        };

        <Claims>::insert(&pk, &sk, id_claim.clone());
        Self::deposit_event(RawEvent::NewClaims(target, id_claim));

        Ok(())
    }

    /// It ensures that CDD claim issuer is a valid CDD provider before add the claim.
    ///
    /// # Errors
    /// - 'UnAuthorizedCddProvider' is returned if `issuer` is not a CDD provider.
    fn unsafe_add_cdd_claim(
        target: IdentityId,
        claim: Claim,
        issuer: IdentityId,
        expiry: Option<T::Moment>,
    ) -> DispatchResult {
        let cdd_providers = T::CddServiceProviders::get_members();
        ensure!(
            cdd_providers.contains(&issuer),
            Error::<T>::UnAuthorizedCddProvider
        );

        Self::unsafe_add_claim(target, claim, issuer, expiry)
    }

    pub fn is_identity_exists(did: &IdentityId) -> bool {
        <DidRecords>::exists(did)
    }

    /// It removes a claim from `target` which was issued by `issuer` without any security check.
    fn unsafe_revoke_claim(
        target: IdentityId,
        claim_type: ClaimType,
        issuer: IdentityId,
        scope: Option<Scope>,
    ) -> DispatchResult {
        let pk = Claim1stKey { target, claim_type };
        let sk = Claim2ndKey { scope, issuer };

        <Claims>::remove(&pk, &sk);
        Self::deposit_event(RawEvent::RevokedClaim(target, claim_type, issuer));
        Ok(())
    }

    /// Returns an auth id if it is present and not expired.
    pub fn get_non_expired_auth(
        target: &Signatory,
        auth_id: &u64,
    ) -> Option<Authorization<T::Moment>> {
        if !<Authorizations<T>>::exists(target, auth_id) {
            return None;
        }
        let auth = <Authorizations<T>>::get(target, auth_id);
        if let Some(expiry) = auth.expiry {
            let now = <pallet_timestamp::Module<T>>::get();
            if expiry > now {
                return None;
            }
        }
        Some(auth)
    }

    /// Returns identity of a signatory
    pub fn get_identity_of_signatory(signer: &Signatory) -> Option<IdentityId> {
        match signer {
            Signatory::AccountKey(key) => Self::get_identity(&key),
            Signatory::Identity(did) => Some(*did),
        }
    }
}

impl<T: Trait> Module<T> {
    /// RPC call to know whether the given did has valid cdd claim or not
    pub fn is_identity_has_valid_cdd(
        target: IdentityId,
        leeway: Option<T::Moment>,
    ) -> Option<IdentityId> {
        Self::fetch_cdd(target, leeway.unwrap_or_default())
    }

    /// RPC call to query the given ticker did
    pub fn get_asset_did(ticker: Ticker) -> Result<IdentityId, &'static str> {
        Self::get_token_did(&ticker)
    }

    /// Retrieve DidRecords for `did`
    pub fn get_did_records(did: IdentityId) -> RpcDidRecords<AccountKey, SigningItem> {
        if <DidRecords>::exists(did) {
            let record = <DidRecords>::get(did);
            RpcDidRecords::Success {
                master_key: record.master_key,
                signing_items: record.signing_items,
            }
        } else {
            RpcDidRecords::IdNotFound
        }
    }
}

impl<T: Trait> IdentityTrait for Module<T> {
    fn get_identity(key: &AccountKey) -> Option<IdentityId> {
        Self::get_identity(&key)
    }

    fn current_identity() -> Option<IdentityId> {
        <CurrentDid>::get()
    }

    fn set_current_identity(id: Option<IdentityId>) {
        if let Some(id) = id {
            <CurrentDid>::put(id);
        } else {
            <CurrentDid>::kill();
        }
    }

    fn current_payer() -> Option<Signatory> {
        <CurrentPayer>::get()
    }

    fn set_current_payer(payer: Option<Signatory>) {
        if let Some(payer) = payer {
            <CurrentPayer>::put(payer);
        } else {
            <CurrentPayer>::kill();
        }
    }

    fn is_signer_authorized(did: IdentityId, signer: &Signatory) -> bool {
        Self::is_signer_authorized(did, signer)
    }

    fn is_master_key(did: IdentityId, key: &AccountKey) -> bool {
        Self::is_master_key(did, &key)
    }

    fn is_signer_authorized_with_permissions(
        did: IdentityId,
        signer: &Signatory,
        permissions: Vec<Permission>,
    ) -> bool {
        Self::is_signer_authorized_with_permissions(did, signer, permissions)
    }
}<|MERGE_RESOLUTION|>--- conflicted
+++ resolved
@@ -1268,21 +1268,13 @@
     /// See `Self::fetch_cdd`.
     #[inline]
     pub fn has_valid_cdd(claim_for: IdentityId) -> bool {
-<<<<<<< HEAD
         let trusted_cdd_providers = T::CddServiceProviders::get_members();
         // It will never happen in production but helpful during testing.
         if trusted_cdd_providers.len() == 0 {
             return true;
         }
 
-        let valid = Self::fetch_base_claims(claim_for, ClaimType::CustomerDueDiligence)
-            .filter(|c| Self::is_identity_claim_not_expired(c))
-            .any(|c| trusted_cdd_providers.contains(&c.claim_issuer));
-
-        valid
-=======
         Self::fetch_cdd(claim_for, T::Moment::zero()).is_some()
->>>>>>> ba44f08b
     }
 
     /// It returns the CDD identity which issued the current valid CDD claim for `claim_for`
