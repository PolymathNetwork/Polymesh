//! # Identity module
//!
//! This module is used to manage identity concept.
//!
//!  - [Module](./struct.Module.html)
//!  - [Trait](./trait.Trait.html)
//!
//! ## Overview :
//!
//! Identity concept groups different account (keys) in one place, and it allows each key to
//! make operations based on the constraint that each account (permissions and key types).
//!
//! Any account can create and manage one and only one identity, using
//! [register_did](./struct.Module.html#method.register_did). Other accounts can be added to a
//! target identity as signing key, where we also define the type of account (`External`,
//! `MuliSign`, etc.) and/or its permission.
//!
//! Some operations at identity level are only allowed to its administrator account, like
//! [set_master_key](./struct.Module.html#method.set_master_key) or
//!
//! ## Identity information
//!
//! Identity contains the following data:
//!  - `master_key`. It is the administrator account of the identity.
//!  - `signing_keys`. List of keys and their capabilities (type of key and its permissions) .
//!
//! ## Freeze signing keys
//!
//! It is an *emergency action* to block all signing keys of an identity and it can only be performed
//! by its administrator.
//!
//! see [freeze_signing_keys](./struct.Module.html#method.freeze_signing_keys)
//! see [unfreeze_signing_keys](./struct.Module.html#method.unfreeze_signing_keys)
//!

#![cfg_attr(not(feature = "std"), no_std)]
#![recursion_limit = "256"]

use polymesh_primitives::{
    AccountKey, AuthIdentifier, Authorization, AuthorizationData, AuthorizationError,
    ClaimIdentifier, Identity as DidRecord, IdentityClaim, IdentityClaimData, IdentityId, Link,
    LinkData, Permission, PreAuthorizedKeyInfo, Signatory, SignatoryType, SigningItem, Ticker,
};
use polymesh_runtime_common::{
    constants::did::{SECURITY_TOKEN, USER},
    traits::{
        asset::AcceptTransfer,
        balances::BalancesTrait,
        group::GroupTrait,
        identity::{
            AuthorizationNonce, LinkedKeyInfo, RawEvent, SigningItemWithAuth, TargetIdAuthorization,
        },
        multisig::AddSignerMultiSig,
    },
    Context,
};

use codec::Encode;
use core::{convert::From, result::Result as StdResult};

use sp_core::sr25519::{Public, Signature};
use sp_io::hashing::blake2_256;
use sp_runtime::{
    traits::{Dispatchable, Hash, SaturatedConversion, Verify},
    AnySignature,
};
use sp_std::{convert::TryFrom, mem::swap, prelude::*, vec};

use frame_support::{
    decl_error, decl_module, decl_storage,
    dispatch::{DispatchError, DispatchResult},
    ensure,
    traits::{ExistenceRequirement, WithdrawReason},
    weights::SimpleDispatchInfo,
};
use frame_system::{self as system, ensure_signed};

use polymesh_runtime_identity_rpc_runtime_api::DidRecords as RpcDidRecords;

pub use polymesh_runtime_common::traits::identity::{IdentityTrait, Trait};
pub type Event<T> = polymesh_runtime_common::traits::identity::Event<T>;

decl_storage! {
    trait Store for Module<T: Trait> as identity {

        /// Module owner.
        Owner get(fn owner) config(): T::AccountId;

        /// DID -> identity info
        pub DidRecords get(fn did_records) config(): map IdentityId => DidRecord;

        /// DID -> bool that indicates if signing keys are frozen.
        pub IsDidFrozen get(fn is_did_frozen): map IdentityId => bool;

        /// It stores the current identity for current transaction.
        pub CurrentDid: Option<IdentityId>;

        /// (DID, claim_data, claim_issuer) -> Associated claims
        pub Claims: double_map hasher(blake2_256) IdentityId, blake2_256(ClaimIdentifier) => IdentityClaim;

        // Account => DID
        pub KeyToIdentityIds get(fn key_to_identity_ids) config(): map AccountKey => Option<LinkedKeyInfo>;

        /// How much does creating a DID cost
        pub DidCreationFee get(fn did_creation_fee) config(): T::Balance;

        /// Nonce to ensure unique actions. starts from 1.
        pub MultiPurposeNonce get(fn multi_purpose_nonce) build(|_| 1u64): u64;

        /// Pre-authorize join to Identity.
        pub PreAuthorizedJoinDid get(fn pre_authorized_join_did): map Signatory => Vec<PreAuthorizedKeyInfo>;

        /// Authorization nonce per Identity. Initially is 0.
        pub OffChainAuthorizationNonce get(fn offchain_authorization_nonce): map IdentityId => AuthorizationNonce;

        /// Inmediate revoke of any off-chain authorization.
        pub RevokeOffChainAuthorization get(fn is_offchain_authorization_revoked): map (Signatory, TargetIdAuthorization<T::Moment>) => bool;

        /// All authorizations that an identity/key has
        pub Authorizations: double_map hasher(blake2_256) Signatory, blake2_256(u64) => Authorization<T::Moment>;

        /// All links that an identity/key has
        pub Links: double_map hasher(blake2_256) Signatory, blake2_256(u64) => Link<T::Moment>;

        /// All authorizations that an identity/key has given. (Authorizer, auth_id -> authorized)
        pub AuthorizationsGiven: double_map hasher(blake2_256) Signatory, blake2_256(u64) => Signatory;
    }
    add_extra_genesis {
        config(identities): Vec<(T::AccountId, IdentityId, IdentityId, Option<u64>)>;
        build(|config: &GenesisConfig<T>| {
            for &(ref master_account_id, did_issuer, did, expiry) in &config.identities {
                // Direct storage change for registering the DID and providing the claim
                let master_key = AccountKey::try_from(master_account_id.encode()).unwrap();
                assert!(!<DidRecords>::exists(did), "Identity already exist");
                <MultiPurposeNonce>::mutate(|n| *n += 1_u64);
                <Module<T>>::link_key_to_did(&master_key, SignatoryType::External, did);
                let record = DidRecord {
                    master_key,
                    ..Default::default()
                };
                <DidRecords>::insert(&did, record);

                // Add the claim data for the CustomerDueDiligence type claim
                let claim_meta_data = ClaimIdentifier(IdentityClaimData::CustomerDueDiligence, did_issuer);
                let claim = IdentityClaim {
                    claim_issuer: did_issuer,
                    issuance_date: 0_u64,
                    last_update_date: 0_u64,
                    expiry: expiry,
                    claim: IdentityClaimData::CustomerDueDiligence,
                };
                <Claims>::insert(&did, &claim_meta_data, claim);
            }
        });
    }
}

decl_module! {
    /// The module declaration.
    pub struct Module<T: Trait> for enum Call where origin: T::Origin {

        type Error = Error<T>;

        // Initializing events
        // this is needed only if you are using events in your module
        fn deposit_event() = default;
        pub fn register_did(origin, signing_items: Vec<SigningItem>) -> DispatchResult {
            let sender = ensure_signed(origin)?;
            // TODO: Subtract proper fee.
            let _imbalance = <T::Balances>::withdraw(
                &sender,
                Self::did_creation_fee(),
                WithdrawReason::Fee.into(),
                ExistenceRequirement::KeepAlive,
            )?;

            let _new_id = Self::_register_did(sender, signing_items)?;
            Ok(())
        }

        /// Register `target_account` with a new Identity.
        ///
        /// # Failure
        /// - `origin` has to be a trusted CDD provider.
        /// - `target_account` (master key of the new Identity) can be linked to just one and only
        /// one identity.
        /// - External signing keys can be linked to just one identity.
        ///
        /// # TODO
        /// - Imbalance: Since we are not handling the imbalance here, this will leave a hold in
        ///     the total supply. We are reducing someone's balance but not increasing anyone's
        ///     else balance or decreasing total supply. This will mean that the sum of all
        ///     balances will become less than the total supply.
        pub fn cdd_register_did(
            origin,
            target_account: T::AccountId,
            cdd_claim_expiry: Option<T::Moment>,
            signing_items: Vec<SigningItem>
        ) -> DispatchResult {
            // Sender has to be part of CDDProviders
            let cdd_sender = ensure_signed(origin)?;
            let cdd_key = AccountKey::try_from(cdd_sender.encode())?;
            let cdd_id = Context::current_identity_or::<Self>(&cdd_key)?;

            let cdd_providers = T::CddServiceProviders::get_members();
            ensure!(
                cdd_providers.into_iter().any(|kyc_id| kyc_id == cdd_id),
                Error::<T>::UnAuthorizedCddProvider
            );

            // Register Identity and add claim.
            let new_id = Self::_register_did(target_account, signing_items)?;
            Self::unsafe_add_claim(new_id, IdentityClaimData::CustomerDueDiligence, cdd_id, cdd_claim_expiry);
            Ok(())
        }

        /// Adds new signing keys for a DID. Only called by master key owner.
        ///
        /// # Failure
        ///  - It can only called by master key owner.
        ///  - If any signing key is already linked to any identity, it will fail.
        ///  - If any signing key is already
        pub fn add_signing_items(origin, signing_items: Vec<SigningItem>) -> DispatchResult {
            let sender_key = AccountKey::try_from(ensure_signed(origin)?.encode())?;
            let did = Context::current_identity_or::<Self>(&sender_key)?;
            let _grants_checked = Self::grant_check_only_master_key(&sender_key, did)?;

            // Check constraint 1-to-1 in relation key-identity.
            for s_item in &signing_items{
                if let Signatory::AccountKey(ref key) = s_item.signer {
                    ensure!(
                        Self::can_key_be_linked_to_did(key, s_item.signer_type),
                        Error::<T>::AlreadyLinked
                    );
                }
            }

            // Ignore any key which is already valid in that identity.
            let authorized_signing_items = Self::did_records( did).signing_items;
            signing_items.iter()
                .filter( |si| authorized_signing_items.contains(si) == false)
                .for_each( |si| Self::add_pre_join_identity( si, did));

            Self::deposit_event(RawEvent::NewSigningItems(did, signing_items));
            Ok(())
        }

        /// Removes specified signing keys of a DID if present.
        ///
        /// # Failure
        /// It can only called by master key owner.
        pub fn remove_signing_items(origin, signers_to_remove: Vec<Signatory>) -> DispatchResult {
            let sender_key = AccountKey::try_from(ensure_signed(origin)?.encode())?;
            let did = Context::current_identity_or::<Self>(&sender_key)?;
            let _grants_checked = Self::grant_check_only_master_key(&sender_key, did)?;

            // Remove any Pre-Authentication & link
            signers_to_remove.iter().for_each( |signer| {
                Self::remove_pre_join_identity( signer, did);
                if let Signatory::AccountKey(ref key) = signer {
                    Self::unlink_key_to_did(key, did);
                }
            });

            // Update signing keys at Identity.
            <DidRecords>::mutate(did, |record| {
                (*record).remove_signing_items( &signers_to_remove);
            });

            Self::deposit_event(RawEvent::RevokedSigningItems(did, signers_to_remove));
            Ok(())
        }

        /// Sets a new master key for a DID.
        ///
        /// # Failure
        /// Only called by master key owner.
        fn set_master_key(origin, new_key: AccountKey) -> DispatchResult {
            let sender = ensure_signed(origin)?;
            let sender_key = AccountKey::try_from( sender.encode())?;
            let did = Context::current_identity_or::<Self>(&sender_key)?;
            let _grants_checked = Self::grant_check_only_master_key(&sender_key, did)?;

            ensure!(
                Self::can_key_be_linked_to_did(&new_key, SignatoryType::External),
                Error::<T>::AlreadyLinked
            );

            <DidRecords>::mutate(did,
            |record| {
                (*record).master_key = new_key.clone();
            });

            Self::deposit_event(RawEvent::NewMasterKey(did, sender, new_key));
            Ok(())
        }

        /// Call this with the new master key. By invoking this method, caller accepts authorization
        /// with the new master key. If a CDD service provider approved this change, master key of
        /// the DID is updated.
        ///
        /// # Arguments
        /// * `owner_auth_id` Authorization from the owner who initiated the change
        /// * `cdd_auth_id` Authorization from a CDD service provider
        pub fn accept_master_key(origin, rotation_auth_id: u64, cdd_auth_id: u64) -> DispatchResult {
            let sender = ensure_signed(origin)?;
            let sender_key = AccountKey::try_from(sender.encode())?;
            let signer = Signatory::from(sender_key);

            // When both authorizations are present...
            ensure!(
                <Authorizations<T>>::exists(signer, rotation_auth_id),
                Error::<T>::InvalidAuthorizationFromOwner
            );
            ensure!(
                <Authorizations<T>>::exists(signer, cdd_auth_id),
                Error::<T>::InvalidAuthorizationFromCddProvider
            );

            // Accept authorization from the owner
            let rotation_auth = <Authorizations<T>>::get(signer, rotation_auth_id);

            if let AuthorizationData::RotateMasterKey(rotation_for_did) = rotation_auth.authorization_data {
                // Ensure the request was made by the owner of master key
                match rotation_auth.authorized_by {
                    Signatory::AccountKey(key) =>  {
                        let master_key = <DidRecords>::get(rotation_for_did).master_key;
                        ensure!(key == master_key, Error::<T>::KeyChangeUnauthorized);
                    },
                    _ => return Err(Error::<T>::UnknownAuthorization.into())
                };

                // Aceept authorization from CDD service provider

                let cdd_auth = <Authorizations<T>>::get(signer, cdd_auth_id);

                if let AuthorizationData::AttestMasterKeyRotation(attestation_for_did) = cdd_auth.authorization_data {
                    // Attestor must be a CDD service provider
                    let cdd_provider_did = match cdd_auth.authorized_by {
                        Signatory::AccountKey(ref key) =>  Self::get_identity(key),
                        Signatory::Identity(id)  => Some(id),
                    };

                    if let Some(id) = cdd_provider_did {
                        ensure!(
                            T::CddServiceProviders::is_member(&id),
                            Error::<T>::NotCddProviderAttestation
                        );
                    } else {
                        return Err(Error::<T>::NoDIDFound.into());
                    }

                    // Make sure authorizations are for the same DID
                    ensure!(
                        rotation_for_did == attestation_for_did,
                        Error::<T>::AuthorizationsNotForSameDids
                    );

                    // remove owner's authorization
                    Self::consume_auth(rotation_auth.authorized_by, signer, rotation_auth_id)?;

                    // remove CDD service provider's authorization
                    Self::consume_auth(cdd_auth.authorized_by, signer, cdd_auth_id)?;

                    // Replace master key of the owner that initiated key rotation
                    <DidRecords>::mutate(rotation_for_did, |record| {
                        (*record).master_key = sender_key.clone();
                    });

                    Self::deposit_event(RawEvent::MasterKeyChanged(rotation_for_did, sender_key));
                } else {
                    return Err(Error::<T>::UnknownAuthorization.into());
                }
            } else {
                return Err(Error::<T>::UnknownAuthorization.into());
            }

            Ok(())
        }

        /// Adds new claim record or edits an existing one. Only called by did_issuer's signing key
        #[weight = SimpleDispatchInfo::FixedNormal(10_000)]
        pub fn add_claim(
            origin,
            did: IdentityId,
            claim_data: IdentityClaimData,
            expiry: Option<T::Moment>,
        ) -> DispatchResult {
            let sender = ensure_signed(origin)?;
            let sender_key = AccountKey::try_from(sender.encode())?;
            let did_issuer = Context::current_identity_or::<Self>(&sender_key)?;

            ensure!(<DidRecords>::exists(did), Error::<T>::DidMustAlreadyExist);
            ensure!(<DidRecords>::exists(did_issuer), Error::<T>::ClaimIssuerDidMustAlreadyExist);

            // Verify that sender key is one of did_issuer's signing keys
            let sender_signer = Signatory::AccountKey(sender_key);
            ensure!(
                Self::is_signer_authorized(did_issuer, &sender_signer),
                Error::<T>::SenderMustHoldClaimIssuerKey
            );

            Self::unsafe_add_claim(did, claim_data, did_issuer, expiry);
            Ok(())
        }

        /// Adds a new batch of claim records or edits an existing one. Only called by
        /// `did_issuer`'s signing key.
        // TODO: fix #[weight = BatchDispatchInfo::new_normal(3_000, 10_000)]
        pub fn add_claims_batch(
            origin,
            // Vec(did_of_claim_receiver, claim_expiry, claim_data)
            claims: Vec<(IdentityId, Option<T::Moment>, IdentityClaimData)>
        ) -> DispatchResult {
            let sender = ensure_signed(origin)?;
            let sender_key = AccountKey::try_from(sender.encode())?;
            let did_issuer = Context::current_identity_or::<Self>(&sender_key)?;

            ensure!(<DidRecords>::exists(did_issuer), Error::<T>::ClaimIssuerDidMustAlreadyExist);

            // Verify that sender key is one of did_issuer's signing keys
            let sender_signer = Signatory::AccountKey(sender_key);
            ensure!(
                Self::is_signer_authorized(did_issuer, &sender_signer),
                Error::<T>::SenderMustHoldClaimIssuerKey
            );

            // Check input claims.
            for (did, _, _) in &claims {
                ensure!(<DidRecords>::exists(did), Error::<T>::DidMustAlreadyExist);
            }
            for (did, expiry, claim_data) in claims {
                Self::unsafe_add_claim(did, claim_data, did_issuer, expiry);
            }
            Ok(())
        }

        fn forwarded_call(origin, target_did: IdentityId, proposal: Box<T::Proposal>) -> DispatchResult {
            let sender = ensure_signed(origin)?;

            // 1. Constraints.
            // 1.1. A valid current identity.
            if let Some(current_did) = Context::current_identity::<Self>() {
                // 1.2. Check that current_did is a signing key of target_did
                ensure!(
                    Self::is_signer_authorized(current_did, &Signatory::Identity(target_did)),
                    Error::<T>::CurrentIdentityCannotBeForwarded
                );
            } else {
                return Err(Error::<T>::MissingCurrentIdentity.into());
            }

            // 1.3. Check that target_did has a CDD.
            // Please keep in mind that `current_did` is double-checked:
            //  - by `SignedExtension` (`update_did_signed_extension`) on 0 level nested call, or
            //  - by next code, as `target_did`, on N-level nested call, where N is equal or greater that 1.
            ensure!(Self::has_valid_cdd(target_did), Error::<T>::TargetHasNoCdd);

            // 2. Actions
            Context::set_current_identity::<Self>(Some(target_did));

            // Also set current_did roles when acting as a signing key for target_did
            // Re-dispatch call - e.g. to asset::doSomething...
            let new_origin = frame_system::RawOrigin::Signed(sender).into();

            let _res = match proposal.dispatch(new_origin) {
                Ok(_) => true,
                Err(e) => {
                    let e: DispatchError = e.into();
                    sp_runtime::print(e);
                    false
                }
            };

            Ok(())
        }

        /// Marks the specified claim as revoked
        pub fn revoke_claim(origin, did: IdentityId, claim_data: IdentityClaimData) -> DispatchResult {
            let sender_key = AccountKey::try_from( ensure_signed(origin)?.encode())?;
            let did_issuer = Context::current_identity_or::<Self>(&sender_key)?;
            let sender = Signatory::AccountKey(sender_key);

            ensure!(<DidRecords>::exists(&did_issuer), Error::<T>::ClaimIssuerDidMustAlreadyExist);
            // Verify that sender key is one of did_issuer's signing keys
            ensure!(
                Self::is_signer_authorized(did_issuer, &sender),
                Error::<T>::SenderMustHoldClaimIssuerKey
            );
            Self::unsafe_revoke_claim(ClaimIdentifier(claim_data, did_issuer), did);
            Ok(())
        }

        /// Revoke multiple claims in a batch
        ///
        /// # Arguments
        /// * origin - did issuer
        /// * did_and_claim_data - Vector of the identities & the corresponding claim data whom claim needs to be revoked
        pub fn revoke_claims_batch(origin, did_and_claim_data: Vec<(IdentityId, IdentityClaimData)>) -> DispatchResult {
            let sender_key = AccountKey::try_from( ensure_signed(origin)?.encode())?;
            let did_issuer = Context::current_identity_or::<Self>(&sender_key)?;
            let sender = Signatory::AccountKey(sender_key);

            ensure!(<DidRecords>::exists(&did_issuer), Error::<T>::ClaimIssuerDidMustAlreadyExist);
            // Verify that sender key is one of did_issuer's signing keys
            ensure!(
                Self::is_signer_authorized(did_issuer, &sender),
                Error::<T>::SenderMustHoldClaimIssuerKey
            );
            for (did, claim_data) in did_and_claim_data.into_iter() {
                Self::unsafe_revoke_claim(ClaimIdentifier(claim_data, did_issuer), did);
            }
            Ok(())
        }

        /// It sets permissions for an specific `target_key` key.
        /// Only the master key of an identity is able to set signing key permissions.
        pub fn set_permission_to_signer(origin, signer: Signatory, permissions: Vec<Permission>) -> DispatchResult {
            let sender_key = AccountKey::try_from( ensure_signed(origin)?.encode())?;
            let did = Context::current_identity_or::<Self>(&sender_key)?;
            let record = Self::grant_check_only_master_key( &sender_key, did)?;

            // You are trying to add a permission to did's master key. It is not needed.
            if let Signatory::AccountKey(ref key) = signer {
                if record.master_key == *key {
                    return Ok(());
                }
            }

            // Find key in `DidRecord::signing_keys`
            if record.signing_items.iter().find(|&si| si.signer == signer).is_some() {
                Self::update_signing_item_permissions(did, &signer, permissions)
            } else {
                Err(Error::<T>::InvalidSender.into())
            }
        }

        /// It disables all signing keys at `did` identity.
        ///
        /// # Errors
        ///
        pub fn freeze_signing_keys(origin) -> DispatchResult {
            Self::set_frozen_signing_key_flags(origin, true)
        }

        pub fn unfreeze_signing_keys(origin) -> DispatchResult {
            Self::set_frozen_signing_key_flags(origin, false)
        }

        pub fn get_my_did(origin) -> DispatchResult {
            let sender_key = AccountKey::try_from(ensure_signed(origin)?.encode())?;
            let did = Context::current_identity_or::<Self>(&sender_key)?;

            Self::deposit_event(RawEvent::DidQuery(sender_key, did));
            Ok(())
        }

        // Manage generic authorizations
        /// Adds an authorization
        pub fn add_authorization(
            origin,
            target: Signatory,
            authorization_data: AuthorizationData,
            expiry: Option<T::Moment>
        ) -> DispatchResult {
            let sender_key = AccountKey::try_from(ensure_signed(origin)?.encode())?;
            let from_did = Context::current_identity_or::<Self>(&sender_key)?;

            Self::add_auth(Signatory::from(from_did), target, authorization_data, expiry);

            Ok(())
        }

        /// Adds an authorization as a key.
        /// To be used by signing keys that don't have an identity
        pub fn add_authorization_as_key(
            origin,
            target: Signatory,
            authorization_data: AuthorizationData,
            expiry: Option<T::Moment>
        ) -> DispatchResult {
            let sender_key = AccountKey::try_from(ensure_signed(origin)?.encode())?;

            Self::add_auth(Signatory::from(sender_key), target, authorization_data, expiry);

            Ok(())
        }

        // Manage generic authorizations
        /// Adds an array of authorization
        pub fn batch_add_authorization(
            origin,
            // Vec<(target_did, auth_data, expiry)>
            auths: Vec<(Signatory, AuthorizationData, Option<T::Moment>)>
        ) -> DispatchResult {
            let sender_key = AccountKey::try_from(ensure_signed(origin)?.encode())?;
            let from_did = Context::current_identity_or::<Self>(&sender_key)?;

            for auth in auths {
                Self::add_auth(Signatory::from(from_did), auth.0, auth.1, auth.2);
            }

            Ok(())
        }

        /// Removes an authorization
        pub fn remove_authorization(
            origin,
            target: Signatory,
            auth_id: u64
        ) -> DispatchResult {
            let sender_key = AccountKey::try_from(ensure_signed(origin)?.encode())?;
            let from_did = Context::current_identity_or::<Self>(&sender_key)?;

            ensure!(
                <Authorizations<T>>::exists(target, auth_id),
                Error::<T>::AuthorizationDoesNotExist
            );
            let auth = <Authorizations<T>>::get(target, auth_id);
            ensure!(
                auth.authorized_by.eq_either(&from_did, &sender_key) ||
                    target.eq_either(&from_did, &sender_key),
                Error::<T>::Unauthorized
            );
            Self::remove_auth(target, auth_id, auth.authorized_by);

            Ok(())
        }

        /// Removes an array of authorizations
        pub fn batch_remove_authorization(
            origin,
            auth_identifiers: Vec<AuthIdentifier>
        ) -> DispatchResult {
            let sender_key = AccountKey::try_from(ensure_signed(origin)?.encode())?;
            let from_did = Context::current_identity_or::<Self>(&sender_key)?;
            let mut auths = Vec::with_capacity(auth_identifiers.len());
            for i in 0..auth_identifiers.len() {
                let auth_identifier = &auth_identifiers[i];
                ensure!(
                    <Authorizations<T>>::exists(&auth_identifier.0, &auth_identifier.1),
                    Error::<T>::AuthorizationDoesNotExist
                );
                auths.push(<Authorizations<T>>::get(&auth_identifier.0, &auth_identifier.1));
                ensure!(
                    auths[i].authorized_by.eq_either(&from_did, &sender_key) ||
                        auth_identifier.0.eq_either(&from_did, &sender_key),
                    Error::<T>::Unauthorized
                );
            }

            for i in 0..auth_identifiers.len() {
                let auth_identifier = &auth_identifiers[i];
                Self::remove_auth(auth_identifier.0, auth_identifier.1, auths[i].authorized_by);

            }

            Ok(())
        }

        /// Accepts an authorization
        pub fn accept_authorization(
            origin,
            auth_id: u64
        ) -> DispatchResult {
            let sender_key = AccountKey::try_from(ensure_signed(origin)?.encode())?;
            let signer = Context::current_identity_or::<Self>(&sender_key)
                .map_or_else(
                    |_error| Signatory::from(sender_key),
                    |did| Signatory::from(did));
            ensure!(
                <Authorizations<T>>::exists(signer, auth_id),
                Error::<T>::AuthorizationDoesNotExist
            );
            let auth = <Authorizations<T>>::get(signer, auth_id);
            match signer {
                Signatory::Identity(did) => {
                    match auth.authorization_data {
                        AuthorizationData::TransferTicker(_) =>
                            T::AcceptTransferTarget::accept_ticker_transfer(did, auth_id),
                        AuthorizationData::TransferTokenOwnership(_) =>
                            T::AcceptTransferTarget::accept_token_ownership_transfer(did, auth_id),
                        AuthorizationData::AddMultiSigSigner =>
                            T::AddSignerMultiSigTarget::accept_multisig_signer(Signatory::from(did), auth_id),
                        _ => return Err(Error::<T>::UnknownAuthorization.into())
                    }
                },
                Signatory::AccountKey(key) => {
                    match auth.authorization_data {
                        AuthorizationData::AddMultiSigSigner =>
                            T::AddSignerMultiSigTarget::accept_multisig_signer(Signatory::from(key), auth_id),
                        _ => return Err(Error::<T>::UnknownAuthorization.into())
                    }
                }
            }
        }

        /// Accepts an array of authorizations
        pub fn batch_accept_authorization(
            origin,
            auth_ids: Vec<u64>
        ) -> DispatchResult {
            let sender_key = AccountKey::try_from(ensure_signed(origin)?.encode())?;
            let signer = Context::current_identity_or::<Self>(&sender_key)
                .map_or_else(
                    |_error| Signatory::from(sender_key),
                    |did| Signatory::from(did));

            match signer {
                Signatory::Identity(did) => {
                    for auth_id in auth_ids {
                        // NB: Even if an auth is invalid (due to any reason), this batch function does NOT return an error.
                        // It will just skip that particular authorization.

                        if <Authorizations<T>>::exists(signer, auth_id) {
                            let auth = <Authorizations<T>>::get(signer, auth_id);

                            // NB: Result is not handled, invalid auths are just ignored to let the batch function continue.
                            let _result = match auth.authorization_data {
                                AuthorizationData::TransferTicker(_) =>
                                    T::AcceptTransferTarget::accept_ticker_transfer(did, auth_id),
                                AuthorizationData::TransferTokenOwnership(_) =>
                                    T::AcceptTransferTarget::accept_token_ownership_transfer(did, auth_id),
                                AuthorizationData::AddMultiSigSigner =>
                                    T::AddSignerMultiSigTarget::accept_multisig_signer(Signatory::from(did), auth_id),
                                _ => Err(Error::<T>::UnknownAuthorization.into())
                            };
                        }
                    }
                },
                Signatory::AccountKey(key) => {
                    for auth_id in auth_ids {
                        // NB: Even if an auth is invalid (due to any reason), this batch function does NOT return an error.
                        // It will just skip that particular authorization.

                        if <Authorizations<T>>::exists(signer, auth_id) {
                            let auth = <Authorizations<T>>::get(signer, auth_id);

                            //NB: Result is not handled, invalid auths are just ignored to let the batch function continue.
                            let _result = match auth.authorization_data {
                                AuthorizationData::AddMultiSigSigner =>
                                    T::AddSignerMultiSigTarget::accept_multisig_signer(Signatory::from(key), auth_id),
                                _ => Err(Error::<T>::UnknownAuthorization.into())
                            };
                        }
                    }
                }
            }

            Ok(())
        }

        // Manage Authorizations to join to an Identity
        // ================================================

        /// The key designated by `origin` accepts the authorization to join to `target_id`
        /// Identity.
        ///
        /// # Errors
        ///  - AccountKey should be authorized previously to join to that target identity.
        ///  - AccountKey is not linked to any other identity.
        pub fn authorize_join_to_identity(origin, target_id: IdentityId) -> DispatchResult {
            let sender_key = AccountKey::try_from( ensure_signed(origin)?.encode())?;
            let signer_from_key = Signatory::AccountKey( sender_key.clone());
            let signer_id_found = Self::key_to_identity_ids(sender_key);

            // Double check that `origin` (its key or identity) has been pre-authorize.
            let valid_signer = if <PreAuthorizedJoinDid>::exists(&signer_from_key) {
                // Sender key is valid.
                // Verify 1-to-1 relation between key and identity.
                ensure!(signer_id_found.is_none(), Error::<T>::AlreadyLinked);
                Some(signer_from_key)
            } else {
                // Otherwise, sender's identity (only master key) should be pre-authorize.
                match signer_id_found {
                    Some(LinkedKeyInfo::Unique(sender_id)) if Self::is_master_key(sender_id, &sender_key) => {
                        let signer_from_id = Signatory::Identity(sender_id);
                        if <PreAuthorizedJoinDid>::exists(&signer_from_id) {
                            Some(signer_from_id)
                        } else {
                            None
                        }
                    },
                    _ => None
                }
            };

            // Only works with a valid signer.
            if let Some(signer) = valid_signer {
                if let Some(pre_auth) = Self::pre_authorized_join_did( signer.clone())
                        .iter()
                        .find( |pre_auth_item| pre_auth_item.target_id == target_id) {
                    // Remove pre-auth, link key to identity and update identity record.
                    Self::remove_pre_join_identity(&signer, target_id);
                    if let Signatory::AccountKey(key) = signer {
                        Self::link_key_to_did( &key, pre_auth.signing_item.signer_type, target_id);
                    }
                    <DidRecords>::mutate( target_id, |identity| {
                        identity.add_signing_items( &[pre_auth.signing_item.clone()]);
                    });
                    Self::deposit_event( RawEvent::SignerJoinedToIdentityApproved( signer, target_id));
                    Ok(())
                } else {
                    Err(Error::<T>::Unauthorized.into())
                }
            } else {
                Err(Error::<T>::Unauthorized.into())
            }
        }

        /// Identity's master key or target key are allowed to reject a pre authorization to join.
        /// It only affects the authorization: if key accepted it previously, then this transaction
        /// shall have no effect.
        pub fn unauthorized_join_to_identity(origin, signer: Signatory, target_id: IdentityId) -> DispatchResult {
            let sender_key = AccountKey::try_from(ensure_signed(origin)?.encode())?;

            let mut is_remove_allowed = Self::is_master_key( target_id, &sender_key);

            if !is_remove_allowed {
                is_remove_allowed = match signer {
                    Signatory::AccountKey(ref key) => sender_key == *key,
                    Signatory::Identity(id) => Self::is_master_key(id, &sender_key)
                }
            }

            if is_remove_allowed {
                Self::remove_pre_join_identity( &signer, target_id);
                Ok(())
            } else {
                Err(Error::<T>::Unauthorized.into())
            }
        }


        /// It adds signing keys to target identity `id`.
        /// Keys are directly added to identity because each of them has an authorization.
        ///
        /// Arguments:
        ///     - `origin` Master key of `id` identity.
        ///     - `id` Identity where new signing keys will be added.
        ///     - `additional_keys` New signing items (and their authorization data) to add to target
        ///     identity.
        ///
        /// Failure
        ///     - It can only called by master key owner.
        ///     - Keys should be able to linked to any identity.
        pub fn add_signing_items_with_authorization( origin,
                expires_at: T::Moment,
                additional_keys: Vec<SigningItemWithAuth>) -> DispatchResult {
            let sender = ensure_signed(origin)?;
            let sender_key = AccountKey::try_from(sender.encode())?;
            let id = Context::current_identity_or::<Self>(&sender_key)?;
            let _grants_checked = Self::grant_check_only_master_key(&sender_key, id)?;

            // 0. Check expiration
            let now = <pallet_timestamp::Module<T>>::get();
            ensure!(now < expires_at, Error::<T>::AuthorizationExpired);
            let authorization = TargetIdAuthorization {
                target_id: id,
                nonce: Self::offchain_authorization_nonce(id),
                expires_at
            };
            let auth_encoded= authorization.encode();

            // 1. Verify signatures.
            for si_with_auth in additional_keys.iter() {
                let si = &si_with_auth.signing_item;

                // Get account_id from signer
                let account_id_found = match si.signer {
                    Signatory::AccountKey(ref key) =>  Public::try_from(key.as_slice()).ok(),
                    Signatory::Identity(ref id) if <DidRecords>::exists(id) => {
                        let master_key = <DidRecords>::get(id).master_key;
                        Public::try_from( master_key.as_slice()).ok()
                    },
                    _ => None
                };

                if let Some(account_id) = account_id_found {
                    if let Signatory::AccountKey(ref key) = si.signer {
                        // 1.1. Constraint 1-to-1 account to DID
                        ensure!(
                            Self::can_key_be_linked_to_did(key, si.signer_type),
                            Error::<T>::AlreadyLinked
                        );
                    }
                    // 1.2. Offchain authorization is not revoked explicitly.
                    let si_signer_authorization = &(si.signer, authorization.clone());
                    ensure!(
                        !Self::is_offchain_authorization_revoked(si_signer_authorization),
                        Error::<T>::AuthorizationHasBeenRevoked
                    );
                    // 1.3. Verify the signature.
                    let signature = AnySignature::from( Signature::from_h512(si_with_auth.auth_signature));
                    ensure!(
                        signature.verify(auth_encoded.as_slice(), &account_id),
                        Error::<T>::InvalidAuthorizationSignature
                    );
                } else {
                    return Err(Error::<T>::InvalidAccountKey.into());
                }
            }

            // 2.1. Link keys to identity
            additional_keys.iter().for_each( |si_with_auth| {
                let si = & si_with_auth.signing_item;
                if let Signatory::AccountKey(ref key) = si.signer {
                    Self::link_key_to_did( key, si.signer_type, id);
                }
            });

            // 2.2. Update that identity information and its offchain authorization nonce.
            <DidRecords>::mutate( id, |record| {
                let keys = additional_keys.iter().map( |si_with_auth| si_with_auth.signing_item.clone())
                    .collect::<Vec<_>>();
                (*record).add_signing_items( &keys[..]);
            });
            <OffChainAuthorizationNonce>::mutate( id, |offchain_nonce| {
                *offchain_nonce = authorization.nonce + 1;
            });

            Ok(())
        }

        /// It revokes the `auth` off-chain authorization of `signer`. It only takes effect if
        /// the authorized transaction is not yet executed.
        pub fn revoke_offchain_authorization(origin, signer: Signatory, auth: TargetIdAuthorization<T::Moment>) -> DispatchResult {
            let sender_key = AccountKey::try_from(ensure_signed(origin)?.encode())?;

            match signer {
                Signatory::AccountKey(ref key) => {
                    ensure!(sender_key == *key, Error::<T>::KeyNotAllowed);
                }
                Signatory::Identity(id) => {
                    ensure!(Self::is_master_key(id, &sender_key), Error::<T>::NotMasterKey);
                }
            }

            <RevokeOffChainAuthorization<T>>::insert((signer,auth), true);
            Ok(())
        }
    }
}

decl_error! {
    pub enum Error for Module<T: Trait> {
        /// One signing key can only belong to one DID
        AlreadyLinked,
        /// Missing current identity on the transaction
        MissingCurrentIdentity,
        /// Sender is not part of did's signing keys
        InvalidSender,
        /// No did linked to the user
        NoDIDFound,
        /// Signatory is not pre authorized by the identity
        Unauthorized,
        /// Given authorization is not pre-known
        UnknownAuthorization,
        /// Account Id cannot be extracted from signer
        InvalidAccountKey,
        /// Only CDD service providers are allowed.
        UnAuthorizedCddProvider,
        /// An invalid authorization from the owner.
        InvalidAuthorizationFromOwner,
        /// An invalid authorization from the CDD provider.
        InvalidAuthorizationFromCddProvider,
        /// The authorization to change the key was not from the owner of the master key.
        KeyChangeUnauthorized,
        /// Attestation was not by a CDD service provider.
        NotCddProviderAttestation,
        /// Authorizations are not for the same DID.
        AuthorizationsNotForSameDids,
        /// The DID must already exist.
        DidMustAlreadyExist,
        /// The Claim issuer DID must already exist.
        ClaimIssuerDidMustAlreadyExist,
        /// Sender must hold a claim issuer's signing key.
        SenderMustHoldClaimIssuerKey,
        /// Current identity cannot be forwarded, it is not a signing key of target identity.
        CurrentIdentityCannotBeForwarded,
        /// The authorization does not exist.
        AuthorizationDoesNotExist,
        /// The offchain authorization has expired.
        AuthorizationExpired,
        /// The master key is already linked to an identity.
        MasterKeyAlreadyLinked,
        /// The target DID has no valid CDD.
        TargetHasNoCdd,
        /// Authorization has been explicitly revoked.
        AuthorizationHasBeenRevoked,
        /// An invalid authorization signature.
        InvalidAuthorizationSignature,
        /// This key is not allowed to execute a given operation.
        KeyNotAllowed,
        /// Only the master key is allowed to revoke an Identity Signatory off-chain authorization.
        NotMasterKey,
        /// The DID does not exist.
        DidDoesNotExist,
        /// The DID already exists.
        DidAlreadyExists,
        /// The signing keys contain the master key.
        SigningKeysContainMasterKey,
    }
}

impl<T: Trait> Module<T> {
    pub fn add_auth(
        from: Signatory,
        target: Signatory,
        authorization_data: AuthorizationData,
        expiry: Option<T::Moment>,
    ) -> u64 {
        let new_nonce = Self::multi_purpose_nonce() + 1u64;
        <MultiPurposeNonce>::put(&new_nonce);

        let auth = Authorization {
            authorization_data: authorization_data.clone(),
            authorized_by: from,
            expiry: expiry,
            auth_id: new_nonce,
        };

        <Authorizations<T>>::insert(target, new_nonce, auth);
        <AuthorizationsGiven>::insert(from, new_nonce, target);

        Self::deposit_event(RawEvent::NewAuthorization(
            new_nonce,
            from,
            target,
            authorization_data,
            expiry,
        ));

        new_nonce
    }

    /// Remove any authorization. No questions asked.
    /// NB: Please do all the required checks before calling this function.

    pub fn remove_auth(target: Signatory, auth_id: u64, authorizer: Signatory) {
        <Authorizations<T>>::remove(target, auth_id);
        <AuthorizationsGiven>::remove(authorizer, auth_id);

        Self::deposit_event(RawEvent::AuthorizationRemoved(auth_id, target));
    }

    /// Consumes an authorization.
    /// Checks if the auth has not expired and the caller is authorized to consume this auth.
    pub fn consume_auth(from: Signatory, target: Signatory, auth_id: u64) -> DispatchResult {
        ensure!(
            <Authorizations<T>>::exists(target, auth_id),
            AuthorizationError::Invalid
        );
        let auth = <Authorizations<T>>::get(target, auth_id);
        ensure!(auth.authorized_by == from, AuthorizationError::Unauthorized);
        if let Some(expiry) = auth.expiry {
            let now = <pallet_timestamp::Module<T>>::get();
            ensure!(expiry > now, AuthorizationError::Expired);
        }

        Self::remove_auth(target, auth_id, auth.authorized_by);
        Ok(())
    }

    pub fn get_authorization(target: Signatory, auth_id: u64) -> Authorization<T::Moment> {
        <Authorizations<T>>::get(target, auth_id)
    }

    pub fn get_link(target: Signatory, link_id: u64) -> Link<T::Moment> {
        <Links<T>>::get(target, link_id)
    }

    /// Adds a link to a key or an identity
    /// NB: Please do all the required checks before calling this function.
    pub fn add_link(target: Signatory, link_data: LinkData, expiry: Option<T::Moment>) -> u64 {
        let new_nonce = Self::multi_purpose_nonce() + 1u64;
        <MultiPurposeNonce>::put(&new_nonce);

        let link = Link {
            link_data: link_data.clone(),
            expiry: expiry,
            link_id: new_nonce,
        };

        <Links<T>>::insert(target, new_nonce, link);

        Self::deposit_event(RawEvent::NewLink(new_nonce, target, link_data, expiry));
        new_nonce
    }

    /// Remove a link (if it exists) from a key or identity
    /// NB: Please do all the required checks before calling this function.
    pub fn remove_link(target: Signatory, link_id: u64) {
        if <Links<T>>::exists(target, link_id) {
            <Links<T>>::remove(target, link_id);
            Self::deposit_event(RawEvent::LinkRemoved(link_id, target));
        }
    }

    /// Update link data (if it exists) from a key or identity
    /// NB: Please do all the required checks before calling this function.
    pub fn update_link(target: Signatory, link_id: u64, link_data: LinkData) {
        if <Links<T>>::exists(target, link_id) {
            <Links<T>>::mutate(target, link_id, |link| link.link_data = link_data);
            Self::deposit_event(RawEvent::LinkUpdated(link_id, target));
        }
    }

    /// Private and not sanitized function. It is designed to be used internally by
    /// others sanitezed functions.
    fn update_signing_item_permissions(
        target_did: IdentityId,
        signer: &Signatory,
        mut permissions: Vec<Permission>,
    ) -> DispatchResult {
        // Remove duplicates.
        permissions.sort();
        permissions.dedup();

        let mut new_s_item: Option<SigningItem> = None;

        <DidRecords>::mutate(target_did, |record| {
            if let Some(mut signing_item) = (*record)
                .signing_items
                .iter()
                .find(|si| si.signer == *signer)
                .cloned()
            {
                swap(&mut signing_item.permissions, &mut permissions);
                (*record).signing_items.retain(|si| si.signer != *signer);
                (*record).signing_items.push(signing_item.clone());
                new_s_item = Some(signing_item);
            }
        });

        if let Some(s) = new_s_item {
            Self::deposit_event(RawEvent::SigningPermissionsUpdated(
                target_did,
                s,
                permissions,
            ));
        }
        Ok(())
    }

    /// It checks if `key` is a signing key of `did` identity.
    /// # IMPORTANT
    /// If signing keys are frozen this function always returns false.
    /// Master key cannot be frozen.
    pub fn is_signer_authorized(did: IdentityId, signer: &Signatory) -> bool {
        let record = <DidRecords>::get(did);

        // Check master id or key
        match signer {
            Signatory::AccountKey(ref signer_key) if record.master_key == *signer_key => true,
            Signatory::Identity(ref signer_id) if did == *signer_id => true,
            _ => {
                // Check signing items if DID is not frozen.
                !Self::is_did_frozen(did)
                    && record.signing_items.iter().any(|si| si.signer == *signer)
            }
        }
    }

    fn is_signer_authorized_with_permissions(
        did: IdentityId,
        signer: &Signatory,
        permissions: Vec<Permission>,
    ) -> bool {
        let record = <DidRecords>::get(did);

        match signer {
            Signatory::AccountKey(ref signer_key) if record.master_key == *signer_key => true,
            Signatory::Identity(ref signer_id) if did == *signer_id => true,
            _ => {
                if !Self::is_did_frozen(did) {
                    if let Some(signing_item) =
                        record.signing_items.iter().find(|&si| &si.signer == signer)
                    {
                        // It retruns true if all requested permission are in this signing item.
                        return permissions.iter().all(|required_permission| {
                            signing_item.has_permission(*required_permission)
                        });
                    }
                }
                // Signatory is not part of signing items of `did`, or
                // Did is frozen.
                false
            }
        }
    }

    /// Use `did` as reference.
    pub fn is_master_key(did: IdentityId, key: &AccountKey) -> bool {
        key == &<DidRecords>::get(did).master_key
    }

    pub fn is_claim_valid(
        did: IdentityId,
        claim_data: IdentityClaimData,
        claim_issuer: IdentityId,
    ) -> bool {
        let claim_meta_data = ClaimIdentifier(claim_data, claim_issuer);
        if <Claims>::exists(&did, &claim_meta_data) {
            let now = <pallet_timestamp::Module<T>>::get();
            let claim = <Claims>::get(&did, &claim_meta_data);
            if let Some(claim_expiry) = claim.expiry {
                if claim_expiry <= now.saturated_into::<u64>() {
                    return false;
                }
            }
            return true;
        }
        false
    }

    pub fn is_any_claim_valid(
        did: IdentityId,
        claim_data: IdentityClaimData,
        claim_issuers: Vec<IdentityId>,
    ) -> bool {
        for claim_issuer in claim_issuers {
            if Self::is_claim_valid(did, claim_data.clone(), claim_issuer) {
                return true;
            }
        }
        false
    }

    pub fn fetch_valid_claim(
        did: IdentityId,
        claim_data: IdentityClaimData,
        claim_issuer: IdentityId,
    ) -> Option<IdentityClaim> {
        let claim_meta_data = ClaimIdentifier(claim_data, claim_issuer);
        if <Claims>::exists(&did, &claim_meta_data) {
            let now = <pallet_timestamp::Module<T>>::get();
            let claim = <Claims>::get(&did, &claim_meta_data);
            if let Some(claim_expiry) = claim.expiry {
                if claim_expiry <= now.saturated_into::<u64>() {
                    return None;
                }
            }
            return Some(claim);
        }
        None
    }

    pub fn fetch_any_valid_claim(
        did: IdentityId,
        claim_data: IdentityClaimData,
        claim_issuers: Vec<IdentityId>,
    ) -> Option<IdentityClaim> {
        for claim_issuer in claim_issuers {
            if let Some(claim) = Self::fetch_valid_claim(did, claim_data.clone(), claim_issuer) {
                return Some(claim);
            }
        }
        None
    }

    pub fn has_valid_cdd(claim_for: IdentityId) -> bool {
        let trusted_cdd_providers = T::CddServiceProviders::get_members();
        Self::is_any_claim_valid(
            claim_for,
            IdentityClaimData::CustomerDueDiligence,
            trusted_cdd_providers,
        )
    }

    /// IMPORTANT: No state change is allowed in this function
    /// because this function is used within the RPC calls
    pub fn is_identity_has_valid_kyc(
        claim_for: IdentityId,
        buffer: u64,
    ) -> (bool, Option<IdentityId>) {
        let trusted_cdd_providers = T::CddServiceProviders::get_members();
        if let Some(threshold) = <pallet_timestamp::Module<T>>::get()
            .saturated_into::<u64>()
            .checked_add(buffer)
        {
            for trusted_cdd_provider in trusted_cdd_providers {
                if let Some(claim) = Self::fetch_valid_claim(
                    claim_for,
                    IdentityClaimData::CustomerDueDiligence,
                    trusted_cdd_provider,
                ) {
                    if let Some(claim_expiry) = claim.expiry {
                        if claim_expiry <= threshold {
                            return (false, None);
                        }
                    }
                    return (true, Some(trusted_cdd_provider));
                }
            }
        }
        return (false, None);
    }

    /// It checks that `sender_key` is the master key of `did` Identifier and that
    /// did exists.
    /// # Return
    /// A result object containing the `DidRecord` of `did`.
    pub fn grant_check_only_master_key(
        sender_key: &AccountKey,
        did: IdentityId,
    ) -> sp_std::result::Result<DidRecord, Error<T>> {
        ensure!(<DidRecords>::exists(did), Error::<T>::DidDoesNotExist);
        let record = <DidRecords>::get(did);
        ensure!(*sender_key == record.master_key, Error::<T>::KeyNotAllowed);
        Ok(record)
    }

    /// It checks if `key` is the master key or signing key of any did
    /// # Return
    /// An Option object containing the `did` that belongs to the key.
    pub fn get_identity(key: &AccountKey) -> Option<IdentityId> {
        if let Some(linked_key_info) = <KeyToIdentityIds>::get(key) {
            if let LinkedKeyInfo::Unique(linked_id) = linked_key_info {
                return Some(linked_id);
            }
        }
        return None;
    }

    /// It freezes/unfreezes the target `did` identity.
    ///
    /// # Errors
    /// Only master key can freeze/unfreeze an identity.
    fn set_frozen_signing_key_flags(origin: T::Origin, freeze: bool) -> DispatchResult {
        let sender_key = AccountKey::try_from(ensure_signed(origin)?.encode())?;
        let did = Context::current_identity_or::<Self>(&sender_key)?;
        let _grants_checked = Self::grant_check_only_master_key(&sender_key, did)?;

        if freeze {
            <IsDidFrozen>::insert(did, true);
        } else {
            <IsDidFrozen>::remove(did);
        }
        Ok(())
    }

    /// It checks that any sternal account can only be associated with at most one.
    /// Master keys are considered as external accounts.
    pub fn can_key_be_linked_to_did(key: &AccountKey, signer_type: SignatoryType) -> bool {
        if let Some(linked_key_info) = <KeyToIdentityIds>::get(key) {
            match linked_key_info {
                LinkedKeyInfo::Unique(..) => false,
                LinkedKeyInfo::Group(..) => signer_type != SignatoryType::External,
            }
        } else {
            true
        }
    }

    /// It links `key` key to `did` identity as a `key_type` type.
    /// # Errors
    /// This function can be used if `can_key_be_linked_to_did` returns true. Otherwise, it will do
    /// nothing.
    fn link_key_to_did(key: &AccountKey, key_type: SignatoryType, did: IdentityId) {
        if let Some(linked_key_info) = <KeyToIdentityIds>::get(key) {
            match linked_key_info {
                LinkedKeyInfo::Group(mut dids) => {
                    if !dids.contains(&did) && key_type != SignatoryType::External {
                        dids.push(did);
                        dids.sort();

                        <KeyToIdentityIds>::insert(key, LinkedKeyInfo::Group(dids));
                    }
                }
                _ => {
                    // This case is protected by `can_key_be_linked_to_did`.
                }
            }
        } else {
            // AccountKey is not yet linked to any identity, so no constraints.
            let linked_key_info = match key_type {
                SignatoryType::External => LinkedKeyInfo::Unique(did),
                _ => LinkedKeyInfo::Group(vec![did]),
            };
            <KeyToIdentityIds>::insert(key, linked_key_info);
        }
    }

    /// It unlinks the `key` key from `did`.
    /// If there is no more associated identities, its full entry is removed.
    fn unlink_key_to_did(key: &AccountKey, did: IdentityId) {
        if let Some(linked_key_info) = <KeyToIdentityIds>::get(key) {
            match linked_key_info {
                LinkedKeyInfo::Unique(..) => <KeyToIdentityIds>::remove(key),
                LinkedKeyInfo::Group(mut dids) => {
                    dids.retain(|ref_did| *ref_did != did);
                    if dids.is_empty() {
                        <KeyToIdentityIds>::remove(key);
                    } else {
                        <KeyToIdentityIds>::insert(key, LinkedKeyInfo::Group(dids));
                    }
                }
            }
        }
    }

    /// It adds `signing_item` to pre authorized items for `id` identity.
    fn add_pre_join_identity(signing_item: &SigningItem, id: IdentityId) {
        let signer = &signing_item.signer;
        let new_pre_auth = PreAuthorizedKeyInfo::new(signing_item.clone(), id);

        if !<PreAuthorizedJoinDid>::exists(signer) {
            <PreAuthorizedJoinDid>::insert(signer, vec![new_pre_auth]);
        } else {
            <PreAuthorizedJoinDid>::mutate(signer, |pre_auth_list| {
                pre_auth_list.retain(|pre_auth| *pre_auth != id);
                pre_auth_list.push(new_pre_auth);
            });
        }
    }

    /// It removes `signing_item` to pre authorized items for `id` identity.
    fn remove_pre_join_identity(signer: &Signatory, id: IdentityId) {
        let mut is_pre_auth_list_empty = false;
        <PreAuthorizedJoinDid>::mutate(signer, |pre_auth_list| {
            pre_auth_list.retain(|pre_auth| pre_auth.target_id != id);
            is_pre_auth_list_empty = pre_auth_list.is_empty();
        });

        if is_pre_auth_list_empty {
            <PreAuthorizedJoinDid>::remove(signer);
        }
    }

    /// It registers a did for a new asset. Only called by create_token function.
    pub fn register_asset_did(ticker: &Ticker) -> DispatchResult {
        let did = Self::get_token_did(ticker)?;
        Self::deposit_event(RawEvent::AssetDid(*ticker, did));
        // Making sure there's no pre-existing entry for the DID
        // This should never happen but just being defensive here
        ensure!(!<DidRecords>::exists(did), Error::<T>::DidAlreadyExists);
        <DidRecords>::insert(did, DidRecord::default());
        Ok(())
    }

    /// IMPORTANT: No state change is allowed in this function
    /// because this function is used within the RPC calls
    /// It is a helper function that can be used to get did for any asset
    pub fn get_token_did(ticker: &Ticker) -> StdResult<IdentityId, &'static str> {
        let mut buf = Vec::new();
        buf.extend_from_slice(&SECURITY_TOKEN.encode());
        buf.extend_from_slice(&ticker.encode());
        IdentityId::try_from(T::Hashing::hash(&buf[..]).as_ref())
    }

    pub fn _register_did(
        sender: T::AccountId,
        signing_items: Vec<SigningItem>,
    ) -> Result<IdentityId, DispatchError> {
        // Adding extrensic count to did nonce for some unpredictability
        // NB: this does not guarantee randomness
        let new_nonce =
            Self::multi_purpose_nonce() + u64::from(<system::Module<T>>::extrinsic_count()) + 7u64;
        // Even if this transaction fails, nonce should be increased for added unpredictability of dids
        <MultiPurposeNonce>::put(&new_nonce);

        let master_key = AccountKey::try_from(sender.encode())?;

        // 1 Check constraints.
        // 1.1. Master key is not linked to any identity.
        ensure!(
            Self::can_key_be_linked_to_did(&master_key, SignatoryType::External),
            Error::<T>::MasterKeyAlreadyLinked
        );
        // 1.2. Master key is not part of signing keys.
        ensure!(
            signing_items.iter().find(|sk| **sk == master_key).is_none(),
            Error::<T>::SigningKeysContainMasterKey
        );

        let block_hash = <system::Module<T>>::block_hash(<system::Module<T>>::block_number());

        let did = IdentityId::from(blake2_256(&(USER, block_hash, new_nonce).encode()));

        // 1.3. Make sure there's no pre-existing entry for the DID
        // This should never happen but just being defensive here
        ensure!(!<DidRecords>::exists(did), Error::<T>::DidAlreadyExists);
        // 1.4. Signing keys can be linked to the new identity.
        for s_item in &signing_items {
            if let Signatory::AccountKey(ref key) = s_item.signer {
                ensure!(
                    Self::can_key_be_linked_to_did(key, s_item.signer_type),
                    Error::<T>::AlreadyLinked
                );
            }
        }

        // 2. Apply changes to our extrinsics.
        // 2.1. Link  master key and add pre-authorized signing keys
        Self::link_key_to_did(&master_key, SignatoryType::External, did);
        signing_items
            .iter()
            .for_each(|s_item| Self::add_pre_join_identity(s_item, did));

        // 2.2. Create a new identity record.
        let record = DidRecord {
            master_key,
            ..Default::default()
        };
        <DidRecords>::insert(&did, record);

        Self::deposit_event(RawEvent::NewDid(did.clone(), sender, signing_items));
        Ok(did)
    }

    /// It adds a new claim without any previous security check.
    fn unsafe_add_claim(
        target_did: IdentityId,
        claim_data: IdentityClaimData,
        did_issuer: IdentityId,
        expiry: Option<T::Moment>,
    ) {
        let claim_meta_data = ClaimIdentifier(claim_data.clone(), did_issuer);

        let last_update_date = <pallet_timestamp::Module<T>>::get().saturated_into::<u64>();

        let issuance_date = if <Claims>::exists(&target_did, &claim_meta_data) {
            <Claims>::get(&target_did, &claim_meta_data).issuance_date
        } else {
            last_update_date
        };

        let claim_expiry = match expiry {
            Some(claim_expiry) => Some(claim_expiry.saturated_into::<u64>()),
            None => None,
        };

        let claim = IdentityClaim {
            claim_issuer: did_issuer,
            issuance_date: issuance_date,
            last_update_date: last_update_date,
            expiry: claim_expiry,
            claim: claim_data,
        };

        <Claims>::insert(&target_did, &claim_meta_data, claim.clone());

        Self::deposit_event(RawEvent::NewClaims(target_did, claim_meta_data, claim));
    }

<<<<<<< HEAD
    pub fn is_identity_exists(did: &IdentityId) -> bool {
        <DidRecords>::exists(did)
=======
    fn unsafe_revoke_claim(claim_identifier: ClaimIdentifier, did: IdentityId) {
        <Claims>::remove(&did, &claim_identifier);
        Self::deposit_event(RawEvent::RevokedClaim(did, claim_identifier));
>>>>>>> 10c27d21
    }
}

impl<T: Trait> Module<T> {
    /// RPC call to know whether the given did has valid cdd claim or not
    pub fn is_identity_has_valid_cdd(
        did: IdentityId,
        buffer_time: Option<u64>,
    ) -> Option<IdentityId> {
        let buffer = match buffer_time {
            Some(time) => time,
            None => 0u64,
        };
        let (status, provider) = Self::is_identity_has_valid_kyc(did, buffer);
        if status {
            return provider;
        }
        None
    }

    /// RPC call to query the given ticker did
    pub fn get_asset_did(ticker: Ticker) -> Result<IdentityId, &'static str> {
        Self::get_token_did(&ticker)
    }

    /// Retrieve DidRecords for `did`
    pub fn get_did_records(did: IdentityId) -> RpcDidRecords<AccountKey, SigningItem> {
        if <DidRecords>::exists(did) {
            let record = <DidRecords>::get(did);
            RpcDidRecords::Success {
                master_key: record.master_key,
                signing_items: record.signing_items,
            }
        } else {
            RpcDidRecords::IdNotFound
        }
    }
}

impl<T: Trait> IdentityTrait for Module<T> {
    fn get_identity(key: &AccountKey) -> Option<IdentityId> {
        Self::get_identity(&key)
    }

    fn current_identity() -> Option<IdentityId> {
        <CurrentDid>::get()
    }

    fn set_current_identity(id: Option<IdentityId>) {
        if let Some(id) = id {
            <CurrentDid>::put(id);
        } else {
            <CurrentDid>::kill();
        }
    }

    fn is_signer_authorized(did: IdentityId, signer: &Signatory) -> bool {
        Self::is_signer_authorized(did, signer)
    }

    fn is_master_key(did: IdentityId, key: &AccountKey) -> bool {
        Self::is_master_key(did, &key)
    }

    fn is_signer_authorized_with_permissions(
        did: IdentityId,
        signer: &Signatory,
        permissions: Vec<Permission>,
    ) -> bool {
        Self::is_signer_authorized_with_permissions(did, signer, permissions)
    }
}<|MERGE_RESOLUTION|>--- conflicted
+++ resolved
@@ -1544,14 +1544,13 @@
         Self::deposit_event(RawEvent::NewClaims(target_did, claim_meta_data, claim));
     }
 
-<<<<<<< HEAD
     pub fn is_identity_exists(did: &IdentityId) -> bool {
         <DidRecords>::exists(did)
-=======
+    }
+
     fn unsafe_revoke_claim(claim_identifier: ClaimIdentifier, did: IdentityId) {
         <Claims>::remove(&did, &claim_identifier);
         Self::deposit_event(RawEvent::RevokedClaim(did, claim_identifier));
->>>>>>> 10c27d21
     }
 }
 
