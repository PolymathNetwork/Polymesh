//! # Identity module
//!
//! This module is used to manage identity concept.
//!
//!  - [Module](./struct.Module.html)
//!  - [Trait](./trait.Trait.html)
//!
//! ## Overview :
//!
//! Identity concept groups different account (keys) in one place, and it allows each key to
//! make operations based on the constraint that each account (permissions and key types).
//!
//! Any account can create and manage one and only one identity, using
//! [register_did](./struct.Module.html#method.register_did). Other accounts can be added to a
//! target identity as signing key, where we also define the type of account (`External`,
//! `MuliSign`, etc.) and/or its permission.
//!
//! Some operations at identity level are only allowed to its administrator account, like
//! [set_master_key](./struct.Module.html#method.set_master_key) or
//!
//! ## Identity information
//!
//! Identity contains the following data:
//!  - `master_key`. It is the administrator account of the identity.
//!  - `signing_keys`. List of keys and their capabilities (type of key and its permissions) .
//!
//! ## Freeze signing keys
//!
//! It is an *emergency action* to block all signing keys of an identity and it can only be performed
//! by its administrator.
//!
//! see [freeze_signing_keys](./struct.Module.html#method.freeze_signing_keys)
//! see [unfreeze_signing_keys](./struct.Module.html#method.unfreeze_signing_keys)
//!

#![cfg_attr(not(feature = "std"), no_std)]
#![recursion_limit = "256"]

use polymesh_primitives::{
    AccountKey, AuthIdentifier, Authorization, AuthorizationData, AuthorizationError, Claim,
    ClaimType, Identity as DidRecord, IdentityClaim, IdentityId, Link, LinkData, Permission,
    PreAuthorizedKeyInfo, Scope, Signatory, SignatoryType, SigningItem, Ticker,
};
use polymesh_runtime_common::{
    constants::did::{SECURITY_TOKEN, USER},
    traits::{
        asset::AcceptTransfer,
        balances::BalancesTrait,
        group::GroupTrait,
        identity::{
            AuthorizationNonce, LinkedKeyInfo, RawEvent, SigningItemWithAuth, TargetIdAuthorization,
        },
        multisig::AddSignerMultiSig,
    },
    Context,
};

use codec::{Decode, Encode};
use core::{
    convert::{From, TryInto},
    result::Result as StdResult,
};
use sp_core::sr25519::{Public, Signature};
use sp_io::hashing::blake2_256;
use sp_runtime::{
    traits::{Dispatchable, Hash, SaturatedConversion, Verify},
    AnySignature,
};
use sp_std::{convert::TryFrom, mem::swap, prelude::*, vec};

use frame_support::{
    decl_error, decl_module, decl_storage,
    dispatch::{DispatchError, DispatchResult},
    ensure,
    traits::{ExistenceRequirement, WithdrawReason},
    weights::{GetDispatchInfo, SimpleDispatchInfo},
};
use frame_system::{self as system, ensure_root, ensure_signed};
use pallet_transaction_payment::ChargeTxFee;
use polymesh_runtime_identity_rpc_runtime_api::DidRecords as RpcDidRecords;

pub use polymesh_runtime_common::traits::identity::{IdentityTrait, Trait};
pub type Event<T> = polymesh_runtime_common::traits::identity::Event<T>;

#[derive(Encode, Decode, Clone, PartialEq, Eq, Debug, PartialOrd, Ord)]
pub struct Claim1stKey {
    pub target: IdentityId,
    pub claim_type: ClaimType,
}

#[derive(Encode, Decode, Clone, PartialEq, Eq, Debug, PartialOrd, Ord)]
pub struct Claim2ndKey {
    pub issuer: IdentityId,
    pub scope: Option<Scope>,
}

#[derive(Encode, Decode, Clone, PartialEq, Eq, Debug, PartialOrd, Ord, Default)]
pub struct BatchAddClaimItem<M> {
    pub target: IdentityId,
    pub claim: Claim,
    pub expiry: Option<M>,
}

#[derive(Encode, Decode, Clone, PartialEq, Eq, Debug, PartialOrd, Ord, Default)]
pub struct BatchRevokeClaimItem {
    pub target: IdentityId,
    pub claim: Claim,
}

decl_storage! {
    trait Store for Module<T: Trait> as identity {

        /// Module owner.
        Owner get(fn owner) config(): T::AccountId;

        /// DID -> identity info
        pub DidRecords get(fn did_records) config(): map IdentityId => DidRecord;

        /// DID -> bool that indicates if signing keys are frozen.
        pub IsDidFrozen get(fn is_did_frozen): map IdentityId => bool;

        /// It stores the current identity for current transaction.
        pub CurrentDid: Option<IdentityId>;

        /// (Target ID, claim type) (issuer,scope) -> Associated claims
        pub Claims: double_map hasher(blake2_256) Claim1stKey, blake2_256(Claim2ndKey) => IdentityClaim;

        // Account => DID
        pub KeyToIdentityIds get(fn key_to_identity_ids) config(): map AccountKey => Option<LinkedKeyInfo>;

        /// How much does creating a DID cost
        pub DidCreationFee get(fn did_creation_fee) config(): T::Balance;

        /// Nonce to ensure unique actions. starts from 1.
        pub MultiPurposeNonce get(fn multi_purpose_nonce) build(|_| 1u64): u64;

        /// Pre-authorize join to Identity.
        pub PreAuthorizedJoinDid get(fn pre_authorized_join_did): map Signatory => Vec<PreAuthorizedKeyInfo>;

        /// Authorization nonce per Identity. Initially is 0.
        pub OffChainAuthorizationNonce get(fn offchain_authorization_nonce): map IdentityId => AuthorizationNonce;

        /// Inmediate revoke of any off-chain authorization.
        pub RevokeOffChainAuthorization get(fn is_offchain_authorization_revoked): map (Signatory, TargetIdAuthorization<T::Moment>) => bool;

        /// All authorizations that an identity/key has
        pub Authorizations: double_map hasher(blake2_256) Signatory, blake2_256(u64) => Authorization<T::Moment>;

        /// All links that an identity/key has
        pub Links: double_map hasher(blake2_256) Signatory, blake2_256(u64) => Link<T::Moment>;

        /// All authorizations that an identity/key has given. (Authorizer, auth_id -> authorized)
        pub AuthorizationsGiven: double_map hasher(blake2_256) Signatory, blake2_256(u64) => Signatory;

        pub CddAuthForMasterKeyRotation get(fn cdd_auth_for_master_key_rotation): bool;
    }
    add_extra_genesis {
        config(identities): Vec<(T::AccountId, IdentityId, IdentityId, Option<u64>)>;
        build(|config: &GenesisConfig<T>| {
            for &(ref master_account_id, issuer, did, expiry) in &config.identities {
                // Direct storage change for registering the DID and providing the claim
                let master_key = AccountKey::try_from(master_account_id.encode()).unwrap();
                assert!(!<DidRecords>::exists(did), "Identity already exist");
                <MultiPurposeNonce>::mutate(|n| *n += 1_u64);
                <Module<T>>::link_key_to_did(&master_key, SignatoryType::External, did);
                let record = DidRecord {
                    master_key,
                    ..Default::default()
                };
                <DidRecords>::insert(&did, record);

                // Add the claim data for the CustomerDueDiligence type claim
                let claim_type = ClaimType::CustomerDueDiligence;
                let pk = Claim1stKey{ target: did, claim_type };
                let sk = Claim2ndKey{ issuer, scope: None };
                let id_claim = IdentityClaim {
                    claim_issuer: issuer,
                    issuance_date: 0_u64,
                    last_update_date: 0_u64,
                    expiry: expiry,
                    claim: Claim::CustomerDueDiligence,
                };

                <Claims>::insert(&pk, &sk, id_claim);
            }
        });
    }
}

decl_module! {
    /// The module declaration.
    pub struct Module<T: Trait> for enum Call where origin: T::Origin {

        type Error = Error<T>;

        // Initializing events
        // this is needed only if you are using events in your module
        fn deposit_event() = default;
        pub fn register_did(origin, signing_items: Vec<SigningItem>) -> DispatchResult {
            let sender = ensure_signed(origin)?;
            // TODO: Subtract proper fee.
            let _imbalance = <T::Balances>::withdraw(
                &sender,
                Self::did_creation_fee(),
                WithdrawReason::Fee.into(),
                ExistenceRequirement::KeepAlive,
            )?;

            let _new_id = Self::_register_did(sender, signing_items)?;
            Ok(())
        }

        /// Register `target_account` with a new Identity.
        ///
        /// # Failure
        /// - `origin` has to be a trusted CDD provider.
        /// - `target_account` (master key of the new Identity) can be linked to just one and only
        /// one identity.
        /// - External signing keys can be linked to just one identity.
        ///
        /// # TODO
        /// - Imbalance: Since we are not handling the imbalance here, this will leave a hold in
        ///     the total supply. We are reducing someone's balance but not increasing anyone's
        ///     else balance or decreasing total supply. This will mean that the sum of all
        ///     balances will become less than the total supply.
        pub fn cdd_register_did(
            origin,
            target_account: T::AccountId,
            cdd_claim_expiry: Option<T::Moment>,
            signing_items: Vec<SigningItem>
        ) -> DispatchResult {
            // Sender has to be part of CDDProviders
            let cdd_sender = ensure_signed(origin)?;
            let cdd_key = AccountKey::try_from(cdd_sender.encode())?;
            let cdd_id = Context::current_identity_or::<Self>(&cdd_key)?;

            let cdd_providers = T::CddServiceProviders::get_members();
            ensure!(
                cdd_providers.into_iter().any(|kyc_id| kyc_id == cdd_id),
                Error::<T>::UnAuthorizedCddProvider
            );

            // Register Identity and add claim.
            let new_id = Self::_register_did(target_account, signing_items)?;
            Self::unsafe_add_claim(new_id, Claim::CustomerDueDiligence, cdd_id, cdd_claim_expiry)
        }

        /// Removes specified signing keys of a DID if present.
        ///
        /// # Failure
        /// It can only called by master key owner.
        pub fn remove_signing_items(origin, signers_to_remove: Vec<Signatory>) -> DispatchResult {
            let sender_key = AccountKey::try_from(ensure_signed(origin)?.encode())?;
            let did = Context::current_identity_or::<Self>(&sender_key)?;
            let _grants_checked = Self::grant_check_only_master_key(&sender_key, did)?;

            // Remove any Pre-Authentication & link
            signers_to_remove.iter().for_each( |signer| {
                Self::remove_pre_join_identity( signer, did);
                if let Signatory::AccountKey(ref key) = signer {
                    Self::unlink_key_to_did(key, did);
                }
            });

            // Update signing keys at Identity.
            <DidRecords>::mutate(did, |record| {
                (*record).remove_signing_items( &signers_to_remove);
            });

            Self::deposit_event(RawEvent::RevokedSigningItems(did, signers_to_remove));
            Ok(())
        }

        /// Sets a new master key for a DID.
        ///
        /// # Failure
        /// Only called by master key owner.
        fn set_master_key(origin, new_key: AccountKey) -> DispatchResult {
            let sender = ensure_signed(origin)?;
            let sender_key = AccountKey::try_from( sender.encode())?;
            let did = Context::current_identity_or::<Self>(&sender_key)?;
            let _grants_checked = Self::grant_check_only_master_key(&sender_key, did)?;

            ensure!(
                Self::can_key_be_linked_to_did(&new_key, SignatoryType::External),
                Error::<T>::AlreadyLinked
            );

            <DidRecords>::mutate(did,
            |record| {
                (*record).master_key = new_key;
            });

            Self::deposit_event(RawEvent::NewMasterKey(did, sender, new_key));
            Ok(())
        }

        /// Call this with the new master key. By invoking this method, caller accepts authorization
        /// with the new master key. If a CDD service provider approved this change, master key of
        /// the DID is updated.
        ///
        /// # Arguments
        /// * `owner_auth_id` Authorization from the owner who initiated the change
        /// * `cdd_auth_id` Authorization from a CDD service provider
        pub fn accept_master_key(origin, rotation_auth_id: u64, optional_cdd_auth_id: Option<u64>) -> DispatchResult {
            let sender = ensure_signed(origin)?;
            let sender_key = AccountKey::try_from(sender.encode())?;
            Self::accept_master_key_rotation(sender_key, rotation_auth_id, optional_cdd_auth_id)
        }

        /// Set if CDD authorization is required for updating master key of an identity.
        /// Callable via root (governance)
        ///
        /// # Arguments
        /// * `auth_required` CDD Authorization required or not
        pub fn change_cdd_requirement_for_mk_rotation(
            origin,
            auth_required: bool,
        ) -> DispatchResult {
            ensure_root(origin)?;
            <CddAuthForMasterKeyRotation>::put(auth_required);
            Self::deposit_event(RawEvent::CddRequirementForMasterKeyUpdated(auth_required));
            Ok(())
        }

        /// Join an identity as a signing key
        pub fn join_identity_as_key(origin, auth_id: u64) -> DispatchResult {
            let signer = Signatory::from(AccountKey::try_from(ensure_signed(origin)?.encode())?);
            Self::join_identity(signer, auth_id)
        }

        /// Join an identity as a signing identity
        pub fn join_identity_as_identity(origin, auth_id: u64) -> DispatchResult {
            let sender_key = AccountKey::try_from(ensure_signed(origin)?.encode())?;
            let sender_did = Context::current_identity_or::<Self>(&sender_key)?;
            Self::join_identity(Signatory::from(sender_did), auth_id)
        }

        /// Adds new claim record or edits an existing one. Only called by did_issuer's signing key
        #[weight = SimpleDispatchInfo::FixedNormal(10_000)]
        pub fn add_claim(
            origin,
            target: IdentityId,
            claim: Claim,
            expiry: Option<T::Moment>,
        ) -> DispatchResult {
            let sender_key = AccountKey::try_from(ensure_signed(origin)?.encode())?;
            let issuer = Context::current_identity_or::<Self>(&sender_key)?;

            ensure!(<DidRecords>::exists(target), Error::<T>::DidMustAlreadyExist);

            Self::unsafe_add_claim(target, claim, issuer, expiry)
        }

        /// Adds a new batch of claim records or edits an existing one. Only called by
        /// `did_issuer`'s signing key.
        // TODO: fix #[weight = BatchDispatchInfo::new_normal(3_000, 10_000)]
        pub fn add_claims_batch(
            origin,
            claims: Vec<BatchAddClaimItem<T::Moment>>
        ) -> DispatchResult {
            let sender_key = AccountKey::try_from(ensure_signed(origin)?.encode())?;
            let issuer = Context::current_identity_or::<Self>(&sender_key)?;

            // Check input claims.
            ensure!( claims.iter().all(
                |batch_claim_item| <DidRecords>::exists(batch_claim_item.target)),
                Error::<T>::DidMustAlreadyExist);

            claims.into_iter()
                .map( |bci| Self::unsafe_add_claim(bci.target, bci.claim, issuer, bci.expiry))
                .collect::<Result<Vec<_>, DispatchError>>()
                .map( |_| ())
        }

        fn forwarded_call(origin, target_did: IdentityId, proposal: Box<T::Proposal>) -> DispatchResult {
            let sender = ensure_signed(origin)?;

            // 1. Constraints.
            // 1.1. A valid current identity.
            if let Some(current_did) = Context::current_identity::<Self>() {
                // 1.2. Check that current_did is a signing key of target_did
                ensure!(
                    Self::is_signer_authorized(current_did, &Signatory::Identity(target_did)),
                    Error::<T>::CurrentIdentityCannotBeForwarded
                );
            } else {
                return Err(Error::<T>::MissingCurrentIdentity.into());
            }

            // 1.3. Check that target_did has a CDD.
            // Please keep in mind that `current_did` is double-checked:
            //  - by `SignedExtension` (`update_did_signed_extension`) on 0 level nested call, or
            //  - by next code, as `target_did`, on N-level nested call, where N is equal or greater that 1.
            ensure!(Self::has_valid_cdd(target_did), Error::<T>::TargetHasNoCdd);

            /// 1.4 charge fee
            ensure!(
                T::ChargeTxFeeTarget::charge_fee(
                    Signatory::from(AccountKey::try_from(sender.encode())?),
                    proposal.encode().len().try_into().unwrap_or_default(),
                    proposal.get_dispatch_info(),
                )
                .is_ok(),
                Error::<T>::FailedToChargeFee
            );

            // 2. Actions
            Context::set_current_identity::<Self>(Some(target_did));

            // Also set current_did roles when acting as a signing key for target_did
            // Re-dispatch call - e.g. to asset::doSomething...
            let new_origin = frame_system::RawOrigin::Signed(sender).into();

            let _res = match proposal.dispatch(new_origin) {
                Ok(_) => true,
                Err(e) => {
                    let e: DispatchError = e;
                    sp_runtime::print(e);
                    false
                }
            };

            Ok(())
        }

        /// Marks the specified claim as revoked
        pub fn revoke_claim(origin,
            target: IdentityId,
            claim: Claim,
       ) -> DispatchResult {
            let sender_key = AccountKey::try_from( ensure_signed(origin)?.encode())?;
            let issuer = Context::current_identity_or::<Self>(&sender_key)?;
            let claim_type = claim.claim_type();
            let scope = claim.as_scope().cloned();

            Self::unsafe_revoke_claim(target, claim_type, issuer, scope)
        }

        /// Revoke multiple claims in a batch
        ///
        /// # Arguments
        /// * origin - did issuer
        /// * did_and_claim_data - Vector of the identities & the corresponding claim data whom claim needs to be revoked
        pub fn revoke_claims_batch(origin,
            claims: Vec<BatchRevokeClaimItem>
        ) -> DispatchResult {
            let sender_key = AccountKey::try_from( ensure_signed(origin)?.encode())?;
            let issuer = Context::current_identity_or::<Self>(&sender_key)?;

            claims.into_iter()
                .map( |bci| {
                    let claim_type = bci.claim.claim_type();
                    let scope = bci.claim.as_scope().cloned();
                    Self::unsafe_revoke_claim(bci.target, claim_type, issuer, scope)
                })
                .collect::<Result<Vec<_>, DispatchError>>()
                .map( |_| ())
        }

        /// It sets permissions for an specific `target_key` key.
        /// Only the master key of an identity is able to set signing key permissions.
        pub fn set_permission_to_signer(origin, signer: Signatory, permissions: Vec<Permission>) -> DispatchResult {
            let sender_key = AccountKey::try_from( ensure_signed(origin)?.encode())?;
            let did = Context::current_identity_or::<Self>(&sender_key)?;
            let record = Self::grant_check_only_master_key( &sender_key, did)?;

            // You are trying to add a permission to did's master key. It is not needed.
            if let Signatory::AccountKey(ref key) = signer {
                if record.master_key == *key {
                    return Ok(());
                }
            }

            // Find key in `DidRecord::signing_keys`
            if record.signing_items.iter().any(|si| si.signer == signer) {
                Self::update_signing_item_permissions(did, &signer, permissions)
            } else {
                Err(Error::<T>::InvalidSender.into())
            }
        }

        /// It disables all signing keys at `did` identity.
        ///
        /// # Errors
        ///
        pub fn freeze_signing_keys(origin) -> DispatchResult {
            Self::set_frozen_signing_key_flags(origin, true)
        }

        pub fn unfreeze_signing_keys(origin) -> DispatchResult {
            Self::set_frozen_signing_key_flags(origin, false)
        }

        pub fn get_my_did(origin) -> DispatchResult {
            let sender_key = AccountKey::try_from(ensure_signed(origin)?.encode())?;
            let did = Context::current_identity_or::<Self>(&sender_key)?;

            Self::deposit_event(RawEvent::DidQuery(sender_key, did));
            Ok(())
        }

        // Manage generic authorizations
        /// Adds an authorization
        pub fn add_authorization(
            origin,
            target: Signatory,
            authorization_data: AuthorizationData,
            expiry: Option<T::Moment>
        ) -> DispatchResult {
            let sender_key = AccountKey::try_from(ensure_signed(origin)?.encode())?;
            let from_did = Context::current_identity_or::<Self>(&sender_key)?;

            Self::add_auth(Signatory::from(from_did), target, authorization_data, expiry);

            Ok(())
        }

        /// Adds an authorization as a key.
        /// To be used by signing keys that don't have an identity
        pub fn add_authorization_as_key(
            origin,
            target: Signatory,
            authorization_data: AuthorizationData,
            expiry: Option<T::Moment>
        ) -> DispatchResult {
            let sender_key = AccountKey::try_from(ensure_signed(origin)?.encode())?;

            Self::add_auth(Signatory::from(sender_key), target, authorization_data, expiry);

            Ok(())
        }

        // Manage generic authorizations
        /// Adds an array of authorization
        pub fn batch_add_authorization(
            origin,
            // Vec<(target_did, auth_data, expiry)>
            auths: Vec<(Signatory, AuthorizationData, Option<T::Moment>)>
        ) -> DispatchResult {
            let sender_key = AccountKey::try_from(ensure_signed(origin)?.encode())?;
            let from_did = Context::current_identity_or::<Self>(&sender_key)?;

            for auth in auths {
                Self::add_auth(Signatory::from(from_did), auth.0, auth.1, auth.2);
            }

            Ok(())
        }

        /// Removes an authorization
        pub fn remove_authorization(
            origin,
            target: Signatory,
            auth_id: u64
        ) -> DispatchResult {
            let sender_key = AccountKey::try_from(ensure_signed(origin)?.encode())?;
            let from_did = Context::current_identity_or::<Self>(&sender_key)?;

            ensure!(
                <Authorizations<T>>::exists(target, auth_id),
                Error::<T>::AuthorizationDoesNotExist
            );
            let auth = <Authorizations<T>>::get(target, auth_id);
            ensure!(
                auth.authorized_by.eq_either(&from_did, &sender_key) ||
                    target.eq_either(&from_did, &sender_key),
                Error::<T>::Unauthorized
            );
            Self::remove_auth(target, auth_id, auth.authorized_by);

            Ok(())
        }

        /// Removes an array of authorizations
        pub fn batch_remove_authorization(
            origin,
            auth_identifiers: Vec<AuthIdentifier>
        ) -> DispatchResult {
            let sender_key = AccountKey::try_from(ensure_signed(origin)?.encode())?;
            let from_did = Context::current_identity_or::<Self>(&sender_key)?;
            let mut auths = Vec::with_capacity(auth_identifiers.len());
            for i in 0..auth_identifiers.len() {
                let auth_identifier = &auth_identifiers[i];
                ensure!(
                    <Authorizations<T>>::exists(&auth_identifier.0, &auth_identifier.1),
                    Error::<T>::AuthorizationDoesNotExist
                );
                auths.push(<Authorizations<T>>::get(&auth_identifier.0, &auth_identifier.1));
                ensure!(
                    auths[i].authorized_by.eq_either(&from_did, &sender_key) ||
                        auth_identifier.0.eq_either(&from_did, &sender_key),
                    Error::<T>::Unauthorized
                );
            }

            for i in 0..auth_identifiers.len() {
                let auth_identifier = &auth_identifiers[i];
                Self::remove_auth(auth_identifier.0, auth_identifier.1, auths[i].authorized_by);

            }

            Ok(())
        }

        /// Accepts an authorization
        pub fn accept_authorization(
            origin,
            auth_id: u64
        ) -> DispatchResult {
            let sender_key = AccountKey::try_from(ensure_signed(origin)?.encode())?;
            let signer = Context::current_identity_or::<Self>(&sender_key)
                .map_or_else(
                    |_error| Signatory::from(sender_key),
                    Signatory::from);
            ensure!(
                <Authorizations<T>>::exists(signer, auth_id),
                Error::<T>::AuthorizationDoesNotExist
            );
            let auth = <Authorizations<T>>::get(signer, auth_id);
            match signer {
                Signatory::Identity(did) => {
                    match auth.authorization_data {
                        AuthorizationData::TransferTicker(_) =>
                            T::AcceptTransferTarget::accept_ticker_transfer(did, auth_id),
                        AuthorizationData::TransferTokenOwnership(_) =>
                            T::AcceptTransferTarget::accept_token_ownership_transfer(did, auth_id),
                        AuthorizationData::AddMultiSigSigner =>
                            T::AddSignerMultiSigTarget::accept_multisig_signer(Signatory::from(did), auth_id),
                        AuthorizationData::JoinIdentity(_) =>
                            Self::join_identity(Signatory::from(did), auth_id),
                        _ => return Err(Error::<T>::UnknownAuthorization.into())
                    }
                },
                Signatory::AccountKey(key) => {
                    match auth.authorization_data {
                        AuthorizationData::AddMultiSigSigner =>
                            T::AddSignerMultiSigTarget::accept_multisig_signer(Signatory::from(key), auth_id),
                        AuthorizationData::RotateMasterKey(_identityid) =>
                            Self::accept_master_key_rotation(key , auth_id, None),
                        AuthorizationData::JoinIdentity(_) =>
                            Self::join_identity(Signatory::from(key), auth_id),
                        _ => return Err(Error::<T>::UnknownAuthorization.into())
                    }
                }
            }
        }

        /// Accepts an array of authorizations
        pub fn batch_accept_authorization(
            origin,
            auth_ids: Vec<u64>
        ) -> DispatchResult {
            let sender_key = AccountKey::try_from(ensure_signed(origin)?.encode())?;
            let signer = Context::current_identity_or::<Self>(&sender_key)
                .map_or_else(
                    |_error| Signatory::from(sender_key),
                    Signatory::from);

            match signer {
                Signatory::Identity(did) => {
                    for auth_id in auth_ids {
                        // NB: Even if an auth is invalid (due to any reason), this batch function does NOT return an error.
                        // It will just skip that particular authorization.

                        if <Authorizations<T>>::exists(signer, auth_id) {
                            let auth = <Authorizations<T>>::get(signer, auth_id);

                            // NB: Result is not handled, invalid auths are just ignored to let the batch function continue.
                            let _result = match auth.authorization_data {
                                AuthorizationData::TransferTicker(_) =>
                                    T::AcceptTransferTarget::accept_ticker_transfer(did, auth_id),
                                AuthorizationData::TransferTokenOwnership(_) =>
                                    T::AcceptTransferTarget::accept_token_ownership_transfer(did, auth_id),
                                AuthorizationData::AddMultiSigSigner =>
                                    T::AddSignerMultiSigTarget::accept_multisig_signer(Signatory::from(did), auth_id),
                                AuthorizationData::JoinIdentity(_) =>
                                    Self::join_identity(Signatory::from(did), auth_id),
                                _ => Err(Error::<T>::UnknownAuthorization.into())
                            };
                        }
                    }
                },
                Signatory::AccountKey(key) => {
                    for auth_id in auth_ids {
                        // NB: Even if an auth is invalid (due to any reason), this batch function does NOT return an error.
                        // It will just skip that particular authorization.

                        if <Authorizations<T>>::exists(signer, auth_id) {
                            let auth = <Authorizations<T>>::get(signer, auth_id);

                            //NB: Result is not handled, invalid auths are just ignored to let the batch function continue.
                            let _result = match auth.authorization_data {
                                AuthorizationData::AddMultiSigSigner =>
                                    T::AddSignerMultiSigTarget::accept_multisig_signer(Signatory::from(key), auth_id),
                                AuthorizationData::RotateMasterKey(_identityid) =>
                                    Self::accept_master_key_rotation(key , auth_id, None),
                                AuthorizationData::JoinIdentity(_) =>
                                    Self::join_identity(Signatory::from(key), auth_id),
                                _ => Err(Error::<T>::UnknownAuthorization.into())
                            };
                        }
                    }
                }
            }

            Ok(())
        }

        /// It adds signing keys to target identity `id`.
        /// Keys are directly added to identity because each of them has an authorization.
        ///
        /// Arguments:
        ///     - `origin` Master key of `id` identity.
        ///     - `id` Identity where new signing keys will be added.
        ///     - `additional_keys` New signing items (and their authorization data) to add to target
        ///     identity.
        ///
        /// Failure
        ///     - It can only called by master key owner.
        ///     - Keys should be able to linked to any identity.
        pub fn add_signing_items_with_authorization( origin,
                expires_at: T::Moment,
                additional_keys: Vec<SigningItemWithAuth>) -> DispatchResult {
            let sender = ensure_signed(origin)?;
            let sender_key = AccountKey::try_from(sender.encode())?;
            let id = Context::current_identity_or::<Self>(&sender_key)?;
            let _grants_checked = Self::grant_check_only_master_key(&sender_key, id)?;

            // 0. Check expiration
            let now = <pallet_timestamp::Module<T>>::get();
            ensure!(now < expires_at, Error::<T>::AuthorizationExpired);
            let authorization = TargetIdAuthorization {
                target_id: id,
                nonce: Self::offchain_authorization_nonce(id),
                expires_at
            };
            let auth_encoded= authorization.encode();

            // 1. Verify signatures.
            for si_with_auth in additional_keys.iter() {
                let si = &si_with_auth.signing_item;

                // Get account_id from signer
                let account_id_found = match si.signer {
                    Signatory::AccountKey(ref key) =>  Public::try_from(key.as_slice()).ok(),
                    Signatory::Identity(ref id) if <DidRecords>::exists(id) => {
                        let master_key = <DidRecords>::get(id).master_key;
                        Public::try_from( master_key.as_slice()).ok()
                    },
                    _ => None
                };

                if let Some(account_id) = account_id_found {
                    if let Signatory::AccountKey(ref key) = si.signer {
                        // 1.1. Constraint 1-to-1 account to DID
                        ensure!(
                            Self::can_key_be_linked_to_did(key, si.signer_type),
                            Error::<T>::AlreadyLinked
                        );
                    }
                    // 1.2. Offchain authorization is not revoked explicitly.
                    let si_signer_authorization = &(si.signer, authorization.clone());
                    ensure!(
                        !Self::is_offchain_authorization_revoked(si_signer_authorization),
                        Error::<T>::AuthorizationHasBeenRevoked
                    );
                    // 1.3. Verify the signature.
                    let signature = AnySignature::from( Signature::from_h512(si_with_auth.auth_signature));
                    ensure!(
                        signature.verify(auth_encoded.as_slice(), &account_id),
                        Error::<T>::InvalidAuthorizationSignature
                    );
                } else {
                    return Err(Error::<T>::InvalidAccountKey.into());
                }
            }

            // 2.1. Link keys to identity
            additional_keys.iter().for_each( |si_with_auth| {
                let si = & si_with_auth.signing_item;
                if let Signatory::AccountKey(ref key) = si.signer {
                    Self::link_key_to_did( key, si.signer_type, id);
                }
            });

            // 2.2. Update that identity information and its offchain authorization nonce.
            <DidRecords>::mutate( id, |record| {
                let keys = additional_keys.iter().map( |si_with_auth| si_with_auth.signing_item.clone())
                    .collect::<Vec<_>>();
                (*record).add_signing_items( &keys[..]);
            });
            <OffChainAuthorizationNonce>::mutate( id, |offchain_nonce| {
                *offchain_nonce = authorization.nonce + 1;
            });

            Ok(())
        }

        /// It revokes the `auth` off-chain authorization of `signer`. It only takes effect if
        /// the authorized transaction is not yet executed.
        pub fn revoke_offchain_authorization(origin, signer: Signatory, auth: TargetIdAuthorization<T::Moment>) -> DispatchResult {
            let sender_key = AccountKey::try_from(ensure_signed(origin)?.encode())?;

            match signer {
                Signatory::AccountKey(ref key) => {
                    ensure!(sender_key == *key, Error::<T>::KeyNotAllowed);
                }
                Signatory::Identity(id) => {
                    ensure!(Self::is_master_key(id, &sender_key), Error::<T>::NotMasterKey);
                }
            }

            <RevokeOffChainAuthorization<T>>::insert((signer,auth), true);
            Ok(())
        }
    }
}

decl_error! {
    pub enum Error for Module<T: Trait> {
        /// One signing key can only belong to one DID
        AlreadyLinked,
        /// Missing current identity on the transaction
        MissingCurrentIdentity,
        /// Sender is not part of did's signing keys
        InvalidSender,
        /// No did linked to the user
        NoDIDFound,
        /// Signatory is not pre authorized by the identity
        Unauthorized,
        /// Given authorization is not pre-known
        UnknownAuthorization,
        /// Account Id cannot be extracted from signer
        InvalidAccountKey,
        /// Only CDD service providers are allowed.
        UnAuthorizedCddProvider,
        /// An invalid authorization from the owner.
        InvalidAuthorizationFromOwner,
        /// An invalid authorization from the CDD provider.
        InvalidAuthorizationFromCddProvider,
        /// The authorization to change the key was not from the owner of the master key.
        KeyChangeUnauthorized,
        /// Attestation was not by a CDD service provider.
        NotCddProviderAttestation,
        /// Authorizations are not for the same DID.
        AuthorizationsNotForSameDids,
        /// The DID must already exist.
        DidMustAlreadyExist,
        /// The Claim issuer DID must already exist.
        ClaimIssuerDidMustAlreadyExist,
        /// Sender must hold a claim issuer's signing key.
        SenderMustHoldClaimIssuerKey,
        /// Current identity cannot be forwarded, it is not a signing key of target identity.
        CurrentIdentityCannotBeForwarded,
        /// The authorization does not exist.
        AuthorizationDoesNotExist,
        /// The offchain authorization has expired.
        AuthorizationExpired,
        /// The master key is already linked to an identity.
        MasterKeyAlreadyLinked,
        /// The target DID has no valid CDD.
        TargetHasNoCdd,
        /// Authorization has been explicitly revoked.
        AuthorizationHasBeenRevoked,
        /// An invalid authorization signature.
        InvalidAuthorizationSignature,
        /// This key is not allowed to execute a given operation.
        KeyNotAllowed,
        /// Only the master key is allowed to revoke an Identity Signatory off-chain authorization.
        NotMasterKey,
        /// The DID does not exist.
        DidDoesNotExist,
        /// The DID already exists.
        DidAlreadyExists,
        /// The signing keys contain the master key.
        SigningKeysContainMasterKey,
        /// Couldn't charge fee for the transaction
        FailedToChargeFee,
    }
}

impl<T: Trait> Module<T> {
    pub fn join_identity(signer: Signatory, auth_id: u64) -> DispatchResult {
        ensure!(
            <Authorizations<T>>::exists(signer, auth_id),
            AuthorizationError::Invalid
        );

        let auth = <Authorizations<T>>::get(signer, auth_id);

        let identity_to_join = match auth.authorization_data {
            AuthorizationData::JoinIdentity(identity) => Ok(identity),
            _ => Err(AuthorizationError::Invalid),
        }?;

        ensure!(
            <DidRecords>::exists(&identity_to_join),
            "Identity does not exist"
        );

        let master = Self::did_records(&identity_to_join).master_key;

        Self::consume_auth(Signatory::from(master), signer, auth_id)?;

        if let Signatory::AccountKey(key) = signer {
            ensure!(
                Self::can_key_be_linked_to_did(&key, SignatoryType::External),
                Error::<T>::AlreadyLinked
            );
            Self::link_key_to_did(&key, SignatoryType::External, identity_to_join);
        }
        <DidRecords>::mutate(identity_to_join, |identity| {
            identity.add_signing_items(&[SigningItem::new(signer, vec![])]);
        });

        Self::deposit_event(RawEvent::NewSigningItems(
            identity_to_join,
            [SigningItem::new(signer, vec![])].to_vec(),
        ));

        Ok(())
    }

    pub fn add_auth(
        from: Signatory,
        target: Signatory,
        authorization_data: AuthorizationData,
        expiry: Option<T::Moment>,
    ) -> u64 {
        let new_nonce = Self::multi_purpose_nonce() + 1u64;
        <MultiPurposeNonce>::put(&new_nonce);

        let auth = Authorization {
            authorization_data: authorization_data.clone(),
            authorized_by: from,
            expiry,
            auth_id: new_nonce,
        };

        <Authorizations<T>>::insert(target, new_nonce, auth);
        <AuthorizationsGiven>::insert(from, new_nonce, target);

        Self::deposit_event(RawEvent::NewAuthorization(
            new_nonce,
            from,
            target,
            authorization_data,
            expiry,
        ));

        new_nonce
    }

    /// Remove any authorization. No questions asked.
    /// NB: Please do all the required checks before calling this function.

    pub fn remove_auth(target: Signatory, auth_id: u64, authorizer: Signatory) {
        <Authorizations<T>>::remove(target, auth_id);
        <AuthorizationsGiven>::remove(authorizer, auth_id);

        Self::deposit_event(RawEvent::AuthorizationRemoved(auth_id, target));
    }

    /// Consumes an authorization.
    /// Checks if the auth has not expired and the caller is authorized to consume this auth.
    pub fn consume_auth(from: Signatory, target: Signatory, auth_id: u64) -> DispatchResult {
        ensure!(
            <Authorizations<T>>::exists(target, auth_id),
            AuthorizationError::Invalid
        );
        let auth = <Authorizations<T>>::get(target, auth_id);
        ensure!(auth.authorized_by == from, AuthorizationError::Unauthorized);
        if let Some(expiry) = auth.expiry {
            let now = <pallet_timestamp::Module<T>>::get();
            ensure!(expiry > now, AuthorizationError::Expired);
        }

        Self::remove_auth(target, auth_id, auth.authorized_by);
        Ok(())
    }

    pub fn get_authorization(target: Signatory, auth_id: u64) -> Authorization<T::Moment> {
        <Authorizations<T>>::get(target, auth_id)
    }

    pub fn get_link(target: Signatory, link_id: u64) -> Link<T::Moment> {
        <Links<T>>::get(target, link_id)
    }

    /// Adds a link to a key or an identity
    /// NB: Please do all the required checks before calling this function.
    pub fn add_link(target: Signatory, link_data: LinkData, expiry: Option<T::Moment>) -> u64 {
        let new_nonce = Self::multi_purpose_nonce() + 1u64;
        <MultiPurposeNonce>::put(&new_nonce);

        let link = Link {
            link_data: link_data.clone(),
            expiry,
            link_id: new_nonce,
        };

        <Links<T>>::insert(target, new_nonce, link);

        Self::deposit_event(RawEvent::NewLink(new_nonce, target, link_data, expiry));
        new_nonce
    }

    /// Remove a link (if it exists) from a key or identity
    /// NB: Please do all the required checks before calling this function.
    pub fn remove_link(target: Signatory, link_id: u64) {
        if <Links<T>>::exists(target, link_id) {
            <Links<T>>::remove(target, link_id);
            Self::deposit_event(RawEvent::LinkRemoved(link_id, target));
        }
    }

    /// Update link data (if it exists) from a key or identity
    /// NB: Please do all the required checks before calling this function.
    pub fn update_link(target: Signatory, link_id: u64, link_data: LinkData) {
        if <Links<T>>::exists(target, link_id) {
            <Links<T>>::mutate(target, link_id, |link| link.link_data = link_data);
            Self::deposit_event(RawEvent::LinkUpdated(link_id, target));
        }
    }

    /// Accepts a master key rotation
    fn accept_master_key_rotation(
        sender_key: AccountKey,
        rotation_auth_id: u64,
        optional_cdd_auth_id: Option<u64>,
    ) -> DispatchResult {
        let signer = Signatory::from(sender_key);
        // ensure authorization is present
        ensure!(
            <Authorizations<T>>::exists(signer, rotation_auth_id),
            Error::<T>::InvalidAuthorizationFromOwner
        );

        // Accept authorization from the owner
        let rotation_auth = <Authorizations<T>>::get(signer, rotation_auth_id);

        if let AuthorizationData::RotateMasterKey(rotation_for_did) =
            rotation_auth.authorization_data
        {
            // Ensure the request was made by the owner of master key
            match rotation_auth.authorized_by {
                Signatory::AccountKey(key) => {
                    let master_key = <DidRecords>::get(rotation_for_did).master_key;
                    ensure!(key == master_key, Error::<T>::KeyChangeUnauthorized);
                }
                _ => return Err(Error::<T>::UnknownAuthorization.into()),
            };

            // Aceept authorization from CDD service provider
            if Self::cdd_auth_for_master_key_rotation() {
                if let Some(cdd_auth_id) = optional_cdd_auth_id {
                    ensure!(
                        <Authorizations<T>>::exists(signer, cdd_auth_id),
                        Error::<T>::InvalidAuthorizationFromCddProvider
                    );
                    let cdd_auth = <Authorizations<T>>::get(signer, cdd_auth_id);

                    if let AuthorizationData::AttestMasterKeyRotation(attestation_for_did) =
                        cdd_auth.authorization_data
                    {
                        // Attestor must be a CDD service provider
                        let cdd_provider_did = match cdd_auth.authorized_by {
                            Signatory::AccountKey(ref key) => Self::get_identity(key),
                            Signatory::Identity(id) => Some(id),
                        };

                        if let Some(id) = cdd_provider_did {
                            ensure!(
                                T::CddServiceProviders::is_member(&id),
                                Error::<T>::NotCddProviderAttestation
                            );
                        } else {
                            return Err(Error::<T>::NoDIDFound.into());
                        }

                        // Make sure authorizations are for the same DID
                        ensure!(
                            rotation_for_did == attestation_for_did,
                            Error::<T>::AuthorizationsNotForSameDids
                        );

                        // consume CDD service provider's authorization
                        Self::consume_auth(cdd_auth.authorized_by, signer, cdd_auth_id)?;
                    } else {
                        return Err(Error::<T>::UnknownAuthorization.into());
                    }
                } else {
                    return Err(Error::<T>::InvalidAuthorizationFromCddProvider.into());
                }
            }

            // consume owner's authorization
            Self::consume_auth(rotation_auth.authorized_by, signer, rotation_auth_id)?;

            // Replace master key of the owner that initiated key rotation
            <DidRecords>::mutate(rotation_for_did, |record| {
                (*record).master_key = sender_key;
            });

            Self::deposit_event(RawEvent::MasterKeyChanged(rotation_for_did, sender_key));
            Ok(())
        } else {
            Err(Error::<T>::UnknownAuthorization.into())
        }
    }

    /// Private and not sanitized function. It is designed to be used internally by
    /// others sanitezed functions.
    fn update_signing_item_permissions(
        target_did: IdentityId,
        signer: &Signatory,
        mut permissions: Vec<Permission>,
    ) -> DispatchResult {
        // Remove duplicates.
        permissions.sort();
        permissions.dedup();

        let mut new_s_item: Option<SigningItem> = None;

        <DidRecords>::mutate(target_did, |record| {
            if let Some(mut signing_item) = (*record)
                .signing_items
                .iter()
                .find(|si| si.signer == *signer)
                .cloned()
            {
                swap(&mut signing_item.permissions, &mut permissions);
                (*record).signing_items.retain(|si| si.signer != *signer);
                (*record).signing_items.push(signing_item.clone());
                new_s_item = Some(signing_item);
            }
        });

        if let Some(s) = new_s_item {
            Self::deposit_event(RawEvent::SigningPermissionsUpdated(
                target_did,
                s,
                permissions,
            ));
        }
        Ok(())
    }

    /// It checks if `key` is a signing key of `did` identity.
    /// # IMPORTANT
    /// If signing keys are frozen this function always returns false.
    /// Master key cannot be frozen.
    pub fn is_signer_authorized(did: IdentityId, signer: &Signatory) -> bool {
        let record = <DidRecords>::get(did);

        // Check master id or key
        match signer {
            Signatory::AccountKey(ref signer_key) if record.master_key == *signer_key => true,
            Signatory::Identity(ref signer_id) if did == *signer_id => true,
            _ => {
                // Check signing items if DID is not frozen.
                !Self::is_did_frozen(did)
                    && record.signing_items.iter().any(|si| si.signer == *signer)
            }
        }
    }

    fn is_signer_authorized_with_permissions(
        did: IdentityId,
        signer: &Signatory,
        permissions: Vec<Permission>,
    ) -> bool {
        let record = <DidRecords>::get(did);

        match signer {
            Signatory::AccountKey(ref signer_key) if record.master_key == *signer_key => true,
            Signatory::Identity(ref signer_id) if did == *signer_id => true,
            _ => {
                if !Self::is_did_frozen(did) {
                    if let Some(signing_item) =
                        record.signing_items.iter().find(|&si| &si.signer == signer)
                    {
                        // It retruns true if all requested permission are in this signing item.
                        return permissions.iter().all(|required_permission| {
                            signing_item.has_permission(*required_permission)
                        });
                    }
                }
                // Signatory is not part of signing items of `did`, or
                // Did is frozen.
                false
            }
        }
    }

    /// Use `did` as reference.
    pub fn is_master_key(did: IdentityId, key: &AccountKey) -> bool {
        key == &<DidRecords>::get(did).master_key
    }

    /// It returns true if `id_claim` is not expired at `moment`.
    #[inline]
    fn is_identity_claim_not_expired_at(id_claim: &IdentityClaim, moment: u64) -> bool {
        if let Some(expiry) = id_claim.expiry {
            expiry > moment
        } else {
            true
        }
    }

    /// It returns true if `id_claim` is not expired.
    #[inline]
    fn is_identity_claim_not_expired(id_claim: &IdentityClaim) -> bool {
        let now = <pallet_timestamp::Module<T>>::get().saturated_into::<u64>();
        Self::is_identity_claim_not_expired_at(id_claim, now)
    }

    /// It fetches an specific `claim_type` claim type for target identity `id`, which was issued
    /// by `issuer`.
    /// It only returns non-expired claims.
    pub fn fetch_claim(
        id: IdentityId,
        claim_type: ClaimType,
        issuer: IdentityId,
        scope: Option<Scope>,
    ) -> Option<IdentityClaim> {
        let now = <pallet_timestamp::Module<T>>::get().saturated_into::<u64>();

        Self::fetch_base_claim_with_issuer(id, claim_type, issuer, scope)
            .into_iter()
            .filter(|c| Self::is_identity_claim_not_expired_at(c, now))
            .nth(0)
    }

    /// It double-checks if `claim_for` identity has at least one valid CDD, which was issued by
    /// any of CDD providers.
    pub fn has_valid_cdd(claim_for: IdentityId) -> bool {
        let trusted_cdd_providers = T::CddServiceProviders::get_members();

        let valid = Self::fetch_base_claims(claim_for, ClaimType::CustomerDueDiligence)
            .filter(|c| Self::is_identity_claim_not_expired(c))
            .any(|c| trusted_cdd_providers.contains(&c.claim_issuer));

        valid
    }

    /// It returns the CDD identity which issued the current valid CDD claim for `claim_for`
    /// identity.
    /// # Parameters
    ///  - leeway: This leeway is added to now() before check if claim is expired.
    pub fn fetch_cdd(claim_for: IdentityId, leeway: u64) -> Option<IdentityId> {
        let trusted_cdd_providers = T::CddServiceProviders::get_members();
        let exp_with_leeway = <pallet_timestamp::Module<T>>::get()
            .saturated_into::<u64>()
            .checked_add(leeway)
            .unwrap_or_default();

        let cdd = Self::fetch_base_claims(claim_for, ClaimType::CustomerDueDiligence)
            .filter(|id_claim| {
                Self::is_identity_claim_not_expired_at(id_claim, exp_with_leeway)
                    && trusted_cdd_providers.contains(&id_claim.claim_issuer)
            })
            .map(|id_claim| id_claim.claim_issuer)
            .nth(0);
        cdd
    }

    /// It iterates over all claims of type `claim_type` for target `id` identity.
    /// Please note that it could return expired claims.
    fn fetch_base_claims<'a>(
        target: IdentityId,
        claim_type: ClaimType,
    ) -> impl Iterator<Item = IdentityClaim> + 'a {
        let pk = Claim1stKey { target, claim_type };
        <Claims>::iter_prefix(pk)
    }

    /// It fetches an specific `claim_type` claim type for target identity `id`, which was issued
    /// by `issuer`.
    fn fetch_base_claim_with_issuer(
        target: IdentityId,
        claim_type: ClaimType,
        issuer: IdentityId,
        scope: Option<Scope>,
    ) -> Option<IdentityClaim> {
        let pk = Claim1stKey { target, claim_type };
        let sk = Claim2ndKey { issuer, scope };

        if <Claims>::exists(&pk, &sk) {
            Some(<Claims>::get(&pk, &sk))
        } else {
            None
        }
<<<<<<< HEAD
=======
        (false, None)
>>>>>>> d6d6d227
    }

    /// It checks that `sender_key` is the master key of `did` Identifier and that
    /// did exists.
    /// # Return
    /// A result object containing the `DidRecord` of `did`.
    pub fn grant_check_only_master_key(
        sender_key: &AccountKey,
        did: IdentityId,
    ) -> sp_std::result::Result<DidRecord, Error<T>> {
        ensure!(<DidRecords>::exists(did), Error::<T>::DidDoesNotExist);
        let record = <DidRecords>::get(did);
        ensure!(*sender_key == record.master_key, Error::<T>::KeyNotAllowed);
        Ok(record)
    }

    /// It checks if `key` is the master key or signing key of any did
    /// # Return
    /// An Option object containing the `did` that belongs to the key.
    pub fn get_identity(key: &AccountKey) -> Option<IdentityId> {
        if let Some(linked_key_info) = <KeyToIdentityIds>::get(key) {
            if let LinkedKeyInfo::Unique(linked_id) = linked_key_info {
                return Some(linked_id);
            }
        }
        None
    }

    /// It freezes/unfreezes the target `did` identity.
    ///
    /// # Errors
    /// Only master key can freeze/unfreeze an identity.
    fn set_frozen_signing_key_flags(origin: T::Origin, freeze: bool) -> DispatchResult {
        let sender_key = AccountKey::try_from(ensure_signed(origin)?.encode())?;
        let did = Context::current_identity_or::<Self>(&sender_key)?;
        let _grants_checked = Self::grant_check_only_master_key(&sender_key, did)?;

        if freeze {
            <IsDidFrozen>::insert(did, true);
        } else {
            <IsDidFrozen>::remove(did);
        }
        Ok(())
    }

    /// It checks that any sternal account can only be associated with at most one.
    /// Master keys are considered as external accounts.
    pub fn can_key_be_linked_to_did(key: &AccountKey, signer_type: SignatoryType) -> bool {
        if let Some(linked_key_info) = <KeyToIdentityIds>::get(key) {
            match linked_key_info {
                LinkedKeyInfo::Unique(..) => false,
                LinkedKeyInfo::Group(..) => signer_type != SignatoryType::External,
            }
        } else {
            true
        }
    }

    /// It links `key` key to `did` identity as a `key_type` type.
    /// # Errors
    /// This function can be used if `can_key_be_linked_to_did` returns true. Otherwise, it will do
    /// nothing.
    fn link_key_to_did(key: &AccountKey, key_type: SignatoryType, did: IdentityId) {
        if let Some(linked_key_info) = <KeyToIdentityIds>::get(key) {
            match linked_key_info {
                LinkedKeyInfo::Group(mut dids) => {
                    if !dids.contains(&did) && key_type != SignatoryType::External {
                        dids.push(did);
                        dids.sort();

                        <KeyToIdentityIds>::insert(key, LinkedKeyInfo::Group(dids));
                    }
                }
                _ => {
                    // This case is protected by `can_key_be_linked_to_did`.
                }
            }
        } else {
            // AccountKey is not yet linked to any identity, so no constraints.
            let linked_key_info = match key_type {
                SignatoryType::External => LinkedKeyInfo::Unique(did),
                _ => LinkedKeyInfo::Group(vec![did]),
            };
            <KeyToIdentityIds>::insert(key, linked_key_info);
        }
    }

    /// It unlinks the `key` key from `did`.
    /// If there is no more associated identities, its full entry is removed.
    fn unlink_key_to_did(key: &AccountKey, did: IdentityId) {
        if let Some(linked_key_info) = <KeyToIdentityIds>::get(key) {
            match linked_key_info {
                LinkedKeyInfo::Unique(..) => <KeyToIdentityIds>::remove(key),
                LinkedKeyInfo::Group(mut dids) => {
                    dids.retain(|ref_did| *ref_did != did);
                    if dids.is_empty() {
                        <KeyToIdentityIds>::remove(key);
                    } else {
                        <KeyToIdentityIds>::insert(key, LinkedKeyInfo::Group(dids));
                    }
                }
            }
        }
    }

    /// It adds `signing_item` to pre authorized items for `id` identity.
    fn add_pre_join_identity(signing_item: &SigningItem, id: IdentityId) {
        let signer = &signing_item.signer;
        let new_pre_auth = PreAuthorizedKeyInfo::new(signing_item.clone(), id);

        if !<PreAuthorizedJoinDid>::exists(signer) {
            <PreAuthorizedJoinDid>::insert(signer, vec![new_pre_auth]);
        } else {
            <PreAuthorizedJoinDid>::mutate(signer, |pre_auth_list| {
                pre_auth_list.retain(|pre_auth| *pre_auth != id);
                pre_auth_list.push(new_pre_auth);
            });
        }
    }

    /// It removes `signing_item` to pre authorized items for `id` identity.
    fn remove_pre_join_identity(signer: &Signatory, id: IdentityId) {
        let mut is_pre_auth_list_empty = false;
        <PreAuthorizedJoinDid>::mutate(signer, |pre_auth_list| {
            pre_auth_list.retain(|pre_auth| pre_auth.target_id != id);
            is_pre_auth_list_empty = pre_auth_list.is_empty();
        });

        if is_pre_auth_list_empty {
            <PreAuthorizedJoinDid>::remove(signer);
        }
    }

    /// It registers a did for a new asset. Only called by create_token function.
    pub fn register_asset_did(ticker: &Ticker) -> DispatchResult {
        let did = Self::get_token_did(ticker)?;
        Self::deposit_event(RawEvent::AssetDid(*ticker, did));
        // Making sure there's no pre-existing entry for the DID
        // This should never happen but just being defensive here
        ensure!(!<DidRecords>::exists(did), Error::<T>::DidAlreadyExists);
        <DidRecords>::insert(did, DidRecord::default());
        Ok(())
    }

    /// IMPORTANT: No state change is allowed in this function
    /// because this function is used within the RPC calls
    /// It is a helper function that can be used to get did for any asset
    pub fn get_token_did(ticker: &Ticker) -> StdResult<IdentityId, &'static str> {
        let mut buf = Vec::new();
        buf.extend_from_slice(&SECURITY_TOKEN.encode());
        buf.extend_from_slice(&ticker.encode());
        IdentityId::try_from(T::Hashing::hash(&buf[..]).as_ref())
    }

    pub fn _register_did(
        sender: T::AccountId,
        signing_items: Vec<SigningItem>,
    ) -> Result<IdentityId, DispatchError> {
        // Adding extrensic count to did nonce for some unpredictability
        // NB: this does not guarantee randomness
        let new_nonce =
            Self::multi_purpose_nonce() + u64::from(<system::Module<T>>::extrinsic_count()) + 7u64;
        // Even if this transaction fails, nonce should be increased for added unpredictability of dids
        <MultiPurposeNonce>::put(&new_nonce);

        let master_key = AccountKey::try_from(sender.encode())?;

        // 1 Check constraints.
        // 1.1. Master key is not linked to any identity.
        ensure!(
            Self::can_key_be_linked_to_did(&master_key, SignatoryType::External),
            Error::<T>::MasterKeyAlreadyLinked
        );
        // 1.2. Master key is not part of signing keys.
        ensure!(
            signing_items.iter().find(|sk| **sk == master_key).is_none(),
            Error::<T>::SigningKeysContainMasterKey
        );

        let block_hash = <system::Module<T>>::block_hash(<system::Module<T>>::block_number());

        let did = IdentityId::from(blake2_256(&(USER, block_hash, new_nonce).encode()));

        // 1.3. Make sure there's no pre-existing entry for the DID
        // This should never happen but just being defensive here
        ensure!(!<DidRecords>::exists(did), Error::<T>::DidAlreadyExists);
        // 1.4. Signing keys can be linked to the new identity.
        for s_item in &signing_items {
            if let Signatory::AccountKey(ref key) = s_item.signer {
                ensure!(
                    Self::can_key_be_linked_to_did(key, s_item.signer_type),
                    Error::<T>::AlreadyLinked
                );
            }
        }

        // 2. Apply changes to our extrinsics.
        // 2.1. Link  master key and add pre-authorized signing keys
        Self::link_key_to_did(&master_key, SignatoryType::External, did);
        signing_items
            .iter()
            .for_each(|s_item| Self::add_pre_join_identity(s_item, did));

        // 2.2. Create a new identity record.
        let record = DidRecord {
            master_key,
            ..Default::default()
        };
        <DidRecords>::insert(&did, record);

        Self::deposit_event(RawEvent::NewDid(did, sender, signing_items));
        Ok(did)
    }

    /// It adds a new claim without any previous security check.
    fn unsafe_add_claim(
        target: IdentityId,
        claim: Claim,
        issuer: IdentityId,
        expiry: Option<T::Moment>,
    ) -> DispatchResult {
        let claim_type = claim.claim_type();
        let scope = claim.as_scope().cloned();
        let last_update_date = <pallet_timestamp::Module<T>>::get().saturated_into::<u64>();
<<<<<<< HEAD
        let issuance_date = Self::fetch_claim(target, claim_type, issuer, scope)
            .map_or(last_update_date, |id_claim| id_claim.issuance_date);

        let expiry = expiry.into_iter().map(|m| m.saturated_into::<u64>()).nth(0);
        let pk = Claim1stKey { target, claim_type };
        let sk = Claim2ndKey { issuer, scope };
        let id_claim = IdentityClaim {
            claim_issuer: issuer,
            issuance_date,
            last_update_date,
            expiry,
            claim,
=======

        let issuance_date = if <Claims>::exists(&target_did, &claim_meta_data) {
            <Claims>::get(&target_did, &claim_meta_data).issuance_date
        } else {
            last_update_date
        };

        let claim_expiry = match expiry {
            Some(claim_expiry) => Some(claim_expiry.saturated_into::<u64>()),
            None => None,
        };

        let claim = IdentityClaim {
            claim_issuer: did_issuer,
            issuance_date,
            last_update_date,
            expiry: claim_expiry,
            claim: claim_data,
>>>>>>> d6d6d227
        };

        <Claims>::insert(&pk, &sk, id_claim.clone());
        Self::deposit_event(RawEvent::NewClaims(target, id_claim));

        Ok(())
    }

    pub fn is_identity_exists(did: &IdentityId) -> bool {
        <DidRecords>::exists(did)
    }

    /// It removes a claim from `target` which was issued by `issuer` without any security check.
    fn unsafe_revoke_claim(
        target: IdentityId,
        claim_type: ClaimType,
        issuer: IdentityId,
        scope: Option<Scope>,
    ) -> DispatchResult {
        let pk = Claim1stKey { target, claim_type };
        let sk = Claim2ndKey { scope, issuer };

        <Claims>::remove(&pk, &sk);
        Self::deposit_event(RawEvent::RevokedClaim(target, claim_type, issuer));
        Ok(())
    }
}

impl<T: Trait> Module<T> {
    /// RPC call to query the given ticker did
    pub fn get_asset_did(ticker: Ticker) -> Result<IdentityId, &'static str> {
        Self::get_token_did(&ticker)
    }

    /// Retrieve DidRecords for `did`
    pub fn get_did_records(did: IdentityId) -> RpcDidRecords<AccountKey, SigningItem> {
        if <DidRecords>::exists(did) {
            let record = <DidRecords>::get(did);
            RpcDidRecords::Success {
                master_key: record.master_key,
                signing_items: record.signing_items,
            }
        } else {
            RpcDidRecords::IdNotFound
        }
    }
}

impl<T: Trait> IdentityTrait for Module<T> {
    fn get_identity(key: &AccountKey) -> Option<IdentityId> {
        Self::get_identity(&key)
    }

    fn current_identity() -> Option<IdentityId> {
        <CurrentDid>::get()
    }

    fn set_current_identity(id: Option<IdentityId>) {
        if let Some(id) = id {
            <CurrentDid>::put(id);
        } else {
            <CurrentDid>::kill();
        }
    }

    fn is_signer_authorized(did: IdentityId, signer: &Signatory) -> bool {
        Self::is_signer_authorized(did, signer)
    }

    fn is_master_key(did: IdentityId, key: &AccountKey) -> bool {
        Self::is_master_key(did, &key)
    }

    fn is_signer_authorized_with_permissions(
        did: IdentityId,
        signer: &Signatory,
        permissions: Vec<Permission>,
    ) -> bool {
        Self::is_signer_authorized_with_permissions(did, signer, permissions)
    }
}<|MERGE_RESOLUTION|>--- conflicted
+++ resolved
@@ -1292,10 +1292,6 @@
         } else {
             None
         }
-<<<<<<< HEAD
-=======
-        (false, None)
->>>>>>> d6d6d227
     }
 
     /// It checks that `sender_key` is the master key of `did` Identifier and that
@@ -1520,7 +1516,6 @@
         let claim_type = claim.claim_type();
         let scope = claim.as_scope().cloned();
         let last_update_date = <pallet_timestamp::Module<T>>::get().saturated_into::<u64>();
-<<<<<<< HEAD
         let issuance_date = Self::fetch_claim(target, claim_type, issuer, scope)
             .map_or(last_update_date, |id_claim| id_claim.issuance_date);
 
@@ -1533,26 +1528,6 @@
             last_update_date,
             expiry,
             claim,
-=======
-
-        let issuance_date = if <Claims>::exists(&target_did, &claim_meta_data) {
-            <Claims>::get(&target_did, &claim_meta_data).issuance_date
-        } else {
-            last_update_date
-        };
-
-        let claim_expiry = match expiry {
-            Some(claim_expiry) => Some(claim_expiry.saturated_into::<u64>()),
-            None => None,
-        };
-
-        let claim = IdentityClaim {
-            claim_issuer: did_issuer,
-            issuance_date,
-            last_update_date,
-            expiry: claim_expiry,
-            claim: claim_data,
->>>>>>> d6d6d227
         };
 
         <Claims>::insert(&pk, &sk, id_claim.clone());
@@ -1580,8 +1555,15 @@
         Ok(())
     }
 }
-
 impl<T: Trait> Module<T> {
+    /// RPC call to know whether the given did has valid cdd claim or not
+    pub fn is_identity_has_valid_cdd(
+        target: IdentityId,
+        leeway: Option<u64>,
+    ) -> Option<IdentityId> {
+        Self::fetch_cdd(target, leeway.unwrap_or_default())
+    }
+
     /// RPC call to query the given ticker did
     pub fn get_asset_did(ticker: Ticker) -> Result<IdentityId, &'static str> {
         Self::get_token_did(&ticker)
