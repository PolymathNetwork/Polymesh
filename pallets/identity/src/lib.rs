--- conflicted
+++ resolved
@@ -1115,7 +1115,6 @@
             }
         }
 
-<<<<<<< HEAD
         // Replace master key of the owner that initiated key rotation
         <DidRecords>::mutate(rotation_for_did, |record| {
             Self::unlink_key_to_did(&(*record).master_key, rotation_for_did);
@@ -1124,21 +1123,6 @@
 
         Self::deposit_event(RawEvent::MasterKeyChanged(rotation_for_did, sender_key));
         Ok(())
-=======
-            // consume owner's authorization
-            Self::consume_auth(rotation_auth.authorized_by, signer, rotation_auth_id)?;
-
-            // Replace master key of the owner that initiated key rotation
-            <DidRecords>::mutate(rotation_for_did, |record| {
-                (*record).master_key = sender_key;
-            });
-
-            Self::deposit_event(RawEvent::MasterKeyChanged(rotation_for_did, sender_key));
-            Ok(())
-        } else {
-            Err(Error::<T>::UnknownAuthorization.into())
-        }
->>>>>>> a552daaa
     }
 
     /// Private and not sanitized function. It is designed to be used internally by
