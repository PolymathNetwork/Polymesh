--- conflicted
+++ resolved
@@ -39,24 +39,14 @@
 #[cfg(feature = "runtime-benchmarks")]
 pub mod benchmarking;
 
-<<<<<<< HEAD
-use polymesh_primitives::{
-    AccountKey, AuthIdentifier, Authorization, AuthorizationData, AuthorizationError, Claim,
-    ClaimType, Identity as DidRecord, IdentityClaim, IdentityId, Link, LinkData, Permission,
-    PreAuthorizedKeyInfo, Scope, Signatory, SignatoryType, SigningItem, Ticker,
-};
-use polymesh_runtime_common::{
-    constants::did::{SECURITY_TOKEN, USER},
-=======
 use polymesh_common_utilities::{
     constants::did::{CDD_PROVIDERS_ID, GOVERNANCE_COMMITTEE_ID, SECURITY_TOKEN, USER},
->>>>>>> 4e6cb68d
     protocol_fee::{ChargeProtocolFee, ProtocolOp},
     traits::{
         asset::AcceptTransfer,
         group::{GroupTrait, InactiveMember},
         identity::{
-            AuthorizationNonce, LinkedKeyInfo, RawEvent, SigningItemWithAuth, TargetIdAuthorization,
+            AuthorizationNonce, LinkedKeyInfo, RawEvent, SigningItemWithAuth, TargetIdAuthorization, IdentityTrait, Trait
         },
         multisig::AddSignerMultiSig,
     },
@@ -67,6 +57,9 @@
     ClaimType, Identity as DidRecord, IdentityClaim, IdentityId, Link, LinkData, Permission,
     PreAuthorizedKeyInfo, Scope, Signatory, SignatoryType, SigningItem, Ticker,
 };
+use pallet_identity_rpc_runtime_api::DidRecords as RpcDidRecords;
+use pallet_transaction_payment::{CddAndFeeDetails, ChargeTxFee};
+
 
 use codec::{Decode, Encode};
 use core::{
@@ -89,10 +82,6 @@
     weights::{DispatchClass, FunctionOf, GetDispatchInfo, SimpleDispatchInfo},
 };
 use frame_system::{self as system, ensure_root, ensure_signed};
-use pallet_identity_rpc_runtime_api::DidRecords as RpcDidRecords;
-use pallet_transaction_payment::{CddAndFeeDetails, ChargeTxFee};
-
-pub use polymesh_common_utilities::traits::identity::{IdentityTrait, Trait};
 
 pub type Event<T> = polymesh_common_utilities::traits::identity::Event<T>;
 
@@ -169,8 +158,6 @@
     add_extra_genesis {
         config(identities): Vec<(T::AccountId, IdentityId, IdentityId, Option<u64>)>;
         build(|config: &GenesisConfig<T>| {
-            use polymesh_runtime_common::constants::did::{CDD_PROVIDERS_ID, GOVERNANCE_COMMITTEE_ID};
-
             // Add System DID: Governance committee && CDD providers
             [GOVERNANCE_COMMITTEE_ID, CDD_PROVIDERS_ID].iter()
                 .for_each(|raw_id| {
