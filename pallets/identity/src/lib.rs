--- conflicted
+++ resolved
@@ -205,17 +205,12 @@
                 &Signatory::AccountKey(sender_key),
                 &ProtocolOp::IdentityRegisterDid
             )?;
-<<<<<<< HEAD
-            let _new_id = Self::_register_did(sender, signing_items)?;
-=======
-
             let new_id = Self::_register_did(sender, signing_items)?;
             // Added for easier testing. To be removed before production
             let cdd_providers = T::CddServiceProviders::get_members();
             if cdd_providers.len() > 0 {
                 Self::unsafe_add_claim(new_id, Claim::CustomerDueDiligence, cdd_providers[0], None)?;
             }
->>>>>>> 6b5b5c88
             Ok(())
         }
 
