--- conflicted
+++ resolved
@@ -56,10 +56,6 @@
 };
 
 use codec::Encode;
-<<<<<<< HEAD
-
-=======
->>>>>>> 8031d2c4
 use core::{convert::From, result::Result as StdResult};
 
 use sp_core::sr25519::{Public, Signature};
