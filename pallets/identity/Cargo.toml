[package]
name = "pallet-identity"
version = "0.1.0"
authors = ["Polymath"]
edition = "2018"

[dependencies]
pallet-balances = { path = "../balances", default-features = false }
pallet-permissions = { path = "../permissions", default-features = false }
polymesh-common-utilities = { path = "../common", default-features = false }
polymesh-primitives = { path = "../../primitives", default-features = false }

# Others
serde = { version = "1.0.104", default-features = false }
serde_derive = { version = "1.0.104", optional = true, default-features = false  }

# Cryptography 
cryptography = { git = "https://github.com/PolymathNetwork/cryptography.git", branch = "MESH-1369/mocked_investor_uid", default-features = false }
schnorrkel = { git = "https://github.com/PolymathNetwork/schnorrkel.git", branch = "fix-simd-issue", default-features = false }

# Substrate
codec = { package = "parity-scale-codec", version = "1.1.0", default-features = false, features = ["derive"] }
sp-core = { git = "https://github.com/paritytech/substrate", default-features = false, tag = "v2.0.0" }
sp-std = { git = "https://github.com/paritytech/substrate", default-features = false, tag = "v2.0.0" }
sp-io = { git = "https://github.com/paritytech/substrate", default-features = false, tag = "v2.0.0" }
sp-runtime = { git = "https://github.com/paritytech/substrate", default-features = false, tag = "v2.0.0" }
sp-version = { git = "https://github.com/paritytech/substrate", default-features = false, tag = "v2.0.0" }
sp-api = { git = "https://github.com/paritytech/substrate", default-features = false, tag = "v2.0.0" }

frame-system = { git = "https://github.com/paritytech/substrate", default-features = false, tag = "v2.0.0" }
frame-support = { git = "https://github.com/paritytech/substrate", default-features = false, tag = "v2.0.0" }
pallet-timestamp = { git = "https://github.com/paritytech/substrate", default-features = false, tag = "v2.0.0" }

# Only in STD
frame-benchmarking = { default-features = false, git = "https://github.com/paritytech/substrate", tag = "v2.0.0", optional = true }

[features]
equalize = []
default = ["std", "equalize"]
no_cdd = []
no_std = [
    "cryptography/u64_backend",
    "schnorrkel/u64_backend",
]
only-staking = []
std = [
    "codec/std",
    "frame-support/std",
    "frame-system/std",
    "pallet-balances/std",
    "pallet-permissions/std",
    "pallet-timestamp/std",
    "polymesh-common-utilities/std",
    "polymesh-primitives/std",
    "serde/std",
    "serde_derive",
    "cryptography/std",
    "cryptography/u64_backend",
    "sp-api/std",
    "sp-core/std",
    "sp-io/std",
    "sp-runtime/std",
    "sp-std/std",
    "sp-version/std",
    "schnorrkel/std",
    "schnorrkel/u64_backend",
]
runtime-benchmarks = [
    "polymesh-common-utilities/runtime-benchmarks",
    "frame-benchmarking",
<<<<<<< HEAD
    "cryptography",
    "schnorrkel",
=======
    "polymesh-common-utilities/runtime-benchmarks",
>>>>>>> 889c743e
]<|MERGE_RESOLUTION|>--- conflicted
+++ resolved
@@ -68,10 +68,4 @@
 runtime-benchmarks = [
     "polymesh-common-utilities/runtime-benchmarks",
     "frame-benchmarking",
-<<<<<<< HEAD
-    "cryptography",
-    "schnorrkel",
-=======
-    "polymesh-common-utilities/runtime-benchmarks",
->>>>>>> 889c743e
 ]