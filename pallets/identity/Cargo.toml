[package]
name = "pallet-identity"
version = "0.1.0"
authors = ["Polymath"]
edition = "2018"

[dependencies]
<<<<<<< HEAD
# Common
polymesh-common-utilities = { path = "../common", default-features = false }
polymesh-primitives = { path = "../../primitives", default-features = false }

# Out pallets
pallet-balances = { path = "../balances", default-features = false }

# RPC
# pallet-identity-rpc-runtime-api = {  version = "0.1.0", path = "./rpc/runtime-api", default-features = false }
=======
polymesh-common-utilities = { path = "../common", default-features = false }
polymesh-primitives = { path = "../../primitives", default-features = false }
pallet-balances = { path = "../balances", default-features = false }
>>>>>>> 599f6a24

# Others
serde = { version = "1.0.104", default-features = false }
serde_derive = { version = "1.0.104", optional = true, default-features = false  }

# Substrate
codec = { package = "parity-scale-codec", version = "1.1.0", default-features = false, features = ["derive"] }
sp-core = { git = "https://github.com/paritytech/substrate", default-features = false, tag = "v2.0.0-rc4" }
sp-std = { git = "https://github.com/paritytech/substrate", default-features = false, tag = "v2.0.0-rc4" }
sp-io = { git = "https://github.com/paritytech/substrate", default-features = false, tag = "v2.0.0-rc4" }
sp-serializer = { git = "https://github.com/paritytech/substrate", default-features = false, tag = "v2.0.0-rc4" }
sp-runtime = { git = "https://github.com/paritytech/substrate", default-features = false, tag = "v2.0.0-rc4" }
sp-version = { git = "https://github.com/paritytech/substrate", default-features = false, tag = "v2.0.0-rc4" }
sp-api = { git = "https://github.com/paritytech/substrate", default-features = false, tag = "v2.0.0-rc4" }

frame-system = { git = "https://github.com/paritytech/substrate", default-features = false, tag = "v2.0.0-rc4" }
frame-support = { git = "https://github.com/paritytech/substrate", default-features = false, tag = "v2.0.0-rc4" }
pallet-timestamp = { git = "https://github.com/paritytech/substrate", default-features = false, tag = "v2.0.0-rc4" }

# Only in STD
frame-benchmarking = { default-features = false, git = "https://github.com/paritytech/substrate", tag = "v2.0.0-rc4", optional = true }
substrate-test-runtime-client = { git = "https://github.com/paritytech/substrate", tag = "v2.0.0-rc4", default-features = false, optional = true  }

[features]
equalize = []
default = ["std", "equalize"]
no_std = []
only-staking = []
std = [
	"substrate-test-runtime-client",
	"serde_derive",
	"serde/std",
	"codec/std",
	"sp-std/std",
	"sp-io/std",
	"sp-core/std",
	"sp-runtime/std",
	"sp-version/std",
	"sp-api/std",
	"frame-benchmarking/std",
	"frame-system/std",
	"frame-support/std",
	"pallet-timestamp/std",
	"pallet-balances/std",
	"polymesh-common-utilities/std",
	"polymesh-primitives/std",
]
runtime-benchmarks = [
	"frame-benchmarking",
]<|MERGE_RESOLUTION|>--- conflicted
+++ resolved
@@ -5,21 +5,9 @@
 edition = "2018"
 
 [dependencies]
-<<<<<<< HEAD
-# Common
-polymesh-common-utilities = { path = "../common", default-features = false }
-polymesh-primitives = { path = "../../primitives", default-features = false }
-
-# Out pallets
-pallet-balances = { path = "../balances", default-features = false }
-
-# RPC
-# pallet-identity-rpc-runtime-api = {  version = "0.1.0", path = "./rpc/runtime-api", default-features = false }
-=======
 polymesh-common-utilities = { path = "../common", default-features = false }
 polymesh-primitives = { path = "../../primitives", default-features = false }
 pallet-balances = { path = "../balances", default-features = false }
->>>>>>> 599f6a24
 
 # Others
 serde = { version = "1.0.104", default-features = false }
