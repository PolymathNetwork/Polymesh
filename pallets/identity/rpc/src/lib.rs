--- conflicted
+++ resolved
@@ -60,18 +60,6 @@
     RuntimeError,
 }
 
-<<<<<<< HEAD
-impl From<Error> for i64 {
-    fn from(e: Error) -> i64 {
-        match e {
-            Error::RuntimeError => 1,
-            Error::DecodeError => 2,
-        }
-    }
-}
-
-=======
->>>>>>> 74cb77e7
 impl<C, Block, IdentityId, Ticker, AccountKey, SigningItem>
     IdentityApi<<Block as BlockT>::Hash, IdentityId, Ticker, AccountKey, SigningItem>
     for Identity<C, Block>
@@ -98,7 +86,7 @@
             self.client.info().best_hash));
         api.is_identity_has_valid_cdd(&at, did, buffer_time)
             .map_err(|e| RpcError {
-                code: ErrorCode::ServerError(Error::RuntimeError.into()),
+                code: ErrorCode::ServerError(Error::RuntimeError as i64),
                 message: "Either cdd claim not exist or Identity.".into(),
                 data: Some(format!("{:?}", e).into()),
             })
@@ -114,7 +102,7 @@
             // If the block hash is not supplied assume the best block.
             self.client.info().best_hash));
         api.get_asset_did(&at, ticker).map_err(|e| RpcError {
-            code: ErrorCode::ServerError(Error::RuntimeError.into()),
+            code: ErrorCode::ServerError(Error::RuntimeError as i64),
             message: "Unable to fetch did of the given ticker".into(),
             data: Some(format!("{:?}", e).into()),
         })
@@ -129,11 +117,7 @@
         let at = BlockId::hash(at.unwrap_or_else(|| self.client.info().best_hash));
 
         api.get_did_records(&at, did).map_err(|e| RpcError {
-<<<<<<< HEAD
-            code: ErrorCode::ServerError(Error::RuntimeError.into()),
-=======
             code: ErrorCode::ServerError(Error::RuntimeError as i64),
->>>>>>> 74cb77e7
             message: "Unable to fetch DID records".into(),
             data: Some(format!("{:?}", e).into()),
         })
