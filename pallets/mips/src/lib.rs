//! # Mips Module
//!
//! MESH Improvement Proposals (MIPs) are proposals (ballots) that can then be proposed and voted on
//! by all MESH token holders. If a ballot passes this community vote it is then passed to the
//! governance council to ratify (or reject).
//! - minimum of 5,000 MESH needs to be staked by the proposer of the ballot
//! in order to create a new ballot.
//! - minimum of 100,000 MESH (quorum) needs to vote in favour of the ballot in order for the
//! ballot to be considered by the governing committee.
//! - ballots run for 1 week
//! - a simple majority is needed to pass the ballot so that it heads for the
//! next stage (governing committee)
//!
//! ## Overview
//!
//! The Mips module provides functions for:
//!
//! - Creating Mesh Improvement Proposals
//! - Voting on Mesh Improvement Proposals
//! - Governance committee to ratify or reject proposals
//!
//! ## Interface
//!
//! ### Dispatchable Functions
//!
//! - `set_min_proposal_deposit` change min deposit to create a proposal
//! - `set_quorum_threshold` change stake required to make a proposal into a referendum
//! - `set_proposal_duration` change duration in blocks for which proposal stays active
//! - `propose` - Token holders can propose a new ballot.
//! - `vote` - Token holders can vote on a ballot.
//! - `kill_proposal` - close a proposal and refund all deposits
//! - `enact_referendum` committee calls to execute a referendum
//!
//! ### Public Functions
//!
//! - `end_block` - Returns details of the token
#![cfg_attr(not(feature = "std"), no_std)]

use codec::{Decode, Encode};
use frame_support::{
    decl_error, decl_event, decl_module, decl_storage,
    dispatch::DispatchResult,
    ensure,
    traits::{Currency, LockableCurrency, ReservableCurrency},
    weights::SimpleDispatchInfo,
    Parameter,
};
use frame_system::{self as system, ensure_signed};
use pallet_mips_rpc_runtime_api::VoteCount;
use polymesh_primitives::AccountKey;
use polymesh_runtime_common::{
    identity::Trait as IdentityTrait, traits::group::GroupTrait, Context,
};
use polymesh_runtime_identity as identity;
use sp_runtime::{
    traits::{Dispatchable, EnsureOrigin, Hash, Zero},
    DispatchError,
};
use sp_std::{convert::TryFrom, prelude::*, vec};

/// Mesh Improvement Proposal index. Used offchain.
pub type MipsIndex = u32;

/// Balance
type BalanceOf<T> =
    <<T as Trait>::Currency as Currency<<T as frame_system::Trait>::AccountId>>::Balance;

/// Represents a proposal
#[derive(Encode, Decode, Clone, PartialEq, Eq)]
pub struct MIP<Proposal> {
    /// The proposal's unique index.
    index: MipsIndex,
    /// The proposal being voted on.
    proposal: Proposal,
}

/// A wrapper for a proposal url.
#[derive(Decode, Encode, Clone, Debug, Default, Hash, PartialEq, Eq, PartialOrd, Ord)]
pub struct Url(pub Vec<u8>);

impl<T: AsRef<[u8]>> From<T> for Url {
    fn from(s: T) -> Self {
        let s = s.as_ref();
        let mut v = Vec::with_capacity(s.len());
        v.extend_from_slice(s);
        Url(v)
    }
}

/// A wrapper for a proposal description.
#[derive(Decode, Encode, Clone, Debug, Default, Hash, PartialEq, Eq, PartialOrd, Ord)]
pub struct MipDescription(pub Vec<u8>);

impl<T: AsRef<[u8]>> From<T> for MipDescription {
    fn from(s: T) -> Self {
        let s = s.as_ref();
        let mut v = Vec::with_capacity(s.len());
        v.extend_from_slice(s);
        MipDescription(v)
    }
}

/// Represents a proposal metadata
#[derive(Encode, Decode, Clone, PartialEq, Eq)]
pub struct MipsMetadata<AcccountId: Parameter, BlockNumber: Parameter, Hash: Parameter> {
    /// The creator
    proposer: AcccountId,
    /// The proposal's unique index.
    index: MipsIndex,
    /// When voting will end.
    end: BlockNumber,
    /// The proposal being voted on.
    proposal_hash: Hash,
    /// The proposal url for proposal discussion.
    url: Option<Url>,
    /// The proposal description.
    description: Option<MipDescription>,
}

/// For keeping track of proposal being voted on.
#[derive(PartialEq, Eq, Clone, Encode, Decode)]
#[cfg_attr(feature = "std", derive(Debug))]
pub struct PolymeshVotes<AccountId, Balance> {
    /// The proposal's unique index.
    index: MipsIndex,
    /// The current set of voters that approved with their stake.
    ayes: Vec<(AccountId, Balance)>,
    /// The current set of voters that rejected with their stake.
    nays: Vec<(AccountId, Balance)>,
}

#[derive(Encode, Decode, Copy, Clone, Eq, PartialEq)]
#[cfg_attr(feature = "std", derive(Debug))]
pub enum MipsPriority {
    /// A proposal made by the committee for e.g.,
    High,
    /// By default all proposals have a normal priority
    Normal,
}

impl Default for MipsPriority {
    fn default() -> Self {
        MipsPriority::Normal
    }
}

/// Properties of a referendum
#[derive(Encode, Decode, Clone, PartialEq, Eq)]
#[cfg_attr(feature = "std", derive(Debug))]
pub struct PolymeshReferendumInfo<Hash: Parameter> {
    /// The proposal's unique index.
    index: MipsIndex,
    /// Priority.
    priority: MipsPriority,
    /// The proposal being voted on.
    proposal_hash: Hash,
}

type Identity<T> = identity::Module<T>;

/// The module's configuration trait.
pub trait Trait: frame_system::Trait + IdentityTrait {
    /// Currency type for this module.
    type Currency: ReservableCurrency<Self::AccountId>
        + LockableCurrency<Self::AccountId, Moment = Self::BlockNumber>;

    /// Origin for proposals.
    type CommitteeOrigin: EnsureOrigin<Self::Origin>;

    /// Origin for enacting a referundum.
    type VotingMajorityOrigin: EnsureOrigin<Self::Origin>;

    /// Committee
    type GovernanceCommittee: GroupTrait;

    /// The overarching event type.
    type Event: From<Event<Self>> + Into<<Self as system::Trait>::Event>;
}

// This module's storage items.
decl_storage! {
    trait Store for Module<T: Trait> as Mips {
        /// The minimum amount to be used as a deposit for a public referendum proposal.
        pub MinimumProposalDeposit get(fn min_proposal_deposit) config(): BalanceOf<T>;

        /// Minimum stake a proposal must gather in order to be considered by the committee.
        pub QuorumThreshold get(fn quorum_threshold) config(): BalanceOf<T>;

        /// How long (in blocks) a ballot runs
        pub ProposalDuration get(fn proposal_duration) config(): T::BlockNumber;

        /// Proposals so far. Index can be used to keep track of MIPs off-chain.
        pub ProposalCount get(fn proposal_count): u32;

        /// The hashes of the active proposals.
        pub ProposalMetadata get(fn proposal_meta): Vec<MipsMetadata<T::AccountId, T::BlockNumber, T::Hash>>;

        /// Those who have locked a deposit.
        /// proposal hash -> (deposit, proposer)
        pub Deposits get(fn deposit_of): map T::Hash => Vec<(T::AccountId, BalanceOf<T>)>;

        /// Actual proposal for a given hash, if it's current.
        /// proposal hash -> proposal
        pub Proposals get(fn proposals): map T::Hash => Option<MIP<T::Proposal>>;

        /// Lookup proposal hash by a proposal's index
        /// MIP index -> proposal hash
        pub ProposalByIndex get(fn proposal_by_index): map MipsIndex => T::Hash;

        /// PolymeshVotes on a given proposal, if it is ongoing.
        /// proposal hash -> vote count
        pub Voting get(fn voting): map T::Hash => Option<PolymeshVotes<T::AccountId, BalanceOf<T>>>;

        /// Active referendums.
        pub ReferendumMetadata get(fn referendum_meta): Vec<PolymeshReferendumInfo<T::Hash>>;

        /// Proposals that have met the quorum threshold to be put forward to a governance committee
        /// proposal hash -> proposal
        pub Referendums get(fn referendums): map T::Hash => Option<T::Proposal>;
    }
}

decl_event!(
    pub enum Event<T>
    where
        Balance = BalanceOf<T>,
        <T as frame_system::Trait>::Hash,
        <T as frame_system::Trait>::AccountId,
    {
        /// A Mesh Improvement Proposal was made with a `Balance` stake
        Proposed(AccountId, Balance, MipsIndex, Hash),
        /// `AccountId` voted `bool` on the proposal referenced by `Hash`
        Voted(AccountId, MipsIndex, Hash, bool),
        /// Proposal referenced by `Hash` has been closed
        ProposalClosed(MipsIndex, Hash),
        /// Proposal referenced by `Hash` has been closed
        ProposalFastTracked(MipsIndex, Hash),
        /// Referendum created for proposal referenced by `Hash`
        ReferendumCreated(MipsIndex, MipsPriority, Hash),
        /// Proposal referenced by `Hash` was dispatched with the result `bool`
        ReferendumEnacted(Hash, bool),
    }
);

decl_error! {
    pub enum Error for Module<T: Trait> {
        /// Incorrect origin
        BadOrigin,
        /// Proposer can't afford to lock minimum deposit
        InsufficientDeposit,
        /// when voter vote gain
        DuplicateVote,
        /// Duplicate proposal.
        DuplicateProposal,
        /// The proposal does not exist.
        NoSuchProposal,
        /// Mismatched proposal index.
        MismatchedProposalIndex,
        /// Not part of governance committee.
        NotACommitteeMember,
    }
}

// The module's dispatchable functions.
decl_module! {
    /// The module declaration.
    pub struct Module<T: Trait> for enum Call where origin: T::Origin {
        type Error = Error<T>;

        fn deposit_event() = default;

        /// Change the minimum proposal deposit amount required to start a proposal. Only Governance
        /// committee is allowed to change this value.
        ///
        /// # Arguments
        /// * `deposit` the new min deposit required to start a proposal
        #[weight = SimpleDispatchInfo::FixedOperational(100_000)]
        fn set_min_proposal_deposit(origin, deposit: BalanceOf<T>) {
            T::CommitteeOrigin::try_origin(origin).map_err(|_| Error::<T>::BadOrigin)?;
            <MinimumProposalDeposit<T>>::put(deposit);
        }

        /// Change the quorum threshold amount. This is the amount which a proposal must gather so
        /// as to be considered by a committee. Only Governance committee is allowed to change
        /// this value.
        ///
        /// # Arguments
        /// * `threshold` the new quorum threshold amount value
        #[weight = SimpleDispatchInfo::FixedOperational(100_000)]
        fn set_quorum_threshold(origin, threshold: BalanceOf<T>) {
            T::CommitteeOrigin::try_origin(origin).map_err(|_| Error::<T>::BadOrigin)?;
            <QuorumThreshold<T>>::put(threshold);
        }

        /// Change the proposal duration value. This is the number of blocks for which votes are
        /// accepted on a proposal. Only Governance committee is allowed to change this value.
        ///
        /// # Arguments
        /// * `duration` proposal duration in blocks
        #[weight = SimpleDispatchInfo::FixedOperational(100_000)]
        fn set_proposal_duration(origin, duration: T::BlockNumber) {
            T::CommitteeOrigin::try_origin(origin).map_err(|_| Error::<T>::BadOrigin)?;
            <ProposalDuration<T>>::put(duration);
        }

        /// A network member creates a Mesh Improvement Proposal by submitting a dispatchable which
        /// changes the network in someway. A minimum deposit is required to open a new proposal.
        ///
        /// # Arguments
        /// * `proposal` a dispatchable call
        /// * `deposit` minimum deposit value
        /// * `url` a link to a website for proposal discussion
        #[weight = SimpleDispatchInfo::FixedNormal(5_000_000)]
        pub fn propose(
            origin,
            proposal: Box<T::Proposal>,
            deposit: BalanceOf<T>,
            url: Option<Url>,
            description: Option<MipDescription>,
        ) -> DispatchResult {
            let proposer = ensure_signed(origin)?;
            let proposal_hash = T::Hashing::hash_of(&proposal);

            // Pre conditions: caller must have min balance
            ensure!(
                deposit >= Self::min_proposal_deposit(),
                Error::<T>::InsufficientDeposit
            );
            // Proposal must be new
            ensure!(
                !<Proposals<T>>::exists(proposal_hash),
                Error::<T>::DuplicateProposal
            );

            // Reserve the minimum deposit
            T::Currency::reserve(&proposer, deposit).map_err(|_| Error::<T>::InsufficientDeposit)?;

            let index = Self::proposal_count();
            <ProposalCount>::mutate(|i| *i += 1);

            let proposal_meta = MipsMetadata {
                proposer: proposer.clone(),
                index,
                end: <system::Module<T>>::block_number() + Self::proposal_duration(),
                proposal_hash,
                url,
                description,
            };
            <ProposalMetadata<T>>::mutate(|metadata| metadata.push(proposal_meta));

            <Deposits<T>>::insert(proposal_hash, vec![(proposer.clone(), deposit)]);

            let mip = MIP {
                index,
                proposal: *proposal,
            };
            <Proposals<T>>::insert(proposal_hash, mip);
            <ProposalByIndex<T>>::insert(index, proposal_hash);

            let vote = PolymeshVotes {
                index,
                ayes: vec![(proposer.clone(), deposit)],
                nays: vec![],
            };
            <Voting<T>>::insert(proposal_hash, vote);

            Self::deposit_event(RawEvent::Proposed(proposer, deposit, index, proposal_hash));
            Ok(())
        }

        /// A network member can vote on any Mesh Improvement Proposal by selecting the hash that
        /// corresponds ot the dispatchable action and vote with some balance.
        ///
        /// # Arguments
        /// * `proposal` a dispatchable call
        /// * `index` proposal index
        /// * `aye_or_nay` a bool representing for or against vote
        /// * `deposit` minimum deposit value
        #[weight = SimpleDispatchInfo::FixedNormal(200_000)]
        pub fn vote(origin, proposal_hash: T::Hash, index: MipsIndex, aye_or_nay: bool, deposit: BalanceOf<T>) {
            let proposer = ensure_signed(origin)?;

            let mut voting = Self::voting(&proposal_hash).ok_or(Error::<T>::NoSuchProposal)?;
            ensure!(voting.index == index, Error::<T>::MismatchedProposalIndex);

            let position_yes = voting.ayes.iter().position(|(a, _)| a == &proposer);
            let position_no = voting.nays.iter().position(|(a, _)| a == &proposer);

            if position_yes.is_none() && position_no.is_none()  {
                if aye_or_nay {
                    voting.ayes.push((proposer.clone(), deposit));
                } else {
                    voting.nays.push((proposer.clone(), deposit));
                }

                // Reserve the deposit
                T::Currency::reserve(&proposer, deposit).map_err(|_| Error::<T>::InsufficientDeposit)?;

                <Deposits<T>>::mutate(proposal_hash, |deposits| deposits.push((proposer.clone(), deposit)));

                <Voting<T>>::remove(&proposal_hash);
                <Voting<T>>::insert(&proposal_hash, voting);
                Self::deposit_event(RawEvent::Voted(proposer, index, proposal_hash, aye_or_nay));
            } else {
                return Err(Error::<T>::DuplicateVote.into())
            }
        }

        /// An emergency stop measure to kill a proposal. Governance committee can kill
        /// a proposal at any time.
        #[weight = SimpleDispatchInfo::FixedOperational(100_000)]
        pub fn kill_proposal(origin, index: MipsIndex, proposal_hash: T::Hash) {
            T::CommitteeOrigin::try_origin(origin).map_err(|_| Error::<T>::BadOrigin)?;

            let mip = Self::proposals(&proposal_hash).ok_or(Error::<T>::NoSuchProposal)?;
            ensure!(mip.index == index, Error::<T>::MismatchedProposalIndex);

            Self::close_proposal(index, proposal_hash);
        }

        /// Any governance committee member can fast track a proposal and turn it into a referendum
        /// that will be voted on by the committee.
        #[weight = SimpleDispatchInfo::FixedOperational(200_000)]
        pub fn fast_track_proposal(origin, index: MipsIndex, proposal_hash: T::Hash) {
            let sender_key = AccountKey::try_from(ensure_signed(origin)?.encode())?;
            let did = Context::current_identity_or::<Identity<T>>(&sender_key)?;

            ensure!(
                T::GovernanceCommittee::is_member(&did),
                Error::<T>::NotACommitteeMember
            );

            let mip = Self::proposals(&proposal_hash).ok_or("proposal does not exist")?;
            ensure!(mip.index == index, Error::<T>::MismatchedProposalIndex);

            Self::create_referendum(
                index,
                MipsPriority::High,
                proposal_hash,
                mip.proposal,
            );

            Self::deposit_event(RawEvent::ProposalFastTracked(
                index,
                proposal_hash,
            ));

            Self::close_proposal(index, proposal_hash.clone());
        }

        /// Governance committee can make a proposal that automatically becomes a referendum on
        /// which the committee can vote on.
        #[weight = SimpleDispatchInfo::FixedOperational(200_000)]
        pub fn submit_referendum(origin, proposal: Box<T::Proposal>) {
            let sender_key = AccountKey::try_from(ensure_signed(origin)?.encode())?;
            let did = Context::current_identity_or::<Identity<T>>(&sender_key)?;

            ensure!(
                T::GovernanceCommittee::is_member(&did),
                Error::<T>::NotACommitteeMember
            );

            let proposal_hash = T::Hashing::hash_of(&proposal);

            // Proposal must be new
            ensure!(!<Proposals<T>>::exists(proposal_hash), Error::<T>::DuplicateProposal);

            let index = Self::proposal_count();
            <ProposalCount>::mutate(|i| *i += 1);

            Self::create_referendum(
                index,
                MipsPriority::High,
                proposal_hash.clone(),
                *proposal
            );
        }

        /// Moves a referendum instance into dispatch queue.
        #[weight = SimpleDispatchInfo::FixedOperational(100_000)]
        pub fn enact_referendum(origin, proposal_hash: T::Hash) {
            T::VotingMajorityOrigin::try_origin(origin).map_err(|_| Error::<T>::BadOrigin)?;

            Self::prepare_to_dispatch(proposal_hash);
        }

        /// When constructing a block check if it's time for a ballot to end. If ballot ends,
        /// proceed to ratification process.
        fn on_initialize(n: T::BlockNumber) {
            if let Err(e) = Self::end_block(n) {
                sp_runtime::print(e);
            }
        }

    }
}

impl<T: Trait> Module<T> {
    /// Retrieve all proposals that need to be closed as of block `n`.
    pub fn proposals_maturing_at(n: T::BlockNumber) -> Vec<(MipsIndex, T::Hash)> {
        Self::proposal_meta()
            .into_iter()
            .filter(|meta| meta.end == n)
            .map(|meta| (meta.index, meta.proposal_hash))
            .collect()
    }

    // Private functions

    /// Runs the following procedure:
    /// 1. Find all proposals that need to end as of this block and close voting
    /// 2. Tally votes
    /// 3. Submit any proposals that meet the quorum threshold, to the governance committee
    fn end_block(block_number: T::BlockNumber) -> DispatchResult {
        // Find all matured proposals...
        for (index, hash) in Self::proposals_maturing_at(block_number).into_iter() {
            // Tally votes and create referendums
            Self::tally_votes(index, hash.clone());

            // And close proposals
            Self::close_proposal(index, hash);
        }

        Ok(())
    }

    /// Summarize voting and create referendums if proposals meet or exceed quorum threshold
    fn tally_votes(index: MipsIndex, proposal_hash: T::Hash) {
        if let Some(voting) = <Voting<T>>::get(proposal_hash) {
            let aye_stake = voting
                .ayes
                .iter()
                .fold(<BalanceOf<T>>::zero(), |acc, ayes| acc + ayes.1);

            let nay_stake = voting
                .nays
                .iter()
                .fold(<BalanceOf<T>>::zero(), |acc, nays| acc + nays.1);

            // 1. Ayes staked must be more than nays staked (simple majority)
            // 2. Ayes staked are more than the minimum quorum threshold
            if aye_stake > nay_stake && aye_stake >= Self::quorum_threshold() {
                if let Some(mip) = <Proposals<T>>::get(&proposal_hash) {
                    Self::create_referendum(
                        index,
                        MipsPriority::Normal,
                        proposal_hash.clone(),
                        mip.proposal,
                    );
                }
            }
        }
    }

    /// Create a referendum object from a proposal. If governance committee is composed of less
    /// than 2 members, enact it immediately. Otherwise, committee votes on this referendum and
    /// decides whether it should be enacted.
    fn create_referendum(
        index: MipsIndex,
        priority: MipsPriority,
        proposal_hash: T::Hash,
        proposal: T::Proposal,
    ) {
        let ri = PolymeshReferendumInfo {
            index,
            priority,
            proposal_hash,
        };

        <ReferendumMetadata<T>>::mutate(|metadata| metadata.push(ri));
        <Referendums<T>>::insert(proposal_hash.clone(), proposal);

        Self::deposit_event(RawEvent::ReferendumCreated(
            index,
            priority.clone(),
            proposal_hash.clone(),
        ));

        // If committee size is too small, enact it.
        if T::GovernanceCommittee::member_count() < 2 {
            Self::prepare_to_dispatch(proposal_hash.clone());
        }
    }

    /// Close a proposal. Voting ceases and proposal is removed from storage.
    /// All deposits are unlocked and returned to respective stakers.
    fn close_proposal(index: MipsIndex, proposal_hash: T::Hash) {
        if <Voting<T>>::get(proposal_hash).is_some() {
            if <Deposits<T>>::exists(&proposal_hash) {
                let deposits: Vec<(T::AccountId, BalanceOf<T>)> =
                    <Deposits<T>>::take(&proposal_hash);

                for (depositor, deposit) in deposits.iter() {
                    T::Currency::unreserve(depositor, *deposit);
                }
            }

            if <Proposals<T>>::take(&proposal_hash).is_some() {
                <Voting<T>>::remove(&proposal_hash);
                let hash = proposal_hash.clone();
                <ProposalMetadata<T>>::mutate(|metadata| {
                    metadata.retain(|m| m.proposal_hash != hash)
                });
                <ProposalByIndex<T>>::remove(index);

                Self::deposit_event(RawEvent::ProposalClosed(index, hash));
            }
        }
    }

    fn prepare_to_dispatch(hash: T::Hash) {
        if let Some(referendum) = <Referendums<T>>::get(&hash) {
            let result = match referendum.dispatch(system::RawOrigin::Root.into()) {
                Ok(_) => true,
                Err(e) => {
                    let e: DispatchError = e.into();
                    sp_runtime::print(e);
                    false
                }
            };
            Self::deposit_event(RawEvent::ReferendumEnacted(hash, result));
        }
    }
}

impl<T: Trait> Module<T> {
    /// Retrieve votes for a proposal represented by MipsIndex `index`.
    pub fn get_votes(index: MipsIndex) -> VoteCount<BalanceOf<T>>
    where
        T: Send + Sync,
        BalanceOf<T>: Send + Sync,
    {
        let proposal_hash: T::Hash = <ProposalByIndex<T>>::get(index);
        if let Some(voting) = <Voting<T>>::get(&proposal_hash) {
            let aye_stake = voting
                .ayes
                .iter()
                .fold(<BalanceOf<T>>::zero(), |acc, ayes| acc + ayes.1);

            let nay_stake = voting
                .nays
                .iter()
                .fold(<BalanceOf<T>>::zero(), |acc, nays| acc + nays.1);

            VoteCount::Success {
                ayes: aye_stake,
                nays: nay_stake,
            }
        } else {
            VoteCount::ProposalNotFound
        }
    }

    /// Retrieve proposals made by `address`.
    pub fn proposed_by(address: T::AccountId) -> Vec<MipsIndex> {
        Self::proposal_meta()
            .into_iter()
            .filter(|meta| meta.proposer == address)
            .map(|meta| meta.index)
            .collect()
    }

    /// Retrieve proposals `address` voted on
    pub fn voted_on(address: T::AccountId) -> Vec<MipsIndex> {
        let mut indices = Vec::new();
        for meta in Self::proposal_meta().into_iter() {
            if let Some(votes) = Self::voting(&meta.proposal_hash) {
                if votes.ayes.iter().position(|(a, _)| a == &address).is_some()
                    || votes.nays.iter().position(|(a, _)| a == &address).is_some()
                {
                    indices.push(votes.index);
                }
            }
        }
        indices
    }
}

// tests for this module
#[cfg(test)]
mod tests {
    use super::*;

    use pallet_committee as committee;
    use polymesh_primitives::{IdentityId, Signatory};
    use polymesh_runtime_balances as balances;
    use polymesh_runtime_common::traits::{
        asset::AcceptTransfer, multisig::AddSignerMultiSig, CommonTrait,
    };
    use polymesh_runtime_group as group;
    use polymesh_runtime_identity as identity;

    use frame_support::{
        assert_err, assert_ok, dispatch::DispatchResult, impl_outer_dispatch, impl_outer_origin,
        parameter_types,
    };
    use sp_core::H256;
    use sp_runtime::{
        testing::Header,
        traits::{BlakeTwo256, IdentityLookup, Verify},
        AnySignature, Perbill,
    };
    use test_client::AccountKeyring;

    impl_outer_origin! {
        pub enum Origin for Test {}
    }

    type AccountId = <AnySignature as Verify>::Signer;

    impl_outer_dispatch! {
        pub enum Call for Test where origin: Origin {
            balances::Balances,
            system::System,
            mips::Mips,
        }
    }

    #[derive(Clone, Eq, PartialEq, Debug)]
    pub struct Test;

    parameter_types! {
        pub const BlockHashCount: u64 = 250;
        pub const MaximumBlockWeight: u32 = 1024;
        pub const MaximumBlockLength: u32 = 2 * 1024;
        pub const AvailableBlockRatio: Perbill = Perbill::one();
    }

    impl frame_system::Trait for Test {
        type Origin = Origin;
        type Call = ();
        type Index = u64;
        type BlockNumber = u64;
        type Hash = H256;
        type Hashing = BlakeTwo256;
        type AccountId = AccountId;
        type Lookup = IdentityLookup<Self::AccountId>;
        type Header = Header;
        type Event = ();
        type BlockHashCount = BlockHashCount;
        type MaximumBlockWeight = MaximumBlockWeight;
        type MaximumBlockLength = MaximumBlockLength;
        type AvailableBlockRatio = AvailableBlockRatio;
        type Version = ();
        type ModuleToIndex = ();
    }

    parameter_types! {
        pub const ExistentialDeposit: u64 = 0;
        pub const TransferFee: u64 = 0;
        pub const CreationFee: u64 = 0;
        pub const TransactionBaseFee: u64 = 0;
        pub const TransactionByteFee: u64 = 0;
    }

    impl CommonTrait for Test {
        type Balance = u128;
        type CreationFee = CreationFee;
        type AcceptTransferTarget = Test;
        type BlockRewardsReserve = balances::Module<Test>;
    }

    impl balances::Trait for Test {
        type OnFreeBalanceZero = ();
        type OnNewAccount = ();
        type TransferPayment = ();
        type DustRemoval = ();
        type Event = ();
        type ExistentialDeposit = ExistentialDeposit;
        type TransferFee = TransferFee;
        type Identity = identity::Module<Test>;
    }

    impl identity::Trait for Test {
        type Event = ();
        type Proposal = Call;
        type AddSignerMultiSigTarget = Test;
        type CddServiceProviders = Test;
        type Balances = balances::Module<Test>;
    }

    impl AddSignerMultiSig for Test {
        fn accept_multisig_signer(_: Signatory, _: u64) -> DispatchResult {
            unimplemented!()
        }
    }

    impl AcceptTransfer for Test {
        fn accept_ticker_transfer(_: IdentityId, _: u64) -> DispatchResult {
            unimplemented!()
        }
        fn accept_token_ownership_transfer(_: IdentityId, _: u64) -> DispatchResult {
            unimplemented!()
        }
    }

    parameter_types! {
        pub const MinimumPeriod: u64 = 3;
    }

    impl pallet_timestamp::Trait for Test {
        type Moment = u64;
        type OnTimestampSet = ();
        type MinimumPeriod = MinimumPeriod;
    }

    parameter_types! {
        pub const MinimumProposalDeposit: u128 = 50;
        pub const QuorumThreshold: u128 = 70;
        pub const ProposalDuration: u32 = 10;
    }

<<<<<<< HEAD
    /// Mock group instance to represent a committee. There's only one member of committee
    /// which is DID of AccountKeyring::Charlie
    /// This in conjunction with `CommitteeOrigin` member in Trait sets up prerequisites for tests
    /// TODO: When committee module is refactored outof runtime, construct a committee instance
    impl group::GroupTrait for Test {
        fn get_members() -> Vec<IdentityId> {
            vec![]
        }

        fn is_member(member_id: &IdentityId) -> bool {
            true
        }
    }

    parameter_types! {
        pub const CommitteeRoot: AccountId = AccountId::from(AccountKeyring::Charlie);
=======
    impl group::GroupTrait for Test {
        fn get_members() -> Vec<IdentityId> {
            unimplemented!()
        }
>>>>>>> 1506d42f
    }

    impl Trait for Test {
        type Currency = balances::Module<Self>;
<<<<<<< HEAD
        type CommitteeOrigin = EnsureSignedBy<CommitteeRoot, AccountId>;
        type VotingMajorityOrigin = frame_system::EnsureRoot<AccountId>;
        type GovernanceCommittee = Test;
=======
        type CommitteeOrigin = frame_system::EnsureRoot<AccountId>;
        type VotingMajorityOrigin = frame_system::EnsureRoot<AccountId>;
        type GovernanceCommittee = Committee;
>>>>>>> 1506d42f
        type Event = ();
    }

    impl group::Trait<group::Instance1> for Test {
        type Event = ();
        type AddOrigin = frame_system::EnsureRoot<AccountId>;
        type RemoveOrigin = frame_system::EnsureRoot<AccountId>;
        type SwapOrigin = frame_system::EnsureRoot<AccountId>;
        type ResetOrigin = frame_system::EnsureRoot<AccountId>;
        type MembershipInitialized = ();
        type MembershipChanged = committee::Module<Test, committee::Instance1>;
    }

    pub type CommitteeOrigin<T, I> = committee::RawOrigin<<T as system::Trait>::AccountId, I>;

    impl<I> From<CommitteeOrigin<Test, I>> for Origin {
        fn from(_co: CommitteeOrigin<Test, I>) -> Origin {
            Origin::system(frame_system::RawOrigin::Root)
        }
    }

    impl committee::Trait<committee::Instance1> for Test {
        type Origin = Origin;
        type Proposal = Call;
        type CommitteeOrigin = frame_system::EnsureRoot<AccountId>;
        type Event = ();
    }

    type Identity = identity::Module<Test>;
    type System = system::Module<Test>;
    type Balances = balances::Module<Test>;
    type Group = group::Module<Test, group::Instance1>;
    type Committee = committee::Module<Test, committee::Instance1>;
    type Mips = Module<Test>;

    fn new_test_ext() -> sp_io::TestExternalities {
        let mut storage = frame_system::GenesisConfig::default()
            .build_storage::<Test>()
            .unwrap();

<<<<<<< HEAD
=======
        committee::GenesisConfig::<Test, committee::Instance1> {
            members: vec![],
            vote_threshold: (1, 1),
            ..Default::default()
        }
        .assimilate_storage(&mut storage)
        .unwrap();

>>>>>>> 1506d42f
        GenesisConfig::<Test> {
            min_proposal_deposit: 50,
            quorum_threshold: 70,
            proposal_duration: 10,
        }
        .assimilate_storage(&mut storage)
        .unwrap();

        sp_io::TestExternalities::new(storage)
    }

    fn next_block() {
        assert_eq!(Mips::end_block(System::block_number()), Ok(()));
        System::set_block_number(System::block_number() + 1);
    }

    fn fast_forward_to(n: u64) {
        while System::block_number() < n {
            next_block();
        }
    }

    fn make_proposal(value: u64) -> Call {
        Call::System(system::Call::remark(value.encode()))
    }

    pub fn make_account_with_balance(
        id: AccountId,
        balance: <Test as CommonTrait>::Balance,
    ) -> Result<(<Test as frame_system::Trait>::Origin, IdentityId), &'static str> {
        let signed_id = Origin::signed(id.clone());
        Balances::make_free_balance_be(&id, balance);

        Identity::register_did(signed_id.clone(), vec![]).map_err(|_| "Register DID failed")?;
        let did = Identity::get_identity(&AccountKey::try_from(id.encode())?).unwrap();

        Ok((signed_id, did))
    }

    #[test]
    fn starting_a_proposal_works() {
        new_test_ext().execute_with(|| {
            System::set_block_number(1);
            let proposal = make_proposal(42);
            let hash = BlakeTwo256::hash_of(&proposal);
            let proposal_url: Url = b"www.abc.com".into();
            let proposal_desc: MipDescription = b"Test description".into();

            let alice_acc = AccountKeyring::Alice.public();
            let (alice_signer, _) = make_account_with_balance(alice_acc, 60).unwrap();

            // Error when min deposit requirements are not met
            assert_err!(
                Mips::propose(
                    alice_signer.clone(),
                    Box::new(proposal.clone()),
                    40,
                    Some(proposal_url.clone()),
                    Some(proposal_desc.clone())
                ),
                Error::<Test>::InsufficientDeposit
            );

            // Account 6 starts a proposal with min deposit
            assert_ok!(Mips::propose(
                alice_signer.clone(),
                Box::new(proposal),
                50,
                Some(proposal_url),
                Some(proposal_desc)
            ));

            assert_eq!(Balances::free_balance(&alice_acc), 10);

            assert_eq!(Mips::proposed_by(alice_acc.clone()), vec![0]);
            assert_eq!(
                Mips::voting(&hash),
                Some(PolymeshVotes {
                    index: 0,
                    ayes: vec![(alice_acc, 50)],
                    nays: vec![],
                })
            );
        });
    }

    #[test]
    fn closing_a_proposal_works() {
        new_test_ext().execute_with(|| {
            System::set_block_number(1);
            let proposal = make_proposal(42);
            let index = 0;
            let hash = BlakeTwo256::hash_of(&proposal);
            let proposal_url: Url = b"www.abc.com".into();
            let proposal_desc: MipDescription = b"Test description".into();
<<<<<<< HEAD

            let alice_acc = AccountKeyring::Alice.public();
            let (alice_signer, _) = make_account_with_balance(alice_acc, 60).unwrap();

            // Charlie represents committee origin
            let charlie_acc = AccountKeyring::Charlie.public();
            let (charlie_signer, _) = make_account_with_balance(charlie_acc, 0).unwrap();
=======
>>>>>>> 1506d42f

            // Voting majority
            let root = Origin::system(frame_system::RawOrigin::Root);

            let alice_acc = AccountKeyring::Alice.public();
            let (alice_signer, _) = make_account_with_balance(alice_acc, 60).unwrap();

            // Alice starts a proposal with min deposit
            assert_ok!(Mips::propose(
                alice_signer.clone(),
                Box::new(proposal.clone()),
                50,
                Some(proposal_url.clone()),
                Some(proposal_desc)
            ));

            assert_eq!(Balances::free_balance(&alice_acc), 10);

            assert_eq!(
                Mips::voting(&hash),
                Some(PolymeshVotes {
                    index,
                    ayes: vec![(alice_acc.clone(), 50)],
                    nays: vec![],
                })
            );

<<<<<<< HEAD
            assert_ok!(Mips::kill_proposal(charlie_signer, index, hash));
=======
            assert_ok!(Mips::kill_proposal(root, index, hash));
>>>>>>> 1506d42f

            assert_eq!(Balances::free_balance(&alice_acc), 60);

            assert_eq!(Mips::voting(&hash), None);
        });
    }

    #[test]
    fn creating_a_referendum_works() {
        new_test_ext().execute_with(|| {
            System::set_block_number(1);
            let proposal = make_proposal(42);
            let hash = BlakeTwo256::hash_of(&proposal);
            let proposal_url: Url = b"www.abc.com".into();
            let proposal_desc: MipDescription = b"Test description".into();

            let alice_acc = AccountKeyring::Alice.public();
            let (alice_signer, _) = make_account_with_balance(alice_acc, 60).unwrap();
            let bob_acc = AccountKeyring::Bob.public();
            let (bob_signer, _) = make_account_with_balance(bob_acc, 50).unwrap();

            assert_ok!(Mips::propose(
                alice_signer.clone(),
                Box::new(proposal.clone()),
                50,
                Some(proposal_url),
                Some(proposal_desc)
            ));

            assert_ok!(Mips::vote(bob_signer.clone(), hash, 0, true, 50));

            assert_eq!(
                Mips::voting(&hash),
                Some(PolymeshVotes {
                    index: 0,
                    ayes: vec![(alice_acc.clone(), 50), (bob_acc.clone(), 50)],
                    nays: vec![]
                })
            );

            assert_eq!(Balances::free_balance(&alice_acc), 10);
            assert_eq!(Balances::free_balance(&bob_acc), 0);

            fast_forward_to(20);

            assert_eq!(Mips::referendums(&hash), Some(proposal));

            assert_eq!(Balances::free_balance(&alice_acc), 60);
            assert_eq!(Balances::free_balance(&bob_acc), 50);
        });
    }

    #[test]
    fn enacting_a_referendum_works() {
        new_test_ext().execute_with(|| {
            System::set_block_number(1);
            let proposal = make_proposal(42);
            let hash = BlakeTwo256::hash_of(&proposal);
            let proposal_url: Url = b"www.abc.com".into();
            let proposal_desc: MipDescription = b"Test description".into();

            let alice_acc = AccountKeyring::Alice.public();
            let (alice_signer, _) = make_account_with_balance(alice_acc, 60).unwrap();
            let bob_acc = AccountKeyring::Bob.public();
            let (bob_signer, _) = make_account_with_balance(bob_acc, 50).unwrap();

            // Voting majority
            let root = Origin::system(frame_system::RawOrigin::Root);

            assert_ok!(Mips::propose(
                alice_signer.clone(),
                Box::new(proposal.clone()),
                50,
                Some(proposal_url.clone()),
                Some(proposal_desc)
            ));

            assert_ok!(Mips::vote(bob_signer.clone(), hash, 0, true, 50));

            assert_eq!(
                Mips::voting(&hash),
                Some(PolymeshVotes {
                    index: 0,
                    ayes: vec![(alice_acc.clone(), 50), (bob_acc.clone(), 50)],
                    nays: vec![]
                })
            );

            fast_forward_to(20);

            assert_eq!(Mips::referendums(&hash), Some(proposal));

            assert_err!(
                Mips::enact_referendum(bob_signer.clone(), hash),
                Error::<Test>::BadOrigin
            );

            assert_ok!(Mips::enact_referendum(root, hash));
        });
    }

    #[test]
    fn fast_tracking_a_proposal_works() {
        new_test_ext().execute_with(|| {
            System::set_block_number(1);
            let proposal = make_proposal(42);
            let index = 0;
            let hash = BlakeTwo256::hash_of(&proposal);
            let proposal_url: Url = b"www.abc.com".into();
            let proposal_desc: MipDescription = b"Test description".into();

<<<<<<< HEAD
            let alice_acc = AccountKeyring::Alice.public();
            let (alice_signer, _) = make_account_with_balance(alice_acc, 60).unwrap();
            let bob_acc = AccountKeyring::Bob.public();
            let (bob_signer, _) = make_account_with_balance(bob_acc, 50).unwrap();

            // Charlie represents committee origin
            let charlie_acc = AccountKeyring::Charlie.public();
            let (charlie_signer, _) = make_account_with_balance(charlie_acc, 0).unwrap();

            // Voting majority
            let root = Origin::system(frame_system::RawOrigin::Root);

            assert_ok!(Mips::propose(
                alice_signer.clone(),
=======
            let root = Origin::system(frame_system::RawOrigin::Root);

            // Alice and Bob are committee members
            let alice_acc = AccountKeyring::Alice.public();
            let (alice_signer, alice_did) = make_account_with_balance(alice_acc, 60).unwrap();
            let bob_acc = AccountKeyring::Bob.public();
            let (bob_signer, bob_did) = make_account_with_balance(bob_acc, 50).unwrap();

            let charlie_acc = AccountKeyring::Charlie.public();
            let (charlie_signer, _) = make_account_with_balance(charlie_acc, 60).unwrap();

            Group::reset_members(root.clone(), vec![alice_did, bob_did]).unwrap();

            assert_eq!(Committee::members(), vec![alice_did, bob_did]);

            assert_ok!(Mips::propose(
                charlie_signer.clone(),
>>>>>>> 1506d42f
                Box::new(proposal.clone()),
                50,
                Some(proposal_url.clone()),
                Some(proposal_desc)
            ));

            assert_ok!(Mips::vote(bob_signer.clone(), hash, index, true, 50));

<<<<<<< HEAD
            assert_ok!(Mips::fast_track_proposal(
                charlie_signer.clone(),
                index,
                hash
            ));
=======
            // only a committee member can fast track a proposal
            assert_err!(
                Mips::fast_track_proposal(charlie_signer.clone(), index, hash),
                Error::<Test>::NotACommitteeMember
            );

            // Alice can fast track because she is a GC member
            assert_ok!(Mips::fast_track_proposal(alice_signer.clone(), index, hash));
>>>>>>> 1506d42f

            fast_forward_to(20);

            assert_eq!(Mips::referendums(&hash), Some(proposal));

            assert_err!(
                Mips::enact_referendum(bob_signer.clone(), hash),
                Error::<Test>::BadOrigin
            );

            assert_ok!(Mips::enact_referendum(root, hash));
        });
    }

    #[test]
    fn submit_referendum_works() {
        new_test_ext().execute_with(|| {
            System::set_block_number(1);
            let proposal = make_proposal(42);
            let index = 0;
            let hash = BlakeTwo256::hash_of(&proposal);

<<<<<<< HEAD
            let alice_acc = AccountKeyring::Alice.public();
            let (alice_signer, _) = make_account_with_balance(alice_acc, 60).unwrap();

            // Charlie represents committee origin
            let charlie_acc = AccountKeyring::Charlie.public();
            let (charlie_signer, _) = make_account_with_balance(charlie_acc, 0).unwrap();

            // Voting majority
            let root = Origin::system(frame_system::RawOrigin::Root);

            // Charlie is a committee member
            assert_ok!(Mips::submit_referendum(
                charlie_signer.clone(),
=======
            let root = Origin::system(frame_system::RawOrigin::Root);

            // Alice and Bob are committee members
            let alice_acc = AccountKeyring::Alice.public();
            let (alice_signer, alice_did) = make_account_with_balance(alice_acc, 60).unwrap();

            Group::reset_members(root.clone(), vec![alice_did]).unwrap();

            assert_eq!(Committee::members(), vec![alice_did]);

            // Alice is a committee member
            assert_ok!(Mips::submit_referendum(
                alice_signer.clone(),
>>>>>>> 1506d42f
                Box::new(proposal.clone())
            ));

            fast_forward_to(20);

            assert_eq!(Mips::referendums(&hash), Some(proposal));

            assert_eq!(
                Mips::referendum_meta(),
                vec![PolymeshReferendumInfo {
                    index,
                    priority: MipsPriority::High,
                    proposal_hash: hash
                }]
            );

            assert_err!(
                Mips::enact_referendum(alice_signer.clone(), hash),
                Error::<Test>::BadOrigin
            );

            assert_ok!(Mips::enact_referendum(root, hash));
        });
    }

    #[test]
    fn updating_mips_variables_works() {
        new_test_ext().execute_with(|| {
<<<<<<< HEAD
            let alice_acc = AccountKeyring::Alice.public();
            let (alice_signer, _) = make_account_with_balance(alice_acc, 60).unwrap();

            // Charlie represents committee origin
            let charlie_acc = AccountKeyring::Charlie.public();
            let (charlie_signer, _) = make_account_with_balance(charlie_acc, 0).unwrap();

=======
            let root = Origin::system(frame_system::RawOrigin::Root);

            let alice_acc = AccountKeyring::Alice.public();
            let (alice_signer, _) = make_account_with_balance(alice_acc, 60).unwrap();

>>>>>>> 1506d42f
            // config variables can be updated only through committee
            assert_eq!(Mips::min_proposal_deposit(), 50);
            assert_err!(
                Mips::set_min_proposal_deposit(alice_signer.clone(), 10),
                Error::<Test>::BadOrigin
            );
<<<<<<< HEAD
            assert_ok!(Mips::set_min_proposal_deposit(charlie_signer.clone(), 10));
            assert_eq!(Mips::min_proposal_deposit(), 10);

            assert_eq!(Mips::quorum_threshold(), 70);
            assert_ok!(Mips::set_quorum_threshold(charlie_signer.clone(), 100));
            assert_eq!(Mips::quorum_threshold(), 100);

            assert_eq!(Mips::proposal_duration(), 10);
            assert_ok!(Mips::set_proposal_duration(charlie_signer.clone(), 100));
=======
            assert_ok!(Mips::set_min_proposal_deposit(root.clone(), 10));
            assert_eq!(Mips::min_proposal_deposit(), 10);

            assert_eq!(Mips::quorum_threshold(), 70);
            assert_ok!(Mips::set_quorum_threshold(root.clone(), 100));
            assert_eq!(Mips::quorum_threshold(), 100);

            assert_eq!(Mips::proposal_duration(), 10);
            assert_ok!(Mips::set_proposal_duration(root.clone(), 100));
>>>>>>> 1506d42f
            assert_eq!(Mips::proposal_duration(), 100);
        });
    }
}<|MERGE_RESOLUTION|>--- conflicted
+++ resolved
@@ -810,42 +810,17 @@
         pub const ProposalDuration: u32 = 10;
     }
 
-<<<<<<< HEAD
-    /// Mock group instance to represent a committee. There's only one member of committee
-    /// which is DID of AccountKeyring::Charlie
-    /// This in conjunction with `CommitteeOrigin` member in Trait sets up prerequisites for tests
-    /// TODO: When committee module is refactored outof runtime, construct a committee instance
-    impl group::GroupTrait for Test {
-        fn get_members() -> Vec<IdentityId> {
-            vec![]
-        }
-
-        fn is_member(member_id: &IdentityId) -> bool {
-            true
-        }
-    }
-
-    parameter_types! {
-        pub const CommitteeRoot: AccountId = AccountId::from(AccountKeyring::Charlie);
-=======
     impl group::GroupTrait for Test {
         fn get_members() -> Vec<IdentityId> {
             unimplemented!()
         }
->>>>>>> 1506d42f
     }
 
     impl Trait for Test {
         type Currency = balances::Module<Self>;
-<<<<<<< HEAD
-        type CommitteeOrigin = EnsureSignedBy<CommitteeRoot, AccountId>;
-        type VotingMajorityOrigin = frame_system::EnsureRoot<AccountId>;
-        type GovernanceCommittee = Test;
-=======
         type CommitteeOrigin = frame_system::EnsureRoot<AccountId>;
         type VotingMajorityOrigin = frame_system::EnsureRoot<AccountId>;
         type GovernanceCommittee = Committee;
->>>>>>> 1506d42f
         type Event = ();
     }
 
@@ -886,8 +861,6 @@
             .build_storage::<Test>()
             .unwrap();
 
-<<<<<<< HEAD
-=======
         committee::GenesisConfig::<Test, committee::Instance1> {
             members: vec![],
             vote_threshold: (1, 1),
@@ -896,7 +869,6 @@
         .assimilate_storage(&mut storage)
         .unwrap();
 
->>>>>>> 1506d42f
         GenesisConfig::<Test> {
             min_proposal_deposit: 50,
             quorum_threshold: 70,
@@ -992,16 +964,6 @@
             let hash = BlakeTwo256::hash_of(&proposal);
             let proposal_url: Url = b"www.abc.com".into();
             let proposal_desc: MipDescription = b"Test description".into();
-<<<<<<< HEAD
-
-            let alice_acc = AccountKeyring::Alice.public();
-            let (alice_signer, _) = make_account_with_balance(alice_acc, 60).unwrap();
-
-            // Charlie represents committee origin
-            let charlie_acc = AccountKeyring::Charlie.public();
-            let (charlie_signer, _) = make_account_with_balance(charlie_acc, 0).unwrap();
-=======
->>>>>>> 1506d42f
 
             // Voting majority
             let root = Origin::system(frame_system::RawOrigin::Root);
@@ -1029,11 +991,7 @@
                 })
             );
 
-<<<<<<< HEAD
-            assert_ok!(Mips::kill_proposal(charlie_signer, index, hash));
-=======
             assert_ok!(Mips::kill_proposal(root, index, hash));
->>>>>>> 1506d42f
 
             assert_eq!(Balances::free_balance(&alice_acc), 60);
 
@@ -1145,22 +1103,6 @@
             let proposal_url: Url = b"www.abc.com".into();
             let proposal_desc: MipDescription = b"Test description".into();
 
-<<<<<<< HEAD
-            let alice_acc = AccountKeyring::Alice.public();
-            let (alice_signer, _) = make_account_with_balance(alice_acc, 60).unwrap();
-            let bob_acc = AccountKeyring::Bob.public();
-            let (bob_signer, _) = make_account_with_balance(bob_acc, 50).unwrap();
-
-            // Charlie represents committee origin
-            let charlie_acc = AccountKeyring::Charlie.public();
-            let (charlie_signer, _) = make_account_with_balance(charlie_acc, 0).unwrap();
-
-            // Voting majority
-            let root = Origin::system(frame_system::RawOrigin::Root);
-
-            assert_ok!(Mips::propose(
-                alice_signer.clone(),
-=======
             let root = Origin::system(frame_system::RawOrigin::Root);
 
             // Alice and Bob are committee members
@@ -1178,7 +1120,6 @@
 
             assert_ok!(Mips::propose(
                 charlie_signer.clone(),
->>>>>>> 1506d42f
                 Box::new(proposal.clone()),
                 50,
                 Some(proposal_url.clone()),
@@ -1187,13 +1128,6 @@
 
             assert_ok!(Mips::vote(bob_signer.clone(), hash, index, true, 50));
 
-<<<<<<< HEAD
-            assert_ok!(Mips::fast_track_proposal(
-                charlie_signer.clone(),
-                index,
-                hash
-            ));
-=======
             // only a committee member can fast track a proposal
             assert_err!(
                 Mips::fast_track_proposal(charlie_signer.clone(), index, hash),
@@ -1202,7 +1136,6 @@
 
             // Alice can fast track because she is a GC member
             assert_ok!(Mips::fast_track_proposal(alice_signer.clone(), index, hash));
->>>>>>> 1506d42f
 
             fast_forward_to(20);
 
@@ -1225,21 +1158,6 @@
             let index = 0;
             let hash = BlakeTwo256::hash_of(&proposal);
 
-<<<<<<< HEAD
-            let alice_acc = AccountKeyring::Alice.public();
-            let (alice_signer, _) = make_account_with_balance(alice_acc, 60).unwrap();
-
-            // Charlie represents committee origin
-            let charlie_acc = AccountKeyring::Charlie.public();
-            let (charlie_signer, _) = make_account_with_balance(charlie_acc, 0).unwrap();
-
-            // Voting majority
-            let root = Origin::system(frame_system::RawOrigin::Root);
-
-            // Charlie is a committee member
-            assert_ok!(Mips::submit_referendum(
-                charlie_signer.clone(),
-=======
             let root = Origin::system(frame_system::RawOrigin::Root);
 
             // Alice and Bob are committee members
@@ -1253,7 +1171,6 @@
             // Alice is a committee member
             assert_ok!(Mips::submit_referendum(
                 alice_signer.clone(),
->>>>>>> 1506d42f
                 Box::new(proposal.clone())
             ));
 
@@ -1282,38 +1199,17 @@
     #[test]
     fn updating_mips_variables_works() {
         new_test_ext().execute_with(|| {
-<<<<<<< HEAD
+            let root = Origin::system(frame_system::RawOrigin::Root);
+
             let alice_acc = AccountKeyring::Alice.public();
             let (alice_signer, _) = make_account_with_balance(alice_acc, 60).unwrap();
 
-            // Charlie represents committee origin
-            let charlie_acc = AccountKeyring::Charlie.public();
-            let (charlie_signer, _) = make_account_with_balance(charlie_acc, 0).unwrap();
-
-=======
-            let root = Origin::system(frame_system::RawOrigin::Root);
-
-            let alice_acc = AccountKeyring::Alice.public();
-            let (alice_signer, _) = make_account_with_balance(alice_acc, 60).unwrap();
-
->>>>>>> 1506d42f
             // config variables can be updated only through committee
             assert_eq!(Mips::min_proposal_deposit(), 50);
             assert_err!(
                 Mips::set_min_proposal_deposit(alice_signer.clone(), 10),
                 Error::<Test>::BadOrigin
             );
-<<<<<<< HEAD
-            assert_ok!(Mips::set_min_proposal_deposit(charlie_signer.clone(), 10));
-            assert_eq!(Mips::min_proposal_deposit(), 10);
-
-            assert_eq!(Mips::quorum_threshold(), 70);
-            assert_ok!(Mips::set_quorum_threshold(charlie_signer.clone(), 100));
-            assert_eq!(Mips::quorum_threshold(), 100);
-
-            assert_eq!(Mips::proposal_duration(), 10);
-            assert_ok!(Mips::set_proposal_duration(charlie_signer.clone(), 100));
-=======
             assert_ok!(Mips::set_min_proposal_deposit(root.clone(), 10));
             assert_eq!(Mips::min_proposal_deposit(), 10);
 
@@ -1323,7 +1219,6 @@
 
             assert_eq!(Mips::proposal_duration(), 10);
             assert_ok!(Mips::set_proposal_duration(root.clone(), 100));
->>>>>>> 1506d42f
             assert_eq!(Mips::proposal_duration(), 100);
         });
     }
