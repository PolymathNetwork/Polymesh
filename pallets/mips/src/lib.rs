//! # Mips Module
//!
//! MESH Improvement Proposals (MIPs) are proposals (ballots) that can then be proposed and voted on
//! by all MESH token holders. If a ballot passes this community vote it is then passed to the
//! governance council to ratify (or reject).
//! - minimum of 5,000 MESH needs to be staked by the proposer of the ballot
//! in order to create a new ballot.
//! - minimum of 100,000 MESH (quorum) needs to vote in favour of the ballot in order for the
//! ballot to be considered by the governing committee.
//! - ballots run for 1 week
//! - a simple majority is needed to pass the ballot so that it heads for the
//! next stage (governing committee)
//!
//! ## Overview
//!
//! The Mips module provides functions for:
//!
//! - Creating Mesh Improvement Proposals
//! - Voting on Mesh Improvement Proposals
//! - Governance committee to ratify or reject proposals
//!
//! ## Interface
//!
//! ### Dispatchable Functions
//!
//! - `set_min_proposal_deposit` change min deposit to create a proposal
//! - `set_quorum_threshold` change stake required to make a proposal into a referendum
//! - `set_proposal_duration` change duration in blocks for which proposal stays active
//! - `propose` - Token holders can propose a new ballot.
//! - `vote` - Token holders can vote on a ballot.
//! - `kill_proposal` - close a proposal and refund all deposits
//! - `enact_referendum` committee calls to execute a referendum
//!
//! ### Public Functions
//!
//! - `end_block` - Returns details of the token
#![cfg_attr(not(feature = "std"), no_std)]

use pallet_mips_rpc_runtime_api::VoteCount;
use polymesh_primitives::{AccountKey, Beneficiary, Signatory};
use polymesh_runtime_common::{
    identity::Trait as IdentityTrait,
    protocol_fee::{ChargeProtocolFee, ProtocolOp},
    traits::{governance_group::GovernanceGroupTrait, group::GroupTrait},
    CommonTrait, Context,
};
use polymesh_runtime_identity as identity;
use polymesh_runtime_treasury::TreasuryTrait;

// use shrinkwrap::Shrinkwrap;
use codec::{Decode, Encode};
use frame_support::{
    debug, decl_error, decl_event, decl_module, decl_storage,
    dispatch::DispatchResult,
    ensure,
    traits::{Currency, LockableCurrency, ReservableCurrency},
    weights::SimpleDispatchInfo,
    Parameter,
};
use frame_system::{self as system, ensure_signed};
use sp_runtime::traits::{CheckedSub, Dispatchable, EnsureOrigin, Saturating};
use sp_std::{convert::TryFrom, prelude::*};

/// Mesh Improvement Proposal id. Used offchain.
pub type MipId = u32;

/// Balance
type BalanceOf<T> =
    <<T as Trait>::Currency as Currency<<T as frame_system::Trait>::AccountId>>::Balance;

/// Represents a proposal
#[derive(Encode, Decode, Clone, PartialEq, Eq)]
pub struct MIP<Proposal> {
    /// The proposal's unique id.
    id: MipId,
    /// The proposal being voted on.
    proposal: Proposal,
    /// The latest state
    state: ProposalState,
}

/// A wrapper for a proposal url.
#[derive(Decode, Encode, Clone, Debug, Default, Hash, PartialEq, Eq, PartialOrd, Ord)]
pub struct Url(pub Vec<u8>);

impl<T: AsRef<[u8]>> From<T> for Url {
    fn from(s: T) -> Self {
        let s = s.as_ref();
        let mut v = Vec::with_capacity(s.len());
        v.extend_from_slice(s);
        Url(v)
    }
}

/// A wrapper for a proposal description.
#[derive(Decode, Encode, Clone, Debug, Default, Hash, PartialEq, Eq, PartialOrd, Ord)]
pub struct MipDescription(pub Vec<u8>);

impl<T: AsRef<[u8]>> From<T> for MipDescription {
    fn from(s: T) -> Self {
        let s = s.as_ref();
        let mut v = Vec::with_capacity(s.len());
        v.extend_from_slice(s);
        MipDescription(v)
    }
}

/// Represents a proposal metadata
#[derive(Encode, Decode, Clone, PartialEq, Eq, Debug)]
pub struct MipsMetadata<T: Trait> {
    /// The creator
    pub proposer: T::AccountId,
    /// The proposal's unique id.
    pub id: MipId,
    /// When voting will end.
    pub end: T::BlockNumber,
    /// The proposal url for proposal discussion.
    pub url: Option<Url>,
    /// The proposal description.
    pub description: Option<MipDescription>,
    /// This proposal allows any changes
    /// During Cool-off period, proposal owner can amend any MIP detail or cancel the entire
    pub cool_off_until: T::BlockNumber,
    /// Beneficiaries of this Mips
    pub beneficiaries: Vec<Beneficiary<T::Balance>>,
}

/// For keeping track of proposal being voted on.
#[derive(PartialEq, Eq, Clone, Encode, Decode, Default)]
#[cfg_attr(feature = "std", derive(Debug))]
pub struct Voting<Balance: Parameter> {
    /// The current set of voters that approved with their stake.
    pub ayes_count: u32,
    pub ayes_stake: Balance,
    /// The current set of voters that rejected with their stake.
    pub nays_count: u32,
    pub nays_stake: Balance,
}

#[derive(PartialEq, Eq, Clone, Encode, Decode)]
#[cfg_attr(feature = "std", derive(Debug))]
pub enum Vote<Balance> {
    None,
    Yes(Balance),
    No(Balance),
}

impl<Balance> Default for Vote<Balance> {
    fn default() -> Self {
        Vote::None
    }
}

#[derive(Encode, Decode, Copy, Clone, Eq, PartialEq)]
#[cfg_attr(feature = "std", derive(Debug))]
pub enum ProposalState {
    /// Proposal is created and either in the cool-down period or open to voting
    Proposed,
    /// Proposal is cancelled by its owner
    Cancelled,
    /// Proposal was killed by the GC
    Killed,
    /// Proposal has moved to referendum stage
    Referendum,
    /// Proposal failed to pass by a community vote
    Rejected,
}

#[derive(Encode, Decode, Copy, Clone, Eq, PartialEq)]
#[cfg_attr(feature = "std", derive(Debug))]
pub enum ReferendumState {
    /// Pending GC ratification
    Pending,
    /// Execution of this MIP is scheduled, i.e. it needs to wait its enactment period.
    Scheduled,
    /// Rejected by the GC
    Rejected,
<<<<<<< HEAD
    /// Insufficient balance at treasury to apply this proposal.
    InsufficientBalanceAtTreasury,
=======
    /// It has been executed, but execution failed.
    Failed,
>>>>>>> f16bcc9d
    /// It has been successfully executed.
    Executed,
}

#[derive(Encode, Decode, Copy, Clone, Eq, PartialEq)]
#[cfg_attr(feature = "std", derive(Debug))]
pub enum ReferendumType {
    /// Referendum pushed by GC (fast-tracked)
    FastTracked,
    /// Referendum created by GC
    Emergency,
    /// Created through a community vote
    Community,
}

impl Default for ProposalState {
    fn default() -> Self {
        ProposalState::Proposed
    }
}

/// Properties of a referendum
#[derive(Encode, Decode, Clone, PartialEq, Eq)]
#[cfg_attr(feature = "std", derive(Debug))]
<<<<<<< HEAD
// pub struct Referendum<BlockNumber: Default, Proposal, Balance:> {
pub struct Referendum<T: Trait> {
    /// The proposal's unique id.
    pub id: MipId,
    /// Priority.
    pub priority: MipsPriority,
    /// Current state of this MIP.
    pub state: MipsState,
    /// Enactment period.
    pub enactment_period: T::BlockNumber,
    /// The proposal being voted on.
    pub proposal: T::Proposal,
    /// Beneficiaries
    pub beneficiaries: Vec<Beneficiary<T::Balance>>,
=======
pub struct Referendum<BlockNumber: Default> {
    /// The proposal's unique index.
    pub index: MipsIndex,
    /// Current state of this Referendum.
    pub state: ReferendumState,
    /// The type of the referendum
    pub referendum_type: ReferendumType,
    /// Enactment period.
    pub enactment_period: BlockNumber,
>>>>>>> f16bcc9d
}

/// Information about deposit.
#[derive(Encode, Decode, Clone, PartialEq, Eq, Default)]
#[cfg_attr(feature = "std", derive(Debug))]
pub struct DepositInfo<AccountId, Balance>
where
    AccountId: Default,
    Balance: Default,
{
    /// Owner of the deposit.
    pub owner: AccountId,
    /// Amount. It can be updated during the cool off period.
    pub amount: Balance,
}

type Identity<T> = identity::Module<T>;

/// The module's configuration trait.
pub trait Trait:
    frame_system::Trait + pallet_timestamp::Trait + IdentityTrait + CommonTrait
{
    /// Currency type for this module.
    type Currency: ReservableCurrency<Self::AccountId>
        + LockableCurrency<Self::AccountId, Moment = Self::BlockNumber>;

    /// Origin for proposals.
    type CommitteeOrigin: EnsureOrigin<Self::Origin>;

    /// Origin for enacting a referundum.
    type VotingMajorityOrigin: EnsureOrigin<Self::Origin>;

    /// Committee
    type GovernanceCommittee: GovernanceGroupTrait<<Self as pallet_timestamp::Trait>::Moment>;

    type Treasury: TreasuryTrait<<Self as CommonTrait>::Balance>;

    /// The overarching event type.
    type Event: From<Event<Self>> + Into<<Self as system::Trait>::Event>;
}

// This module's storage items.
decl_storage! {
    trait Store for Module<T: Trait> as Mips {
        /// The minimum amount to be used as a deposit for a public referendum proposal.
        pub MinimumProposalDeposit get(fn min_proposal_deposit) config(): BalanceOf<T>;

        /// Minimum stake a proposal must gather in order to be considered by the committee.
        pub QuorumThreshold get(fn quorum_threshold) config(): BalanceOf<T>;

        /// During Cool-off period, proposal owner can amend any MIP detail or cancel the entire
        /// proposal.
        pub ProposalCoolOffPeriod get(fn proposal_cool_off_period) config(): T::BlockNumber;

        /// How long (in blocks) a ballot runs
        pub ProposalDuration get(fn proposal_duration) config(): T::BlockNumber;

        /// Proposals so far. id can be used to keep track of MIPs off-chain.
        MipIdSequence: u32;

        /// The metadata of the active proposals.
        pub ProposalMetadata get(fn proposal_meta): map hasher(twox_64_concat) MipId => Option<MipsMetadata<T>>;
        pub ProposalsMaturingAt get(proposals_maturing_at): map hasher(twox_64_concat) T::BlockNumber => Vec<MipId>;

        /// Those who have locked a deposit.
        /// proposal (id, proposer) -> deposit
        pub Deposits get(fn deposit_of): double_map hasher(twox_64_concat) MipId, hasher(twox_64_concat) T::AccountId => DepositInfo<T::AccountId, BalanceOf<T>>;

        /// Actual proposal for a given id, if it's current.
        /// proposal id -> proposal
        pub Proposals get(fn proposals): map hasher(twox_64_concat) MipId => Option<MIP<T::Proposal>>;

        /// PolymeshVotes on a given proposal, if it is ongoing.
        /// proposal id -> vote count
        pub ProposalVoting get(fn voting): map hasher(twox_64_concat) MipId => Voting<BalanceOf<T>>;
        ///
        pub ProposalVotes get(fn proposal_vote): double_map hasher(twox_64_concat) MipId, hasher(twox_64_concat) T::AccountId => Vote<BalanceOf<T>>;

        /// Proposals that have met the quorum threshold to be put forward to a governance committee
<<<<<<< HEAD
        /// proposal id -> proposal
        // pub Referendums get(fn referendums): map hasher(twox_64_concat) MipId => Option<Referendum<T::BlockNumber, T::Proposal, T::Balance>>;
        pub Referendums get(fn referendums): map hasher(twox_64_concat) MipId => Option<Referendum<T>>;
=======
        /// proposal index -> proposal
        pub Referendums get(fn referendums): map hasher(twox_64_concat) MipsIndex => Option<Referendum<T::BlockNumber>>;
>>>>>>> f16bcc9d

        /// List of id's of current scheduled referendums.
        /// block number -> Mip id
        pub ScheduledReferendumsAt get(fn scheduled_referendums_at): map hasher(twox_64_concat) T::BlockNumber => Vec<MipId>;

        /// Default enactment period that will be use after a proposal is accepted by GC.
        pub DefaultEnactmentPeriod get(fn default_enactment_period) config(): T::BlockNumber;
    }
}

decl_event!(
    pub enum Event<T>
    where
        Balance = BalanceOf<T>,
        <T as frame_system::Trait>::AccountId,
        <T as frame_system::Trait>::BlockNumber,
    {
        /// A Mesh Improvement Proposal was made with a `Balance` stake
<<<<<<< HEAD
        Proposed(AccountId, Balance, MipId),
        /// `AccountId` voted `bool` on the proposal referenced by `id`
        Voted(AccountId, MipId, bool),
        /// Proposal has been closed
        ProposalClosed(MipId),
        /// Proposal has been closed
        ProposalFastTracked(MipId),
        /// Referendum created for proposal.
        ReferendumCreated(MipId, MipsPriority),
        /// Referendum execution has been scheduled at specific block.
        ReferendumScheduled(MipId, BlockNumber),
        /// Referendum execution has been re-schedule from one block to a new one.
        ReferendumReScheduled(MipId, BlockNumber, BlockNumber),
        /// Proposal was dispatched.
        ReferendumEnacted(MipId),
        /// Referendum execution was rejected.
        ReferendumExecutionRejected(MipId),
=======
        ProposalCreated(AccountId, MipsIndex, Balance),
        /// A Mesh Improvement Proposal was amended with a possible to the deposit
        /// bool is +ve when bond is added, -ve when removed
        ProposalAmended(AccountId, MipsIndex, bool, Balance),
        /// `AccountId` voted `bool` on the proposal referenced by `Index`
        Voted(AccountId, MipsIndex, bool, Balance),
        /// Proposal has been closed
        ProposalClosed(MipsIndex, ProposalState),
        /// Referendum created for proposal.
        ReferendumCreated(MipsIndex, ReferendumType),
        /// Referendum execution has been scheduled at specific block.
        ReferendumScheduled(MipsIndex, BlockNumber, BlockNumber),
        /// Proposal was dispatched, bool indicates success or failure
        ReferendumExecuted(MipsIndex, bool),
        /// Proposal was rejected by the GC
        ReferendumRejected(MipsIndex),
>>>>>>> f16bcc9d
        /// Default enactment period (in blocks) has been changed.
        /// (new period, old period)
        DefaultEnactmentPeriodChanged(BlockNumber, BlockNumber),
        /// Minimum deposit amount modified
        /// (old amount, new amount)
        MinimumProposalDepositChanged(Balance, Balance),
        /// Quorum threshold changed
        /// (old value, new value)
        QuorumThresholdChanged(Balance, Balance),
        /// Proposal duration changed
        /// (old value, new value)
        ProposalDurationChanged(BlockNumber, BlockNumber),
    }
);

decl_error! {
    pub enum Error for Module<T: Trait> {
        /// Incorrect origin
        BadOrigin,
        /// Proposer can't afford to lock minimum deposit
        InsufficientDeposit,
        /// when voter vote gain
        DuplicateVote,
        /// Duplicate proposal.
        DuplicateProposal,
        /// The proposal does not exist.
        NoSuchProposal,
        /// Mismatched proposal id.
        MismatchedProposalId,
        /// Not part of governance committee.
        NotACommitteeMember,
        /// After Cool-off period, proposals are not cancelable.
        ProposalOnCoolOffPeriod,
        /// Proposal is immutable after cool-off period.
        ProposalIsImmutable,
        /// Referendum is still on its enactment period.
        ReferendumOnEnactmentPeriod,
        /// Referendum is immutable.
        ReferendumIsImmutable,
        /// When a block number is less than current block number.
        InvalidFutureBlockNumber,
    }
}

// The module's dispatchable functions.
decl_module! {
    /// The module declaration.
    pub struct Module<T: Trait> for enum Call where origin: T::Origin {
        type Error = Error<T>;

        fn deposit_event() = default;

        /// Change the minimum proposal deposit amount required to start a proposal. Only Governance
        /// committee is allowed to change this value.
        ///
        /// # Arguments
        /// * `deposit` the new min deposit required to start a proposal
        #[weight = SimpleDispatchInfo::FixedOperational(100_000)]
        pub fn set_min_proposal_deposit(origin, deposit: BalanceOf<T>) {
            T::CommitteeOrigin::try_origin(origin).map_err(|_| Error::<T>::BadOrigin)?;
            Self::deposit_event(RawEvent::MinimumProposalDepositChanged(Self::min_proposal_deposit(), deposit));
            <MinimumProposalDeposit<T>>::put(deposit);
        }

        /// Change the quorum threshold amount. This is the amount which a proposal must gather so
        /// as to be considered by a committee. Only Governance committee is allowed to change
        /// this value.
        ///
        /// # Arguments
        /// * `threshold` the new quorum threshold amount value
        #[weight = SimpleDispatchInfo::FixedOperational(100_000)]
        pub fn set_quorum_threshold(origin, threshold: BalanceOf<T>) {
            T::CommitteeOrigin::try_origin(origin).map_err(|_| Error::<T>::BadOrigin)?;
            Self::deposit_event(RawEvent::MinimumProposalDepositChanged(Self::quorum_threshold(), threshold));
            <QuorumThreshold<T>>::put(threshold);
        }

        /// Change the proposal duration value. This is the number of blocks for which votes are
        /// accepted on a proposal. Only Governance committee is allowed to change this value.
        ///
        /// # Arguments
        /// * `duration` proposal duration in blocks
        #[weight = SimpleDispatchInfo::FixedOperational(100_000)]
        pub fn set_proposal_duration(origin, duration: T::BlockNumber) {
            T::CommitteeOrigin::try_origin(origin).map_err(|_| Error::<T>::BadOrigin)?;
            Self::deposit_event(RawEvent::ProposalDurationChanged(Self::proposal_duration(), duration));
            <ProposalDuration<T>>::put(duration);
        }

        /// Change the default enact period.
        #[weight = SimpleDispatchInfo::FixedOperational(100_000)]
        pub fn set_default_enact_period(origin, duration: T::BlockNumber) {
            T::CommitteeOrigin::try_origin(origin).map_err(|_| Error::<T>::BadOrigin)?;
            let previous_duration = <DefaultEnactmentPeriod<T>>::get();
            <DefaultEnactmentPeriod<T>>::put(duration);
            Self::deposit_event(RawEvent::DefaultEnactmentPeriodChanged(duration, previous_duration));
        }

        /// A network member creates a Mesh Improvement Proposal by submitting a dispatchable which
        /// changes the network in someway. A minimum deposit is required to open a new proposal.
        ///
        /// # Arguments
        /// * `proposal` a dispatchable call
        /// * `deposit` minimum deposit value
        /// * `url` a link to a website for proposal discussion
        #[weight = SimpleDispatchInfo::FixedNormal(5_000_000)]
        pub fn propose(
            origin,
            proposal: Box<T::Proposal>,
            deposit: BalanceOf<T>,
            url: Option<Url>,
            description: Option<MipDescription>,
            beneficiaries: Vec<Beneficiary<T::Balance>>
        ) -> DispatchResult {
            let proposer = ensure_signed(origin)?;
            let proposer_key = AccountKey::try_from(proposer.encode())?;
            let signer = Signatory::from(proposer_key);

            // Pre conditions: caller must have min balance
            ensure!(
                deposit >= Self::min_proposal_deposit(),
                Error::<T>::InsufficientDeposit
            );

            // Reserve the minimum deposit
            <T as Trait>::Currency::reserve(&proposer, deposit).map_err(|_| Error::<T>::InsufficientDeposit)?;
            <T as IdentityTrait>::ProtocolFee::charge_fee(
                &signer,
                ProtocolOp::MipsPropose
            )?;

            let id = Self::next_mip_id();
            let curr_block_number = <system::Module<T>>::block_number();
            let cool_off_until = curr_block_number + Self::proposal_cool_off_period();
            let end = cool_off_until + Self::proposal_duration();
            let proposal_meta = MipsMetadata {
                proposer: proposer.clone(),
<<<<<<< HEAD
                id,
                cool_off_until,
                end,
                url,
                description,
                beneficiaries,
=======
                index,
                end,
                url,
                description,
                cool_off_until,
>>>>>>> f16bcc9d
            };
            let _ = <ProposalsMaturingAt<T>>::append(end, [id].iter())?;
            <ProposalMetadata<T>>::insert(id, proposal_meta);

            let deposit_info = DepositInfo {
                owner: proposer.clone(),
                amount: deposit
            };
            <Deposits<T>>::insert(id, &proposer, deposit_info);

            let mip = MIP {
                id,
                proposal: *proposal,
                state: ProposalState::Proposed,
            };
            <Proposals<T>>::insert(id, mip);

<<<<<<< HEAD
            // Add vote and update voting counter.
            Self::unsafe_vote( id, proposer.clone(), Vote::Yes(deposit));
            Self::deposit_event(RawEvent::Proposed(proposer, deposit, id));
=======
            Self::deposit_event(RawEvent::ProposalCreated(proposer, index, deposit));
>>>>>>> f16bcc9d
            Ok(())
        }

        /// It amends the `url` and the `description` of the proposal with id `id`.
        ///
        /// # Errors
        /// * `BadOrigin`: Only the owner of the proposal can amend it.
        /// * `ProposalIsImmutable`: A proposals is mutable only during its cool off period.
        ///
        #[weight = SimpleDispatchInfo::FixedNormal(1_000_000)]
        pub fn amend_proposal(
                origin,
                id: MipId,
                url: Option<Url>,
                description: Option<MipDescription>
                ) -> DispatchResult {
            // 0. Initial info.
            let proposer = ensure_signed(origin)?;
            let meta = Self::proposal_meta(id)
                .ok_or_else(|| Error::<T>::MismatchedProposalId)?;

            // 1. Only owner can cancel it.
            ensure!( meta.proposer == proposer, Error::<T>::BadOrigin);

            // 2. Proposal can be cancelled *ONLY* during its cool-off period.
            let curr_block_number = <system::Module<T>>::block_number();
            ensure!( meta.cool_off_until > curr_block_number, Error::<T>::ProposalIsImmutable);

            // 3. Update proposal metadata.
            <ProposalMetadata<T>>::mutate( id, |meta| {
                if let Some(meta) = meta {
                    meta.url = url;
                    meta.description = description;
                }
            });
            Self::deposit_event(RawEvent::ProposalAmended(proposer, index, true, Zero::zero()));

            Ok(())
        }

        /// It cancels the proposal of the id `id`.
        ///
        /// Proposals can be cancelled only during its _cool-off period.
        ///
        /// # Errors
        /// * `BadOrigin`: Only the owner of the proposal can amend it.
        /// * `ProposalIsImmutable`: A Proposal is mutable only during its cool off period.
        #[weight = SimpleDispatchInfo::FixedNormal(1_000_000)]
        pub fn cancel_proposal(origin, id: MipId) -> DispatchResult {
            // 0. Initial info.
            let proposer = ensure_signed(origin)?;
            let meta = Self::proposal_meta(id)
                .ok_or_else(|| Error::<T>::MismatchedProposalId)?;

            // 1. Only owner can cancel it.
            ensure!( meta.proposer == proposer, Error::<T>::BadOrigin);

            // 2. Proposal can be cancelled *ONLY* during its cool-off period.
            let curr_block_number = <system::Module<T>>::block_number();
            ensure!( meta.cool_off_until > curr_block_number, Error::<T>::ProposalIsImmutable);
            Self::update_proposal_state(index, ProposalState::Cancelled);
            Self::refund_proposal(index);
            // 3. Close that proposal.
<<<<<<< HEAD
            Self::close_proposal( id);
=======
            Self::close_proposal(index);

>>>>>>> f16bcc9d
            Ok(())
        }

        /// Id bonds an additional deposit to proposal with id `id`.
        /// That amount is added to the current deposit.
        ///
        /// # Errors
        /// * `BadOrigin`: Only the owner of the proposal can bond an additional deposit.
        /// * `ProposalIsImmutable`: A Proposal is mutable only during its cool off period.
        #[weight = SimpleDispatchInfo::FixedNormal(200_000)]
        pub fn bond_additional_deposit(origin,
            id: MipId,
            additional_deposit: BalanceOf<T>
        ) -> DispatchResult {
            let proposer = ensure_signed(origin)?;
            let meta = Self::proposal_meta(id)
                .ok_or_else(|| Error::<T>::MismatchedProposalId)?;

            // 1. Only owner can add additional deposit.
            ensure!( meta.proposer == proposer, Error::<T>::BadOrigin);

            // 2. Proposal can be amended *ONLY* during its cool-off period.
            let curr_block_number = <system::Module<T>>::block_number();
            ensure!( meta.cool_off_until > curr_block_number, Error::<T>::ProposalIsImmutable);

            // 3. Reserve extra deposit & update deposit info for this proposal
            <T as Trait>::Currency::reserve(&proposer, additional_deposit)
                .map_err(|_| Error::<T>::InsufficientDeposit)?;

            <Deposits<T>>::mutate(
                id,
                &proposer,
                |depo_info| depo_info.amount += additional_deposit);

            Self::deposit_event(RawEvent::ProposalAmended(proposer, index, true, additional_deposit));

            Ok(())
        }

        /// It unbonds any amount from the deposit of the proposal with id `id`.
        ///
        /// # Errors
        /// * `BadOrigin`: Only the owner of the proposal can release part of the deposit.
        /// * `ProposalIsImmutable`: A Proposal is mutable only during its cool off period.
        /// * `InsufficientDeposit`: If the final deposit will be less that the minimum deposit for
        /// a proposal.
        #[weight = SimpleDispatchInfo::FixedNormal(200_000)]
        pub fn unbond_deposit(origin,
            id: MipId,
            amount: BalanceOf<T>
        ) -> DispatchResult {
            let proposer = ensure_signed(origin)?;
            let meta = Self::proposal_meta(id)
                .ok_or_else(|| Error::<T>::MismatchedProposalId)?;

            // 1. Only owner can cancel it.
            ensure!( meta.proposer == proposer, Error::<T>::BadOrigin);

            // 2. Proposal can be cancelled *ONLY* during its cool-off period.
            let curr_block_number = <system::Module<T>>::block_number();
            ensure!( meta.cool_off_until > curr_block_number, Error::<T>::ProposalIsImmutable);

            // 3. Double-check that `amount` is valid.
            let mut depo_info = <Deposits<T>>::get(id, &proposer);
            let new_deposit = depo_info.amount.checked_sub(&amount)
                    .ok_or_else(|| Error::<T>::InsufficientDeposit)?;
            ensure!(
                new_deposit >= Self::min_proposal_deposit(),
                Error::<T>::InsufficientDeposit);
            let diff_amount = depo_info.amount - new_deposit;
            depo_info.amount = new_deposit;

            // 3.1. Unreserve and update deposit info.
            <T as Trait>::Currency::unreserve(&depo_info.owner, diff_amount);
<<<<<<< HEAD
            <Deposits<T>>::insert(id, &proposer, depo_info);
=======
            <Deposits<T>>::insert(index, &proposer, depo_info);
            Self::deposit_event(RawEvent::ProposalAmended(proposer, index, false, amount));
>>>>>>> f16bcc9d
            Ok(())
        }

        /// A network member can vote on any Mesh Improvement Proposal by selecting the id that
        /// corresponds ot the dispatchable action and vote with some balance.
        ///
        /// # Arguments
        /// * `proposal` a dispatchable call
        /// * `id` proposal id
        /// * `aye_or_nay` a bool representing for or against vote
        /// * `deposit` minimum deposit value
        #[weight = SimpleDispatchInfo::FixedNormal(200_000)]
        pub fn vote(origin, id: MipId, aye_or_nay: bool, deposit: BalanceOf<T>) {
            let proposer = ensure_signed(origin)?;
            let meta = Self::proposal_meta(id)
                .ok_or_else(|| Error::<T>::MismatchedProposalId)?;

            // No one should be able to vote during the proposal cool-off period.
            let curr_block_number = <system::Module<T>>::block_number();
            ensure!( meta.cool_off_until <= curr_block_number, Error::<T>::ProposalOnCoolOffPeriod);

            // Valid MipId
            ensure!(<ProposalVoting<T>>::contains_key(id), Error::<T>::NoSuchProposal);

            // Double-check vote duplication.
            ensure!( Self::proposal_vote(id, &proposer) == Vote::None, Error::<T>::DuplicateVote);

            // Reserve the deposit
            <T as Trait>::Currency::reserve(&proposer, deposit).map_err(|_| Error::<T>::InsufficientDeposit)?;
            let depo_info = DepositInfo {
                owner: proposer.clone(),
                amount: deposit,
            };
            <Deposits<T>>::insert(id, &proposer, depo_info);

<<<<<<< HEAD
            // Save your vote.
            let vote = if aye_or_nay {
                Vote::Yes(deposit)
=======
                <Voting<T>>::remove(index);
                <Voting<T>>::insert(index, voting);
                Self::deposit_event(RawEvent::Voted(proposer, index, aye_or_nay, deposit));
>>>>>>> f16bcc9d
            } else {
                Vote::No(deposit)
            };
            Self::unsafe_vote( id, proposer.clone(), vote);

            Self::deposit_event(RawEvent::Voted(proposer, id, aye_or_nay));
        }

        /// An emergency stop measure to kill a proposal. Governance committee can kill
        /// a proposal at any time.
        #[weight = SimpleDispatchInfo::FixedOperational(100_000)]
        pub fn kill_proposal(origin, id: MipId) {
            T::CommitteeOrigin::try_origin(origin).map_err(|_| Error::<T>::BadOrigin)?;

<<<<<<< HEAD
            ensure!( <Proposals<T>>::contains_key(id), Error::<T>::NoSuchProposal);
            Self::close_proposal(id);
=======
            ensure!( <Proposals<T>>::contains_key(index), Error::<T>::NoSuchProposal);
            Self::update_proposal_state(index, ProposalState::Killed);
            Self::refund_proposal(index);
            Self::close_proposal(index);
>>>>>>> f16bcc9d
        }

        /// Any governance committee member can fast track a proposal and turn it into a referendum
        /// that will be voted on by the committee.
        #[weight = SimpleDispatchInfo::FixedOperational(200_000)]
<<<<<<< HEAD
        pub fn fast_track_proposal(origin, id: MipId) {
=======
        pub fn fast_track_proposal(origin, index: MipsIndex) -> DispatchResult {
>>>>>>> f16bcc9d
            let sender_key = AccountKey::try_from(ensure_signed(origin)?.encode())?;
            let did = Context::current_identity_or::<Identity<T>>(&sender_key)?;

            ensure!(
                T::GovernanceCommittee::is_member(&did),
                Error::<T>::NotACommitteeMember
            );

<<<<<<< HEAD
            let mip = Self::proposals(id)
                .ok_or(Error::<T>::MismatchedProposalId)?;

            Self::create_referendum(
                id,
                MipsPriority::High,
                mip.proposal,
            );

            Self::deposit_event(RawEvent::ProposalFastTracked(id));
            Self::close_proposal(id);
=======
            ensure!(Self::proposals(index).is_some(), Error::<T>::MismatchedProposalIndex);

            Self::create_referendum(
                index,
                ReferendumState::Pending,
                ReferendumType::FastTracked,
            );

            Self::update_proposal_state(index, ProposalState::Referendum);

            // Update proposal metadata so we don't re-execute it later
            // TODO: Improve data structures to avoid unbounded loop
            <ProposalMetadata<T>>::mutate( |metas| {
                let meta = metas.iter_mut().find( |meta| meta.index == index);
                if let Some(meta) = meta {
                    meta.end = Zero::zero();
                }
            });

            Self::refund_proposal(index);
            Ok(())
>>>>>>> f16bcc9d
        }

        /// Governance committee can make a proposal that automatically becomes a referendum on
        /// which the committee can vote on.
        #[weight = SimpleDispatchInfo::FixedOperational(200_000)]
        pub fn emergency_referendum(
            origin,
            proposal: Box<T::Proposal>,
            url: Option<Url>,
            description: Option<MipDescription>,
        ) -> DispatchResult {
            let proposer = ensure_signed(origin)?;
            let proposer_key = AccountKey::try_from(proposer.encode())?;
            let did = Context::current_identity_or::<Identity<T>>(&proposer_key)?;

            ensure!(
                T::GovernanceCommittee::is_member(&did),
                Error::<T>::NotACommitteeMember
            );

<<<<<<< HEAD
            let id = Self::next_mip_id();
            Self::create_referendum(
                id,
                MipsPriority::High,
                *proposal
=======
            let index = Self::next_index();
            let mip = MIP {
                index,
                proposal: *proposal,
                state: ProposalState::Referendum,
            };
            <Proposals<T>>::insert(index, mip);

            let proposal_meta = MipsMetadata {
                proposer: proposer.clone(),
                index,
                end: Zero::zero(),
                url,
                description,
                cool_off_until: Zero::zero(),
            };
            <ProposalMetadata<T>>::mutate(|metadata| metadata.push(proposal_meta));
            // TODO: Improve data structures to avoid unbounded loop

            Self::create_referendum(
                index,
                ReferendumState::Pending,
                ReferendumType::Emergency,
>>>>>>> f16bcc9d
            );
            Ok(())
        }

        /// Moves a referendum instance into dispatch queue.
        #[weight = SimpleDispatchInfo::FixedOperational(100_000)]
        pub fn enact_referendum(origin, id: MipId) -> DispatchResult {
            T::VotingMajorityOrigin::try_origin(origin).map_err(|_| Error::<T>::BadOrigin)?;
            Self::prepare_to_dispatch(id)
        }

        /// Moves a referendum instance into rejected state.
        #[weight = SimpleDispatchInfo::FixedOperational(100_000)]
        pub fn reject_referendum(origin, index: MipsIndex) -> DispatchResult {
            T::VotingMajorityOrigin::try_origin(origin).map_err(|_| Error::<T>::BadOrigin)?;
            // Update state of Referendum
            Self::update_referendum_state(index, ReferendumState::Rejected);
            // Close proposal
            Self::close_proposal(index);
            Self::deposit_event(RawEvent::ReferendumRejected(index));
            Ok(())
        }

        /// It updates the enactment period of a specific referendum.
        ///
        /// # Arguments
        /// * `until`, It defines the future block where the enactment period will finished.  A
        /// `None` value means that enactment period is going to finish in the next block.
        ///
        /// # Errors
        /// * `BadOrigin`, Only the release coordinator can update the enactment period.
        /// * ``,
        #[weight = SimpleDispatchInfo::FixedOperational(100_000)]
        pub fn set_referendum_enactment_period(origin, mid: MipId, until: Option<T::BlockNumber>) -> DispatchResult {
            let sender_key = AccountKey::try_from(ensure_signed(origin)?.encode())?;
            let id = Context::current_identity_or::<Identity<T>>(&sender_key)?;

            // 1. Only release coordinator
            ensure!(
                Some(id) == T::GovernanceCommittee::release_coordinator(),
                Error::<T>::BadOrigin);

            // 2. New value should be valid block number.
            let next_block = <system::Module<T>>::block_number() + 1.into();
            let new_until = until.unwrap_or(next_block);
            ensure!( new_until >= next_block, Error::<T>::InvalidFutureBlockNumber);

<<<<<<< HEAD
            // 2. Valid referendum: check mid & state == Scheduled
            let referendum = Self::referendums(mid)
                .ok_or_else(|| Error::<T>::MismatchedProposalId)?;
            ensure!( referendum.state == MipsState::Scheduled, Error::<T>::ReferendumIsImmutable);
=======
            // 2. Valid referendum: check index & state == Scheduled
            let referendum = Self::referendums(index)
                .ok_or_else(|| Error::<T>::MismatchedProposalIndex)?;
            ensure!( referendum.state == ReferendumState::Scheduled, Error::<T>::ReferendumIsImmutable);
>>>>>>> f16bcc9d

            // 3. Update enactment period.
            // 3.1 Update referendum.
            let old_until = referendum.enactment_period;

            <Referendums<T>>::mutate( mid, |referendum| {
                if let Some(ref mut referendum) = referendum {
                    referendum.enactment_period = new_until;
                }
            });

            // 3.1. Re-schedule it
            <ScheduledReferendumsAt<T>>::mutate( old_until, |ids| ids.retain( |i| *i != mid));
            <ScheduledReferendumsAt<T>>::mutate( new_until, |ids| ids.push(mid));

<<<<<<< HEAD
            Self::deposit_event(RawEvent::ReferendumReScheduled(mid, old_until, new_until));
=======
            Self::deposit_event(RawEvent::ReferendumScheduled(index, old_until, new_until));
>>>>>>> f16bcc9d
            Ok(())
        }

        /// When constructing a block check if it's time for a ballot to end. If ballot ends,
        /// proceed to ratification process.
        fn on_initialize(n: T::BlockNumber) {
            if let Err(e) = Self::end_block(n) {
                sp_runtime::print(e);
            }
        }

    }
}

impl<T: Trait> Module<T> {
    /// Runs the following procedure:
    /// 1. Find all proposals that need to end as of this block and close voting
    /// 2. Tally votes
    /// 3. Submit any proposals that meet the quorum threshold, to the governance committee
    /// 4. Automatically execute any referendum
    pub fn end_block(block_number: T::BlockNumber) -> DispatchResult {
        // Find all matured proposals...
        <ProposalsMaturingAt<T>>::take(block_number)
            .into_iter()
            .for_each(|id| {
                // Tally votes and create referendums
<<<<<<< HEAD
                let voting = Self::voting(id);
                // 1. Ayes staked must be more than nays staked (simple majority)
                // 2. Ayes staked are more than the minimum quorum threshold
                if voting.ayes_stake > voting.nays_stake
                    && voting.ayes_stake >= Self::quorum_threshold()
                {
                    if let Some(mip) = <Proposals<T>>::get(id) {
                        Self::create_referendum(id, MipsPriority::Normal, mip.proposal);
                    }
                }

                // And close proposals
                Self::close_proposal(id);
=======
                let result = Self::tally_votes(index);

                // And update and / or close proposals
                if result {
                    Self::update_proposal_state(index, ProposalState::Referendum);
                } else {
                    Self::update_proposal_state(index, ProposalState::Rejected);
                    Self::refund_proposal(index);
                    Self::close_proposal(index);
                }
>>>>>>> f16bcc9d
            });

        // Execute automatically referendums after its enactment period.
        let referendum_ids = <ScheduledReferendumsAt<T>>::take(block_number);
        referendum_ids
            .into_iter()
            .for_each(|id| Self::execute_referendum(id));

        Ok(())
    }

<<<<<<< HEAD
    /// Create a referendum object from a proposal. If governance committee is composed of less
    /// than 2 members, enact it immediately. Otherwise, committee votes on this referendum and
    /// decides whether it should be enacted.
    fn create_referendum(id: MipId, priority: MipsPriority, proposal: T::Proposal) {
=======
    /// Summarize voting and create referendums if proposals meet or exceed quorum threshold
    fn tally_votes(index: MipsIndex) -> bool {
        if let Some(voting) = <Voting<T>>::get(index) {
            let aye_stake = voting
                .ayes
                .iter()
                .fold(<BalanceOf<T>>::zero(), |acc, ayes| acc + ayes.1);

            let nay_stake = voting
                .nays
                .iter()
                .fold(<BalanceOf<T>>::zero(), |acc, nays| acc + nays.1);

            // 1. Ayes staked must be more than nays staked (simple majority)
            // 2. Ayes staked are more than the minimum quorum threshold
            if aye_stake > nay_stake && aye_stake >= Self::quorum_threshold() {
                Self::create_referendum(index, ReferendumState::Pending, ReferendumType::Community);
                Self::refund_proposal(index);
                return true;
            }
        }
        false
    }

    /// Create a referendum object from a proposal. If governance committee is composed of less
    /// than 2 members, enact it immediately. Otherwise, committee votes on this referendum and
    /// decides whether it should be enacted.
    fn create_referendum(
        index: MipsIndex,
        state: ReferendumState,
        referendum_type: ReferendumType,
    ) {
>>>>>>> f16bcc9d
        let enactment_period: T::BlockNumber = 0.into();
        let beneficiaries = Self::proposal_meta(id)
            .iter()
            .map(|meta| meta.beneficiaries.clone())
            .next()
            .unwrap_or_else(|| Vec::new());

        let referendum = Referendum {
<<<<<<< HEAD
            id,
            priority,
            proposal,
            enactment_period,
            state: MipsState::Ratified,
            beneficiaries,
=======
            index,
            state,
            referendum_type,
            enactment_period,
>>>>>>> f16bcc9d
        };
        <Referendums<T>>::insert(id, referendum);

<<<<<<< HEAD
        Self::deposit_event(RawEvent::ReferendumCreated(id, priority));
    }

    /// Close a proposal. Voting ceases and proposal is removed from storage.
    /// All deposits are unlocked and returned to respective stakers.
    fn close_proposal(id: MipId) {
        Self::unreserve_deposits(id);

        <Proposals<T>>::remove(id);
        <ProposalVoting<T>>::remove(id);
        <ProposalVotes<T>>::remove_prefix(id);
        <ProposalMetadata<T>>::remove(id);

        Self::deposit_event(RawEvent::ProposalClosed(id));
=======
        Self::deposit_event(RawEvent::ReferendumCreated(index, referendum_type));
    }

    /// Refunds any tokens used to vote or bond a proposal
    fn refund_proposal(index: MipsIndex) {
        if <Voting<T>>::get(index).is_some() {
            Self::unreserve_deposits(index);
        }
    }

    /// Close a proposal. Voting ceases and proposal is removed from storage.
    fn close_proposal(index: MipsIndex) {
        let proposal = Self::proposals(index);

        if let Some(proposal) = proposal {
            <Voting<T>>::remove(index);
            <ProposalMetadata<T>>::mutate(|metadata| metadata.retain(|m| m.index != index));

            Self::deposit_event(RawEvent::ProposalClosed(index, proposal.state));
        }
>>>>>>> f16bcc9d
    }

    /// It returns back each deposit to their owners for an specific `id`.
    fn unreserve_deposits(id: MipId) {
        <Deposits<T>>::iter_prefix(id).for_each(|depo_info| {
            let _ = <T as Trait>::Currency::unreserve(&depo_info.owner, depo_info.amount);
        });
        <Deposits<T>>::remove_prefix(id);
    }

    fn prepare_to_dispatch(id: MipId) -> DispatchResult {
        ensure!(
            <Referendums<T>>::contains_key(id),
            Error::<T>::MismatchedProposalId
        );

        // Set the default enactment period and move it to `Scheduled`
        let curr_block_number = <system::Module<T>>::block_number();
        let enactment_period = curr_block_number + Self::default_enactment_period();

        <Referendums<T>>::mutate(id, |referendum| {
            if let Some(ref mut referendum) = referendum {
                referendum.enactment_period = enactment_period;
                referendum.state = ReferendumState::Scheduled;
            }
        });
        <ScheduledReferendumsAt<T>>::mutate(enactment_period, |ids| ids.push(id));

<<<<<<< HEAD
        Self::deposit_event(RawEvent::ReferendumScheduled(id, enactment_period));
        Ok(())
    }

    fn execute_referendum(id: MipId) {
        if let Some(referendum) = Self::referendums(id) {
            // Double-check that treasury has enought funds.
            let total_amount = referendum
                .beneficiaries
                .iter()
                .fold(0u128.into(), |acc, b| b.amount.saturating_add(acc));
            if total_amount > T::Treasury::balance() {
                Self::update_referendum_state(id, MipsState::InsufficientBalanceAtTreasury);
                return;
            }

            match referendum.proposal.dispatch(system::RawOrigin::Root.into()) {
                Ok(_) => {
                    Self::update_referendum_state(id, MipsState::Executed);
                    Self::pay_to_beneficiaries(&referendum.beneficiaries);
                    Self::deposit_event(RawEvent::ReferendumEnacted(id));
                }
                Err(e) => {
                    Self::update_referendum_state(id, MipsState::Rejected);
                    Self::deposit_event(RawEvent::ReferendumExecutionRejected(id));
                    debug::error!("Referendum {}, its execution fails: {:?}", id, e);
=======
        Self::deposit_event(RawEvent::ReferendumScheduled(
            index,
            Zero::zero(),
            enactment_period,
        ));
        Ok(())
    }

    fn execute_referendum(index: MipsIndex) {
        if let Some(proposal) = Self::proposals(index) {
            match proposal.proposal.dispatch(system::RawOrigin::Root.into()) {
                Ok(_) => {
                    Self::update_referendum_state(index, ReferendumState::Executed);
                    Self::close_proposal(index);
                    Self::deposit_event(RawEvent::ReferendumExecuted(index, true));
                }
                Err(e) => {
                    Self::update_referendum_state(index, ReferendumState::Failed);
                    Self::close_proposal(index);
                    Self::deposit_event(RawEvent::ReferendumExecuted(index, false));
                    debug::error!("Referendum {}, its execution fails: {:?}", index, e);
>>>>>>> f16bcc9d
                }
            }
        }
    }

    fn pay_to_beneficiaries(beneficiaries: &[Beneficiary<T::Balance>]) {
        beneficiaries
            .iter()
            .for_each(|b| T::Treasury::disbursement(b.id, b.amount));
    }

<<<<<<< HEAD
    fn update_referendum_state(id: MipId, new_state: MipsState) {
        <Referendums<T>>::mutate(id, |referendum| {
=======
    fn update_proposal_state(index: MipsIndex, new_state: ProposalState) {
        <Proposals<T>>::mutate(index, |proposal| {
            if let Some(ref mut proposal) = proposal {
                proposal.state = new_state;
            }
        });
    }

    fn update_referendum_state(index: MipsIndex, new_state: ReferendumState) {
        <Referendums<T>>::mutate(index, |referendum| {
>>>>>>> f16bcc9d
            if let Some(ref mut referendum) = referendum {
                referendum.state = new_state;
            }
        });
    }

    /// Retrieve votes for a proposal represented by MipId `id`.
    pub fn get_votes(id: MipId) -> VoteCount<BalanceOf<T>>
    where
        T: Send + Sync,
        BalanceOf<T>: Send + Sync,
    {
        if !<ProposalVoting<T>>::contains_key(id) {
            return VoteCount::ProposalNotFound;
        }

        let voting = Self::voting(id);
        VoteCount::Success {
            ayes: voting.ayes_stake,
            nays: voting.nays_stake,
        }
    }

    /// Retrieve proposals made by `address`.
    pub fn proposed_by(address: T::AccountId) -> Vec<MipId> {
        <ProposalMetadata<T>>::iter()
            .filter(|meta| meta.proposer == address)
            .map(|meta| meta.id)
            .collect()
    }

    /// Retrieve proposals `address` voted on
    pub fn voted_on(address: T::AccountId) -> Vec<MipId> {
        <ProposalMetadata<T>>::iter()
            .filter_map(|meta| match Self::proposal_vote(meta.id, &address) {
                Vote::None => None,
                _ => Some(meta.id),
            })
            .collect::<Vec<_>>()
    }

    /// It generates the next id for proposals and referendums.
    fn next_mip_id() -> u32 {
        let id = <MipIdSequence>::get();
        <MipIdSequence>::put(id + 1);

        id
    }

    /// It inserts the vote and updates the accountability of target proposal.
    fn unsafe_vote(id: MipId, proposer: T::AccountId, vote: Vote<BalanceOf<T>>) {
        <ProposalVoting<T>>::mutate(id, |stats| match vote {
            Vote::Yes(deposit) => {
                stats.ayes_count += 1;
                stats.ayes_stake += deposit;
            }
            Vote::No(deposit) => {
                stats.nays_count += 1;
                stats.nays_stake += deposit;
            }
            Vote::None => unreachable!(),
        });
        <ProposalVotes<T>>::insert(id, proposer, vote);
    }
}<|MERGE_RESOLUTION|>--- conflicted
+++ resolved
@@ -58,7 +58,7 @@
     Parameter,
 };
 use frame_system::{self as system, ensure_signed};
-use sp_runtime::traits::{CheckedSub, Dispatchable, EnsureOrigin, Saturating};
+use sp_runtime::traits::{CheckedSub, Dispatchable, EnsureOrigin, Saturating, Zero};
 use sp_std::{convert::TryFrom, prelude::*};
 
 /// Mesh Improvement Proposal id. Used offchain.
@@ -175,13 +175,10 @@
     Scheduled,
     /// Rejected by the GC
     Rejected,
-<<<<<<< HEAD
     /// Insufficient balance at treasury to apply this proposal.
-    InsufficientBalanceAtTreasury,
-=======
+    FailedDisbursement,
     /// It has been executed, but execution failed.
-    Failed,
->>>>>>> f16bcc9d
+    FailedExecution,
     /// It has been successfully executed.
     Executed,
 }
@@ -206,32 +203,17 @@
 /// Properties of a referendum
 #[derive(Encode, Decode, Clone, PartialEq, Eq)]
 #[cfg_attr(feature = "std", derive(Debug))]
-<<<<<<< HEAD
-// pub struct Referendum<BlockNumber: Default, Proposal, Balance:> {
 pub struct Referendum<T: Trait> {
-    /// The proposal's unique id.
+    /// The proposal's unique index.
     pub id: MipId,
-    /// Priority.
-    pub priority: MipsPriority,
-    /// Current state of this MIP.
-    pub state: MipsState,
-    /// Enactment period.
-    pub enactment_period: T::BlockNumber,
-    /// The proposal being voted on.
-    pub proposal: T::Proposal,
-    /// Beneficiaries
-    pub beneficiaries: Vec<Beneficiary<T::Balance>>,
-=======
-pub struct Referendum<BlockNumber: Default> {
-    /// The proposal's unique index.
-    pub index: MipsIndex,
     /// Current state of this Referendum.
     pub state: ReferendumState,
     /// The type of the referendum
     pub referendum_type: ReferendumType,
     /// Enactment period.
-    pub enactment_period: BlockNumber,
->>>>>>> f16bcc9d
+    pub enactment_period: T::BlockNumber,
+    /// Beneficiaries
+    pub beneficiaries: Vec<Beneficiary<T::Balance>>,
 }
 
 /// Information about deposit.
@@ -311,14 +293,9 @@
         pub ProposalVotes get(fn proposal_vote): double_map hasher(twox_64_concat) MipId, hasher(twox_64_concat) T::AccountId => Vote<BalanceOf<T>>;
 
         /// Proposals that have met the quorum threshold to be put forward to a governance committee
-<<<<<<< HEAD
         /// proposal id -> proposal
         // pub Referendums get(fn referendums): map hasher(twox_64_concat) MipId => Option<Referendum<T::BlockNumber, T::Proposal, T::Balance>>;
         pub Referendums get(fn referendums): map hasher(twox_64_concat) MipId => Option<Referendum<T>>;
-=======
-        /// proposal index -> proposal
-        pub Referendums get(fn referendums): map hasher(twox_64_concat) MipsIndex => Option<Referendum<T::BlockNumber>>;
->>>>>>> f16bcc9d
 
         /// List of id's of current scheduled referendums.
         /// block number -> Mip id
@@ -337,42 +314,22 @@
         <T as frame_system::Trait>::BlockNumber,
     {
         /// A Mesh Improvement Proposal was made with a `Balance` stake
-<<<<<<< HEAD
-        Proposed(AccountId, Balance, MipId),
-        /// `AccountId` voted `bool` on the proposal referenced by `id`
-        Voted(AccountId, MipId, bool),
-        /// Proposal has been closed
-        ProposalClosed(MipId),
-        /// Proposal has been closed
-        ProposalFastTracked(MipId),
-        /// Referendum created for proposal.
-        ReferendumCreated(MipId, MipsPriority),
-        /// Referendum execution has been scheduled at specific block.
-        ReferendumScheduled(MipId, BlockNumber),
-        /// Referendum execution has been re-schedule from one block to a new one.
-        ReferendumReScheduled(MipId, BlockNumber, BlockNumber),
-        /// Proposal was dispatched.
-        ReferendumEnacted(MipId),
-        /// Referendum execution was rejected.
-        ReferendumExecutionRejected(MipId),
-=======
-        ProposalCreated(AccountId, MipsIndex, Balance),
+        ProposalCreated(AccountId, MipId, Balance),
         /// A Mesh Improvement Proposal was amended with a possible to the deposit
         /// bool is +ve when bond is added, -ve when removed
-        ProposalAmended(AccountId, MipsIndex, bool, Balance),
+        ProposalAmended(AccountId, MipId, bool, Balance),
         /// `AccountId` voted `bool` on the proposal referenced by `Index`
-        Voted(AccountId, MipsIndex, bool, Balance),
+        Voted(AccountId, MipId, bool, Balance),
         /// Proposal has been closed
-        ProposalClosed(MipsIndex, ProposalState),
+        ProposalClosed(MipId, ProposalState),
         /// Referendum created for proposal.
-        ReferendumCreated(MipsIndex, ReferendumType),
+        ReferendumCreated(MipId, ReferendumType),
         /// Referendum execution has been scheduled at specific block.
-        ReferendumScheduled(MipsIndex, BlockNumber, BlockNumber),
+        ReferendumScheduled(MipId, BlockNumber, BlockNumber),
         /// Proposal was dispatched, bool indicates success or failure
-        ReferendumExecuted(MipsIndex, bool),
+        ReferendumExecuted(MipId, bool),
         /// Proposal was rejected by the GC
-        ReferendumRejected(MipsIndex),
->>>>>>> f16bcc9d
+        ReferendumRejected(MipId),
         /// Default enactment period (in blocks) has been changed.
         /// (new period, old period)
         DefaultEnactmentPeriodChanged(BlockNumber, BlockNumber),
@@ -510,20 +467,12 @@
             let end = cool_off_until + Self::proposal_duration();
             let proposal_meta = MipsMetadata {
                 proposer: proposer.clone(),
-<<<<<<< HEAD
                 id,
-                cool_off_until,
-                end,
-                url,
-                description,
-                beneficiaries,
-=======
-                index,
                 end,
                 url,
                 description,
                 cool_off_until,
->>>>>>> f16bcc9d
+                beneficiaries,
             };
             let _ = <ProposalsMaturingAt<T>>::append(end, [id].iter())?;
             <ProposalMetadata<T>>::insert(id, proposal_meta);
@@ -541,13 +490,9 @@
             };
             <Proposals<T>>::insert(id, mip);
 
-<<<<<<< HEAD
             // Add vote and update voting counter.
             Self::unsafe_vote( id, proposer.clone(), Vote::Yes(deposit));
-            Self::deposit_event(RawEvent::Proposed(proposer, deposit, id));
-=======
-            Self::deposit_event(RawEvent::ProposalCreated(proposer, index, deposit));
->>>>>>> f16bcc9d
+            Self::deposit_event(RawEvent::ProposalCreated(proposer, id, deposit));
             Ok(())
         }
 
@@ -583,7 +528,7 @@
                     meta.description = description;
                 }
             });
-            Self::deposit_event(RawEvent::ProposalAmended(proposer, index, true, Zero::zero()));
+            Self::deposit_event(RawEvent::ProposalAmended(proposer, id, true, Zero::zero()));
 
             Ok(())
         }
@@ -608,15 +553,10 @@
             // 2. Proposal can be cancelled *ONLY* during its cool-off period.
             let curr_block_number = <system::Module<T>>::block_number();
             ensure!( meta.cool_off_until > curr_block_number, Error::<T>::ProposalIsImmutable);
-            Self::update_proposal_state(index, ProposalState::Cancelled);
-            Self::refund_proposal(index);
+            Self::update_proposal_state(id, ProposalState::Cancelled);
+            Self::unreserve_deposits(id);
             // 3. Close that proposal.
-<<<<<<< HEAD
             Self::close_proposal( id);
-=======
-            Self::close_proposal(index);
-
->>>>>>> f16bcc9d
             Ok(())
         }
 
@@ -651,7 +591,7 @@
                 &proposer,
                 |depo_info| depo_info.amount += additional_deposit);
 
-            Self::deposit_event(RawEvent::ProposalAmended(proposer, index, true, additional_deposit));
+            Self::deposit_event(RawEvent::ProposalAmended(proposer, id, true, additional_deposit));
 
             Ok(())
         }
@@ -691,12 +631,8 @@
 
             // 3.1. Unreserve and update deposit info.
             <T as Trait>::Currency::unreserve(&depo_info.owner, diff_amount);
-<<<<<<< HEAD
             <Deposits<T>>::insert(id, &proposer, depo_info);
-=======
-            <Deposits<T>>::insert(index, &proposer, depo_info);
-            Self::deposit_event(RawEvent::ProposalAmended(proposer, index, false, amount));
->>>>>>> f16bcc9d
+            Self::deposit_event(RawEvent::ProposalAmended(proposer, id, false, amount));
             Ok(())
         }
 
@@ -732,21 +668,15 @@
             };
             <Deposits<T>>::insert(id, &proposer, depo_info);
 
-<<<<<<< HEAD
             // Save your vote.
             let vote = if aye_or_nay {
                 Vote::Yes(deposit)
-=======
-                <Voting<T>>::remove(index);
-                <Voting<T>>::insert(index, voting);
-                Self::deposit_event(RawEvent::Voted(proposer, index, aye_or_nay, deposit));
->>>>>>> f16bcc9d
             } else {
                 Vote::No(deposit)
             };
-            Self::unsafe_vote( id, proposer.clone(), vote);
-
-            Self::deposit_event(RawEvent::Voted(proposer, id, aye_or_nay));
+            Self::unsafe_vote(id, proposer.clone(), vote);
+
+            Self::deposit_event(RawEvent::Voted(proposer, id, aye_or_nay, deposit));
         }
 
         /// An emergency stop measure to kill a proposal. Governance committee can kill
@@ -755,25 +685,16 @@
         pub fn kill_proposal(origin, id: MipId) {
             T::CommitteeOrigin::try_origin(origin).map_err(|_| Error::<T>::BadOrigin)?;
 
-<<<<<<< HEAD
             ensure!( <Proposals<T>>::contains_key(id), Error::<T>::NoSuchProposal);
+            Self::update_proposal_state(id, ProposalState::Killed);
+            Self::unreserve_deposits(id);
             Self::close_proposal(id);
-=======
-            ensure!( <Proposals<T>>::contains_key(index), Error::<T>::NoSuchProposal);
-            Self::update_proposal_state(index, ProposalState::Killed);
-            Self::refund_proposal(index);
-            Self::close_proposal(index);
->>>>>>> f16bcc9d
         }
 
         /// Any governance committee member can fast track a proposal and turn it into a referendum
         /// that will be voted on by the committee.
         #[weight = SimpleDispatchInfo::FixedOperational(200_000)]
-<<<<<<< HEAD
         pub fn fast_track_proposal(origin, id: MipId) {
-=======
-        pub fn fast_track_proposal(origin, index: MipsIndex) -> DispatchResult {
->>>>>>> f16bcc9d
             let sender_key = AccountKey::try_from(ensure_signed(origin)?.encode())?;
             let did = Context::current_identity_or::<Identity<T>>(&sender_key)?;
 
@@ -782,41 +703,25 @@
                 Error::<T>::NotACommitteeMember
             );
 
-<<<<<<< HEAD
-            let mip = Self::proposals(id)
-                .ok_or(Error::<T>::MismatchedProposalId)?;
+            ensure!(Self::proposals(id).is_some(), Error::<T>::MismatchedProposalId);
 
             Self::create_referendum(
                 id,
-                MipsPriority::High,
-                mip.proposal,
-            );
-
-            Self::deposit_event(RawEvent::ProposalFastTracked(id));
-            Self::close_proposal(id);
-=======
-            ensure!(Self::proposals(index).is_some(), Error::<T>::MismatchedProposalIndex);
-
-            Self::create_referendum(
-                index,
                 ReferendumState::Pending,
                 ReferendumType::FastTracked,
             );
 
-            Self::update_proposal_state(index, ProposalState::Referendum);
+            Self::update_proposal_state(id, ProposalState::Referendum);
 
             // Update proposal metadata so we don't re-execute it later
-            // TODO: Improve data structures to avoid unbounded loop
-            <ProposalMetadata<T>>::mutate( |metas| {
-                let meta = metas.iter_mut().find( |meta| meta.index == index);
+            <ProposalMetadata<T>>::mutate( id, |meta| {
                 if let Some(meta) = meta {
                     meta.end = Zero::zero();
                 }
             });
 
-            Self::refund_proposal(index);
-            Ok(())
->>>>>>> f16bcc9d
+            Self::unreserve_deposits(id);
+
         }
 
         /// Governance committee can make a proposal that automatically becomes a referendum on
@@ -827,6 +732,7 @@
             proposal: Box<T::Proposal>,
             url: Option<Url>,
             description: Option<MipDescription>,
+            beneficiaries: Vec<Beneficiary<T::Balance>>
         ) -> DispatchResult {
             let proposer = ensure_signed(origin)?;
             let proposer_key = AccountKey::try_from(proposer.encode())?;
@@ -837,37 +743,29 @@
                 Error::<T>::NotACommitteeMember
             );
 
-<<<<<<< HEAD
             let id = Self::next_mip_id();
-            Self::create_referendum(
+            let mip = MIP {
                 id,
-                MipsPriority::High,
-                *proposal
-=======
-            let index = Self::next_index();
-            let mip = MIP {
-                index,
                 proposal: *proposal,
                 state: ProposalState::Referendum,
             };
-            <Proposals<T>>::insert(index, mip);
+            <Proposals<T>>::insert(id, mip);
 
             let proposal_meta = MipsMetadata {
                 proposer: proposer.clone(),
-                index,
+                id,
                 end: Zero::zero(),
                 url,
                 description,
                 cool_off_until: Zero::zero(),
+                beneficiaries
             };
-            <ProposalMetadata<T>>::mutate(|metadata| metadata.push(proposal_meta));
-            // TODO: Improve data structures to avoid unbounded loop
+            <ProposalMetadata<T>>::insert(id, proposal_meta);
 
             Self::create_referendum(
-                index,
+                id,
                 ReferendumState::Pending,
                 ReferendumType::Emergency,
->>>>>>> f16bcc9d
             );
             Ok(())
         }
@@ -881,13 +779,13 @@
 
         /// Moves a referendum instance into rejected state.
         #[weight = SimpleDispatchInfo::FixedOperational(100_000)]
-        pub fn reject_referendum(origin, index: MipsIndex) -> DispatchResult {
+        pub fn reject_referendum(origin, id: MipId) -> DispatchResult {
             T::VotingMajorityOrigin::try_origin(origin).map_err(|_| Error::<T>::BadOrigin)?;
             // Update state of Referendum
-            Self::update_referendum_state(index, ReferendumState::Rejected);
+            Self::update_referendum_state(id, ReferendumState::Rejected);
             // Close proposal
-            Self::close_proposal(index);
-            Self::deposit_event(RawEvent::ReferendumRejected(index));
+            Self::close_proposal(id);
+            Self::deposit_event(RawEvent::ReferendumRejected(id));
             Ok(())
         }
 
@@ -901,13 +799,13 @@
         /// * `BadOrigin`, Only the release coordinator can update the enactment period.
         /// * ``,
         #[weight = SimpleDispatchInfo::FixedOperational(100_000)]
-        pub fn set_referendum_enactment_period(origin, mid: MipId, until: Option<T::BlockNumber>) -> DispatchResult {
+        pub fn set_referendum_enactment_period(origin, id: MipId, until: Option<T::BlockNumber>) -> DispatchResult {
             let sender_key = AccountKey::try_from(ensure_signed(origin)?.encode())?;
-            let id = Context::current_identity_or::<Identity<T>>(&sender_key)?;
+            let did = Context::current_identity_or::<Identity<T>>(&sender_key)?;
 
             // 1. Only release coordinator
             ensure!(
-                Some(id) == T::GovernanceCommittee::release_coordinator(),
+                Some(did) == T::GovernanceCommittee::release_coordinator(),
                 Error::<T>::BadOrigin);
 
             // 2. New value should be valid block number.
@@ -915,37 +813,26 @@
             let new_until = until.unwrap_or(next_block);
             ensure!( new_until >= next_block, Error::<T>::InvalidFutureBlockNumber);
 
-<<<<<<< HEAD
-            // 2. Valid referendum: check mid & state == Scheduled
-            let referendum = Self::referendums(mid)
+            // 2. Valid referendum: check index & state == Scheduled
+            let referendum = Self::referendums(id)
                 .ok_or_else(|| Error::<T>::MismatchedProposalId)?;
-            ensure!( referendum.state == MipsState::Scheduled, Error::<T>::ReferendumIsImmutable);
-=======
-            // 2. Valid referendum: check index & state == Scheduled
-            let referendum = Self::referendums(index)
-                .ok_or_else(|| Error::<T>::MismatchedProposalIndex)?;
             ensure!( referendum.state == ReferendumState::Scheduled, Error::<T>::ReferendumIsImmutable);
->>>>>>> f16bcc9d
 
             // 3. Update enactment period.
             // 3.1 Update referendum.
             let old_until = referendum.enactment_period;
 
-            <Referendums<T>>::mutate( mid, |referendum| {
+            <Referendums<T>>::mutate( id, |referendum| {
                 if let Some(ref mut referendum) = referendum {
                     referendum.enactment_period = new_until;
                 }
             });
 
             // 3.1. Re-schedule it
-            <ScheduledReferendumsAt<T>>::mutate( old_until, |ids| ids.retain( |i| *i != mid));
-            <ScheduledReferendumsAt<T>>::mutate( new_until, |ids| ids.push(mid));
-
-<<<<<<< HEAD
-            Self::deposit_event(RawEvent::ReferendumReScheduled(mid, old_until, new_until));
-=======
-            Self::deposit_event(RawEvent::ReferendumScheduled(index, old_until, new_until));
->>>>>>> f16bcc9d
+            <ScheduledReferendumsAt<T>>::mutate( old_until, |ids| ids.retain( |i| *i != id));
+            <ScheduledReferendumsAt<T>>::mutate( new_until, |ids| ids.push(id));
+
+            Self::deposit_event(RawEvent::ReferendumScheduled(id, old_until, new_until));
             Ok(())
         }
 
@@ -972,32 +859,21 @@
             .into_iter()
             .for_each(|id| {
                 // Tally votes and create referendums
-<<<<<<< HEAD
                 let voting = Self::voting(id);
                 // 1. Ayes staked must be more than nays staked (simple majority)
                 // 2. Ayes staked are more than the minimum quorum threshold
-                if voting.ayes_stake > voting.nays_stake
-                    && voting.ayes_stake >= Self::quorum_threshold()
-                {
-                    if let Some(mip) = <Proposals<T>>::get(id) {
-                        Self::create_referendum(id, MipsPriority::Normal, mip.proposal);
+                if let Some(mip) = <Proposals<T>>::get(id) {
+                    Self::unreserve_deposits(id);
+                    if voting.ayes_stake > voting.nays_stake
+                        && voting.ayes_stake >= Self::quorum_threshold()
+                    {
+                        Self::update_proposal_state(id, ProposalState::Referendum);
+                        Self::create_referendum(id, ReferendumState::Pending, ReferendumType::Community);
+                    } else {
+                        Self::update_proposal_state(id, ProposalState::Rejected);
+                        Self::close_proposal(id);
                     }
                 }
-
-                // And close proposals
-                Self::close_proposal(id);
-=======
-                let result = Self::tally_votes(index);
-
-                // And update and / or close proposals
-                if result {
-                    Self::update_proposal_state(index, ProposalState::Referendum);
-                } else {
-                    Self::update_proposal_state(index, ProposalState::Rejected);
-                    Self::refund_proposal(index);
-                    Self::close_proposal(index);
-                }
->>>>>>> f16bcc9d
             });
 
         // Execute automatically referendums after its enactment period.
@@ -1009,45 +885,14 @@
         Ok(())
     }
 
-<<<<<<< HEAD
-    /// Create a referendum object from a proposal. If governance committee is composed of less
-    /// than 2 members, enact it immediately. Otherwise, committee votes on this referendum and
-    /// decides whether it should be enacted.
-    fn create_referendum(id: MipId, priority: MipsPriority, proposal: T::Proposal) {
-=======
-    /// Summarize voting and create referendums if proposals meet or exceed quorum threshold
-    fn tally_votes(index: MipsIndex) -> bool {
-        if let Some(voting) = <Voting<T>>::get(index) {
-            let aye_stake = voting
-                .ayes
-                .iter()
-                .fold(<BalanceOf<T>>::zero(), |acc, ayes| acc + ayes.1);
-
-            let nay_stake = voting
-                .nays
-                .iter()
-                .fold(<BalanceOf<T>>::zero(), |acc, nays| acc + nays.1);
-
-            // 1. Ayes staked must be more than nays staked (simple majority)
-            // 2. Ayes staked are more than the minimum quorum threshold
-            if aye_stake > nay_stake && aye_stake >= Self::quorum_threshold() {
-                Self::create_referendum(index, ReferendumState::Pending, ReferendumType::Community);
-                Self::refund_proposal(index);
-                return true;
-            }
-        }
-        false
-    }
-
     /// Create a referendum object from a proposal. If governance committee is composed of less
     /// than 2 members, enact it immediately. Otherwise, committee votes on this referendum and
     /// decides whether it should be enacted.
     fn create_referendum(
-        index: MipsIndex,
+        id: MipId,
         state: ReferendumState,
         referendum_type: ReferendumType,
     ) {
->>>>>>> f16bcc9d
         let enactment_period: T::BlockNumber = 0.into();
         let beneficiaries = Self::proposal_meta(id)
             .iter()
@@ -1056,60 +901,29 @@
             .unwrap_or_else(|| Vec::new());
 
         let referendum = Referendum {
-<<<<<<< HEAD
             id,
-            priority,
-            proposal,
-            enactment_period,
-            state: MipsState::Ratified,
-            beneficiaries,
-=======
-            index,
             state,
             referendum_type,
             enactment_period,
->>>>>>> f16bcc9d
+            beneficiaries,
         };
         <Referendums<T>>::insert(id, referendum);
 
-<<<<<<< HEAD
-        Self::deposit_event(RawEvent::ReferendumCreated(id, priority));
+        Self::deposit_event(RawEvent::ReferendumCreated(id, referendum_type));
     }
 
     /// Close a proposal. Voting ceases and proposal is removed from storage.
-    /// All deposits are unlocked and returned to respective stakers.
     fn close_proposal(id: MipId) {
-        Self::unreserve_deposits(id);
-
-        <Proposals<T>>::remove(id);
-        <ProposalVoting<T>>::remove(id);
-        <ProposalVotes<T>>::remove_prefix(id);
-        <ProposalMetadata<T>>::remove(id);
-
-        Self::deposit_event(RawEvent::ProposalClosed(id));
-=======
-        Self::deposit_event(RawEvent::ReferendumCreated(index, referendum_type));
-    }
-
-    /// Refunds any tokens used to vote or bond a proposal
-    fn refund_proposal(index: MipsIndex) {
-        if <Voting<T>>::get(index).is_some() {
-            Self::unreserve_deposits(index);
-        }
-    }
-
-    /// Close a proposal. Voting ceases and proposal is removed from storage.
-    fn close_proposal(index: MipsIndex) {
-        let proposal = Self::proposals(index);
-
-        if let Some(proposal) = proposal {
-            <Voting<T>>::remove(index);
-            <ProposalMetadata<T>>::mutate(|metadata| metadata.retain(|m| m.index != index));
-
-            Self::deposit_event(RawEvent::ProposalClosed(index, proposal.state));
-        }
->>>>>>> f16bcc9d
-    }
+        let proposal = Self::proposals(id);
+        if let Some(ref proposal) = proposal {
+            Self::deposit_event(RawEvent::ProposalClosed(id, proposal.state));
+            <Proposals<T>>::remove(id);
+            <ProposalVoting<T>>::remove(id);
+            <ProposalVotes<T>>::remove_prefix(id);
+            <ProposalMetadata<T>>::remove(id);
+        }
+    }
+
 
     /// It returns back each deposit to their owners for an specific `id`.
     fn unreserve_deposits(id: MipId) {
@@ -1137,8 +951,11 @@
         });
         <ScheduledReferendumsAt<T>>::mutate(enactment_period, |ids| ids.push(id));
 
-<<<<<<< HEAD
-        Self::deposit_event(RawEvent::ReferendumScheduled(id, enactment_period));
+        Self::deposit_event(RawEvent::ReferendumScheduled(
+            id,
+            Zero::zero(),
+            enactment_period,
+        ));
         Ok(())
     }
 
@@ -1150,43 +967,26 @@
                 .iter()
                 .fold(0u128.into(), |acc, b| b.amount.saturating_add(acc));
             if total_amount > T::Treasury::balance() {
-                Self::update_referendum_state(id, MipsState::InsufficientBalanceAtTreasury);
+                Self::update_referendum_state(id, ReferendumState::FailedDisbursement);
+                Self::close_proposal(id);
+                Self::deposit_event(RawEvent::ReferendumExecuted(id, false));
                 return;
             }
-
-            match referendum.proposal.dispatch(system::RawOrigin::Root.into()) {
-                Ok(_) => {
-                    Self::update_referendum_state(id, MipsState::Executed);
-                    Self::pay_to_beneficiaries(&referendum.beneficiaries);
-                    Self::deposit_event(RawEvent::ReferendumEnacted(id));
-                }
-                Err(e) => {
-                    Self::update_referendum_state(id, MipsState::Rejected);
-                    Self::deposit_event(RawEvent::ReferendumExecutionRejected(id));
-                    debug::error!("Referendum {}, its execution fails: {:?}", id, e);
-=======
-        Self::deposit_event(RawEvent::ReferendumScheduled(
-            index,
-            Zero::zero(),
-            enactment_period,
-        ));
-        Ok(())
-    }
-
-    fn execute_referendum(index: MipsIndex) {
-        if let Some(proposal) = Self::proposals(index) {
-            match proposal.proposal.dispatch(system::RawOrigin::Root.into()) {
-                Ok(_) => {
-                    Self::update_referendum_state(index, ReferendumState::Executed);
-                    Self::close_proposal(index);
-                    Self::deposit_event(RawEvent::ReferendumExecuted(index, true));
-                }
-                Err(e) => {
-                    Self::update_referendum_state(index, ReferendumState::Failed);
-                    Self::close_proposal(index);
-                    Self::deposit_event(RawEvent::ReferendumExecuted(index, false));
-                    debug::error!("Referendum {}, its execution fails: {:?}", index, e);
->>>>>>> f16bcc9d
+            
+            if let Some(proposal) = Self::proposals(id) {
+                match proposal.proposal.dispatch(system::RawOrigin::Root.into()) {
+                    Ok(_) => {
+                        Self::update_referendum_state(id, ReferendumState::Executed);
+                        Self::pay_to_beneficiaries(&referendum.beneficiaries);
+                        Self::close_proposal(id);
+                        Self::deposit_event(RawEvent::ReferendumExecuted(id, true));
+                    }
+                    Err(e) => {
+                        Self::update_referendum_state(id, ReferendumState::FailedExecution);
+                        Self::close_proposal(id);
+                        Self::deposit_event(RawEvent::ReferendumExecuted(id, false));
+                        debug::error!("Referendum {}, its execution fails: {:?}", id, e);
+                    }
                 }
             }
         }
@@ -1198,21 +998,16 @@
             .for_each(|b| T::Treasury::disbursement(b.id, b.amount));
     }
 
-<<<<<<< HEAD
-    fn update_referendum_state(id: MipId, new_state: MipsState) {
-        <Referendums<T>>::mutate(id, |referendum| {
-=======
-    fn update_proposal_state(index: MipsIndex, new_state: ProposalState) {
-        <Proposals<T>>::mutate(index, |proposal| {
+    fn update_proposal_state(id: MipId, new_state: ProposalState) {
+        <Proposals<T>>::mutate(id, |proposal| {
             if let Some(ref mut proposal) = proposal {
                 proposal.state = new_state;
             }
         });
     }
 
-    fn update_referendum_state(index: MipsIndex, new_state: ReferendumState) {
-        <Referendums<T>>::mutate(index, |referendum| {
->>>>>>> f16bcc9d
+    fn update_referendum_state(id: MipId, new_state: ReferendumState) {
+        <Referendums<T>>::mutate(id, |referendum| {
             if let Some(ref mut referendum) = referendum {
                 referendum.state = new_state;
             }
