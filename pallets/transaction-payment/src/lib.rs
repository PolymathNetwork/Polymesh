--- conflicted
+++ resolved
@@ -270,8 +270,6 @@
 		len: usize,
 	) -> Result<(BalanceOf<T>, Option<NegativeImbalanceOf<T>>), TransactionValidityError> {
         
-        let encoded_transactor =
-            AccountKey::try_from(who.encode()).map_err(|_| InvalidTransaction::BadProof)?;
         let fee = Module::<T>::compute_fee(len as u32, info, 0u32.into());
 
         // Only mess with balances if fee is not zero.
@@ -280,13 +278,11 @@
 		}
 
         if let Some(payer) =
-            T::CddHandler::get_valid_payer(call, &Signatory::from(encoded_transactor))?
+            T::CddHandler::get_valid_payer(call, &Signatory::Account(who.clone()))?
         {
             let imbalance;
-            match payer {
-                Signatory::AccountKey(key) => {
-                    let payer_key = T::AccountId::decode(&mut &key.as_slice()[..])
-                        .map_err(|_| InvalidTransaction::Payment)?;
+            match payer.clone() {
+                Signatory::Account(payer_key) => {
                     imbalance = T::Currency::withdraw(
                         &payer_key,
                         fee,
@@ -344,32 +340,7 @@
             // This is enforced to curb front running.
             return InvalidTransaction::Custom(TransactionError::ZeroTip as u8).into();
         }
-<<<<<<< HEAD
         let (fee, _) = self.withdraw_fee(call, who, info, len)?;
-=======
-        let fee = Self::compute_fee(len as u32, info, 0u32.into());
-        if let Some(payer) = T::CddHandler::get_valid_payer(call, &Signatory::Account(who.clone()))?
-        {
-            let imbalance;
-            match payer.clone() {
-                Signatory::Account(key) => {
-                    imbalance = T::Currency::withdraw(
-                        &key,
-                        fee,
-                        WithdrawReason::TransactionPayment.into(),
-                        ExistenceRequirement::KeepAlive,
-                    )
-                    .map_err(|_| InvalidTransaction::Payment)?;
-                }
-                Signatory::Identity(did) => {
-                    imbalance = T::Currency::withdraw_identity_balance(&did, fee)
-                        .map_err(|_| InvalidTransaction::Payment)?;
-                }
-            }
-            T::OnTransactionPayment::on_unbalanced(imbalance);
-            T::CddHandler::set_payer_context(Some(payer));
-        };
->>>>>>> 1bb04e61
         let mut r = ValidTransaction::default();
         // NOTE: we probably want to maximize the _fee (of any type) per weight unit_ here, which
         // will be a bit more than setting the priority to tip. For now, this is enough.
@@ -409,14 +380,11 @@
 				tip,
 			);
             let refund = fee.saturating_sub(actual_fee);
-            let encoded_transactor = AccountKey::try_from(who.encode()).map_err(|_| InvalidTransaction::BadProof)?;
             if let Some(payer) = T::CddHandler::get_payer_from_context() {
                 let actual_payment;
                 match payer {
-                    Signatory::AccountKey(key) => {
-                        let payer_key = T::AccountId::decode(&mut &key.as_slice()[..])
-                        .map_err(|_| InvalidTransaction::Payment)?;
-                        actual_payment = match T::Currency::deposit_into_existing(&payer_key, refund) {
+                    Signatory::Account(payer_account) => {
+                        actual_payment = match T::Currency::deposit_into_existing(&payer_account, refund) {
                             Ok(refund_imbalance) => {
                                 // The refund cannot be larger than the up front payed max weight.
                                 // `PostDispatchInfo::calc_unspent` guards against such a case.
@@ -478,15 +446,13 @@
     BalanceOf<T>: FixedPointOperand
 {
     fn charge_fee(len: u32, info: DispatchInfo) -> TransactionValidity {
-<<<<<<< HEAD
         // let fee = Self::compute_fee(len as u32, info, 0u32.into());
         // if let Some(who) = T::CddHandler::get_payer_from_context() {
         //     let imbalance = match who {
         //         Signatory::Identity(did) => T::Currency::withdraw_identity_balance(&did, fee)
         //             .map_err(|_| InvalidTransaction::Payment),
-        //         Signatory::AccountKey(account) => T::Currency::withdraw(
-        //             &T::AccountId::decode(&mut &account.encode()[..])
-        //                 .map_err(|_| InvalidTransaction::Payment)?,
+        //         Signatory::Account(account) => T::Currency::withdraw(
+        //             account,
         //             fee,
         //             WithdrawReason::TransactionPayment.into(),
         //             ExistenceRequirement::KeepAlive,
@@ -495,50 +461,6 @@
         //     }?;
         //     T::OnTransactionPayment::on_unbalanced(imbalance);
         // }
-=======
-        let fee = if info.pays_fee {
-            let len = <BalanceOf<T>>::from(len);
-            let per_byte = T::TransactionByteFee::get();
-            let len_fee = per_byte.saturating_mul(len);
-
-            let weight_fee = {
-                // cap the weight to the maximum defined in runtime, otherwise it will be the `Bounded`
-                // maximum of its data type, which is not desired.
-                let capped_weight = info
-                    .weight
-                    .min(<T as frame_system::Trait>::MaximumBlockWeight::get());
-                T::WeightToFee::convert(capped_weight)
-            };
-
-            // the adjustable part of the fee
-            let adjustable_fee = len_fee.saturating_add(weight_fee);
-            let targeted_fee_adjustment = NextFeeMultiplier::get();
-            // adjusted_fee = adjustable_fee + (adjustable_fee * targeted_fee_adjustment)
-            let adjusted_fee =
-                targeted_fee_adjustment.saturated_multiply_accumulate(adjustable_fee);
-
-            let base_fee = T::TransactionBaseFee::get();
-            let final_fee = base_fee.saturating_add(adjusted_fee);
-
-            final_fee
-        } else {
-            Zero::zero()
-        };
-        if let Some(who) = T::CddHandler::get_payer_from_context() {
-            let imbalance = match who {
-                Signatory::Identity(did) => T::Currency::withdraw_identity_balance(&did, fee)
-                    .map_err(|_| InvalidTransaction::Payment),
-                Signatory::Account(account) => T::Currency::withdraw(
-                    &account,
-                    fee,
-                    WithdrawReason::TransactionPayment.into(),
-                    ExistenceRequirement::KeepAlive,
-                )
-                .map_err(|_| InvalidTransaction::Payment),
-            }?;
-            T::OnTransactionPayment::on_unbalanced(imbalance);
-        }
->>>>>>> 1bb04e61
         Ok(ValidTransaction::default())
     }
 }
