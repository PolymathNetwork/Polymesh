// Copyright 2019 Parity Technologies (UK) Ltd.
// This file is part of Substrate.

// Substrate is free software: you can redistribute it and/or modify
// it under the terms of the GNU General Public License as published by
// the Free Software Foundation, either version 3 of the License, or
// (at your option) any later version.

// Substrate is distributed in the hope that it will be useful,
// but WITHOUT ANY WARRANTY; without even the implied warranty of
// MERCHANTABILITY or FITNESS FOR A PARTICULAR PURPOSE.  See the
// GNU General Public License for more details.

// You should have received a copy of the GNU General Public License
// along with Substrate.  If not, see <http://www.gnu.org/licenses/>.

// Modified by Polymath Inc - 13rd March 2020
// - Charge fee from the identity in the signed extension
// - Introduce `ChargeTxFee` trait to compute and charge transaction fee for Multisig.

//! # Transaction Payment Module
//!
//! This module provides the basic logic needed to pay the absolute minimum amount needed for a
//! transaction to be included. This includes:
//!   - _weight fee_: A fee proportional to amount of weight a transaction consumes.
//!   - _length fee_: A fee proportional to the encoded length of the transaction.
//!   - _tip_: An optional tip. Tip increases the priority of the transaction, giving it a higher
//!     chance to be included by the transaction queue.
//!
//! Additionally, this module allows one to configure:
//!   - The mapping between one unit of weight to one unit of fee via [`WeightToFee`].
//!   - A means of updating the fee for the next block, via defining a multiplier, based on the
//!     final state of the chain at the end of the previous block. This can be configured via
//!     [`FeeMultiplierUpdate`]

#![cfg_attr(not(feature = "std"), no_std)]

pub mod runtime_dispatch_info;
pub use runtime_dispatch_info::RuntimeDispatchInfo;

use polymesh_common_utilities::traits::transaction_payment::{CddAndFeeDetails, ChargeTxFee};
use polymesh_primitives::{traits::IdentityCurrency, Signatory, TransactionError};

use codec::{Decode, Encode};
use frame_support::{
    debug, decl_module, decl_storage,
    dispatch::DispatchResult,
    traits::{Currency, ExistenceRequirement, Get, Imbalance, OnUnbalanced, WithdrawReason},
    weights::{
        DispatchInfo, GetDispatchInfo, Pays, PostDispatchInfo, Weight, WeightToFeeCoefficient,
        WeightToFeePolynomial,
    },
};
use sp_runtime::{
    traits::{
        Convert, DispatchInfoOf, Dispatchable, PostDispatchInfoOf, SaturatedConversion, Saturating,
        SignedExtension, UniqueSaturatedFrom, UniqueSaturatedInto, Zero,
    },
    transaction_validity::{
        InvalidTransaction, TransactionPriority, TransactionValidity, TransactionValidityError,
        ValidTransaction,
    },
    FixedI128, FixedPointNumber, FixedPointOperand, Perquintill,
};
use sp_std::prelude::*;

/// Fee multiplier.
pub type Multiplier = FixedI128;

type BalanceOf<T> =
    <<T as Trait>::Currency as Currency<<T as frame_system::Trait>::AccountId>>::Balance;
type NegativeImbalanceOf<T> =
    <<T as Trait>::Currency as Currency<<T as frame_system::Trait>::AccountId>>::NegativeImbalance;

/// A struct to update the weight multiplier per block. It implements `Convert<Multiplier,
/// Multiplier>`, meaning that it can convert the previous multiplier to the next one. This should
/// be called on `on_finalize` of a block, prior to potentially cleaning the weight data from the
/// system module.
///
/// given:
/// 	s = previous block weight
/// 	s'= ideal block weight
/// 	m = maximum block weight
///		diff = (s - s')/m
///		v = 0.00001
///		t1 = (v * diff)
///		t2 = (v * diff)^2 / 2
///	then:
/// 	next_multiplier = prev_multiplier * (1 + t1 + t2)
///
/// Where `(s', v)` must be given as the `Get` implementation of the `T` generic type. Moreover, `M`
/// must provide the minimum allowed value for the multiplier. Note that a runtime should ensure
/// with tests that the combination of this `M` and `V` is not such that the multiplier can drop to
/// zero and never recover.
///
/// note that `s'` is interpreted as a portion in the _normal transaction_ capacity of the block.
/// For example, given `s' == 0.25` and `AvailableBlockRatio = 0.75`, then the target fullness is
/// _0.25 of the normal capacity_ and _0.1875 of the entire block_.
///
/// This implementation implies the bound:
/// - `v ≤ p / k * (s − s')`
/// - or, solving for `p`: `p >= v * k * (s - s')`
///
/// where `p` is the amount of change over `k` blocks.
///
/// Hence:
/// - in a fully congested chain: `p >= v * k * (1 - s')`.
/// - in an empty chain: `p >= v * k * (-s')`.
///
/// For example, when all blocks are full and there are 28800 blocks per day (default in `substrate-node`)
/// and v == 0.00001, s' == 0.1875, we'd have:
///
/// p >= 0.00001 * 28800 * 0.8125
/// p >= 0.234
///
/// Meaning that fees can change by around ~23% per day, given extreme congestion.
///
/// More info can be found at:
/// https://w3f-research.readthedocs.io/en/latest/polkadot/Token%20Economics.html
pub struct TargetedFeeAdjustment<T, S, V, M>(sp_std::marker::PhantomData<(T, S, V, M)>);

impl<T, S, V, M> Convert<Multiplier, Multiplier> for TargetedFeeAdjustment<T, S, V, M>
where
    T: frame_system::Trait,
    S: Get<Perquintill>,
    V: Get<Multiplier>,
    M: Get<Multiplier>,
{
    fn convert(previous: Multiplier) -> Multiplier {
        // Defensive only. The multiplier in storage should always be at most positive. Nonetheless
        // we recover here in case of errors, because any value below this would be stale and can
        // never change.
        let min_multiplier = M::get();
        let previous = previous.max(min_multiplier);

        // the computed ratio is only among the normal class.
        let normal_max_weight = <T as frame_system::Trait>::AvailableBlockRatio::get()
            * <T as frame_system::Trait>::MaximumBlockWeight::get();
        let normal_block_weight = <frame_system::Module<T>>::block_weight()
            .get(frame_support::weights::DispatchClass::Normal)
            .min(normal_max_weight);

        let s = S::get();
        let v = V::get();

        let target_weight = (s * normal_max_weight) as u128;
        let block_weight = normal_block_weight as u128;

        // determines if the first_term is positive
        let positive = block_weight >= target_weight;
        let diff_abs = block_weight.max(target_weight) - block_weight.min(target_weight);

        // defensive only, a test case assures that the maximum weight diff can fit in Multiplier
        // without any saturation.
        let diff = Multiplier::saturating_from_rational(diff_abs, normal_max_weight.max(1));
        let diff_squared = diff.saturating_mul(diff);

        let v_squared_2 = v.saturating_mul(v) / Multiplier::saturating_from_integer(2);

        let first_term = v.saturating_mul(diff);
        let second_term = v_squared_2.saturating_mul(diff_squared);

        if positive {
            let excess = first_term
                .saturating_add(second_term)
                .saturating_mul(previous);
            previous.saturating_add(excess).max(min_multiplier)
        } else {
            // Defensive-only: first_term > second_term. Safe subtraction.
            let negative = first_term
                .saturating_sub(second_term)
                .saturating_mul(previous);
            previous.saturating_sub(negative).max(min_multiplier)
        }
    }
}

pub trait Trait: frame_system::Trait {
    /// The currency type in which fees will be paid.
    type Currency: Currency<Self::AccountId> + Send + Sync + IdentityCurrency<Self::AccountId>;

    /// Handler for the unbalanced reduction when taking transaction fees.
    type OnTransactionPayment: OnUnbalanced<NegativeImbalanceOf<Self>>;

    /// The fee to be paid for making a transaction; the per-byte portion.
    type TransactionByteFee: Get<BalanceOf<Self>>;

    /// Convert a weight value into a deductible fee based on the currency type.
    type WeightToFee: WeightToFeePolynomial<Balance = BalanceOf<Self>>;

    /// Update the multiplier of the next block, based on the previous block's weight.
    type FeeMultiplierUpdate: Convert<Multiplier, Multiplier>;

    // Polymesh note: This was specifically added for Polymesh
    /// Fetch the signatory to charge fee from. Also sets fee payer and identity in context.
    type CddHandler: CddAndFeeDetails<Self::AccountId, Self::Call>;
}

decl_storage! {
    trait Store for Module<T: Trait> as TransactionPayment {
        pub NextFeeMultiplier get(fn next_fee_multiplier): Multiplier = Multiplier::saturating_from_integer(1);
    }
}

decl_module! {
    pub struct Module<T: Trait> for enum Call where origin: T::Origin {
        /// The fee to be paid for making a transaction; the per-byte portion.
        const TransactionByteFee: BalanceOf<T> = T::TransactionByteFee::get();

        /// The polynomial that is applied in order to derive fee from weight.
        const WeightToFee: Vec<WeightToFeeCoefficient<BalanceOf<T>>> =
            T::WeightToFee::polynomial().to_vec();

        fn on_finalize() {
            NextFeeMultiplier::mutate(|fm| {
                *fm = T::FeeMultiplierUpdate::convert(*fm);
            });
        }

        fn integrity_test() {
            // given weight == u64, we build multipliers from `diff` of two weight values, which can
            // at most be MaximumBlockWeight. Make sure that this can fit in a multiplier without
            // loss.
            use sp_std::convert::TryInto;
            assert!(
                <Multiplier as sp_runtime::traits::Bounded>::max_value() >=
                Multiplier::checked_from_integer(
                    <T as frame_system::Trait>::MaximumBlockWeight::get().try_into().unwrap()
                ).unwrap(),
            );
        }
    }
}

impl<T: Trait> Module<T>
where
    BalanceOf<T>: FixedPointOperand,
{
    /// Query the data that we know about the fee of a given `call`.
    ///
    /// As this module is not and cannot be aware of the internals of a signed extension, It only
    /// interprets the extrinsic as some encoded value and accounts for its weight
    /// and length, the runtime's extrinsic base weight, and the current fee multiplier.
    ///
    /// All dispatchables must be annotated with weight and will have some fee info. This function
    /// always returns.
    pub fn query_info<Extrinsic: GetDispatchInfo>(
        unchecked_extrinsic: Extrinsic,
        len: u32,
    ) -> RuntimeDispatchInfo<BalanceOf<T>>
    where
        T: Send + Sync,
        BalanceOf<T>: Send + Sync,
        T::Call: Dispatchable<Info = DispatchInfo>,
    {
        // NOTE: we can actually make it understand `ChargeTransactionPayment`, but would be some hassle
        // for sure. We have to make it aware of the index of `ChargeTransactionPayment` in `Extra`.
        // Alternatively, we could actually execute the tx's per-dispatch and record the balance of the
        // sender before and after the pipeline.. but this is way too much hassle for a very very little
        // potential gain in the future.
        let dispatch_info = <Extrinsic as GetDispatchInfo>::get_dispatch_info(&unchecked_extrinsic);

        let partial_fee = Self::compute_fee(len, &dispatch_info, 0u32.into());
        let DispatchInfo { weight, class, .. } = dispatch_info;

        RuntimeDispatchInfo {
            weight,
            class,
            partial_fee,
        }
    }

    /// Compute the final fee value for a particular transaction.
    ///
    /// The final fee is composed of:
    ///   - `base_fee`: This is the minimum amount a user pays for a transaction. It is declared
    ///     as a base _weight_ in the runtime and converted to a fee using `WeightToFee`.
    ///   - `len_fee`: The length fee, the amount paid for the encoded length (in bytes) of the
    ///     transaction.
    ///   - `weight_fee`: This amount is computed based on the weight of the transaction. Weight
    ///     accounts for the execution time of a transaction.
    ///   - `targeted_fee_adjustment`: This is a multiplier that can tune the final fee based on
    ///     the congestion of the network.
    ///   - (Optional) `tip`: If included in the transaction, the tip will be added on top. Only
    ///     signed transactions can have a tip.Although it will always be zero in Polymesh, keeping
    ///     the tip as parameter to reduce the change in the apis.
    ///
    /// The base fee and adjusted weight and length fees constitute the _inclusion fee,_ which is
    /// the minimum fee for a transaction to be included in a block.
    ///
    /// ```ignore
    /// inclusion_fee = base_fee + len_fee + [targeted_fee_adjustment * weight_fee];
    /// final_fee = inclusion_fee + tip;
    /// ```
    pub fn compute_fee(len: u32, info: &DispatchInfoOf<T::Call>, tip: BalanceOf<T>) -> BalanceOf<T>
    where
        T::Call: Dispatchable<Info = DispatchInfo>,
    {
        Self::compute_fee_raw(len, info.weight, tip, info.pays_fee)
    }

    /// Compute the actual post dispatch fee for a particular transaction.
    ///
    /// Identical to `compute_fee` with the only difference that the post dispatch corrected
    /// weight is used for the weight fee calculation.
    pub fn compute_actual_fee(
        len: u32,
        info: &DispatchInfoOf<T::Call>,
        post_info: &PostDispatchInfoOf<T::Call>,
        tip: BalanceOf<T>,
    ) -> BalanceOf<T>
    where
        T::Call: Dispatchable<Info = DispatchInfo, PostInfo = PostDispatchInfo>,
    {
        Self::compute_fee_raw(len, post_info.calc_actual_weight(info), tip, info.pays_fee)
    }

    fn compute_fee_raw(
        len: u32,
        weight: Weight,
        tip: BalanceOf<T>,
        pays_fee: Pays,
    ) -> BalanceOf<T> {
        if pays_fee == Pays::Yes {
            let len = <BalanceOf<T>>::from(len);
            let per_byte = T::TransactionByteFee::get();

            // length fee. this is not adjusted.
            let fixed_len_fee = per_byte.saturating_mul(len);

            // the adjustable part of the fee.
            let unadjusted_weight_fee = Self::weight_to_fee(weight);
            let multiplier = Self::next_fee_multiplier();

            // final adjusted weight fee.
            let adjusted_weight_fee = multiplier.saturating_mul_int(unadjusted_weight_fee);
<<<<<<< HEAD
            let base_weight = Self::weight_to_fee(T::ExtrinsicBaseWeight::get());
            base_weight
=======

            let base_fee = Self::weight_to_fee(T::ExtrinsicBaseWeight::get());
            base_fee
>>>>>>> f81a61c6
                .saturating_add(fixed_len_fee)
                .saturating_add(adjusted_weight_fee)
                .saturating_add(tip)
        } else {
            tip
        }
    }

    fn weight_to_fee(weight: Weight) -> BalanceOf<T> {
        // cap the weight to the maximum defined in runtime, otherwise it will be the
        // `Bounded` maximum of its data type, which is not desired.
        let capped_weight = weight.min(<T as frame_system::Trait>::MaximumBlockWeight::get());
        T::WeightToFee::calc(&capped_weight)
    }

    /// Polymesh-Note :- Change for the supporting the test
    #[cfg(debug_assertions)]
    pub fn put_next_fee_multiplier(m: Multiplier) {
        NextFeeMultiplier::put(m)
    }
}

impl<T> Convert<Weight, BalanceOf<T>> for Module<T>
where
    T: Trait,
    BalanceOf<T>: FixedPointOperand,
{
    /// Compute the fee for the specified weight.
    ///
    /// This fee is already adjusted by the per block fee adjustment factor and is therefore the
    /// share that the weight contributes to the overall fee of a transaction. It is mainly
    /// for informational purposes and not used in the actual fee calculation.
    fn convert(weight: Weight) -> BalanceOf<T> {
        NextFeeMultiplier::get().saturating_mul_int(Self::weight_to_fee(weight))
    }
}

/// Require the transactor pay for themselves and maybe include a tip to gain additional priority
/// in the queue.
#[derive(Encode, Decode, Clone, Eq, PartialEq)]
pub struct ChargeTransactionPayment<T: Trait + Send + Sync>(#[codec(compact)] BalanceOf<T>);

impl<T: Trait + Send + Sync> ChargeTransactionPayment<T>
where
    T::Call: Dispatchable<Info = DispatchInfo, PostInfo = PostDispatchInfo>,
    BalanceOf<T>: Send + Sync + FixedPointOperand,
{
    /// utility constructor. Used only in client/factory code.
    pub fn from(fee: BalanceOf<T>) -> Self {
        Self(fee)
    }

    fn withdraw_fee(
        &self,
        call: &T::Call,
        who: &T::AccountId,
        info: &DispatchInfoOf<T::Call>,
        len: usize,
    ) -> Result<(BalanceOf<T>, Option<NegativeImbalanceOf<T>>), TransactionValidityError> {
        let fee = Module::<T>::compute_fee(len as u32, info, 0u32.into());

        // Only mess with balances if fee is not zero.
        if fee.is_zero() {
            return Ok((fee, None));
        }

        if let Some(payer) = T::CddHandler::get_valid_payer(call, &Signatory::Account(who.clone()))?
        {
            let imbalance;
            match payer.clone() {
                Signatory::Account(payer_key) => {
                    imbalance = T::Currency::withdraw(
                        &payer_key,
                        fee,
                        WithdrawReason::TransactionPayment.into(),
                        ExistenceRequirement::KeepAlive,
                    )
                    .map_err(|_| InvalidTransaction::Payment)?;
                }
                Signatory::Identity(did) => {
                    imbalance = T::Currency::withdraw_identity_balance(&did, fee)
                        .map_err(|_| InvalidTransaction::Payment)?;
                }
            }
            T::CddHandler::set_payer_context(Some(payer));
            return Ok((fee, Some(imbalance)));
        } else {
            Err(InvalidTransaction::Payment.into())
        }
    }
}

impl<T: Trait + Send + Sync> sp_std::fmt::Debug for ChargeTransactionPayment<T> {
    #[cfg(feature = "std")]
    fn fmt(&self, f: &mut sp_std::fmt::Formatter) -> sp_std::fmt::Result {
        write!(f, "ChargeTransactionPayment<{:?}>", self.0)
    }
    #[cfg(not(feature = "std"))]
    fn fmt(&self, _: &mut sp_std::fmt::Formatter) -> sp_std::fmt::Result {
        Ok(())
    }
}

impl<T: Trait + Send + Sync> SignedExtension for ChargeTransactionPayment<T>
where
    BalanceOf<T>: Send + Sync + From<u64> + FixedPointOperand,
    T::Call: Dispatchable<Info = DispatchInfo, PostInfo = PostDispatchInfo>,
{
    const IDENTIFIER: &'static str = "ChargeTransactionPayment";
    type AccountId = T::AccountId;
    type Call = T::Call;
    type AdditionalSigned = ();
    type Pre = (
        BalanceOf<T>,
        Self::AccountId,
        Option<NegativeImbalanceOf<T>>,
        BalanceOf<T>,
    );
    fn additional_signed(&self) -> sp_std::result::Result<(), TransactionValidityError> {
        Ok(())
    }
    // Polymesh note: Almost all of this function was re written to enforce zero tip and charge fee to proper payer.
    fn validate(
        &self,
        who: &Self::AccountId,
        call: &Self::Call,
        info: &DispatchInfoOf<Self::Call>,
        len: usize,
    ) -> TransactionValidity {
        if self.0 != Zero::zero() {
            // Tip must be set to zero.
            // This is enforced to curb front running.
            return InvalidTransaction::Custom(TransactionError::ZeroTip as u8).into();
        }
        let (fee, _) = self.withdraw_fee(call, who, info, len)?;
        let mut r = ValidTransaction::default();
        // NOTE: we probably want to maximize the _fee (of any type) per weight unit_ here, which
        // will be a bit more than setting the priority to tip. For now, this is enough.
        r.priority = fee.saturated_into::<TransactionPriority>();
        Ok(r)
    }

    fn pre_dispatch(
        self,
        who: &Self::AccountId,
        call: &Self::Call,
        info: &DispatchInfoOf<Self::Call>,
        len: usize,
    ) -> Result<Self::Pre, TransactionValidityError> {
        if self.0 != Zero::zero() {
            // Tip must be set to zero.
            // This is enforced to curb front running.
            return Err(TransactionValidityError::Invalid(
                InvalidTransaction::Custom(TransactionError::ZeroTip as u8),
            ));
        }
        let (fee, imbalance) = self.withdraw_fee(call, who, info, len)?;
        Ok((Zero::zero(), who.clone(), imbalance, fee))
    }

    fn post_dispatch(
        pre: Self::Pre,
        info: &DispatchInfoOf<Self::Call>,
        post_info: &PostDispatchInfoOf<Self::Call>,
        len: usize,
        _result: &DispatchResult,
    ) -> Result<(), TransactionValidityError> {
        let (tip, _who, imbalance, fee) = pre;
        if let Some(payed) = imbalance {
            let actual_fee = Module::<T>::compute_actual_fee(len as u32, info, post_info, tip);
            let refund = fee.saturating_sub(actual_fee);
            if let Some(payer) = T::CddHandler::get_payer_from_context() {
                let actual_payment;
                match payer {
                    Signatory::Account(payer_account) => {
                        actual_payment =
                            match T::Currency::deposit_into_existing(&payer_account, refund) {
                                Ok(refund_imbalance) => {
                                    // The refund cannot be larger than the up front payed max weight.
                                    // `PostDispatchInfo::calc_unspent` guards against such a case.
                                    match payed.offset(refund_imbalance) {
                                        Ok(actual_payment) => actual_payment,
                                        Err(_) => return Err(InvalidTransaction::Payment.into()),
                                    }
                                }
                                // We do not recreate the account using the refund. The up front payment
                                // is gone in that case.
                                Err(_) => payed,
                            };
                    }
                    Signatory::Identity(id) => {
                        actual_payment =
                            match T::Currency::deposit_into_existing_identity(&id, refund) {
                                Ok(refund_imbalance) => {
                                    // The refund cannot be larger than the up front payed max weight.
                                    // `PostDispatchInfo::calc_unspent` guards against such a case.
                                    match payed.offset(refund_imbalance) {
                                        Ok(actual_payment) => actual_payment,
                                        Err(_) => return Err(InvalidTransaction::Payment.into()),
                                    }
                                }
                                // We do not recreate the account using the refund. The up front payment
                                // is gone in that case.
                                Err(_) => payed,
                            };
                    }
                }
                T::OnTransactionPayment::on_unbalanced(actual_payment);
            }
        }
        // It clears the identity and payer in the context after transaction.
        T::CddHandler::clear_context();
        Ok(())
    }
}

// Polymesh note: This was specifically added for Polymesh
impl<T: Trait> ChargeTxFee for Module<T>
where
    BalanceOf<T>: FixedPointOperand,
    T::Call: Dispatchable<Info = DispatchInfo>,
{
    fn charge_fee(len: u32, info: DispatchInfoOf<T::Call>) -> TransactionValidity {
        let fee = Self::compute_fee(len as u32, &info, 0u32.into());
        if let Some(who) = T::CddHandler::get_payer_from_context() {
            let imbalance = match who {
                Signatory::Identity(did) => T::Currency::withdraw_identity_balance(&did, fee)
                    .map_err(|_| InvalidTransaction::Payment),
                Signatory::Account(account) => T::Currency::withdraw(
                    &account,
                    fee,
                    WithdrawReason::TransactionPayment.into(),
                    ExistenceRequirement::KeepAlive,
                )
                .map_err(|_| InvalidTransaction::Payment),
            }?;
            T::OnTransactionPayment::on_unbalanced(imbalance);
        }
        Ok(ValidTransaction::default())
    }
}<|MERGE_RESOLUTION|>--- conflicted
+++ resolved
@@ -334,14 +334,9 @@
 
             // final adjusted weight fee.
             let adjusted_weight_fee = multiplier.saturating_mul_int(unadjusted_weight_fee);
-<<<<<<< HEAD
-            let base_weight = Self::weight_to_fee(T::ExtrinsicBaseWeight::get());
-            base_weight
-=======
 
             let base_fee = Self::weight_to_fee(T::ExtrinsicBaseWeight::get());
             base_fee
->>>>>>> f81a61c6
                 .saturating_add(fixed_len_fee)
                 .saturating_add(adjusted_weight_fee)
                 .saturating_add(tip)
