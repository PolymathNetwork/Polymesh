[package]
name = "pallet-transaction-payment"
version = "2.0.0"
authors = ["Parity Technologies <admin@parity.io>"]
edition = "2018"

[dependencies]
# Our deps
polymesh-primitives = { path = "../../primitives", default-features = false  }
polymesh-common-utilities = { path = "../common", default-features = false }

# General
serde = { version = "1.0.104", default-features = false, optional = true }

# Substrate
codec = { package = "parity-scale-codec", version = "1.3.0", default-features = false, features = ["derive"] }
<<<<<<< HEAD
sp-std = { git = "https://github.com/PolymathNetwork/substrate", default-features = false, tag = "v2.0.1-1" }
sp-api = { git = "https://github.com/PolymathNetwork/substrate", default-features = false, tag = "v2.0.1-1" }
sp-io = { git = "https://github.com/PolymathNetwork/substrate", default-features = false, tag = "v2.0.1-1" }
sp-runtime = { git = "https://github.com/PolymathNetwork/substrate", default-features = false, tag = "v2.0.1-1" }
frame-support = { git = "https://github.com/PolymathNetwork/substrate", default-features = false, tag = "v2.0.1-1" }
frame-system = { git = "https://github.com/PolymathNetwork/substrate", default-features = false, tag = "v2.0.1-1" }
pallet-timestamp = { git = "https://github.com/PolymathNetwork/substrate", default-features = false, tag = "v2.0.1-1" }
=======
sp-std = { git = "https://github.com/PolymathNetwork/substrate", default-features = false, tag = "v2.0.1-2" }
sp-api = { git = "https://github.com/PolymathNetwork/substrate", default-features = false, tag = "v2.0.1-2" }
sp-io = { git = "https://github.com/PolymathNetwork/substrate", default-features = false, tag = "v2.0.1-2" }
sp-runtime = { git = "https://github.com/PolymathNetwork/substrate", default-features = false, tag = "v2.0.1-2" }
frame-support = { git = "https://github.com/PolymathNetwork/substrate", default-features = false, tag = "v2.0.1-2" }
frame-system = { git = "https://github.com/PolymathNetwork/substrate", default-features = false, tag = "v2.0.1-2" }
>>>>>>> ca23b41d

[dev-dependencies]
serde_json = "1.0.56"

[features]
default = ["std"]
no_std = []
std = [
	"serde",
	"polymesh-primitives/std",
	"polymesh-common-utilities/std",
	"codec/std",
	"sp-api/std",
	"sp-std/std",
	"sp-runtime/std",
	"frame-support/std",
	"frame-system/std",
	"pallet-timestamp/std",
]<|MERGE_RESOLUTION|>--- conflicted
+++ resolved
@@ -14,22 +14,13 @@
 
 # Substrate
 codec = { package = "parity-scale-codec", version = "1.3.0", default-features = false, features = ["derive"] }
-<<<<<<< HEAD
-sp-std = { git = "https://github.com/PolymathNetwork/substrate", default-features = false, tag = "v2.0.1-1" }
-sp-api = { git = "https://github.com/PolymathNetwork/substrate", default-features = false, tag = "v2.0.1-1" }
-sp-io = { git = "https://github.com/PolymathNetwork/substrate", default-features = false, tag = "v2.0.1-1" }
-sp-runtime = { git = "https://github.com/PolymathNetwork/substrate", default-features = false, tag = "v2.0.1-1" }
-frame-support = { git = "https://github.com/PolymathNetwork/substrate", default-features = false, tag = "v2.0.1-1" }
-frame-system = { git = "https://github.com/PolymathNetwork/substrate", default-features = false, tag = "v2.0.1-1" }
-pallet-timestamp = { git = "https://github.com/PolymathNetwork/substrate", default-features = false, tag = "v2.0.1-1" }
-=======
 sp-std = { git = "https://github.com/PolymathNetwork/substrate", default-features = false, tag = "v2.0.1-2" }
 sp-api = { git = "https://github.com/PolymathNetwork/substrate", default-features = false, tag = "v2.0.1-2" }
 sp-io = { git = "https://github.com/PolymathNetwork/substrate", default-features = false, tag = "v2.0.1-2" }
 sp-runtime = { git = "https://github.com/PolymathNetwork/substrate", default-features = false, tag = "v2.0.1-2" }
 frame-support = { git = "https://github.com/PolymathNetwork/substrate", default-features = false, tag = "v2.0.1-2" }
 frame-system = { git = "https://github.com/PolymathNetwork/substrate", default-features = false, tag = "v2.0.1-2" }
->>>>>>> ca23b41d
+pallet-timestamp = { git = "https://github.com/PolymathNetwork/substrate", default-features = false, tag = "v2.0.1-2" }
 
 [dev-dependencies]
 serde_json = "1.0.56"
