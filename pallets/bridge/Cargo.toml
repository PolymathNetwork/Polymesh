--- conflicted
+++ resolved
@@ -15,20 +15,12 @@
 
 # Substrate
 codec = { package = "parity-scale-codec", version = "1.2.0", default-features = false, features = ["derive"] }
-<<<<<<< HEAD
-sp-core = { git = "https://github.com/paritytech/substrate", default-features = false, tag = "v2.0.0-rc6" }
-sp-std = { git = "https://github.com/paritytech/substrate", default-features = false, tag = "v2.0.0-rc6" }
-sp-runtime = { git = "https://github.com/paritytech/substrate", default-features = false, tag = "v2.0.0-rc6" }
-frame-support = { git = "https://github.com/paritytech/substrate", default-features = false, tag = "v2.0.0-rc6" }
-frame-system = { git = "https://github.com/paritytech/substrate", default-features = false, tag = "v2.0.0-rc6" }
-pallet-scheduler = { git = "https://github.com/paritytech/substrate", default-features = false, tag = "v2.0.0-rc6" }
-=======
 sp-core = { git = "https://github.com/paritytech/substrate", default-features = false, tag = "v2.0.0" }
 sp-std = { git = "https://github.com/paritytech/substrate", default-features = false, tag = "v2.0.0" }
 sp-runtime = { git = "https://github.com/paritytech/substrate", default-features = false, tag = "v2.0.0" }
 frame-support = { git = "https://github.com/paritytech/substrate", default-features = false, tag = "v2.0.0" }
 frame-system = { git = "https://github.com/paritytech/substrate", default-features = false, tag = "v2.0.0" }
->>>>>>> 166ee9c7
+pallet-scheduler = { git = "https://github.com/paritytech/substrate", default-features = false, tag = "v2.0.0" }
 
 frame-benchmarking = { git = "https://github.com/paritytech/substrate", tag = "v2.0.0", optional = true }
 
