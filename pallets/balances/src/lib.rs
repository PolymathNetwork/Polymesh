// Copyright 2017-2019 Parity Technologies (UK) Ltd.
// This file is part of Substrate.

// Substrate is free software: you can redistribute it and/or modify
// it under the terms of the GNU General Public License as published by
// the Free Software Foundation, either version 3 of the License, or
// (at your option) any later version.

// Substrate is distributed in the hope that it will be useful,
// but WITHOUT ANY WARRANTY; without even the implied warranty of
// MERCHANTABILITY or FITNESS FOR A PARTICULAR PURPOSE.  See the
// GNU General Public License for more details.

// You should have received a copy of the GNU General Public License
// along with Substrate.  If not, see <http://www.gnu.org/licenses/>.

// Modified by Polymath Inc - 16th March 2020
// Added ability to manage balances of identities with the balances module
// In Polymesh, POLY balances can be held at either the identity or account level
// Implement `BlockRewardsReserveCurrency` trait in the balances module.
// Remove migration functionality from the balances module as Polymesh doesn't needed
// any migration data structure.

//! # Balances Module
//!
//! The Balances module provides functionality for handling accounts and balances.
//!
//! - [`balances::Trait`](./trait.Trait.html)
//! - [`Call`](./enum.Call.html)
//! - [`Module`](./struct.Module.html)
//!
//! ## Overview
//!
//! This is a modified implementation of substrate's balances FRAME.
//! The modifications made are as follows:
//!
//! - Added ability to pay transaction fees from identity's balance instead of user's balance.
//! - To curb front running, sending a tip along with your transaction is now prohibited.
//! - Added ability to store balance at identity level and use that to pay tx fees.
//! - Added From<u128> trait to Balances type.
//! - Removed existential amount requirement to prevent a replay attack scenario.
//!
//! The Original Balances module provides functions for:
//!
//! - Getting and setting free balances.
//! - Retrieving total, reserved and unreserved balances.
//! - Repatriating a reserved balance to a beneficiary account that exists.
//! - Transferring a balance between accounts (when not reserved).
//! - Slashing an account balance.
//! - Account creation and removal.
//! - Managing total issuance.
//! - Setting and managing locks.
//!
//! ### Terminology
//!
//! - **Total Issuance:** The total number of units in existence in a system.
//! - **Reaping an account:** The act of removing an account by resetting its nonce. Happens after its balance is set
//! to zero.
//! - **Free Balance:** The portion of a balance that is not reserved. The free balance is the only balance that matters
//! for most operations.
//! - **Reserved Balance:** Reserved balance still belongs to the account holder, but is suspended. Reserved balance
//! can still be slashed, but only after all the free balance has been slashed.
//! - **Imbalance:** A condition when some funds were credited or debited without equal and opposite accounting
//! (i.e. a difference between total issuance and account balances). Functions that result in an imbalance will
//! return an object of the `Imbalance` trait that can be managed within your runtime logic. (If an imbalance is
//! simply dropped, it should automatically maintain any book-keeping such as total issuance.)
//! - **Lock:** A freeze on a specified amount of an account's free balance until a specified block number. Multiple
//! locks always operate over the same funds, so they "overlay" rather than "stack".
//! - **Vesting:** Similar to a lock, this is another, but independent, liquidity restriction that reduces linearly
//! over time.
//!
//! ### Implementations
//!
//! The Balances module provides implementations for the following traits. If these traits provide the functionality
//! that you need, then you can avoid coupling with the Balances module.
//!
//! - [`Currency`](../frame_support/traits/trait.Currency.html): Functions for dealing with a
//! fungible assets system.
//! - [`ReservableCurrency`](../frame_support/traits/trait.ReservableCurrency.html):
//! Functions for dealing with assets that can be reserved from an account.
//! - [`LockableCurrency`](../frame_support/traits/trait.LockableCurrency.html): Functions for
//! dealing with accounts that allow liquidity restrictions.
//! - [`Imbalance`](../frame_support/traits/trait.Imbalance.html): Functions for handling
//! imbalances between total issuance in the system and account balances. Must be used when a function
//! creates new funds (e.g. a reward) or destroys some funds (e.g. a system fee).
//! - [`IsDeadAccount`](../srml_system/trait.IsDeadAccount.html): Determiner to say whether a
//! given account is unused.
//!
//! ## Interface
//!
//! ### Dispatchable Functions
//!
//! - `transfer` - Transfer some liquid free balance to another account.
//! - `top_up_identity_balance` - Move some poly from balance of self to balance of an identity.
//! - `reclaim_identity_balance` - Claim back poly from an identity. Can only be called by master key of the identity.
//! - `change_charge_did_flag` - Change setting that governs if user pays fee via their own balance or identity's balance.
//! - `set_balance` - Set the balances of a given account. The origin of this call must be root.
//!
//! ### Public Functions
//!
//! - `vesting_balance` - Get the amount that is currently being vested and cannot be transferred out of this account.
//!
//! ## Usage
//!
//! The following examples show how to use the Balances module in your custom module.
//!
//! ### Examples from the FRAME
//!
//! The Contract module uses the `Currency` trait to handle gas payment, and its types inherit from `Currency`:
//!
//! ```
//! use frame_support::traits::Currency;
//! # pub trait Trait: frame_system::Trait {
//! # type Currency: Currency<Self::AccountId>;
//! # }
//!
//! pub type BalanceOf<T> = <<T as Trait>::Currency as Currency<<T as frame_system::Trait>::AccountId>>::Balance;
//! pub type NegativeImbalanceOf<T> = <<T as Trait>::Currency as Currency<<T as frame_system::Trait>::AccountId>>::NegativeImbalance;
//!
//! # fn main() {}
//! ```
//!
//! The Staking module uses the `LockableCurrency` trait to lock a stash account's funds:
//!
//! ```
//! use frame_support::traits::{WithdrawReasons, LockableCurrency};
//! use sp_runtime::traits::Bounded;
//! pub trait Trait: frame_system::Trait {
//! type Currency: LockableCurrency<Self::AccountId, Moment=Self::BlockNumber>;
//! }
//! # struct StakingLedger<T: Trait> {
//!     # stash: <T as frame_system::Trait>::AccountId,
//!     # total: <<T as Trait>::Currency as frame_support::traits::Currency<<T as frame_system::Trait>::AccountId>>::Balance,
//!     # phantom: std::marker::PhantomData<T>,
//! # }
//! # const STAKING_ID: [u8; 8] = *b"staking ";
//!
//! fn update_ledger<T: Trait>(
//!     controller: &T::AccountId,
//!     ledger: &StakingLedger<T>
//! ) {
//! 	T::Currency::set_lock(
//! 		STAKING_ID,
//! 		&ledger.stash,
//! 		ledger.total,
//! 		WithdrawReasons::all()
//! 	);
//! 	// <Ledger<T>>::insert(controller, ledger); // Commented out as we don't have access to Staking's storage here.
//! }
//! # fn main() {}
//! ```
//!
//! ## Genesis config
//!
//! The Balances module depends on the [`GenesisConfig`](./struct.GenesisConfig.html).
//!
//! ## Assumptions
//!
//! * Total issued balanced of all accounts should be less than `Trait::Balance::max_value()`.

#![cfg_attr(not(feature = "std"), no_std)]

use polymesh_primitives::{
    traits::{BlockRewardsReserveCurrency, IdentityCurrency},
    AccountKey, IdentityId, Permission, Signatory,
};
use polymesh_runtime_common::traits::{
    balances::{AccountData, BalancesTrait, CheckCdd, Memo, RawEvent, Reasons},
    identity::IdentityTrait,
    NegativeImbalance, PositiveImbalance,
};

use codec::{Decode, Encode};
use frame_support::{
    decl_error, decl_module, decl_storage, ensure,
    traits::{
        BalanceStatus as Status, Currency, ExistenceRequirement, Imbalance, IsDeadAccount,
        LockIdentifier, LockableCurrency, OnKilledAccount, ReservableCurrency, SignedImbalance,
        StoredMap, WithdrawReason, WithdrawReasons,
    },
    weights::SimpleDispatchInfo,
    StorageValue,
};
use frame_system::{self as system, ensure_root, ensure_signed};
use sp_runtime::{
    traits::{
        Bounded, CheckedAdd, CheckedSub, Hash, MaybeSerializeDeserialize, Saturating, StaticLookup,
        Zero,
    },
    DispatchError, DispatchResult, RuntimeDebug,
};

use sp_std::{
    cmp, convert::Infallible, convert::TryFrom, fmt::Debug, mem, prelude::*, result, vec,
};

pub use polymesh_runtime_common::traits::balances::Trait;
pub type Event<T> = polymesh_runtime_common::traits::balances::Event<T>;

decl_error! {
    pub enum Error for Module<T: Trait> {
        /// Account liquidity restrictions prevent withdrawal
        LiquidityRestrictions,
        /// Got an overflow after adding
        Overflow,
        /// Balance too low to send value
        InsufficientBalance,
        /// Value too low to create account due to existential deposit
        ExistentialDeposit,
        /// Transfer/payment would kill account
        KeepAlive,
        /// AccountId is not attached with Identity
        UnAuthorized,
        /// Receiver does not have a valid CDD
        ReceiverCddMissing
    }
}

/// A single lock on a balance. There can be many of these on an account and they "overlap", so the
/// same balance is frozen by multiple locks.
#[derive(Encode, Decode, Clone, PartialEq, Eq, RuntimeDebug)]
pub struct BalanceLock<Balance> {
    /// An identifier for this lock. Only one lock may be in existence for each identifier.
    pub id: LockIdentifier,
    /// The amount which the free balance may not drop below when this lock is in effect.
    pub amount: Balance,
    /// If true, then the lock remains in effect even for payment of transaction fees.
    pub reasons: Reasons,
}

decl_storage! {
    trait Store for Module<T: Trait> as Balances {
        /// The total units issued in the system.
        pub TotalIssuance get(fn total_issuance) build(|config: &GenesisConfig<T>| {
            config.balances.iter().fold(Zero::zero(), |acc: T::Balance, &(_, n)| acc + n)
        }): T::Balance;

        /// The balance of an account.
        ///
        /// NOTE: THIS MAY NEVER BE IN EXISTENCE AND YET HAVE A `total().is_zero()`. If the total
        /// is ever zero, then the entry *MUST* be removed.
        ///
        /// NOTE: This is only used in the case that this module is used to store balances.
        pub Account: map hasher(blake2_256) T::AccountId => AccountData<T::Balance>;

        /// Any liquidity locks on some account balances.
        /// NOTE: Should only be accessed when setting, changing and freeing a lock.
        pub Locks get(fn locks): map hasher(blake2_256) T::AccountId => Vec<BalanceLock<T::Balance>>;

        /// Balance held by the identity. It can be spent by its signing keys.
        pub IdentityBalance get(identity_balance): map hasher(blake2_256) IdentityId => T::Balance;

        // Polymesh-Note : Change to facilitate the DID charging
        /// Signing key => Charge Fee to did?. Default is false i.e. the fee will be charged from user balance
        pub ChargeDid get(charge_did): map hasher(blake2_256) AccountKey => bool;

        // Polymesh-Note : Change to facilitate the BRR functionality
        /// AccountId of the block rewards reserve
        pub BlockRewardsReserve get(block_rewards_reserve) build(|_| {
            let h: T::Hash = T::Hashing::hash(&(b"BLOCK_REWARDS_RESERVE").encode());
            T::AccountId::decode(&mut &h.encode()[..]).unwrap_or_default()
        }): T::AccountId;
    }
    add_extra_genesis {
        config(balances): Vec<(T::AccountId, T::Balance)>;
        // ^^ begin, length, amount liquid at genesis
        build(|config: &GenesisConfig<T>| {
            for &(ref who, free) in config.balances.iter() {
                T::AccountStore::insert(who, AccountData { free, .. Default::default() });
            }
        });
    }
}

decl_module! {
    pub struct Module<T: Trait> for enum Call where origin: T::Origin {
        type Error = Error<T>;

        /// This is no longer needed but kept for compatibility reasons
        /// The minimum amount required to keep an account open.
        const ExistentialDeposit: T::Balance = 0.into();

        fn deposit_event() = default;

        /// Transfer some liquid free balance to another account.
        ///
        /// `transfer` will set the `FreeBalance` of the sender and receiver.
        /// It will decrease the total issuance of the system by the `TransferFee`.
        ///
        /// The dispatch origin for this call must be `Signed` by the transactor.
        ///
        /// # <weight>
        /// - Dependent on arguments but not critical, given proper implementations for
        ///   input config types. See related functions below.
        /// - It contains a limited number of reads and writes internally and no complex computation.
        ///
        /// Related functions:
        ///
        ///   - `ensure_can_withdraw` is always called internally but has a bounded complexity.
        ///   - Transferring balances to accounts that did not exist before will cause
        ///      `T::OnNewAccount::on_new_account` to be called.
        ///
        /// # </weight>
        #[weight = SimpleDispatchInfo::FixedNormal(1_000_000)]
        pub fn transfer(
            origin,
            dest: <T::Lookup as StaticLookup>::Source,
            #[compact] value: T::Balance
        ) {
            let transactor = ensure_signed(origin)?;
            let dest = T::Lookup::lookup(dest)?;
<<<<<<< HEAD
            let fee = Self::safe_transfer_core( &transactor, &dest, value)?;
            Self::deposit_event(RawEvent::Transfer(
                    transactor, dest, value, fee));
            Ok(())
        }

        // Polymesh specific change
=======
            Self::transfer_core(&transactor, &dest, value, None, ExistenceRequirement::AllowDeath)?;
        }

        /// Transfer the native currency with the help of identifier string
        /// this functionality can help to differentiate the transfers.
        ///
        /// # </weight>
        #[weight = SimpleDispatchInfo::FixedNormal(1_005_000)]
>>>>>>> ed9edc05
        pub fn transfer_with_memo(
            origin,
            dest: <T::Lookup as StaticLookup>::Source,
            #[compact] value: T::Balance,
            memo: Option<Memo>
        ) {
            let transactor = ensure_signed(origin)?;
            let dest = T::Lookup::lookup(dest)?;
<<<<<<< HEAD
            let fee = Self::safe_transfer_core( &transactor, &dest, value)?;

            if let Some(memo) = memo {
                Self::deposit_event(RawEvent::TransferWithMemo(
                    transactor, dest, value, fee, memo));
            } else {
                Self::deposit_event(RawEvent::Transfer(
                        transactor, dest, value, fee));
            }

            Ok(())
=======
            Self::transfer_core(&transactor, &dest, value, memo, ExistenceRequirement::AllowDeath)?;
>>>>>>> ed9edc05
        }

        // Polymesh specific change
        /// Move some poly from balance of self to balance of an identity.
        /// no-op when,
        /// - value is zero
        ///
        /// # </weight>
        #[weight = SimpleDispatchInfo::FixedNormal(1_000_000)]
        pub fn top_up_identity_balance(
            origin,
            did: IdentityId,
            #[compact] value: T::Balance
        ) {
            if value.is_zero() { return Ok(()) }
            let transactor = ensure_signed(origin)?;
            match <Self as Currency<_>>::withdraw(
                &transactor,
                value,
                WithdrawReason::TransactionPayment.into(),
                ExistenceRequirement::KeepAlive,
            ) {
                Ok(_) => {
                    let new_balance = Self::identity_balance(&did) + value;
                    <IdentityBalance<T>>::insert(did, new_balance);
                    return Ok(())
                },
                Err(err) => return Err(err),
            };
        }

        // Polymesh specific change
        /// Claim back poly from an identity. Can only be called by master key of the identity.
        /// no-op when,
        /// - value is zero
        ///
        /// # </weight>
        #[weight = SimpleDispatchInfo::FixedNormal(1_000_000)]
        pub fn reclaim_identity_balance(
            origin,
            did: IdentityId,
            #[compact] value: T::Balance
        ) {
            if value.is_zero() { return Ok(()) }
            let transactor = ensure_signed(origin)?;
            let encoded_transactor = AccountKey::try_from(transactor.encode())?;
            ensure!(<T::Identity>::is_master_key(did, &encoded_transactor), Error::<T>::UnAuthorized);
            // Not managing imbalances because they will cancel out.
            // withdraw function will create negative imbalance and
            // deposit function will create positive imbalance
            let _ = Self::withdraw_identity_balance(&did, value)?;
            let _ = <Self as Currency<_>>::deposit_creating(&transactor, value);
            return Ok(())
        }

        // Polymesh specific change
        /// Change setting that governs if user pays fee via their own balance or identity's balance.
        ///
        /// # </weight>
        #[weight = SimpleDispatchInfo::FixedNormal(500_000)]
        pub fn change_charge_did_flag(origin, charge_did: bool) {
            let transactor = ensure_signed(origin)?;
            let encoded_transactor = AccountKey::try_from(transactor.encode())?;
            <ChargeDid>::insert(encoded_transactor, charge_did);
        }

        // Polymesh specific change
        /// Move some poly from balance of self to balance of BRR.
        #[weight = SimpleDispatchInfo::FixedNormal(1_000_000)]
        pub fn top_up_brr_balance(
            origin,
            #[compact] value: T::Balance
        ) -> DispatchResult {
            let transactor = ensure_signed(origin)?;
            let dest = Self::block_rewards_reserve();
            let fee = Self::transfer_core(&transactor, &dest, value)?;
            Self::deposit_event(RawEvent::Transfer(
                    transactor, dest, value, fee));
            Ok(())
        }

        /// Set the balances of a given account.
        ///
        /// This will alter `FreeBalance` and `ReservedBalance` in storage. it will
        /// also decrease the total issuance of the system (`TotalIssuance`).
        ///
        /// The dispatch origin for this call is `root`.
        ///
        /// # <weight>
        /// - Independent of the arguments.
        /// - Contains a limited number of reads and writes.
        /// # </weight>
        #[weight = SimpleDispatchInfo::FixedOperational(50_000)]
        fn set_balance(
            origin,
            who: <T::Lookup as StaticLookup>::Source,
            #[compact] new_free: T::Balance,
            #[compact] new_reserved: T::Balance
        ) {
            ensure_root(origin)?;
            let who = T::Lookup::lookup(who)?;

            let (free, reserved) = Self::mutate_account(&who, |account| {
                if new_free > account.free {
                    mem::drop(PositiveImbalance::<T>::new(new_free - account.free));
                } else if new_free < account.free {
                    mem::drop(NegativeImbalance::<T>::new(account.free - new_free));
                }

                if new_reserved > account.reserved {
                    mem::drop(PositiveImbalance::<T>::new(new_reserved - account.reserved));
                } else if new_reserved < account.reserved {
                    mem::drop(NegativeImbalance::<T>::new(account.reserved - new_reserved));
                }

                account.free = new_free;
                account.reserved = new_reserved;

                (account.free, account.reserved)
            });
            Self::deposit_event(RawEvent::BalanceSet(who, free, reserved));
        }

        /// Exactly as `transfer`, except the origin must be root and the source account may be
        /// specified.
        ///
        /// # </weight>
        #[weight = SimpleDispatchInfo::FixedNormal(1_000_000)]
        pub fn force_transfer(
            origin,
            source: <T::Lookup as StaticLookup>::Source,
            dest: <T::Lookup as StaticLookup>::Source,
            #[compact] value: T::Balance
        ) {
            ensure_root(origin)?;
            let source = T::Lookup::lookup(source)?;
            let dest = T::Lookup::lookup(dest)?;
            Self::transfer_core(&source, &dest, value, None, ExistenceRequirement::AllowDeath)?;
        }
    }
}

impl<T: Trait> Module<T> {
    // PRIVATE MUTABLES

    /// Get the free balance of an account.
    pub fn free_balance(who: impl sp_std::borrow::Borrow<T::AccountId>) -> T::Balance {
        Self::account(who.borrow()).free
    }

    /// Get the balance of an account that can be used for transfers, reservations, or any other
    /// non-locking, non-transaction-fee activity. Will be at most `free_balance`.
    pub fn usable_balance(who: impl sp_std::borrow::Borrow<T::AccountId>) -> T::Balance {
        Self::account(who.borrow()).usable(Reasons::Misc)
    }

    /// Get the balance of an account that can be used for paying transaction fees (not tipping,
    /// or any other kind of fees, though). Will be at most `free_balance`.
    pub fn usable_balance_for_fees(who: impl sp_std::borrow::Borrow<T::AccountId>) -> T::Balance {
        Self::account(who.borrow()).usable(Reasons::Fee)
    }

    /// Get the reserved balance of an account.
    pub fn reserved_balance(who: impl sp_std::borrow::Borrow<T::AccountId>) -> T::Balance {
        Self::account(who.borrow()).reserved
    }

    /// Get both the free and reserved balances of an account.
    fn account(who: &T::AccountId) -> AccountData<T::Balance> {
        T::AccountStore::get(&who)
    }

    /// Places the `free` and `reserved` parts of `new` into `account`. Also does any steps needed
    /// after mutating an account. This includes DustRemoval unbalancing, in the case than the `new`
    /// account's total balance is non-zero but below ED.
    ///
    /// Returns the final free balance, iff the account was previously of total balance zero, known
    /// as its "endowment".
    fn post_mutation(
        _who: &T::AccountId,
        new: AccountData<T::Balance>,
    ) -> Option<AccountData<T::Balance>> {
        // POLYMESH-NOTE: Removed Existential Deposit logic
        Some(new)
    }

    /// Mutate an account to some new value, or delete it entirely with `None`.
    ///
    /// NOTE: Doesn't do any preparatory work for creating a new account, so should only be used
    /// when it is known that the account already exists.
    ///
    /// NOTE: LOW-LEVEL: This will not attempt to maintain total issuance. It is expected that
    /// the caller will do this.
    fn mutate_account<R>(
        who: &T::AccountId,
        f: impl FnOnce(&mut AccountData<T::Balance>) -> R,
    ) -> R {
        Self::try_mutate_account(who, |a| -> Result<R, Infallible> { Ok(f(a)) })
            .expect("Error is infallible; qed")
    }

    /// Mutate an account to some new value, or delete it entirely with `None`.
    /// This will do nothing if the result of `f` is an `Err`.
    ///
    /// NOTE: Doesn't do any preparatory work for creating a new account, so should only be used
    /// when it is known that the account already exists.
    ///
    /// NOTE: LOW-LEVEL: This will not attempt to maintain total issuance. It is expected that
    /// the caller will do this.
    fn try_mutate_account<R, E>(
        who: &T::AccountId,
        f: impl FnOnce(&mut AccountData<T::Balance>) -> Result<R, E>,
    ) -> Result<R, E> {
        T::AccountStore::try_mutate_exists(who, |maybe_account| {
            let mut account = maybe_account.take().unwrap_or_default();
            let was_zero = account.total().is_zero();
            f(&mut account).map(move |result| {
                let maybe_endowed = if was_zero { Some(account.free) } else { None };
                // `post_mutation` always return the same account store
                *maybe_account = Self::post_mutation(who, account);
                (maybe_endowed, result)
            })
        })
        .map(|(maybe_endowed, result)| {
            if let Some(endowed) = maybe_endowed {
                Self::deposit_event(RawEvent::Endowed(who.clone(), endowed));
            }
            result
        })
    }

    /// Update the account entry for `who`, given the locks.
    fn update_locks(who: &T::AccountId, locks: &[BalanceLock<T::Balance>]) {
        Self::mutate_account(who, |b| {
            b.misc_frozen = Zero::zero();
            b.fee_frozen = Zero::zero();
            for l in locks.iter() {
                if l.reasons == Reasons::All || l.reasons == Reasons::Misc {
                    b.misc_frozen = b.misc_frozen.max(l.amount);
                }
                if l.reasons == Reasons::All || l.reasons == Reasons::Fee {
                    b.fee_frozen = b.fee_frozen.max(l.amount);
                }
            }
        });

        let existed = Locks::<T>::contains_key(who);
        if locks.is_empty() {
            Locks::<T>::remove(who);
            if existed {
                // TODO: use Locks::<T, I>::hashed_key
                // https://github.com/paritytech/substrate/issues/4969
                system::Module::<T>::dec_ref(who);
            }
        } else {
            Locks::<T>::insert(who, locks);
            if !existed {
                system::Module::<T>::inc_ref(who);
            }
        }
    }

<<<<<<< HEAD
    // Polymesh specific change
    /// Checks CDD and then only performs the transfer
    fn safe_transfer_core(
        transactor: &T::AccountId,
        dest: &T::AccountId,
        value: T::Balance,
    ) -> Result<T::Balance, DispatchError> {
        if !T::CDDChecker::check_key_cdd(&AccountKey::try_from((*dest).encode())?) {
            return Err(Error::<T>::ReceiverCddMissing.into());
        }
        Self::transfer_core(transactor, dest, value)
    }

    /// Common funtionality for transfers.
    /// It does not emit any event.
    ///
    /// # Return
    /// On sucess, It will return the applied feed.
=======
    // Transfer some free balance from `transactor` to `dest`.
    // Is a no-op if value to be transferred is zero or the `transactor` is the same as `dest`.
>>>>>>> ed9edc05
    fn transfer_core(
        transactor: &T::AccountId,
        dest: &T::AccountId,
        value: T::Balance,
<<<<<<< HEAD
    ) -> Result<T::Balance, DispatchError> {
        let from_balance = Self::free_balance(transactor);
        let to_balance = Self::free_balance(dest);
        let would_create = to_balance.is_zero();
        let fee = if would_create {
            T::CreationFee::get()
        } else {
            T::TransferFee::get()
        };
        let liability = value.checked_add(&fee).ok_or(Error::<T>::Overflow)?;
        let new_from_balance = from_balance
            .checked_sub(&liability)
            .ok_or(Error::<T>::InsufficientBalance)?;

        Self::ensure_can_withdraw(
            transactor,
            value,
            WithdrawReason::Transfer.into(),
            new_from_balance,
        )?;

        // NOTE: total stake being stored in the same type means that this could never overflow
        // but better to be safe than sorry.
        let new_to_balance = to_balance.checked_add(&value).ok_or(Error::<T>::Overflow)?;

        if transactor != dest {
            Self::set_free_balance(transactor, new_from_balance);
            if !<FreeBalance<T>>::exists(dest) {
                Self::new_account(dest, new_to_balance);
            }

            Self::set_free_balance(dest, new_to_balance);
            T::TransferPayment::on_unbalanced(NegativeImbalance::new(fee));
=======
        memo: Option<Memo>,
        _existence_requirement: ExistenceRequirement,
    ) -> DispatchResult {
        if !T::CddChecker::check_key_cdd(&AccountKey::try_from((*dest).encode())?) {
            return Err(Error::<T>::ReceiverCddMissing.into());
        }
        if value.is_zero() || transactor == dest {
            return Ok(());
>>>>>>> ed9edc05
        }

        Self::try_mutate_account(dest, |to_account| -> DispatchResult {
            Self::try_mutate_account(transactor, |from_account| -> DispatchResult {
                from_account.free = from_account
                    .free
                    .checked_sub(&value)
                    .ok_or(Error::<T>::InsufficientBalance)?;

                // NOTE: total stake being stored in the same type means that this could never overflow
                // but better to be safe than sorry.
                to_account.free = to_account
                    .free
                    .checked_add(&value)
                    .ok_or(Error::<T>::Overflow)?;

                Self::ensure_can_withdraw(
                    transactor,
                    value,
                    WithdrawReason::Transfer.into(),
                    from_account.free,
                )?;

                Ok(())
            })
        })?;

        if let Some(memo) = memo {
            // Emit TransferWithMemo event.
            Self::deposit_event(RawEvent::TransferWithMemo(
                transactor.clone(),
                dest.clone(),
                value,
                memo,
            ));
        } else {
            // Emit transfer event.
            Self::deposit_event(RawEvent::Transfer(transactor.clone(), dest.clone(), value));
        }
        Ok(())
    }
}

impl<T> BalancesTrait<T::AccountId, T::Balance, NegativeImbalance<T>> for Module<T>
where
    T: Trait,
{
    fn withdraw(
        who: &T::AccountId,
        value: T::Balance,
        reasons: WithdrawReasons,
        liveness: ExistenceRequirement,
    ) -> sp_std::result::Result<NegativeImbalance<T>, DispatchError> {
        <Self as Currency<T::AccountId>>::withdraw(who, value, reasons, liveness)
    }
}

impl<T: Trait> BlockRewardsReserveCurrency<T::Balance, NegativeImbalance<T>> for Module<T> {
    fn drop_positive_imbalance(mut amount: T::Balance) {
        let brr = <BlockRewardsReserve<T>>::get();
        Self::try_mutate_account(&brr, |account| -> DispatchResult {
            if account.free > Zero::zero() {
                let old_brr_free_balance = account.free;
                let new_brr_free_balance = old_brr_free_balance.saturating_sub(amount);
                account.free = new_brr_free_balance;
                // Calculate how much amount to mint that is not available with the Brr
                // eg. amount = 100 and the account.free = 60 then `amount_to_mint` = 40
                amount = amount - (old_brr_free_balance - new_brr_free_balance);
            }
            <TotalIssuance<T>>::mutate(|v| *v = v.saturating_add(amount));
            Ok(())
        });
    }

    fn drop_negative_imbalance(amount: T::Balance) {
        <TotalIssuance<T>>::mutate(|v| *v = v.saturating_sub(amount));
    }

    fn issue_using_block_rewards_reserve(mut amount: T::Balance) -> NegativeImbalance<T> {
        let brr = <BlockRewardsReserve<T>>::get();
        Self::try_mutate_account(&brr, |account| -> Result<NegativeImbalance<T>, ()> {
            let amount_to_mint = if account.free > Zero::zero() {
                let old_brr_free_balance = account.free;
                let new_brr_free_balance = old_brr_free_balance.saturating_sub(amount);
                account.free = new_brr_free_balance;
                // Calculate how much amount to mint that is not available with the Brr
                // eg. amount = 100 and the account.free = 60 then `amount_to_mint` = 40
                amount - (old_brr_free_balance - new_brr_free_balance)
            } else {
                amount
            };
            <TotalIssuance<T>>::mutate(|issued| {
                *issued = issued.checked_add(&amount_to_mint).unwrap_or_else(|| {
                    amount = T::Balance::max_value() - *issued;
                    T::Balance::max_value()
                })
            });
            Ok(NegativeImbalance::new(amount))
        })
        .unwrap_or_else(|_x| NegativeImbalance::new(Zero::zero()))
    }

    fn block_rewards_reserve_balance() -> T::Balance {
        let brr = Self::block_rewards_reserve();
        <Self as Currency<T::AccountId>>::free_balance(&brr)
    }
}

impl<T: Trait> Currency<T::AccountId> for Module<T>
where
    T::Balance: MaybeSerializeDeserialize + Debug,
{
    type Balance = T::Balance;
    type PositiveImbalance = PositiveImbalance<T>;
    type NegativeImbalance = NegativeImbalance<T>;

    fn total_balance(who: &T::AccountId) -> Self::Balance {
        Self::account(who).total()
    }

    // Check if `value` amount of free balance can be slashed from `who`.
    fn can_slash(who: &T::AccountId, value: Self::Balance) -> bool {
        if value.is_zero() {
            return true;
        }
        Self::free_balance(who) >= value
    }

    fn total_issuance() -> Self::Balance {
        <TotalIssuance<T>>::get()
    }

    fn minimum_balance() -> Self::Balance {
        0u128.into()
    }

    fn free_balance(who: &T::AccountId) -> Self::Balance {
        Self::account(who).free
    }

    // Burn funds from the total issuance, returning a positive imbalance for the amount burned.
    // Is a no-op if amount to be burned is zero.
    fn burn(mut amount: Self::Balance) -> Self::PositiveImbalance {
        if amount.is_zero() {
            return PositiveImbalance::zero();
        }
        <TotalIssuance<T>>::mutate(|issued| {
            *issued = issued.checked_sub(&amount).unwrap_or_else(|| {
                amount = *issued;
                Zero::zero()
            });
        });
        PositiveImbalance::new(amount)
    }

    // Create new funds into the total issuance, returning a negative imbalance
    // for the amount issued.
    // Is a no-op if amount to be issued it zero.
    fn issue(mut amount: Self::Balance) -> Self::NegativeImbalance {
        if amount.is_zero() {
            return NegativeImbalance::zero();
        }
        <TotalIssuance<T>>::mutate(|issued| {
            *issued = issued.checked_add(&amount).unwrap_or_else(|| {
                amount = Self::Balance::max_value() - *issued;
                Self::Balance::max_value()
            })
        });
        NegativeImbalance::new(amount)
    }

    // Ensure that an account can withdraw from their free balance given any existing withdrawal
    // restrictions like locks and vesting balance.
    // Is a no-op if amount to be withdrawn is zero.
    //
    // # <weight>
    // Despite iterating over a list of locks, they are limited by the number of
    // lock IDs, which means the number of runtime modules that intend to use and create locks.
    // # </weight>
    fn ensure_can_withdraw(
        who: &T::AccountId,
        amount: T::Balance,
        reasons: WithdrawReasons,
        new_balance: T::Balance,
    ) -> DispatchResult {
        if amount.is_zero() {
            return Ok(());
        }
        let min_balance = Self::account(who).frozen(reasons.into());
        ensure!(
            new_balance >= min_balance,
            Error::<T>::LiquidityRestrictions
        );
        Ok(())
    }

    // Transfer some free balance from `transactor` to `dest`.
    // Is a no-op if value to be transferred is zero or the `transactor` is the same as `dest`.
    fn transfer(
        transactor: &T::AccountId,
        dest: &T::AccountId,
        value: Self::Balance,
        existence_requirement: ExistenceRequirement,
    ) -> DispatchResult {
<<<<<<< HEAD
        let fee = Self::safe_transfer_core(transactor, dest, value)?;
=======
        Self::transfer_core(transactor, dest, value, None, existence_requirement)?;
        Ok(())
    }
>>>>>>> ed9edc05

    /// Slash a target account `who`, returning the negative imbalance created and any left over
    /// amount that could not be slashed.
    ///
    /// Is a no-op if `value` to be slashed is zero.
    ///
    /// NOTE: `slash()` prefers free balance, but assumes that reserve balance can be drawn
    /// from in extreme circumstances. `can_slash()` should be used prior to `slash()` to avoid having
    /// to draw from reserved funds, however we err on the side of punishment if things are inconsistent
    /// or `can_slash` wasn't used appropriately.
    fn slash(who: &T::AccountId, value: Self::Balance) -> (Self::NegativeImbalance, Self::Balance) {
        if value.is_zero() {
            return (NegativeImbalance::zero(), Zero::zero());
        }

        Self::mutate_account(who, |account| {
            let free_slash = cmp::min(account.free, value);
            account.free -= free_slash;

            let remaining_slash = value - free_slash;
            if !remaining_slash.is_zero() {
                let reserved_slash = cmp::min(account.reserved, remaining_slash);
                account.reserved -= reserved_slash;
                (
                    NegativeImbalance::new(free_slash + reserved_slash),
                    remaining_slash - reserved_slash,
                )
            } else {
                (NegativeImbalance::new(value), Zero::zero())
            }
        })
    }

    /// Deposit some `value` into the free balance of an existing target account `who`.
    ///
    /// Is a no-op if the `value` to be deposited is zero.
    fn deposit_into_existing(
        who: &T::AccountId,
        value: Self::Balance,
    ) -> Result<Self::PositiveImbalance, DispatchError> {
        if value.is_zero() {
            return Ok(PositiveImbalance::zero());
        }

        Self::try_mutate_account(
            who,
            |account| -> Result<Self::PositiveImbalance, DispatchError> {
                // POLYMESH-NOTE: Remove ensure check in the favour of Polymesh blockchain logic because dead account logic
                // don't exist in the Polymesh blockchain

                account.free = account
                    .free
                    .checked_add(&value)
                    .ok_or(Error::<T>::Overflow)?;
                Ok(PositiveImbalance::new(value))
            },
        )
    }

    /// Deposit some `value` into the free balance of `who`, possibly creating a new account.
    ///
    /// This function is a no-op if:
    /// - the `value` to be deposited is zero; or
    /// - `value` is so large it would cause the balance of `who` to overflow.
    fn deposit_creating(who: &T::AccountId, value: Self::Balance) -> Self::PositiveImbalance {
        if value.is_zero() {
            return Self::PositiveImbalance::zero();
        }

        Self::try_mutate_account(
            who,
            |account| -> Result<Self::PositiveImbalance, Self::PositiveImbalance> {
                // POLYMESH-NOTE: Remove the ExistentialDeposit in the favour of Polymesh blockchain logic where
                // Existential deposit is always zero

                // defensive only: overflow should never happen, however in case it does, then this
                // operation is a no-op.
                account.free = account
                    .free
                    .checked_add(&value)
                    .ok_or(Self::PositiveImbalance::zero())?;

                Ok(PositiveImbalance::new(value))
            },
        )
        .unwrap_or_else(|x| x)
    }

    /// Withdraw some free balance from an account
    ///
    /// Is a no-op if value to be withdrawn is zero.
    fn withdraw(
        who: &T::AccountId,
        value: Self::Balance,
        reasons: WithdrawReasons,
        _liveness: ExistenceRequirement,
    ) -> result::Result<Self::NegativeImbalance, DispatchError> {
        if value.is_zero() {
            return Ok(NegativeImbalance::zero());
        }

        Self::try_mutate_account(
            who,
            |account| -> Result<Self::NegativeImbalance, DispatchError> {
                let new_free_account = account
                    .free
                    .checked_sub(&value)
                    .ok_or(Error::<T>::InsufficientBalance)?;

                // Note: In Polymesh related code we don't need the ExistenceRequirement check
                // so we remove the code statements that are present in the substrate code

                Self::ensure_can_withdraw(who, value, reasons, new_free_account)?;

                account.free = new_free_account;

                Ok(NegativeImbalance::new(value))
            },
        )
    }

    /// Force the new free balance of a target account `who` to some new value `balance`.
    fn make_free_balance_be(
        who: &T::AccountId,
        value: Self::Balance,
    ) -> SignedImbalance<Self::Balance, Self::PositiveImbalance> {
        Self::try_mutate_account(
            who,
            |account| -> Result<SignedImbalance<Self::Balance, Self::PositiveImbalance>, ()> {
                // POLYMESH-NOTE: Remove the ExistentialDeposit Deposit logic in the favour of Polymesh blockchain

                // If we're attempting to set an existing account to less than ED, then
                // bypass the entire operation. It's a no-op if you follow it through, but
                // since this is an instance where we might account for a negative imbalance
                // (in the dust cleaner of set_account) before we account for its actual
                // equal and opposite cause (returned as an Imbalance), then in the
                // instance that there's no other accounts on the system at all, we might
                // underflow the issuance and our arithmetic will be off.

                let imbalance = if account.free <= value {
                    SignedImbalance::Positive(PositiveImbalance::new(value - account.free))
                } else {
                    SignedImbalance::Negative(NegativeImbalance::new(account.free - value))
                };
                account.free = value;
                Ok(imbalance)
            },
        )
        .unwrap_or(SignedImbalance::Positive(Self::PositiveImbalance::zero()))
    }
}

impl<T: Trait> IdentityCurrency<T::AccountId> for Module<T>
where
    T::Balance: MaybeSerializeDeserialize + Debug,
{
    fn withdraw_identity_balance(
        who: &IdentityId,
        value: Self::Balance,
    ) -> result::Result<Self::NegativeImbalance, DispatchError> {
        if let Some(new_balance) = Self::identity_balance(who).checked_sub(&value) {
            <IdentityBalance<T>>::insert(who, new_balance);
            Ok(NegativeImbalance::new(value))
        } else {
            Err(Error::<T>::Overflow)?
        }
    }

    fn charge_fee_to_identity(who: &AccountKey) -> Option<IdentityId> {
        if <Module<T>>::charge_did(who) {
            if let Some(did) = <T::Identity>::get_identity(&who) {
                if <T::Identity>::is_signer_authorized_with_permissions(
                    did,
                    &Signatory::AccountKey(who.clone()),
                    vec![Permission::SpendFunds],
                ) {
                    return Some(did);
                }
            }
        }
        return None;
    }

    fn deposit_into_existing_identity(
        who: &IdentityId,
        value: Self::Balance,
    ) -> result::Result<Self::PositiveImbalance, DispatchError> {
        if value.is_zero() {
            return Ok(PositiveImbalance::zero());
        }
        if let Some(new_balance) = Self::identity_balance(who).checked_add(&value) {
            <IdentityBalance<T>>::insert(who, new_balance);
            Ok(PositiveImbalance::new(value))
        } else {
            Err(Error::<T>::Overflow)?
        }
    }

    fn resolve_into_existing_identity(
        who: &IdentityId,
        value: Self::NegativeImbalance,
    ) -> result::Result<(), Self::NegativeImbalance> {
        let v = value.peek();
        match Self::deposit_into_existing_identity(who, v) {
            Ok(opposite) => Ok(drop(value.offset(opposite))),
            _ => Err(value),
        }
    }
}

impl<T: Trait> ReservableCurrency<T::AccountId> for Module<T>
where
    T::Balance: MaybeSerializeDeserialize + Debug,
{
    /// Check if `who` can reserve `value` from their free balance.
    ///
    /// Always `true` if value to be reserved is zero.
    fn can_reserve(who: &T::AccountId, value: Self::Balance) -> bool {
        if value.is_zero() {
            return true;
        }
        Self::account(who)
            .free
            .checked_sub(&value)
            .map_or(false, |new_balance| {
                Self::ensure_can_withdraw(who, value, WithdrawReason::Reserve.into(), new_balance)
                    .is_ok()
            })
    }

    fn reserved_balance(who: &T::AccountId) -> Self::Balance {
        Self::account(who).reserved
    }

    /// Move `value` from the free balance from `who` to their reserved balance.
    ///
    /// Is a no-op if value to be reserved is zero.
    fn reserve(who: &T::AccountId, value: Self::Balance) -> DispatchResult {
        if value.is_zero() {
            return Ok(());
        }

        Self::try_mutate_account(who, |account| -> DispatchResult {
            account.free = account
                .free
                .checked_sub(&value)
                .ok_or(Error::<T>::InsufficientBalance)?;
            account.reserved = account
                .reserved
                .checked_add(&value)
                .ok_or(Error::<T>::Overflow)?;
            Self::ensure_can_withdraw(who, value, WithdrawReason::Reserve.into(), account.free)
        })
    }

    /// Unreserve some funds, returning any amount that was unable to be unreserved.
    ///
    /// Is a no-op if the value to be unreserved is zero.
    fn unreserve(who: &T::AccountId, value: Self::Balance) -> Self::Balance {
        if value.is_zero() {
            return Zero::zero();
        }

        Self::mutate_account(who, |account| {
            let actual = cmp::min(account.reserved, value);
            account.reserved -= actual;
            // defensive only: this can never fail since total issuance which is at least free+reserved
            // fits into the same data type.
            account.free = account.free.saturating_add(actual);
            value - actual
        })
    }

    /// Slash from reserved balance, returning the negative imbalance created,
    /// and any amount that was unable to be slashed.
    ///
    /// Is a no-op if the value to be slashed is zero.
    fn slash_reserved(
        who: &T::AccountId,
        value: Self::Balance,
    ) -> (Self::NegativeImbalance, Self::Balance) {
        if value.is_zero() {
            return (NegativeImbalance::zero(), Zero::zero());
        }

        Self::mutate_account(who, |account| {
            // underflow should never happen, but it if does, there's nothing to be done here.
            let actual = cmp::min(account.reserved, value);
            account.reserved -= actual;
            (NegativeImbalance::new(actual), value - actual)
        })
    }

    /// Move the reserved balance of one account into the balance of another, according to `status`.
    ///
    /// Is a no-op if:
    /// - the value to be moved is zero; or
    /// - the `slashed` id equal to `beneficiary` and the `status` is `Reserved`.
    fn repatriate_reserved(
        slashed: &T::AccountId,
        beneficiary: &T::AccountId,
        value: Self::Balance,
        status: Status,
    ) -> Result<Self::Balance, DispatchError> {
        if value.is_zero() {
            return Ok(Zero::zero());
        }

        if slashed == beneficiary {
            return match status {
                Status::Free => Ok(Self::unreserve(slashed, value)),
                Status::Reserved => Ok(value.saturating_sub(Self::reserved_balance(slashed))),
            };
        }

        Self::try_mutate_account(
            beneficiary,
            |to_account| -> Result<Self::Balance, DispatchError> {
                // POLYMESH-NOTE: Polymesh is not declaring the accounts as `DEAD` even if the total balance is zero
                Self::try_mutate_account(
                    slashed,
                    |from_account| -> Result<Self::Balance, DispatchError> {
                        let actual = cmp::min(from_account.reserved, value);
                        match status {
                            Status::Free => {
                                to_account.free = to_account
                                    .free
                                    .checked_add(&actual)
                                    .ok_or(Error::<T>::Overflow)?
                            }
                            Status::Reserved => {
                                to_account.reserved = to_account
                                    .reserved
                                    .checked_add(&actual)
                                    .ok_or(Error::<T>::Overflow)?
                            }
                        }
                        from_account.reserved -= actual;
                        Ok(value - actual)
                    },
                )
            },
        )
    }
}

/// Implement `OnKilledAccount` to remove the local account, if using local account storage.
///
/// NOTE: You probably won't need to use this! This only needs to be "wired in" to System module
/// if you're using the local balance storage. **If you're using the composite system account
/// storage (which is the default in most examples and tests) then there's no need.**
impl<T: Trait> OnKilledAccount<T::AccountId> for Module<T> {
    fn on_killed_account(who: &T::AccountId) {
        Account::<T>::remove(who);
    }
}

impl<T: Trait> LockableCurrency<T::AccountId> for Module<T>
where
    T::Balance: MaybeSerializeDeserialize + Debug,
{
    type Moment = T::BlockNumber;

    // Set a lock on the balance of `who`.
    // Is a no-op if lock amount is zero or `reasons` `is_none()`.
    fn set_lock(
        id: LockIdentifier,
        who: &T::AccountId,
        amount: T::Balance,
        reasons: WithdrawReasons,
    ) {
        if amount.is_zero() || reasons.is_none() {
            return;
        }
        let mut new_lock = Some(BalanceLock {
            id,
            amount,
            reasons: reasons.into(),
        });
        let mut locks = Self::locks(who)
            .into_iter()
            .filter_map(|l| if l.id == id { new_lock.take() } else { Some(l) })
            .collect::<Vec<_>>();
        if let Some(lock) = new_lock {
            locks.push(lock)
        }
        Self::update_locks(who, &locks[..]);
    }

    // Extend a lock on the balance of `who`.
    // Is a no-op if lock amount is zero or `reasons` `is_none()`.
    fn extend_lock(
        id: LockIdentifier,
        who: &T::AccountId,
        amount: T::Balance,
        reasons: WithdrawReasons,
    ) {
        if amount.is_zero() || reasons.is_none() {
            return;
        }
        let mut new_lock = Some(BalanceLock {
            id,
            amount,
            reasons: reasons.into(),
        });
        let mut locks = Self::locks(who)
            .into_iter()
            .filter_map(|l| {
                if l.id == id {
                    new_lock.take().map(|nl| BalanceLock {
                        id: l.id,
                        amount: l.amount.max(nl.amount),
                        reasons: l.reasons | nl.reasons,
                    })
                } else {
                    Some(l)
                }
            })
            .collect::<Vec<_>>();
        if let Some(lock) = new_lock {
            locks.push(lock)
        }
        Self::update_locks(who, &locks[..]);
    }

    fn remove_lock(id: LockIdentifier, who: &T::AccountId) {
        let mut locks = Self::locks(who);
        locks.retain(|l| l.id != id);
        Self::update_locks(who, &locks[..]);
    }
}

impl<T: Trait> IsDeadAccount<T::AccountId> for Module<T>
where
    T::Balance: MaybeSerializeDeserialize + Debug,
{
    fn is_dead_account(who: &T::AccountId) -> bool {
        // this should always be exactly equivalent to `Self::account(who).total().is_zero()`
        !T::AccountStore::is_explicit(who)
    }
}<|MERGE_RESOLUTION|>--- conflicted
+++ resolved
@@ -309,16 +309,7 @@
         ) {
             let transactor = ensure_signed(origin)?;
             let dest = T::Lookup::lookup(dest)?;
-<<<<<<< HEAD
-            let fee = Self::safe_transfer_core( &transactor, &dest, value)?;
-            Self::deposit_event(RawEvent::Transfer(
-                    transactor, dest, value, fee));
-            Ok(())
-        }
-
-        // Polymesh specific change
-=======
-            Self::transfer_core(&transactor, &dest, value, None, ExistenceRequirement::AllowDeath)?;
+            Self::safe_transfer_core(&transactor, &dest, value, None, ExistenceRequirement::AllowDeath)?;
         }
 
         /// Transfer the native currency with the help of identifier string
@@ -326,7 +317,6 @@
         ///
         /// # </weight>
         #[weight = SimpleDispatchInfo::FixedNormal(1_005_000)]
->>>>>>> ed9edc05
         pub fn transfer_with_memo(
             origin,
             dest: <T::Lookup as StaticLookup>::Source,
@@ -335,21 +325,7 @@
         ) {
             let transactor = ensure_signed(origin)?;
             let dest = T::Lookup::lookup(dest)?;
-<<<<<<< HEAD
-            let fee = Self::safe_transfer_core( &transactor, &dest, value)?;
-
-            if let Some(memo) = memo {
-                Self::deposit_event(RawEvent::TransferWithMemo(
-                    transactor, dest, value, fee, memo));
-            } else {
-                Self::deposit_event(RawEvent::Transfer(
-                        transactor, dest, value, fee));
-            }
-
-            Ok(())
-=======
-            Self::transfer_core(&transactor, &dest, value, memo, ExistenceRequirement::AllowDeath)?;
->>>>>>> ed9edc05
+            Self::safe_transfer_core(&transactor, &dest, value, memo, ExistenceRequirement::AllowDeath)?;
         }
 
         // Polymesh specific change
@@ -422,13 +398,10 @@
         pub fn top_up_brr_balance(
             origin,
             #[compact] value: T::Balance
-        ) -> DispatchResult {
+        ) {
             let transactor = ensure_signed(origin)?;
             let dest = Self::block_rewards_reserve();
-            let fee = Self::transfer_core(&transactor, &dest, value)?;
-            Self::deposit_event(RawEvent::Transfer(
-                    transactor, dest, value, fee));
-            Ok(())
+            Self::transfer_core(&transactor, &dest, value, None, ExistenceRequirement::AllowDeath)?;
         }
 
         /// Set the balances of a given account.
@@ -612,18 +585,19 @@
         }
     }
 
-<<<<<<< HEAD
     // Polymesh specific change
     /// Checks CDD and then only performs the transfer
     fn safe_transfer_core(
         transactor: &T::AccountId,
         dest: &T::AccountId,
         value: T::Balance,
-    ) -> Result<T::Balance, DispatchError> {
-        if !T::CDDChecker::check_key_cdd(&AccountKey::try_from((*dest).encode())?) {
+        memo: Option<Memo>,
+        existence_requirement: ExistenceRequirement,
+    ) -> DispatchResult {
+        if !T::CddChecker::check_key_cdd(&AccountKey::try_from((*dest).encode())?) {
             return Err(Error::<T>::ReceiverCddMissing.into());
         }
-        Self::transfer_core(transactor, dest, value)
+        Self::transfer_core(transactor, dest, value, memo, existence_requirement)
     }
 
     /// Common funtionality for transfers.
@@ -631,58 +605,17 @@
     ///
     /// # Return
     /// On sucess, It will return the applied feed.
-=======
     // Transfer some free balance from `transactor` to `dest`.
     // Is a no-op if value to be transferred is zero or the `transactor` is the same as `dest`.
->>>>>>> ed9edc05
     fn transfer_core(
         transactor: &T::AccountId,
         dest: &T::AccountId,
         value: T::Balance,
-<<<<<<< HEAD
-    ) -> Result<T::Balance, DispatchError> {
-        let from_balance = Self::free_balance(transactor);
-        let to_balance = Self::free_balance(dest);
-        let would_create = to_balance.is_zero();
-        let fee = if would_create {
-            T::CreationFee::get()
-        } else {
-            T::TransferFee::get()
-        };
-        let liability = value.checked_add(&fee).ok_or(Error::<T>::Overflow)?;
-        let new_from_balance = from_balance
-            .checked_sub(&liability)
-            .ok_or(Error::<T>::InsufficientBalance)?;
-
-        Self::ensure_can_withdraw(
-            transactor,
-            value,
-            WithdrawReason::Transfer.into(),
-            new_from_balance,
-        )?;
-
-        // NOTE: total stake being stored in the same type means that this could never overflow
-        // but better to be safe than sorry.
-        let new_to_balance = to_balance.checked_add(&value).ok_or(Error::<T>::Overflow)?;
-
-        if transactor != dest {
-            Self::set_free_balance(transactor, new_from_balance);
-            if !<FreeBalance<T>>::exists(dest) {
-                Self::new_account(dest, new_to_balance);
-            }
-
-            Self::set_free_balance(dest, new_to_balance);
-            T::TransferPayment::on_unbalanced(NegativeImbalance::new(fee));
-=======
         memo: Option<Memo>,
         _existence_requirement: ExistenceRequirement,
     ) -> DispatchResult {
-        if !T::CddChecker::check_key_cdd(&AccountKey::try_from((*dest).encode())?) {
-            return Err(Error::<T>::ReceiverCddMissing.into());
-        }
         if value.is_zero() || transactor == dest {
             return Ok(());
->>>>>>> ed9edc05
         }
 
         Self::try_mutate_account(dest, |to_account| -> DispatchResult {
@@ -887,13 +820,9 @@
         value: Self::Balance,
         existence_requirement: ExistenceRequirement,
     ) -> DispatchResult {
-<<<<<<< HEAD
-        let fee = Self::safe_transfer_core(transactor, dest, value)?;
-=======
-        Self::transfer_core(transactor, dest, value, None, existence_requirement)?;
+        Self::safe_transfer_core(transactor, dest, value, None, existence_requirement)?;
         Ok(())
     }
->>>>>>> ed9edc05
 
     /// Slash a target account `who`, returning the negative imbalance created and any left over
     /// amount that could not be slashed.
