// Copyright 2017-2019 Parity Technologies (UK) Ltd.
// This file is part of Substrate.

// Substrate is free software: you can redistribute it and/or modify
// it under the terms of the GNU General Public License as published by
// the Free Software Foundation, either version 3 of the License, or
// (at your option) any later version.

// Substrate is distributed in the hope that it will be useful,
// but WITHOUT ANY WARRANTY; without even the implied warranty of
// MERCHANTABILITY or FITNESS FOR A PARTICULAR PURPOSE.  See the
// GNU General Public License for more details.

// You should have received a copy of the GNU General Public License
// along with Substrate.  If not, see <http://www.gnu.org/licenses/>.

// Modified by Polymath Inc - 16th March 2020
// Added ability to manage balances of identities with the balances module
// In Polymesh, POLY balances can be held at either the identity or account level
// Implement `BlockRewardsReserveCurrency` trait in the balances module.
// Remove migration functionality from the balances module as Polymesh doesn't needed
// any migration data structure.

//! # Balances Module
//!
//! The Balances module provides functionality for handling accounts and balances.
//!
//! - [`balances::Trait`](./trait.Trait.html)
//! - [`Call`](./enum.Call.html)
//! - [`Module`](./struct.Module.html)
//!
//! ## Overview
//!
//! This is a modified implementation of substrate's balances FRAME.
//! The modifications made are as follows:
//!
//! - Added ability to pay transaction fees from identity's balance instead of user's balance.
//! - To curb front running, sending a tip along with your transaction is now prohibited.
//! - Added ability to store balance at identity level and use that to pay tx fees.
//! - Added From<u128> trait to Balances type.
//! - Removed existential amount requirement to prevent a replay attack scenario.
//!
//! The Original Balances module provides functions for:
//!
//! - Getting and setting free balances.
//! - Retrieving total, reserved and unreserved balances.
//! - Repatriating a reserved balance to a beneficiary account that exists.
//! - Transferring a balance between accounts (when not reserved).
//! - Slashing an account balance.
//! - Account creation and removal.
//! - Managing total issuance.
//! - Setting and managing locks.
//!
//! ### Terminology
//!
//! - **Total Issuance:** The total number of units in existence in a system.
//! - **Reaping an account:** The act of removing an account by resetting its nonce. Happens after its balance is set
//! to zero.
//! - **Free Balance:** The portion of a balance that is not reserved. The free balance is the only balance that matters
//! for most operations.
//! - **Reserved Balance:** Reserved balance still belongs to the account holder, but is suspended. Reserved balance
//! can still be slashed, but only after all the free balance has been slashed.
//! - **Imbalance:** A condition when some funds were credited or debited without equal and opposite accounting
//! (i.e. a difference between total issuance and account balances). Functions that result in an imbalance will
//! return an object of the `Imbalance` trait that can be managed within your runtime logic. (If an imbalance is
//! simply dropped, it should automatically maintain any book-keeping such as total issuance.)
//! - **Lock:** A freeze on a specified amount of an account's free balance until a specified block number. Multiple
//! locks always operate over the same funds, so they "overlay" rather than "stack".
//! - **Vesting:** Similar to a lock, this is another, but independent, liquidity restriction that reduces linearly
//! over time.
//!
//! ### Implementations
//!
//! The Balances module provides implementations for the following traits. If these traits provide the functionality
//! that you need, then you can avoid coupling with the Balances module.
//!
//! - [`Currency`](../frame_support/traits/trait.Currency.html): Functions for dealing with a
//! fungible assets system.
//! - [`ReservableCurrency`](../frame_support/traits/trait.ReservableCurrency.html):
//! Functions for dealing with assets that can be reserved from an account.
//! - [`LockableCurrency`](../frame_support/traits/trait.LockableCurrency.html): Functions for
//! dealing with accounts that allow liquidity restrictions.
//! - [`Imbalance`](../frame_support/traits/trait.Imbalance.html): Functions for handling
//! imbalances between total issuance in the system and account balances. Must be used when a function
//! creates new funds (e.g. a reward) or destroys some funds (e.g. a system fee).
//! - [`IsDeadAccount`](../srml_system/trait.IsDeadAccount.html): Determiner to say whether a
//! given account is unused.
//!
//! ## Interface
//!
//! ### Dispatchable Functions
//!
//! - `transfer` - Transfer some liquid free balance to another account.
//! - `top_up_identity_balance` - Move some poly from balance of self to balance of an identity.
//! - `reclaim_identity_balance` - Claim back poly from an identity. Can only be called by master key of the identity.
//! - `change_charge_did_flag` - Change setting that governs if user pays fee via their own balance or identity's balance.
//! - `set_balance` - Set the balances of a given account. The origin of this call must be root.
//!
//! ### Public Functions
//!
//! - `vesting_balance` - Get the amount that is currently being vested and cannot be transferred out of this account.
//!
//! ## Usage
//!
//! The following examples show how to use the Balances module in your custom module.
//!
//! ### Examples from the FRAME
//!
//! The Contract module uses the `Currency` trait to handle gas payment, and its types inherit from `Currency`:
//!
//! ```
//! use frame_support::traits::Currency;
//! # pub trait Trait: frame_system::Trait {
//! # type Currency: Currency<Self::AccountId>;
//! # }
//!
//! pub type BalanceOf<T> = <<T as Trait>::Currency as Currency<<T as frame_system::Trait>::AccountId>>::Balance;
//! pub type NegativeImbalanceOf<T> = <<T as Trait>::Currency as Currency<<T as frame_system::Trait>::AccountId>>::NegativeImbalance;
//!
//! # fn main() {}
//! ```
//!
//! The Staking module uses the `LockableCurrency` trait to lock a stash account's funds:
//!
//! ```
//! use frame_support::traits::{WithdrawReasons, LockableCurrency};
//! use sp_runtime::traits::Bounded;
//! pub trait Trait: frame_system::Trait {
//! type Currency: LockableCurrency<Self::AccountId, Moment=Self::BlockNumber>;
//! }
//! # struct StakingLedger<T: Trait> {
//!     # stash: <T as frame_system::Trait>::AccountId,
//!     # total: <<T as Trait>::Currency as frame_support::traits::Currency<<T as frame_system::Trait>::AccountId>>::Balance,
//!     # phantom: std::marker::PhantomData<T>,
//! # }
//! # const STAKING_ID: [u8; 8] = *b"staking ";
//!
//! fn update_ledger<T: Trait>(
//!     controller: &T::AccountId,
//!     ledger: &StakingLedger<T>
//! ) {
//! 	T::Currency::set_lock(
//! 		STAKING_ID,
//! 		&ledger.stash,
//! 		ledger.total,
//! 		WithdrawReasons::all()
//! 	);
//! 	// <Ledger<T>>::insert(controller, ledger); // Commented out as we don't have access to Staking's storage here.
//! }
//! # fn main() {}
//! ```
//!
//! ## Genesis config
//!
//! The Balances module depends on the [`GenesisConfig`](./struct.GenesisConfig.html).
//!
//! ## Assumptions
//!
//! * Total issued balanced of all accounts should be less than `Trait::Balance::max_value()`.

#![cfg_attr(not(feature = "std"), no_std)]

use polymesh_primitives::{
    traits::{BlockRewardsReserveCurrency, IdentityCurrency},
    AccountKey, IdentityId, Permission, Signatory,
};
use polymesh_runtime_common::traits::{
<<<<<<< HEAD
    balances::{BalancesTrait, CheckCdd, Memo, RawEvent},
=======
    balances::{AccountData, BalancesTrait, Memo, RawEvent, Reasons},
>>>>>>> 6ca8189c
    identity::IdentityTrait,
    NegativeImbalance, PositiveImbalance,
};

use codec::{Decode, Encode};
use frame_support::{
    decl_error, decl_module, decl_storage, ensure,
    traits::{
        BalanceStatus as Status, Currency, ExistenceRequirement, Imbalance, IsDeadAccount,
        LockIdentifier, LockableCurrency, OnKilledAccount, ReservableCurrency, SignedImbalance,
        StoredMap, WithdrawReason, WithdrawReasons,
    },
    weights::SimpleDispatchInfo,
    StorageValue,
};
use frame_system::{self as system, ensure_root, ensure_signed};
use sp_runtime::{
    traits::{
        Bounded, CheckedAdd, CheckedSub, Hash, MaybeSerializeDeserialize, Saturating, StaticLookup,
        Zero,
    },
    DispatchError, DispatchResult, RuntimeDebug,
};

use sp_std::{
    cmp, convert::Infallible, convert::TryFrom, fmt::Debug, mem, prelude::*, result, vec,
};

pub use polymesh_runtime_common::traits::balances::Trait;
pub type Event<T> = polymesh_runtime_common::traits::balances::Event<T>;

decl_error! {
    pub enum Error for Module<T: Trait> {
        /// Account liquidity restrictions prevent withdrawal
        LiquidityRestrictions,
        /// Got an overflow after adding
        Overflow,
        /// Balance too low to send value
        InsufficientBalance,
        /// Value too low to create account due to existential deposit
        ExistentialDeposit,
        /// Transfer/payment would kill account
        KeepAlive,
        /// AccountId is not attached with Identity
        UnAuthorized,
        /// Receiver does not have a valid CDD
        ReceiverCddMissing
    }
}

/// A single lock on a balance. There can be many of these on an account and they "overlap", so the
/// same balance is frozen by multiple locks.
#[derive(Encode, Decode, Clone, PartialEq, Eq, RuntimeDebug)]
pub struct BalanceLock<Balance> {
    /// An identifier for this lock. Only one lock may be in existence for each identifier.
    pub id: LockIdentifier,
    /// The amount which the free balance may not drop below when this lock is in effect.
    pub amount: Balance,
    /// If true, then the lock remains in effect even for payment of transaction fees.
    pub reasons: Reasons,
}

decl_storage! {
    trait Store for Module<T: Trait> as Balances {
        /// The total units issued in the system.
        pub TotalIssuance get(fn total_issuance) build(|config: &GenesisConfig<T>| {
            config.balances.iter().fold(Zero::zero(), |acc: T::Balance, &(_, n)| acc + n)
        }): T::Balance;

        /// The balance of an account.
        ///
        /// NOTE: THIS MAY NEVER BE IN EXISTENCE AND YET HAVE A `total().is_zero()`. If the total
        /// is ever zero, then the entry *MUST* be removed.
        ///
        /// NOTE: This is only used in the case that this module is used to store balances.
        pub Account: map hasher(blake2_256) T::AccountId => AccountData<T::Balance>;

        /// Any liquidity locks on some account balances.
        /// NOTE: Should only be accessed when setting, changing and freeing a lock.
        pub Locks get(fn locks): map hasher(blake2_256) T::AccountId => Vec<BalanceLock<T::Balance>>;

        /// Balance held by the identity. It can be spent by its signing keys.
        pub IdentityBalance get(identity_balance): map hasher(blake2_256) IdentityId => T::Balance;

        // Polymesh-Note : Change to facilitate the DID charging
        /// Signing key => Charge Fee to did?. Default is false i.e. the fee will be charged from user balance
        pub ChargeDid get(charge_did): map hasher(blake2_256) AccountKey => bool;

        // Polymesh-Note : Change to facilitate the BRR functionality
        /// AccountId of the block rewards reserve
        pub BlockRewardsReserve get(block_rewards_reserve) build(|_| {
            let h: T::Hash = T::Hashing::hash(&(b"BLOCK_REWARDS_RESERVE").encode());
            T::AccountId::decode(&mut &h.encode()[..]).unwrap_or_default()
        }): T::AccountId;
    }
    add_extra_genesis {
        config(balances): Vec<(T::AccountId, T::Balance)>;
        // ^^ begin, length, amount liquid at genesis
        build(|config: &GenesisConfig<T>| {
            for &(ref who, free) in config.balances.iter() {
                T::AccountStore::insert(who, AccountData { free, .. Default::default() });
            }
        });
    }
}

decl_module! {
    pub struct Module<T: Trait> for enum Call where origin: T::Origin {
        type Error = Error<T>;

        /// This is no longer needed but kept for compatibility reasons
        /// The minimum amount required to keep an account open.
        const ExistentialDeposit: T::Balance = 0.into();

        fn deposit_event() = default;

        /// Transfer some liquid free balance to another account.
        ///
        /// `transfer` will set the `FreeBalance` of the sender and receiver.
        /// It will decrease the total issuance of the system by the `TransferFee`.
        ///
        /// The dispatch origin for this call must be `Signed` by the transactor.
        ///
        /// # <weight>
        /// - Dependent on arguments but not critical, given proper implementations for
        ///   input config types. See related functions below.
        /// - It contains a limited number of reads and writes internally and no complex computation.
        ///
        /// Related functions:
        ///
        ///   - `ensure_can_withdraw` is always called internally but has a bounded complexity.
        ///   - Transferring balances to accounts that did not exist before will cause
        ///      `T::OnNewAccount::on_new_account` to be called.
        ///
        /// # </weight>
        #[weight = SimpleDispatchInfo::FixedNormal(1_000_000)]
        pub fn transfer(
            origin,
            dest: <T::Lookup as StaticLookup>::Source,
            #[compact] value: T::Balance
        ) {
            let transactor = ensure_signed(origin)?;
            let dest = T::Lookup::lookup(dest)?;
            Self::transfer_core(&transactor, &dest, value, None, ExistenceRequirement::AllowDeath)?;
        }

        /// Transfer the native currency with the help of identifier string
        /// this functionality can help to differentiate the transfers.
        ///
        /// # </weight>
        #[weight = SimpleDispatchInfo::FixedNormal(1_005_000)]
        pub fn transfer_with_memo(
            origin,
            dest: <T::Lookup as StaticLookup>::Source,
            #[compact] value: T::Balance,
            memo: Option<Memo>
        ) {
            let transactor = ensure_signed(origin)?;
            let dest = T::Lookup::lookup(dest)?;
            Self::transfer_core(&transactor, &dest, value, memo, ExistenceRequirement::AllowDeath)?;
        }

        /// Move some poly from balance of self to balance of an identity.
        /// no-op when,
        /// - value is zero
        ///
        /// # </weight>
        #[weight = SimpleDispatchInfo::FixedNormal(1_000_000)]
        pub fn top_up_identity_balance(
            origin,
            did: IdentityId,
            #[compact] value: T::Balance
        ) {
            if value.is_zero() { return Ok(()) }
            let transactor = ensure_signed(origin)?;
            match <Self as Currency<_>>::withdraw(
                &transactor,
                value,
                WithdrawReason::TransactionPayment.into(),
                ExistenceRequirement::KeepAlive,
            ) {
                Ok(_) => {
                    let new_balance = Self::identity_balance(&did) + value;
                    <IdentityBalance<T>>::insert(did, new_balance);
                    return Ok(())
                },
                Err(err) => return Err(err),
            };
        }

        /// Claim back poly from an identity. Can only be called by master key of the identity.
        /// no-op when,
        /// - value is zero
        ///
        /// # </weight>
        #[weight = SimpleDispatchInfo::FixedNormal(1_000_000)]
        pub fn reclaim_identity_balance(
            origin,
            did: IdentityId,
            #[compact] value: T::Balance
        ) {
            if value.is_zero() { return Ok(()) }
            let transactor = ensure_signed(origin)?;
            let encoded_transactor = AccountKey::try_from(transactor.encode())?;
            ensure!(<T::Identity>::is_master_key(did, &encoded_transactor), Error::<T>::UnAuthorized);
            // Not managing imbalances because they will cancel out.
            // withdraw function will create negative imbalance and
            // deposit function will create positive imbalance
            let _ = Self::withdraw_identity_balance(&did, value)?;
            let _ = <Self as Currency<_>>::deposit_creating(&transactor, value);
            return Ok(())
        }

        /// Change setting that governs if user pays fee via their own balance or identity's balance.
        ///
        /// # </weight>
        #[weight = SimpleDispatchInfo::FixedNormal(500_000)]
        pub fn change_charge_did_flag(origin, charge_did: bool) {
            let transactor = ensure_signed(origin)?;
            let encoded_transactor = AccountKey::try_from(transactor.encode())?;
            <ChargeDid>::insert(encoded_transactor, charge_did);
        }

        /// Set the balances of a given account.
        ///
        /// This will alter `FreeBalance` and `ReservedBalance` in storage. it will
        /// also decrease the total issuance of the system (`TotalIssuance`).
        ///
        /// The dispatch origin for this call is `root`.
        ///
        /// # <weight>
        /// - Independent of the arguments.
        /// - Contains a limited number of reads and writes.
        /// # </weight>
        #[weight = SimpleDispatchInfo::FixedOperational(50_000)]
        fn set_balance(
            origin,
            who: <T::Lookup as StaticLookup>::Source,
            #[compact] new_free: T::Balance,
            #[compact] new_reserved: T::Balance
        ) {
            ensure_root(origin)?;
            let who = T::Lookup::lookup(who)?;

            let (free, reserved) = Self::mutate_account(&who, |account| {
                if new_free > account.free {
                    mem::drop(PositiveImbalance::<T>::new(new_free - account.free));
                } else if new_free < account.free {
                    mem::drop(NegativeImbalance::<T>::new(account.free - new_free));
                }

                if new_reserved > account.reserved {
                    mem::drop(PositiveImbalance::<T>::new(new_reserved - account.reserved));
                } else if new_reserved < account.reserved {
                    mem::drop(NegativeImbalance::<T>::new(account.reserved - new_reserved));
                }

                account.free = new_free;
                account.reserved = new_reserved;

                (account.free, account.reserved)
            });
            Self::deposit_event(RawEvent::BalanceSet(who, free, reserved));
        }

        /// Exactly as `transfer`, except the origin must be root and the source account may be
        /// specified.
        ///
        /// # </weight>
        #[weight = SimpleDispatchInfo::FixedNormal(1_000_000)]
        pub fn force_transfer(
            origin,
            source: <T::Lookup as StaticLookup>::Source,
            dest: <T::Lookup as StaticLookup>::Source,
            #[compact] value: T::Balance
        ) {
            ensure_root(origin)?;
            let source = T::Lookup::lookup(source)?;
            let dest = T::Lookup::lookup(dest)?;
            Self::transfer_core(&source, &dest, value, None, ExistenceRequirement::AllowDeath)?;
        }
    }
}

impl<T: Trait> Module<T> {
    // PRIVATE MUTABLES

    /// Get the free balance of an account.
    pub fn free_balance(who: impl sp_std::borrow::Borrow<T::AccountId>) -> T::Balance {
        Self::account(who.borrow()).free
    }

    /// Get the balance of an account that can be used for transfers, reservations, or any other
    /// non-locking, non-transaction-fee activity. Will be at most `free_balance`.
    pub fn usable_balance(who: impl sp_std::borrow::Borrow<T::AccountId>) -> T::Balance {
        Self::account(who.borrow()).usable(Reasons::Misc)
    }

    /// Get the balance of an account that can be used for paying transaction fees (not tipping,
    /// or any other kind of fees, though). Will be at most `free_balance`.
    pub fn usable_balance_for_fees(who: impl sp_std::borrow::Borrow<T::AccountId>) -> T::Balance {
        Self::account(who.borrow()).usable(Reasons::Fee)
    }

    /// Get the reserved balance of an account.
    pub fn reserved_balance(who: impl sp_std::borrow::Borrow<T::AccountId>) -> T::Balance {
        Self::account(who.borrow()).reserved
    }

    /// Get both the free and reserved balances of an account.
    fn account(who: &T::AccountId) -> AccountData<T::Balance> {
        T::AccountStore::get(&who)
    }

    /// Places the `free` and `reserved` parts of `new` into `account`. Also does any steps needed
    /// after mutating an account. This includes DustRemoval unbalancing, in the case than the `new`
    /// account's total balance is non-zero but below ED.
    ///
    /// Returns the final free balance, iff the account was previously of total balance zero, known
    /// as its "endowment".
    fn post_mutation(
        _who: &T::AccountId,
        new: AccountData<T::Balance>,
    ) -> Option<AccountData<T::Balance>> {
        // POLYMESH-NOTE: Removed Existential Deposit logic
        Some(new)
    }

    /// Mutate an account to some new value, or delete it entirely with `None`.
    ///
    /// NOTE: Doesn't do any preparatory work for creating a new account, so should only be used
    /// when it is known that the account already exists.
    ///
    /// NOTE: LOW-LEVEL: This will not attempt to maintain total issuance. It is expected that
    /// the caller will do this.
    fn mutate_account<R>(
        who: &T::AccountId,
        f: impl FnOnce(&mut AccountData<T::Balance>) -> R,
    ) -> R {
        Self::try_mutate_account(who, |a| -> Result<R, Infallible> { Ok(f(a)) })
            .expect("Error is infallible; qed")
    }

    /// Mutate an account to some new value, or delete it entirely with `None`.
    /// This will do nothing if the result of `f` is an `Err`.
    ///
    /// NOTE: Doesn't do any preparatory work for creating a new account, so should only be used
    /// when it is known that the account already exists.
    ///
    /// NOTE: LOW-LEVEL: This will not attempt to maintain total issuance. It is expected that
    /// the caller will do this.
    fn try_mutate_account<R, E>(
        who: &T::AccountId,
        f: impl FnOnce(&mut AccountData<T::Balance>) -> Result<R, E>,
    ) -> Result<R, E> {
        T::AccountStore::try_mutate_exists(who, |maybe_account| {
            let mut account = maybe_account.take().unwrap_or_default();
            let was_zero = account.total().is_zero();
            f(&mut account).map(move |result| {
                let maybe_endowed = if was_zero { Some(account.free) } else { None };
                // `post_mutation` always return the same account store
                *maybe_account = Self::post_mutation(who, account);
                (maybe_endowed, result)
            })
        })
        .map(|(maybe_endowed, result)| {
            if let Some(endowed) = maybe_endowed {
                Self::deposit_event(RawEvent::Endowed(who.clone(), endowed));
            }
            result
        })
    }

    /// Update the account entry for `who`, given the locks.
    fn update_locks(who: &T::AccountId, locks: &[BalanceLock<T::Balance>]) {
        Self::mutate_account(who, |b| {
            b.misc_frozen = Zero::zero();
            b.fee_frozen = Zero::zero();
            for l in locks.iter() {
                if l.reasons == Reasons::All || l.reasons == Reasons::Misc {
                    b.misc_frozen = b.misc_frozen.max(l.amount);
                }
                if l.reasons == Reasons::All || l.reasons == Reasons::Fee {
                    b.fee_frozen = b.fee_frozen.max(l.amount);
                }
            }
        });

        let existed = Locks::<T>::contains_key(who);
        if locks.is_empty() {
            Locks::<T>::remove(who);
            if existed {
                // TODO: use Locks::<T, I>::hashed_key
                // https://github.com/paritytech/substrate/issues/4969
                system::Module::<T>::dec_ref(who);
            }
        } else {
            Locks::<T>::insert(who, locks);
            if !existed {
                system::Module::<T>::inc_ref(who);
            }
        }
    }

    // Transfer some free balance from `transactor` to `dest`.
    // Is a no-op if value to be transferred is zero or the `transactor` is the same as `dest`.
    fn transfer_core(
        transactor: &T::AccountId,
        dest: &T::AccountId,
        value: T::Balance,
<<<<<<< HEAD
    ) -> Result<T::Balance, DispatchError> {
        if !T::CddChecker::check_key_cdd(&AccountKey::try_from((*dest).encode())?) {
            return Err(Error::<T>::ReceiverCddMissing.into());
        }
        let from_balance = Self::free_balance(transactor);
        let to_balance = Self::free_balance(dest);
        let would_create = to_balance.is_zero();
        let fee = if would_create {
            T::CreationFee::get()
        } else {
            T::TransferFee::get()
        };
        let liability = value.checked_add(&fee).ok_or(Error::<T>::Overflow)?;
        let new_from_balance = from_balance
            .checked_sub(&liability)
            .ok_or(Error::<T>::InsufficientBalance)?;

        Self::ensure_can_withdraw(
            transactor,
            value,
            WithdrawReason::Transfer.into(),
            new_from_balance,
        )?;

        // NOTE: total stake being stored in the same type means that this could never overflow
        // but better to be safe than sorry.
        let new_to_balance = to_balance.checked_add(&value).ok_or(Error::<T>::Overflow)?;

        if transactor != dest {
            Self::set_free_balance(transactor, new_from_balance);
            if !<FreeBalance<T>>::exists(dest) {
                Self::new_account(dest, new_to_balance);
            }

            Self::set_free_balance(dest, new_to_balance);
            T::TransferPayment::on_unbalanced(NegativeImbalance::new(fee));
=======
        memo: Option<Memo>,
        _existence_requirement: ExistenceRequirement,
    ) -> DispatchResult {
        if value.is_zero() || transactor == dest {
            return Ok(());
>>>>>>> 6ca8189c
        }

        Self::try_mutate_account(dest, |to_account| -> DispatchResult {
            Self::try_mutate_account(transactor, |from_account| -> DispatchResult {
                from_account.free = from_account
                    .free
                    .checked_sub(&value)
                    .ok_or(Error::<T>::InsufficientBalance)?;

                // NOTE: total stake being stored in the same type means that this could never overflow
                // but better to be safe than sorry.
                to_account.free = to_account
                    .free
                    .checked_add(&value)
                    .ok_or(Error::<T>::Overflow)?;

                Self::ensure_can_withdraw(
                    transactor,
                    value,
                    WithdrawReason::Transfer.into(),
                    from_account.free,
                )?;

                Ok(())
            })
        })?;

        if let Some(memo) = memo {
            // Emit TransferWithMemo event.
            Self::deposit_event(RawEvent::TransferWithMemo(
                transactor.clone(),
                dest.clone(),
                value,
                memo,
            ));
        } else {
            // Emit transfer event.
            Self::deposit_event(RawEvent::Transfer(transactor.clone(), dest.clone(), value));
        }
        Ok(())
    }
}

impl<T> BalancesTrait<T::AccountId, T::Balance, NegativeImbalance<T>> for Module<T>
where
    T: Trait,
{
    fn withdraw(
        who: &T::AccountId,
        value: T::Balance,
        reasons: WithdrawReasons,
        liveness: ExistenceRequirement,
    ) -> sp_std::result::Result<NegativeImbalance<T>, DispatchError> {
        <Self as Currency<T::AccountId>>::withdraw(who, value, reasons, liveness)
    }
}

impl<T: Trait> BlockRewardsReserveCurrency<T::Balance, NegativeImbalance<T>> for Module<T> {
    fn drop_positive_imbalance(mut amount: T::Balance) {
        let brr = <BlockRewardsReserve<T>>::get();
        Self::try_mutate_account(&brr, |account| -> DispatchResult {
            if account.free > Zero::zero() {
                let old_brr_free_balance = account.free;
                let new_brr_free_balance = old_brr_free_balance.saturating_sub(amount);
                account.free = new_brr_free_balance;
                // Calculate how much amount to mint that is not available with the Brr
                // eg. amount = 100 and the account.free = 60 then `amount_to_mint` = 40
                amount = amount - (old_brr_free_balance - new_brr_free_balance);
            }
            <TotalIssuance<T>>::mutate(|v| *v = v.saturating_add(amount));
            Ok(())
        });
    }

    fn drop_negative_imbalance(amount: T::Balance) {
        <TotalIssuance<T>>::mutate(|v| *v = v.saturating_sub(amount));
    }

    fn issue_using_block_rewards_reserve(mut amount: T::Balance) -> NegativeImbalance<T> {
        let brr = <BlockRewardsReserve<T>>::get();
        Self::try_mutate_account(&brr, |account| -> Result<NegativeImbalance<T>, ()> {
            let amount_to_mint = if account.free > Zero::zero() {
                let old_brr_free_balance = account.free;
                let new_brr_free_balance = old_brr_free_balance.saturating_sub(amount);
                account.free = new_brr_free_balance;
                // Calculate how much amount to mint that is not available with the Brr
                // eg. amount = 100 and the account.free = 60 then `amount_to_mint` = 40
                amount - (old_brr_free_balance - new_brr_free_balance)
            } else {
                amount
            };
            <TotalIssuance<T>>::mutate(|issued| {
                *issued = issued.checked_add(&amount_to_mint).unwrap_or_else(|| {
                    amount = T::Balance::max_value() - *issued;
                    T::Balance::max_value()
                })
            });
            Ok(NegativeImbalance::new(amount))
        })
        .unwrap_or_else(|_x| NegativeImbalance::new(Zero::zero()))
    }

    fn block_rewards_reserve_balance() -> T::Balance {
        let brr = Self::block_rewards_reserve();
        <Self as Currency<T::AccountId>>::free_balance(&brr)
    }
}

impl<T: Trait> Currency<T::AccountId> for Module<T>
where
    T::Balance: MaybeSerializeDeserialize + Debug,
{
    type Balance = T::Balance;
    type PositiveImbalance = PositiveImbalance<T>;
    type NegativeImbalance = NegativeImbalance<T>;

    fn total_balance(who: &T::AccountId) -> Self::Balance {
        Self::account(who).total()
    }

    // Check if `value` amount of free balance can be slashed from `who`.
    fn can_slash(who: &T::AccountId, value: Self::Balance) -> bool {
        if value.is_zero() {
            return true;
        }
        Self::free_balance(who) >= value
    }

    fn total_issuance() -> Self::Balance {
        <TotalIssuance<T>>::get()
    }

    fn minimum_balance() -> Self::Balance {
        0u128.into()
    }

    fn free_balance(who: &T::AccountId) -> Self::Balance {
        Self::account(who).free
    }

    // Burn funds from the total issuance, returning a positive imbalance for the amount burned.
    // Is a no-op if amount to be burned is zero.
    fn burn(mut amount: Self::Balance) -> Self::PositiveImbalance {
        if amount.is_zero() {
            return PositiveImbalance::zero();
        }
        <TotalIssuance<T>>::mutate(|issued| {
            *issued = issued.checked_sub(&amount).unwrap_or_else(|| {
                amount = *issued;
                Zero::zero()
            });
        });
        PositiveImbalance::new(amount)
    }

    // Create new funds into the total issuance, returning a negative imbalance
    // for the amount issued.
    // Is a no-op if amount to be issued it zero.
    fn issue(mut amount: Self::Balance) -> Self::NegativeImbalance {
        if amount.is_zero() {
            return NegativeImbalance::zero();
        }
        <TotalIssuance<T>>::mutate(|issued| {
            *issued = issued.checked_add(&amount).unwrap_or_else(|| {
                amount = Self::Balance::max_value() - *issued;
                Self::Balance::max_value()
            })
        });
        NegativeImbalance::new(amount)
    }

    // Ensure that an account can withdraw from their free balance given any existing withdrawal
    // restrictions like locks and vesting balance.
    // Is a no-op if amount to be withdrawn is zero.
    //
    // # <weight>
    // Despite iterating over a list of locks, they are limited by the number of
    // lock IDs, which means the number of runtime modules that intend to use and create locks.
    // # </weight>
    fn ensure_can_withdraw(
        who: &T::AccountId,
        amount: T::Balance,
        reasons: WithdrawReasons,
        new_balance: T::Balance,
    ) -> DispatchResult {
        if amount.is_zero() {
            return Ok(());
        }
        let min_balance = Self::account(who).frozen(reasons.into());
        ensure!(
            new_balance >= min_balance,
            Error::<T>::LiquidityRestrictions
        );
        Ok(())
    }

    // Transfer some free balance from `transactor` to `dest`.
    // Is a no-op if value to be transferred is zero or the `transactor` is the same as `dest`.
    fn transfer(
        transactor: &T::AccountId,
        dest: &T::AccountId,
        value: Self::Balance,
        existence_requirement: ExistenceRequirement,
    ) -> DispatchResult {
        Self::transfer_core(transactor, dest, value, None, existence_requirement)?;
        Ok(())
    }

    /// Slash a target account `who`, returning the negative imbalance created and any left over
    /// amount that could not be slashed.
    ///
    /// Is a no-op if `value` to be slashed is zero.
    ///
    /// NOTE: `slash()` prefers free balance, but assumes that reserve balance can be drawn
    /// from in extreme circumstances. `can_slash()` should be used prior to `slash()` to avoid having
    /// to draw from reserved funds, however we err on the side of punishment if things are inconsistent
    /// or `can_slash` wasn't used appropriately.
    fn slash(who: &T::AccountId, value: Self::Balance) -> (Self::NegativeImbalance, Self::Balance) {
        if value.is_zero() {
            return (NegativeImbalance::zero(), Zero::zero());
        }

        Self::mutate_account(who, |account| {
            let free_slash = cmp::min(account.free, value);
            account.free -= free_slash;

            let remaining_slash = value - free_slash;
            if !remaining_slash.is_zero() {
                let reserved_slash = cmp::min(account.reserved, remaining_slash);
                account.reserved -= reserved_slash;
                (
                    NegativeImbalance::new(free_slash + reserved_slash),
                    remaining_slash - reserved_slash,
                )
            } else {
                (NegativeImbalance::new(value), Zero::zero())
            }
        })
    }

    /// Deposit some `value` into the free balance of an existing target account `who`.
    ///
    /// Is a no-op if the `value` to be deposited is zero.
    fn deposit_into_existing(
        who: &T::AccountId,
        value: Self::Balance,
    ) -> Result<Self::PositiveImbalance, DispatchError> {
        if value.is_zero() {
            return Ok(PositiveImbalance::zero());
        }

        Self::try_mutate_account(
            who,
            |account| -> Result<Self::PositiveImbalance, DispatchError> {
                // POLYMESH-NOTE: Remove ensure check in the favour of Polymesh blockchain logic because dead account logic
                // don't exist in the Polymesh blockchain

                account.free = account
                    .free
                    .checked_add(&value)
                    .ok_or(Error::<T>::Overflow)?;
                Ok(PositiveImbalance::new(value))
            },
        )
    }

    /// Deposit some `value` into the free balance of `who`, possibly creating a new account.
    ///
    /// This function is a no-op if:
    /// - the `value` to be deposited is zero; or
    /// - `value` is so large it would cause the balance of `who` to overflow.
    fn deposit_creating(who: &T::AccountId, value: Self::Balance) -> Self::PositiveImbalance {
        if value.is_zero() {
            return Self::PositiveImbalance::zero();
        }

        Self::try_mutate_account(
            who,
            |account| -> Result<Self::PositiveImbalance, Self::PositiveImbalance> {
                // POLYMESH-NOTE: Remove the ExistentialDeposit in the favour of Polymesh blockchain logic where
                // Existential deposit is always zero

                // defensive only: overflow should never happen, however in case it does, then this
                // operation is a no-op.
                account.free = account
                    .free
                    .checked_add(&value)
                    .ok_or(Self::PositiveImbalance::zero())?;

                Ok(PositiveImbalance::new(value))
            },
        )
        .unwrap_or_else(|x| x)
    }

    /// Withdraw some free balance from an account
    ///
    /// Is a no-op if value to be withdrawn is zero.
    fn withdraw(
        who: &T::AccountId,
        value: Self::Balance,
        reasons: WithdrawReasons,
        _liveness: ExistenceRequirement,
    ) -> result::Result<Self::NegativeImbalance, DispatchError> {
        if value.is_zero() {
            return Ok(NegativeImbalance::zero());
        }

        Self::try_mutate_account(
            who,
            |account| -> Result<Self::NegativeImbalance, DispatchError> {
                let new_free_account = account
                    .free
                    .checked_sub(&value)
                    .ok_or(Error::<T>::InsufficientBalance)?;

                // Note: In Polymesh related code we don't need the ExistenceRequirement check
                // so we remove the code statements that are present in the substrate code

                Self::ensure_can_withdraw(who, value, reasons, new_free_account)?;

                account.free = new_free_account;

                Ok(NegativeImbalance::new(value))
            },
        )
    }

    /// Force the new free balance of a target account `who` to some new value `balance`.
    fn make_free_balance_be(
        who: &T::AccountId,
        value: Self::Balance,
    ) -> SignedImbalance<Self::Balance, Self::PositiveImbalance> {
        Self::try_mutate_account(
            who,
            |account| -> Result<SignedImbalance<Self::Balance, Self::PositiveImbalance>, ()> {
                // POLYMESH-NOTE: Remove the ExistentialDeposit Deposit logic in the favour of Polymesh blockchain

                // If we're attempting to set an existing account to less than ED, then
                // bypass the entire operation. It's a no-op if you follow it through, but
                // since this is an instance where we might account for a negative imbalance
                // (in the dust cleaner of set_account) before we account for its actual
                // equal and opposite cause (returned as an Imbalance), then in the
                // instance that there's no other accounts on the system at all, we might
                // underflow the issuance and our arithmetic will be off.

                let imbalance = if account.free <= value {
                    SignedImbalance::Positive(PositiveImbalance::new(value - account.free))
                } else {
                    SignedImbalance::Negative(NegativeImbalance::new(account.free - value))
                };
                account.free = value;
                Ok(imbalance)
            },
        )
        .unwrap_or(SignedImbalance::Positive(Self::PositiveImbalance::zero()))
    }
}

impl<T: Trait> IdentityCurrency<T::AccountId> for Module<T>
where
    T::Balance: MaybeSerializeDeserialize + Debug,
{
    fn withdraw_identity_balance(
        who: &IdentityId,
        value: Self::Balance,
    ) -> result::Result<Self::NegativeImbalance, DispatchError> {
        if let Some(new_balance) = Self::identity_balance(who).checked_sub(&value) {
            <IdentityBalance<T>>::insert(who, new_balance);
            Ok(NegativeImbalance::new(value))
        } else {
            Err(Error::<T>::Overflow)?
        }
    }

    fn charge_fee_to_identity(who: &AccountKey) -> Option<IdentityId> {
        if <Module<T>>::charge_did(who) {
            if let Some(did) = <T::Identity>::get_identity(&who) {
                if <T::Identity>::is_signer_authorized_with_permissions(
                    did,
                    &Signatory::AccountKey(who.clone()),
                    vec![Permission::SpendFunds],
                ) {
                    return Some(did);
                }
            }
        }
        return None;
    }

    fn deposit_into_existing_identity(
        who: &IdentityId,
        value: Self::Balance,
    ) -> result::Result<Self::PositiveImbalance, DispatchError> {
        if value.is_zero() {
            return Ok(PositiveImbalance::zero());
        }
        if let Some(new_balance) = Self::identity_balance(who).checked_add(&value) {
            <IdentityBalance<T>>::insert(who, new_balance);
            Ok(PositiveImbalance::new(value))
        } else {
            Err(Error::<T>::Overflow)?
        }
    }

    fn resolve_into_existing_identity(
        who: &IdentityId,
        value: Self::NegativeImbalance,
    ) -> result::Result<(), Self::NegativeImbalance> {
        let v = value.peek();
        match Self::deposit_into_existing_identity(who, v) {
            Ok(opposite) => Ok(drop(value.offset(opposite))),
            _ => Err(value),
        }
    }
}

impl<T: Trait> ReservableCurrency<T::AccountId> for Module<T>
where
    T::Balance: MaybeSerializeDeserialize + Debug,
{
    /// Check if `who` can reserve `value` from their free balance.
    ///
    /// Always `true` if value to be reserved is zero.
    fn can_reserve(who: &T::AccountId, value: Self::Balance) -> bool {
        if value.is_zero() {
            return true;
        }
        Self::account(who)
            .free
            .checked_sub(&value)
            .map_or(false, |new_balance| {
                Self::ensure_can_withdraw(who, value, WithdrawReason::Reserve.into(), new_balance)
                    .is_ok()
            })
    }

    fn reserved_balance(who: &T::AccountId) -> Self::Balance {
        Self::account(who).reserved
    }

    /// Move `value` from the free balance from `who` to their reserved balance.
    ///
    /// Is a no-op if value to be reserved is zero.
    fn reserve(who: &T::AccountId, value: Self::Balance) -> DispatchResult {
        if value.is_zero() {
            return Ok(());
        }

        Self::try_mutate_account(who, |account| -> DispatchResult {
            account.free = account
                .free
                .checked_sub(&value)
                .ok_or(Error::<T>::InsufficientBalance)?;
            account.reserved = account
                .reserved
                .checked_add(&value)
                .ok_or(Error::<T>::Overflow)?;
            Self::ensure_can_withdraw(who, value, WithdrawReason::Reserve.into(), account.free)
        })
    }

    /// Unreserve some funds, returning any amount that was unable to be unreserved.
    ///
    /// Is a no-op if the value to be unreserved is zero.
    fn unreserve(who: &T::AccountId, value: Self::Balance) -> Self::Balance {
        if value.is_zero() {
            return Zero::zero();
        }

        Self::mutate_account(who, |account| {
            let actual = cmp::min(account.reserved, value);
            account.reserved -= actual;
            // defensive only: this can never fail since total issuance which is at least free+reserved
            // fits into the same data type.
            account.free = account.free.saturating_add(actual);
            value - actual
        })
    }

    /// Slash from reserved balance, returning the negative imbalance created,
    /// and any amount that was unable to be slashed.
    ///
    /// Is a no-op if the value to be slashed is zero.
    fn slash_reserved(
        who: &T::AccountId,
        value: Self::Balance,
    ) -> (Self::NegativeImbalance, Self::Balance) {
        if value.is_zero() {
            return (NegativeImbalance::zero(), Zero::zero());
        }

        Self::mutate_account(who, |account| {
            // underflow should never happen, but it if does, there's nothing to be done here.
            let actual = cmp::min(account.reserved, value);
            account.reserved -= actual;
            (NegativeImbalance::new(actual), value - actual)
        })
    }

    /// Move the reserved balance of one account into the balance of another, according to `status`.
    ///
    /// Is a no-op if:
    /// - the value to be moved is zero; or
    /// - the `slashed` id equal to `beneficiary` and the `status` is `Reserved`.
    fn repatriate_reserved(
        slashed: &T::AccountId,
        beneficiary: &T::AccountId,
        value: Self::Balance,
        status: Status,
    ) -> Result<Self::Balance, DispatchError> {
        if value.is_zero() {
            return Ok(Zero::zero());
        }

        if slashed == beneficiary {
            return match status {
                Status::Free => Ok(Self::unreserve(slashed, value)),
                Status::Reserved => Ok(value.saturating_sub(Self::reserved_balance(slashed))),
            };
        }

        Self::try_mutate_account(
            beneficiary,
            |to_account| -> Result<Self::Balance, DispatchError> {
                // POLYMESH-NOTE: Polymesh is not declaring the accounts as `DEAD` even if the total balance is zero
                Self::try_mutate_account(
                    slashed,
                    |from_account| -> Result<Self::Balance, DispatchError> {
                        let actual = cmp::min(from_account.reserved, value);
                        match status {
                            Status::Free => {
                                to_account.free = to_account
                                    .free
                                    .checked_add(&actual)
                                    .ok_or(Error::<T>::Overflow)?
                            }
                            Status::Reserved => {
                                to_account.reserved = to_account
                                    .reserved
                                    .checked_add(&actual)
                                    .ok_or(Error::<T>::Overflow)?
                            }
                        }
                        from_account.reserved -= actual;
                        Ok(value - actual)
                    },
                )
            },
        )
    }
}

/// Implement `OnKilledAccount` to remove the local account, if using local account storage.
///
/// NOTE: You probably won't need to use this! This only needs to be "wired in" to System module
/// if you're using the local balance storage. **If you're using the composite system account
/// storage (which is the default in most examples and tests) then there's no need.**
impl<T: Trait> OnKilledAccount<T::AccountId> for Module<T> {
    fn on_killed_account(who: &T::AccountId) {
        Account::<T>::remove(who);
    }
}

impl<T: Trait> LockableCurrency<T::AccountId> for Module<T>
where
    T::Balance: MaybeSerializeDeserialize + Debug,
{
    type Moment = T::BlockNumber;

    // Set a lock on the balance of `who`.
    // Is a no-op if lock amount is zero or `reasons` `is_none()`.
    fn set_lock(
        id: LockIdentifier,
        who: &T::AccountId,
        amount: T::Balance,
        reasons: WithdrawReasons,
    ) {
        if amount.is_zero() || reasons.is_none() {
            return;
        }
        let mut new_lock = Some(BalanceLock {
            id,
            amount,
            reasons: reasons.into(),
        });
        let mut locks = Self::locks(who)
            .into_iter()
            .filter_map(|l| if l.id == id { new_lock.take() } else { Some(l) })
            .collect::<Vec<_>>();
        if let Some(lock) = new_lock {
            locks.push(lock)
        }
        Self::update_locks(who, &locks[..]);
    }

    // Extend a lock on the balance of `who`.
    // Is a no-op if lock amount is zero or `reasons` `is_none()`.
    fn extend_lock(
        id: LockIdentifier,
        who: &T::AccountId,
        amount: T::Balance,
        reasons: WithdrawReasons,
    ) {
        if amount.is_zero() || reasons.is_none() {
            return;
        }
        let mut new_lock = Some(BalanceLock {
            id,
            amount,
            reasons: reasons.into(),
        });
        let mut locks = Self::locks(who)
            .into_iter()
            .filter_map(|l| {
                if l.id == id {
                    new_lock.take().map(|nl| BalanceLock {
                        id: l.id,
                        amount: l.amount.max(nl.amount),
                        reasons: l.reasons | nl.reasons,
                    })
                } else {
                    Some(l)
                }
            })
            .collect::<Vec<_>>();
        if let Some(lock) = new_lock {
            locks.push(lock)
        }
        Self::update_locks(who, &locks[..]);
    }

    fn remove_lock(id: LockIdentifier, who: &T::AccountId) {
        let mut locks = Self::locks(who);
        locks.retain(|l| l.id != id);
        Self::update_locks(who, &locks[..]);
    }
}

impl<T: Trait> IsDeadAccount<T::AccountId> for Module<T>
where
    T::Balance: MaybeSerializeDeserialize + Debug,
{
    fn is_dead_account(who: &T::AccountId) -> bool {
        // this should always be exactly equivalent to `Self::account(who).total().is_zero()`
        !T::AccountStore::is_explicit(who)
    }
}<|MERGE_RESOLUTION|>--- conflicted
+++ resolved
@@ -165,11 +165,7 @@
     AccountKey, IdentityId, Permission, Signatory,
 };
 use polymesh_runtime_common::traits::{
-<<<<<<< HEAD
-    balances::{BalancesTrait, CheckCdd, Memo, RawEvent},
-=======
-    balances::{AccountData, BalancesTrait, Memo, RawEvent, Reasons},
->>>>>>> 6ca8189c
+    balances::{AccountData, BalancesTrait, CheckCdd, Memo, RawEvent, Reasons},
     identity::IdentityTrait,
     NegativeImbalance, PositiveImbalance,
 };
@@ -580,50 +576,14 @@
         transactor: &T::AccountId,
         dest: &T::AccountId,
         value: T::Balance,
-<<<<<<< HEAD
-    ) -> Result<T::Balance, DispatchError> {
-        if !T::CddChecker::check_key_cdd(&AccountKey::try_from((*dest).encode())?) {
-            return Err(Error::<T>::ReceiverCddMissing.into());
-        }
-        let from_balance = Self::free_balance(transactor);
-        let to_balance = Self::free_balance(dest);
-        let would_create = to_balance.is_zero();
-        let fee = if would_create {
-            T::CreationFee::get()
-        } else {
-            T::TransferFee::get()
-        };
-        let liability = value.checked_add(&fee).ok_or(Error::<T>::Overflow)?;
-        let new_from_balance = from_balance
-            .checked_sub(&liability)
-            .ok_or(Error::<T>::InsufficientBalance)?;
-
-        Self::ensure_can_withdraw(
-            transactor,
-            value,
-            WithdrawReason::Transfer.into(),
-            new_from_balance,
-        )?;
-
-        // NOTE: total stake being stored in the same type means that this could never overflow
-        // but better to be safe than sorry.
-        let new_to_balance = to_balance.checked_add(&value).ok_or(Error::<T>::Overflow)?;
-
-        if transactor != dest {
-            Self::set_free_balance(transactor, new_from_balance);
-            if !<FreeBalance<T>>::exists(dest) {
-                Self::new_account(dest, new_to_balance);
-            }
-
-            Self::set_free_balance(dest, new_to_balance);
-            T::TransferPayment::on_unbalanced(NegativeImbalance::new(fee));
-=======
         memo: Option<Memo>,
         _existence_requirement: ExistenceRequirement,
     ) -> DispatchResult {
+        if !T::CddChecker::check_key_cdd(&AccountKey::try_from((*dest).encode())?) {
+            return Err(Error::<T>::ReceiverCddMissing.into());
+        }
         if value.is_zero() || transactor == dest {
             return Ok(());
->>>>>>> 6ca8189c
         }
 
         Self::try_mutate_account(dest, |to_account| -> DispatchResult {
