// This file is part of the Polymesh distribution (https://github.com/PolymathNetwork/Polymesh).
// Copyright (c) 2020 Polymath

// This program is free software: you can redistribute it and/or modify
// it under the terms of the GNU General Public License as published by
// the Free Software Foundation, version 3.

// This program is distributed in the hope that it will be useful, but
// WITHOUT ANY WARRANTY; without even the implied warranty of
// MERCHANTABILITY or FITNESS FOR A PARTICULAR PURPOSE. See the GNU
// General Public License for more details.

// You should have received a copy of the GNU General Public License
// along with this program. If not, see <http://www.gnu.org/licenses/>.

#![cfg(feature = "runtime-benchmarks")]
use crate::*;

use polymesh_common_utilities::{
    benchs::{User, UserBuilder},
    MaybeBlock, SystematicIssuers, GC_DID,
};

use frame_benchmarking::benchmarks;
use frame_support::{
    dispatch::{DispatchError, DispatchResult},
    ensure,
    traits::UnfilteredDispatchable,
};
use frame_system::RawOrigin;
use sp_std::{
    convert::{TryFrom, TryInto},
    prelude::*,
};

<<<<<<< HEAD
const DESCRIPTION_LEN: usize = 1_000;
const URL_LEN: usize = 500;
const PROPOSAL_PADDING_LEN: usize = 10_000;
const VOTERS_A_NUM: usize = 10; // 200;
const VOTERS_B_NUM: usize = 10; // 200;
const PROPOSALS_NUM: usize = 5; // 100;
=======
#[cfg(feature = "running-ci")]
mod limits {
    pub const DESCRIPTION_LEN: usize = 10;
    pub const URL_LEN: usize = 50;
    pub const PROPOSAL_PADDING_LEN: usize = 100;
    pub const VOTERS_A_NUM: usize = 10;
    pub const VOTERS_B_NUM: usize = 10;
    pub const PROPOSALS_NUM: usize = 5;
}

#[cfg(not(feature = "running-ci"))]
mod limits {
    pub const DESCRIPTION_LEN: usize = 1_000;
    pub const URL_LEN: usize = 500;
    pub const PROPOSAL_PADDING_LEN: usize = 10_000;
    pub const VOTERS_A_NUM: usize = 200;
    pub const VOTERS_B_NUM: usize = 200;
    pub const PROPOSALS_NUM: usize = 100;
}

use limits::*;
>>>>>>> fd444829

/// Makes a proposal.
fn make_proposal<T: Trait>() -> (Box<T::Proposal>, Url, PipDescription) {
    let content = vec![b'X'; PROPOSAL_PADDING_LEN];
    let proposal = Box::new(frame_system::Call::<T>::remark(content).into());
    let url = Url::try_from(vec![b'X'; URL_LEN].as_slice()).unwrap();
    let description = PipDescription::try_from(vec![b'X'; DESCRIPTION_LEN].as_slice()).unwrap();
    (proposal, url, description)
}

/// Creates voters with seeds from 1 to `num_voters` inclusive.
fn make_voters<T: Trait>(
    num_voters: usize,
    prefix: &'static str,
) -> Vec<(T::AccountId, RawOrigin<T::AccountId>, IdentityId)> {
    (1..=num_voters)
        .map(|i| {
            let User {
                account,
                origin,
                did,
                ..
            } = UserBuilder::<T>::default()
                .generate_did()
                .seed(i as u32)
                .build(prefix);
            (account, origin, did.unwrap())
        })
        .collect()
}

/// Casts an `aye_or_nay` vote from each of the given voters.
fn cast_votes<T: Trait>(
    id: PipId,
    voters: &[(T::AccountId, RawOrigin<T::AccountId>, IdentityId)],
    aye_or_nay: bool,
) -> DispatchResult {
    for (_, origin, did) in voters {
        identity::CurrentDid::put(did);
        Module::<T>::vote(origin.clone().into(), id, aye_or_nay, 1.into())?;
    }
    Ok(())
}

/// Sets up PIPs and votes.
fn pips_and_votes_setup<T: Trait>(
    approve_only: bool,
) -> Result<(RawOrigin<T::AccountId>, IdentityId), DispatchError> {
    Module::<T>::set_active_pip_limit(RawOrigin::Root.into(), PROPOSALS_NUM as u32)?;
    let (voters_a_num, voters_b_num) = if approve_only {
        (VOTERS_A_NUM + VOTERS_B_NUM, 0)
    } else {
        (VOTERS_A_NUM, VOTERS_B_NUM)
    };
    let hi_voters = make_voters::<T>(voters_a_num, "hi");
    let bye_voters = make_voters::<T>(voters_b_num, "bye");
    let User { origin, did, .. } = UserBuilder::<T>::default().generate_did().build("initial");
    let did = did.expect("no did in pips_and_votes_setup");
    for i in 0..PROPOSALS_NUM {
        let (proposal, url, description) = make_proposal::<T>();
        // Pick a proposer, diversifying like a poor man.
        let (proposer_origin, proposer_did) = if hi_voters.len() >= i + 1 {
            (hi_voters[i].1.clone(), hi_voters[i].2.clone())
        } else {
            (origin.clone(), did)
        };
        identity::CurrentDid::put(proposer_did);
        Module::<T>::propose(
            proposer_origin.into(),
            proposal,
            42.into(),
            Some(url.clone()),
            Some(description.clone()),
        )?;
        // Alternate aye and nay voters with every iteration unless only approve votes are cast.
        cast_votes::<T>(i as u32, hi_voters.as_slice(), approve_only || i % 2 == 0)?;
        cast_votes::<T>(i as u32, bye_voters.as_slice(), i % 2 != 0)?;
    }
    identity::CurrentDid::kill();
    Ok((origin, did))
}

fn enact_call<T: Trait>(num_skips: u32, num_rejects: u32, num_approves: u32) -> Call<T> {
    Call::<T>::enact_snapshot_results(
        Module::<T>::snapshot_queue()
            .iter()
            .map(|s| {
                let id = s.id;
                let action = if id % 2 == 0 {
                    SnapshotResult::Approve
                } else {
                    SnapshotResult::Reject
                };
                (id, action)
            })
            .rev()
            .collect(),
    )
}

fn propose_verify<T: Trait>(url: Url, description: PipDescription) -> DispatchResult {
    let meta = Module::<T>::proposal_metadata(0).unwrap();
    ensure!(0 == meta.id, "incorrect meta.id");
    ensure!(Some(url) == meta.url, "incorrect meta.url");
    ensure!(
        Some(description) == meta.description,
        "incorrect meta.description"
    );
    Ok(())
}

benchmarks! {
    _ {}

    set_prune_historical_pips {
        let origin = RawOrigin::Root;
    }: _(origin, true)
    verify {
        ensure!(PruneHistoricalPips::get(), "set_prune_historical_pips didn't work");
    }

    set_min_proposal_deposit {
        let origin = RawOrigin::Root;
        let deposit = 42.into();
    }: _(origin, deposit)
    verify {
        ensure!(deposit == MinimumProposalDeposit::<T>::get(), "incorrect MinimumProposalDeposit");
    }

    set_default_enactment_period {
        let origin = RawOrigin::Root;
        let period = 42.into();
    }: _(origin, period)
    verify {
        ensure!(period == DefaultEnactmentPeriod::<T>::get(), "incorrect DefaultEnactmentPeriod");
    }

    set_pending_pip_expiry {
        let origin = RawOrigin::Root;
        let maybe_block = MaybeBlock::Some(42.into());
    }: _(origin, maybe_block)
    verify {
        ensure!(maybe_block == PendingPipExpiry::<T>::get(), "incorrect PendingPipExpiry");
    }

    set_max_pip_skip_count {
        let origin = RawOrigin::Root;
        let count = 42.try_into().unwrap();
    }: _(origin, count)
    verify {
        ensure!(count == MaxPipSkipCount::get(), "incorrect MaxPipSkipCount");
    }

    set_active_pip_limit {
        let origin = RawOrigin::Root;
        let pip_limit = 42;
    }: _(origin, pip_limit)
    verify {
        ensure!(pip_limit == ActivePipLimit::get(), "incorrect ActivePipLimit");
    }

    propose_from_community {
        let User { account, origin, did, .. } =
            UserBuilder::<T>::default().generate_did().build("proposer");
        identity::CurrentDid::put(did.unwrap());
        let (proposal, url, description) = make_proposal::<T>();
        let some_url = Some(url.clone());
        let some_desc = Some(description.clone());
    }: propose(origin, proposal, 42.into(), some_url, some_desc)
    verify {
        propose_verify::<T>(url, description);
    }

    // `propose` from a committee origin.
    propose_from_committee {
        let User { account, origin, did, .. } =
            UserBuilder::<T>::default().generate_did().build("proposer");
        identity::CurrentDid::put(did.unwrap());
        let (proposal, url, description) = make_proposal::<T>();
        let origin = T::UpgradeCommitteeVMO::successful_origin();
        Module::<T>::set_min_proposal_deposit(RawOrigin::Root.into(), 0.into())?;
        let some_url = Some(url.clone());
        let some_desc = Some(description.clone());
        let call = Call::<T>::propose(proposal, 0.into(), some_url, some_desc);
    }: {
        call.dispatch_bypass_filter(origin)?;
    }
    verify {
        propose_verify::<T>(url, description);
    }

    vote {
        let User { account, origin, did, .. } =
            UserBuilder::<T>::default().generate_did().build("proposer");
        identity::CurrentDid::put(did.unwrap());
        let (proposal, url, description) = make_proposal::<T>();
        Module::<T>::propose(
            origin.into(),
            proposal,
            42.into(),
            Some(url),
            Some(description)
        )?;
        // Populate vote history.
        let aye_voters = make_voters::<T>(VOTERS_A_NUM, "aye");
        let nay_voters = make_voters::<T>(VOTERS_B_NUM, "nay");
        cast_votes::<T>(0, aye_voters.as_slice(), true)?;
        cast_votes::<T>(0, nay_voters.as_slice(), false)?;
        // Cast an opposite vote.
        let User { account, origin, did, .. } =
            UserBuilder::<T>::default().generate_did().build("voter");
        identity::CurrentDid::put(did.unwrap());
        let voter_deposit = 43.into();
        // Cast an opposite vote.
        Module::<T>::vote(origin.clone().into(), 0, false, voter_deposit)?;
    }: _(origin, 0, true, voter_deposit)
    verify {
        ensure!(voter_deposit == Deposits::<T>::get(0, &account).amount, "incorrect voter deposit");
    }

    approve_committee_proposal {
        let (proposal, url, description) = make_proposal::<T>();
        let proposer_origin = T::UpgradeCommitteeVMO::successful_origin();
        let proposer_did = SystematicIssuers::Committee.as_id();
        identity::CurrentDid::put(proposer_did);
        Module::<T>::set_min_proposal_deposit(RawOrigin::Root.into(), 0.into())?;
        let propose_call = Call::<T>::propose(proposal, 0.into(), Some(url.clone()), Some(description.clone()));
        propose_call.dispatch_bypass_filter(proposer_origin)?;
        let origin = T::VotingMajorityOrigin::successful_origin();
        let call = Call::<T>::approve_committee_proposal(0);
    }: {
        call.dispatch_bypass_filter(origin)?;
    }
    verify {
        ensure!(PipToSchedule::<T>::contains_key(&0), "approved committee proposal is not in the schedule");
    }

    reject_proposal {
        let User { account, origin, did, .. } =
            UserBuilder::<T>::default().generate_did().build("proposer");
        identity::CurrentDid::put(did.unwrap());
        let (proposal, url, description) = make_proposal::<T>();
        let deposit = 42.into();
        Module::<T>::propose(
            origin.into(),
            proposal,
            deposit,
            Some(url),
            Some(description)
        )?;
        ensure!(deposit == Deposits::<T>::get(&0, &account).amount, "incorrect deposit in reject_proposal");
        let vmo_origin = T::VotingMajorityOrigin::successful_origin();
        let call = Call::<T>::reject_proposal(0);
    }: {
        call.dispatch_bypass_filter(vmo_origin)?;
    }
    verify {
        ensure!(!Deposits::<T>::contains_key(&0, &account), "deposit of the rejected proposal is present");
    }

    prune_proposal {
        let User { account, origin, did, .. } =
            UserBuilder::<T>::default().generate_did().build("proposer");
        identity::CurrentDid::put(did.unwrap());
        let (proposal, url, description) = make_proposal::<T>();
        Module::<T>::propose(
            origin.into(),
            proposal,
            42.into(),
            Some(url),
            Some(description)
        )?;
        let vmo_origin = T::VotingMajorityOrigin::successful_origin();
        Module::<T>::set_prune_historical_pips(RawOrigin::Root.into(), false)?;
        let reject_call = Call::<T>::reject_proposal(0);
        reject_call.dispatch_bypass_filter(vmo_origin.clone())?;
        let call = Call::<T>::prune_proposal(0);
    }: {
        call.dispatch_bypass_filter(vmo_origin)?;
    }
    verify {
        ensure!(!Proposals::<T>::contains_key(&0), "pruned proposal is present");
        ensure!(!ProposalMetadata::<T>::contains_key(&0), "pruned proposal metadata is present");
    }

    reschedule_execution {
        let User { account, origin, did, .. } =
            UserBuilder::<T>::default().generate_did().build("proposer");
        let did = did.expect("missing did in reschedule_execution");
        identity::CurrentDid::put(did);
        let (proposal, url, description) = make_proposal::<T>();
        Module::<T>::propose(
            origin.clone().into(),
            proposal,
            42.into(),
            Some(url.clone()),
            Some(description.clone())
        )?;
        T::GovernanceCommittee::bench_set_release_coordinator(did);
        Module::<T>::snapshot(origin.clone().into())?;
        let vmo_origin = T::VotingMajorityOrigin::successful_origin();
        let enact_call = Call::<T>::enact_snapshot_results(vec![(0, SnapshotResult::Approve)]);
        enact_call.dispatch_bypass_filter(vmo_origin)?;
        let future_block = frame_system::Module::<T>::block_number() + 100.into();
    }: _(origin, 0, Some(future_block))
    verify {
        ensure!(PipToSchedule::<T>::contains_key(&0), "rescheduled proposal is missing in the schedule");
    }

    clear_snapshot {
        let User { account, origin, did, .. } =
            UserBuilder::<T>::default().generate_did().build("proposer");
        let did = did.expect("missing did in clear_snapshot");
        identity::CurrentDid::put(did);
        let (proposal, url, description) = make_proposal::<T>();
        Module::<T>::propose(
            origin.clone().into(),
            proposal,
            42.into(),
            Some(url.clone()),
            Some(description.clone())
        )?;
        T::GovernanceCommittee::bench_set_release_coordinator(did);
        Module::<T>::snapshot(origin.clone().into())?;
        ensure!(SnapshotMeta::<T>::get().is_some(), "missing a snapshot before clear_snapshot");
    }: _(origin)
    verify {
        ensure!(SnapshotMeta::<T>::get().is_none(), "snapshot was not cleared by clear_snapshot");
    }

    snapshot {
        let (origin0, did0) = pips_and_votes_setup::<T>(true)?;
        identity::CurrentDid::put(did0);
        T::GovernanceCommittee::bench_set_release_coordinator(did0);
    }: _(origin0)
    verify {
        ensure!(SnapshotMeta::<T>::get().is_some(), "snapshot finished incorrectly");
    }

    // TODO reduce fn complexity
    enact_snapshot_results {
        // The number of Skip results.
        let s in 0..PROPOSALS_NUM as u32;
        // The number of Reject results.
        let r in 0..PROPOSALS_NUM as u32;
        // The number of Approve results.
        let a in 0..PROPOSALS_NUM as u32;

        let (origin0, did0) = pips_and_votes_setup::<T>(true)?;

        // snapshot
        identity::CurrentDid::put(did0);
        T::GovernanceCommittee::bench_set_release_coordinator(did0);
        Module::<T>::snapshot(origin0.into())?;

        // enact
        let enact_origin = T::VotingMajorityOrigin::successful_origin();
        let enact_call = enact_call::<T>(s, r, a);
    }: {
        enact_call.dispatch_bypass_filter(enact_origin)?;
    }
    verify {
        ensure!(
            PipToSchedule::<T>::contains_key(&0),
            "incorrect PipsToSchedule in enact_snapshot_results"
        );
    }

    execute_scheduled_pip {
        // set up
        let (origin0, did0) = pips_and_votes_setup::<T>(true)?;

        // snapshot
        identity::CurrentDid::put(did0);
        T::GovernanceCommittee::bench_set_release_coordinator(did0);
        Module::<T>::snapshot(origin0.into())?;

        // enact
        let enact_origin = T::VotingMajorityOrigin::successful_origin();
        let enact_call = enact_call::<T>(0, 0, PROPOSALS_NUM as u32);
        enact_call.dispatch_bypass_filter(enact_origin)?;

        // execute
        identity::CurrentDid::kill();
        let origin = RawOrigin::Root;
    }: _(origin, 0)
    verify {
        if Proposals::<T>::contains_key(&0) {
            ensure!(
                ProposalState::Failed == Module::<T>::proposals(&0).unwrap().state,
                "incorrect proposal state in execute_scheduled_pip"
            );
        }
    }

    expire_scheduled_pip {
        pips_and_votes_setup::<T>(true)?;
        let origin = RawOrigin::Root;
    }: _(origin, GC_DID, 0)
    verify {
        ensure!(
            ProposalState::Expired == Module::<T>::proposals(&0).unwrap().state,
            "incorrect proposal state in expire_scheduled_pip"
        );
    }
}<|MERGE_RESOLUTION|>--- conflicted
+++ resolved
@@ -17,7 +17,7 @@
 use crate::*;
 
 use polymesh_common_utilities::{
-    benchs::{User, UserBuilder},
+    benchs::{user, User},
     MaybeBlock, SystematicIssuers, GC_DID,
 };
 
@@ -33,14 +33,6 @@
     prelude::*,
 };
 
-<<<<<<< HEAD
-const DESCRIPTION_LEN: usize = 1_000;
-const URL_LEN: usize = 500;
-const PROPOSAL_PADDING_LEN: usize = 10_000;
-const VOTERS_A_NUM: usize = 10; // 200;
-const VOTERS_B_NUM: usize = 10; // 200;
-const PROPOSALS_NUM: usize = 5; // 100;
-=======
 #[cfg(feature = "running-ci")]
 mod limits {
     pub const DESCRIPTION_LEN: usize = 10;
@@ -62,7 +54,6 @@
 }
 
 use limits::*;
->>>>>>> fd444829
 
 /// Makes a proposal.
 fn make_proposal<T: Trait>() -> (Box<T::Proposal>, Url, PipDescription) {
@@ -85,10 +76,7 @@
                 origin,
                 did,
                 ..
-            } = UserBuilder::<T>::default()
-                .generate_did()
-                .seed(i as u32)
-                .build(prefix);
+            } = user::<T>(prefix, i as u32);
             (account, origin, did.unwrap())
         })
         .collect()
@@ -119,7 +107,7 @@
     };
     let hi_voters = make_voters::<T>(voters_a_num, "hi");
     let bye_voters = make_voters::<T>(voters_b_num, "bye");
-    let User { origin, did, .. } = UserBuilder::<T>::default().generate_did().build("initial");
+    let User { origin, did, .. } = user::<T>("initial", 0);
     let did = did.expect("no did in pips_and_votes_setup");
     for i in 0..PROPOSALS_NUM {
         let (proposal, url, description) = make_proposal::<T>();
@@ -225,8 +213,7 @@
     }
 
     propose_from_community {
-        let User { account, origin, did, .. } =
-            UserBuilder::<T>::default().generate_did().build("proposer");
+        let User { account, origin, did, .. } = user::<T>("proposer", 0);
         identity::CurrentDid::put(did.unwrap());
         let (proposal, url, description) = make_proposal::<T>();
         let some_url = Some(url.clone());
@@ -238,8 +225,7 @@
 
     // `propose` from a committee origin.
     propose_from_committee {
-        let User { account, origin, did, .. } =
-            UserBuilder::<T>::default().generate_did().build("proposer");
+        let User { account, origin, did, .. } = user::<T>("proposer", 0);
         identity::CurrentDid::put(did.unwrap());
         let (proposal, url, description) = make_proposal::<T>();
         let origin = T::UpgradeCommitteeVMO::successful_origin();
@@ -255,8 +241,7 @@
     }
 
     vote {
-        let User { account, origin, did, .. } =
-            UserBuilder::<T>::default().generate_did().build("proposer");
+        let User { account, origin, did, .. } = user::<T>("proposer", 0);
         identity::CurrentDid::put(did.unwrap());
         let (proposal, url, description) = make_proposal::<T>();
         Module::<T>::propose(
@@ -272,8 +257,7 @@
         cast_votes::<T>(0, aye_voters.as_slice(), true)?;
         cast_votes::<T>(0, nay_voters.as_slice(), false)?;
         // Cast an opposite vote.
-        let User { account, origin, did, .. } =
-            UserBuilder::<T>::default().generate_did().build("voter");
+        let User { account, origin, did, .. } = user::<T>("voter", 0);
         identity::CurrentDid::put(did.unwrap());
         let voter_deposit = 43.into();
         // Cast an opposite vote.
@@ -301,8 +285,7 @@
     }
 
     reject_proposal {
-        let User { account, origin, did, .. } =
-            UserBuilder::<T>::default().generate_did().build("proposer");
+        let User { account, origin, did, .. } = user::<T>("proposer", 0);
         identity::CurrentDid::put(did.unwrap());
         let (proposal, url, description) = make_proposal::<T>();
         let deposit = 42.into();
@@ -324,8 +307,7 @@
     }
 
     prune_proposal {
-        let User { account, origin, did, .. } =
-            UserBuilder::<T>::default().generate_did().build("proposer");
+        let User { account, origin, did, .. } = user::<T>("proposer", 0);
         identity::CurrentDid::put(did.unwrap());
         let (proposal, url, description) = make_proposal::<T>();
         Module::<T>::propose(
@@ -349,8 +331,7 @@
     }
 
     reschedule_execution {
-        let User { account, origin, did, .. } =
-            UserBuilder::<T>::default().generate_did().build("proposer");
+        let User { account, origin, did, .. } = user::<T>("proposer", 0);
         let did = did.expect("missing did in reschedule_execution");
         identity::CurrentDid::put(did);
         let (proposal, url, description) = make_proposal::<T>();
@@ -373,8 +354,7 @@
     }
 
     clear_snapshot {
-        let User { account, origin, did, .. } =
-            UserBuilder::<T>::default().generate_did().build("proposer");
+        let User { account, origin, did, .. } = user::<T>("proposer", 0);
         let did = did.expect("missing did in clear_snapshot");
         identity::CurrentDid::put(did);
         let (proposal, url, description) = make_proposal::<T>();
