--- conflicted
+++ resolved
@@ -525,14 +525,8 @@
         /// * `duration` proposal cool off period duration in blocks
         #[weight = (100_000, DispatchClass::Operational, Pays::Yes)]
         pub fn set_proposal_cool_off_period(origin, duration: T::BlockNumber) {
-<<<<<<< HEAD
             T::CommitteeOrigin::ensure_origin(origin)?;
-            let current_did = Context::current_identity::<Identity<T>>().ok_or_else(|| Error::<T>::MissingCurrentIdentity)?;
-            Self::deposit_event(RawEvent::ProposalDurationChanged(current_did, Self::proposal_cool_off_period(), duration));
-=======
-            T::CommitteeOrigin::try_origin(origin).map_err(|_| Error::<T>::BadOrigin)?;
             Self::deposit_event(RawEvent::ProposalDurationChanged(SystematicIssuers::Committee.as_id(), Self::proposal_cool_off_period(), duration));
->>>>>>> 67f9f59c
             <ProposalCoolOffPeriod<T>>::put(duration);
         }
 
@@ -854,11 +848,7 @@
         /// a proposal at any time.
         #[weight = (100_000, DispatchClass::Operational, Pays::Yes)]
         pub fn kill_proposal(origin, id: PipId) {
-<<<<<<< HEAD
-            T::CommitteeOrigin::ensure_origin(origin)?;
-=======
-            T::VotingMajorityOrigin::try_origin(origin).map_err(|_| Error::<T>::BadOrigin)?;
->>>>>>> 67f9f59c
+            T::VotingMajorityOrigin::ensure_origin(origin)?;
             ensure!(<Proposals<T>>::contains_key(id), Error::<T>::NoSuchProposal);
             // Check that the proposal is pending
             Self::is_proposal_state(id, ProposalState::Pending)?;
