--- conflicted
+++ resolved
@@ -92,12 +92,8 @@
     prelude::*,
 };
 
-<<<<<<< HEAD
 #[cfg(feature = "std")]
 use serde::{Deserialize, Serialize};
-
-=======
->>>>>>> 24a70b31
 /// Balance
 type BalanceOf<T> =
     <<T as Trait>::Currency as Currency<<T as frame_system::Trait>::AccountId>>::Balance;
@@ -115,12 +111,8 @@
 pub struct PipDescription(pub Vec<u8>);
 
 /// Represents a proposal
-<<<<<<< HEAD
 #[derive(Encode, Decode, Clone, PartialEq, Eq)]
 #[cfg_attr(feature = "std", derive(Debug))]
-=======
-#[derive(Encode, Decode, Clone, PartialEq, Eq, Debug)]
->>>>>>> 24a70b31
 pub struct Pip<Proposal, Balance> {
     /// The proposal's unique id.
     pub id: PipId,
@@ -201,7 +193,6 @@
     }
 }
 
-<<<<<<< HEAD
 #[derive(PartialEq, Eq, Clone, Encode, Decode)]
 #[cfg_attr(feature = "std", derive(Debug, Serialize, Deserialize))]
 pub struct VoteByPip<VoteType> {
@@ -212,11 +203,7 @@
 pub type HistoricalVoting<VoteType> = Vec<VoteByPip<VoteType>>;
 pub type HistoricalVotingByAddress<VoteType> = Vec<(AccountKey, HistoricalVoting<VoteType>)>;
 
-#[derive(Encode, Decode, Copy, Clone, Eq, PartialEq)]
-#[cfg_attr(feature = "std", derive(Debug))]
-=======
 #[derive(Encode, Decode, Copy, Clone, Eq, PartialEq, Debug)]
->>>>>>> 24a70b31
 pub enum ProposalState {
     /// Proposal is created and either in the cool-down period or open to voting
     Pending,
