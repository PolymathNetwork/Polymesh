--- conflicted
+++ resolved
@@ -17,18 +17,10 @@
     _ {}
 
     set_call_metadata {
-<<<<<<< HEAD
         let pallet_name: PalletName = make_name(MAX_PALLET_NAME).into();
-        let pallet_name_exp = pallet_name.clone();
-        let dispatchable_name: DispatchableName = make_name(MAX_DISPATCHABLE_NAME).into();
-=======
-        let p in 1..MAX_PALLET_NAME;
-        let d in 1..MAX_DISPATCHABLE_NAME;
-
         let pallet_name: PalletName = make_name(p).into();
         let pallet_name_exp = pallet_name.clone();
         let dispatchable_name: DispatchableName = make_name(p).into();
->>>>>>> e99f805a
         let dispatchable_name_exp = dispatchable_name.clone();
 
     }: {
