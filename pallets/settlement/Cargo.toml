[package]
name = "pallet-settlement"
version = "0.1.0"
authors = ["Polymath"]
edition = "2018"

[dependencies]
polymesh-common-utilities = { path = "../common", default-features = false }
pallet-balances = { path = "../balances", default-features = false  }
pallet-portfolio = { path = "../portfolio", default-features = false  }
pallet-identity = { path = "../identity", default-features = false  }
polymesh-primitives = { path = "../../primitives", default-features = false }
polymesh-primitives-derive = { path = "../../primitives_derive", default-features = false }

serde = { version = "1.0.104", default-features = false }
serde_derive = { version = "1.0.104", optional = true, default-features = false  }
codec = { package = "parity-scale-codec", version = "1.1.0", default-features = false, features = ["derive"] }

sp-core = { git = "https://github.com/paritytech/substrate", default-features = false, tag = "v2.0.0" }
sp-std = { git = "https://github.com/paritytech/substrate", default-features = false, tag = "v2.0.0" }
sp-io = { git = "https://github.com/paritytech/substrate", default-features = false, tag = "v2.0.0" }
sp-serializer = { git = "https://github.com/paritytech/substrate", default-features = false, tag = "v2.0.0" }
sp-runtime = { git = "https://github.com/paritytech/substrate", default-features = false, tag = "v2.0.0" }
sp-version = { git = "https://github.com/paritytech/substrate", default-features = false, tag = "v2.0.0" }
sp-api = { git = "https://github.com/paritytech/substrate", default-features = false, tag = "v2.0.0" }
<<<<<<< HEAD
pallet-timestamp = { git = "https://github.com/paritytech/substrate", default-features = false, tag = "v2.0.0" }
=======

>>>>>>> b42c3289
frame-system = { git = "https://github.com/paritytech/substrate", default-features = false, tag = "v2.0.0" }
frame-support = { git = "https://github.com/paritytech/substrate", default-features = false, tag = "v2.0.0" }
pallet-timestamp = { git = "https://github.com/paritytech/substrate", default-features = false, tag = "v2.0.0" }

# Only in STD
frame-benchmarking = { default-features = false, git = "https://github.com/paritytech/substrate", tag = "v2.0.0", optional = true }

[features]
equalize = []
default = ["std", "equalize"]
no_std = []
only-staking = []
std = [
<<<<<<< HEAD
	"serde_derive",
	"serde/std",
	"codec/std",
	"sp-std/std",
	"sp-io/std",
	"sp-core/std",
	"sp-runtime/std",
	"sp-version/std",
	"sp-api/std",
	"frame-system/std",
	"frame-support/std",
	"polymesh-common-utilities/std",
	"pallet-balances/std",
	"polymesh-primitives/std",
	"pallet-identity/std",
	"pallet-portfolio/std",
]
runtime-benchmarks = [
    "frame-benchmarking",
=======
    "codec/std",
    "frame-support/std",
    "frame-system/std",
    "pallet-balances/std",
    "pallet-identity/std",
    "pallet-timestamp/std",
    "polymesh-common-utilities/std",
    "polymesh-primitives/std",
    "serde/std",
    "serde_derive",
    "sp-api/std",
    "sp-core/std",
    "sp-io/std",
    "sp-runtime/std",
    "sp-std/std",
    "sp-version/std",
>>>>>>> b42c3289
]<|MERGE_RESOLUTION|>--- conflicted
+++ resolved
@@ -23,11 +23,6 @@
 sp-runtime = { git = "https://github.com/paritytech/substrate", default-features = false, tag = "v2.0.0" }
 sp-version = { git = "https://github.com/paritytech/substrate", default-features = false, tag = "v2.0.0" }
 sp-api = { git = "https://github.com/paritytech/substrate", default-features = false, tag = "v2.0.0" }
-<<<<<<< HEAD
-pallet-timestamp = { git = "https://github.com/paritytech/substrate", default-features = false, tag = "v2.0.0" }
-=======
-
->>>>>>> b42c3289
 frame-system = { git = "https://github.com/paritytech/substrate", default-features = false, tag = "v2.0.0" }
 frame-support = { git = "https://github.com/paritytech/substrate", default-features = false, tag = "v2.0.0" }
 pallet-timestamp = { git = "https://github.com/paritytech/substrate", default-features = false, tag = "v2.0.0" }
@@ -41,27 +36,6 @@
 no_std = []
 only-staking = []
 std = [
-<<<<<<< HEAD
-	"serde_derive",
-	"serde/std",
-	"codec/std",
-	"sp-std/std",
-	"sp-io/std",
-	"sp-core/std",
-	"sp-runtime/std",
-	"sp-version/std",
-	"sp-api/std",
-	"frame-system/std",
-	"frame-support/std",
-	"polymesh-common-utilities/std",
-	"pallet-balances/std",
-	"polymesh-primitives/std",
-	"pallet-identity/std",
-	"pallet-portfolio/std",
-]
-runtime-benchmarks = [
-    "frame-benchmarking",
-=======
     "codec/std",
     "frame-support/std",
     "frame-system/std",
@@ -78,5 +52,7 @@
     "sp-runtime/std",
     "sp-std/std",
     "sp-version/std",
->>>>>>> b42c3289
+]
+runtime-benchmarks = [
+    "frame-benchmarking"
 ]