// This file is part of the Polymesh distribution (https://github.com/PolymathNetwork/Polymesh).
// Copyright (c) 2020 Polymath

// This program is free software: you can redistribute it and/or modify
// it under the terms of the GNU General Public License as published by
// the Free Software Foundation, version 3.

// This program is distributed in the hope that it will be useful, but
// WITHOUT ANY WARRANTY; without even the implied warranty of
// MERCHANTABILITY or FITNESS FOR A PARTICULAR PURPOSE. See the GNU
// General Public License for more details.

// You should have received a copy of the GNU General Public License
// along with this program. If not, see <http://www.gnu.org/licenses/>.

//#![cfg(feature = "runtime-benchmarks")]
use crate::*;

<<<<<<< HEAD
pub use frame_benchmarking::{account, benchmarks, whitelisted_caller};
use frame_support::{traits::Currency, weights::Weight};
use frame_system::RawOrigin;
use pallet_asset::{
    benchmarking::make_base_asset, AggregateBalance, BalanceOf, BalanceOfAtScope, SecurityToken,
    Tokens,
};
use pallet_balances as balances;
use pallet_compliance_manager::benchmarking::make_issuers;
use pallet_contracts::ContractAddressFor;
use pallet_identity::{
    self as identity,
    benchmarking::{uid_from_name_and_idx, User, UserBuilder},
};
use pallet_portfolio::{PortfolioAssetBalances, Portfolios};
use polymesh_common_utilities::{
    constants::currency::POLY,
    traits::asset::{AssetName, AssetType},
};
use polymesh_contracts::benchmarking::emulate_blueprint_in_storage;
use polymesh_primitives::{
    CddId, Claim, Condition, ConditionType, CountryCode, IdentityId, InvestorUid, PortfolioId,
    PortfolioName, Scope, SmartExtension, SmartExtensionType, TargetIdentity, Ticker,
    TrustedIssuer,
};
use sp_runtime::{traits::Hash, SaturatedConversion};
=======
use pallet_asset::{BalanceOf, SecurityToken, Tokens};
use pallet_balances as balances;
use pallet_identity::{self as identity};
use pallet_portfolio::PortfolioAssetBalances;
use polymesh_common_utilities::{
    benchs::uid_from_name_and_idx,
    traits::asset::{AssetName, AssetType},
};
use polymesh_primitives::{IdentityId, PortfolioId, Ticker};

use frame_benchmarking::{account, benchmarks};
use frame_support::traits::Currency;
use frame_system::RawOrigin;
use sp_runtime::SaturatedConversion;
>>>>>>> ff510bb9
use sp_std::prelude::*;

#[cfg(not(feature = "std"))]
use hex_literal::hex;

#[cfg(feature = "std")]
use sp_core::sr25519::Signature;
#[cfg(feature = "std")]
use sp_runtime::MultiSignature;

const SEED: u32 = 0;
const MAX_VENUE_DETAILS_LENGTH: u32 = 50000;
const MAX_SIGNERS_ALLOWED: u32 = 50;
const MAX_VENUE_ALLOWED: u32 = 100;
const MAX_COMPLIANCE_RESTRICTION: u32 = 45;
const MAX_TRUSTED_ISSUER: u32 = 5;

type Portfolio<T> = pallet_portfolio::Module<T>;

pub struct Account<T: Trait> {
    account_id: T::AccountId,
    origin: RawOrigin<T::AccountId>,
    did: IdentityId,
}

fn make_account<T: Trait>(name: &'static str, u: u32) -> Account<T> {
    let account_id: T::AccountId = account(name, u, SEED);
    let origin = RawOrigin::Signed(account_id.clone());
    let _ = balances::Module::<T>::make_free_balance_be(&account_id, 1_000_000.into());
    let uid = uid_from_name_and_idx(name, u);
    let _ = identity::Module::<T>::register_did(origin.clone().into(), uid, vec![]);
    let did = identity::Module::<T>::get_identity(&account_id).unwrap_or_default();
    Account {
        account_id,
        origin,
        did,
    }
}

fn set_block_number<T: Trait>(new_block_no: u64) {
    system::Module::<T>::set_block_number(new_block_no.saturated_into::<T::BlockNumber>());
}

/// Set venue related storage without any sanity checks.
fn create_venue_<T: Trait>(did: IdentityId, signers: Vec<T::AccountId>) -> u64 {
    // Worst case length for the venue details.
    let venue_details = VenueDetails::from(vec![b'A'; 200 as usize].as_slice());
    let venue = Venue::new(did, venue_details, VenueType::Distribution);
    // NB: Venue counter starts with 1.
    let venue_counter = Module::<T>::venue_counter();
    <VenueInfo>::insert(venue_counter, venue);
    for signer in signers {
        <VenueSigners<T>>::insert(venue_counter, signer, true);
    }
    <VenueCounter>::put(venue_counter + 1);
    Module::<T>::venue_counter() - 1
}

/// Set instruction leg status to `LegStatus::ExecutionToBeSkipped` without any sanity checks.
fn set_instruction_let_status_to_skipped<T: Trait>(
    instruction_id: u64,
    leg_id: u64,
    signer: T::AccountId,
    receipt_uid: u64,
) {
    <ReceiptsUsed<T>>::insert(&signer, receipt_uid, true);
    <InstructionLegStatus<T>>::insert(
        instruction_id,
        leg_id,
        LegStatus::ExecutionToBeSkipped(signer, receipt_uid),
    );
}

/// Set Leg status to `LegStatus::ExecutionPending`
fn set_instruction_leg_status_to_pending<T: Trait>(instruction_id: u64, leg_id: u64) {
    <InstructionLegStatus<T>>::insert(instruction_id, leg_id, LegStatus::ExecutionPending);
}

/// Set user affirmation without any sanity checks.
fn set_user_affirmations(instruction_id: u64, portfolio: PortfolioId, affirm: AffirmationStatus) {
    UserAffirmations::insert(portfolio, instruction_id, affirm);
}

// create asset
fn create_asset_<T: Trait>(owner_did: IdentityId) -> Result<Ticker, DispatchError> {
    let ticker = Ticker::try_from(vec![b'A'; 8 as usize].as_slice()).unwrap();
    let name = AssetName::from(vec![b'N'; 8 as usize].as_slice());
    let total_supply: T::Balance = 90000.into();
    let token = SecurityToken {
        name,
        total_supply,
        owner_did,
        divisible: true,
        asset_type: AssetType::EquityCommon,
        primary_issuance_agent: Some(owner_did),
    };
    <Tokens<T>>::insert(ticker, token);
    <BalanceOf<T>>::insert(ticker, owner_did, total_supply);
    Portfolio::<T>::set_default_portfolio_balance(owner_did, &ticker, total_supply);
    Ok(ticker)
}

// fund portfolio
fn fund_portfolio<T: Trait>(portfolio: &PortfolioId, ticker: &Ticker, amount: T::Balance) {
    <PortfolioAssetBalances<T>>::insert(portfolio, ticker, amount);
}

fn setup_leg_and_portfolio<T: Trait>(
    to_did: Option<IdentityId>,
    from_did: Option<IdentityId>,
    index: u32,
    legs: &mut Vec<Leg<T::Balance>>,
    sender_portfolios: &mut Vec<PortfolioId>,
) {
    let ticker = Ticker::try_from(vec![b'A'; index as usize].as_slice()).unwrap();
    let portfolio_from = generate_portfolio::<T>("", index, 100, from_did);
    let _ = fund_portfolio::<T>(&portfolio_from, &ticker, 500.into());
    let portfolio_to = generate_portfolio::<T>("to_did", index, 500, to_did);
    legs.push(Leg {
        from: portfolio_from,
        to: portfolio_to,
        asset: ticker,
        amount: 100.into(),
    });
    sender_portfolios.push(portfolio_from);
}

fn generate_portfolio<T: Trait>(
    portfolio_to: &'static str,
    variable: u32,
    salt: u32,
    did: Option<IdentityId>,
) -> PortfolioId {
    let pseudo_random_no = variable + salt;
    let portfolio_no = (pseudo_random_no as u64).into();
    let portfolio_name =
        PortfolioName::try_from(vec![b'P'; pseudo_random_no as usize].as_slice()).unwrap();
    match did {
        None => {
            let user = UserBuilder::<T>::default().build_with_did(portfolio_to, pseudo_random_no);
            Portfolios::insert(user.did(), portfolio_no, portfolio_name);
            PortfolioId::user_portfolio(user.did(), portfolio_no)
        }
        Some(id) => {
            Portfolios::insert(id, portfolio_no, portfolio_name);
            PortfolioId::user_portfolio(id, portfolio_no)
        }
    }
}

fn populate_legs_for_instruction<T: Trait>(index: u32, legs: &mut Vec<Leg<T::Balance>>) {
    let ticker = Ticker::try_from(vec![b'A'; index as usize].as_slice()).unwrap();
    legs.push(Leg {
        from: generate_portfolio::<T>("from_did", index, 100, None),
        to: generate_portfolio::<T>("to_did", index, 500, None),
        asset: ticker,
        amount: 100.into(),
    });
}

fn verify_add_instruction<T: Trait>(
    v_id: u64,
    s_type: SettlementType<T::BlockNumber>,
) -> DispatchResult {
    ensure!(
        Module::<T>::instruction_counter() == 2,
        "Instruction counter not increased"
    );
    let Instruction {
        instruction_id,
        venue_id,
        settlement_type,
        ..
    } = Module::<T>::instruction_details(Module::<T>::instruction_counter() - 1);
    assert_eq!(instruction_id, 1u64);
    assert_eq!(venue_id, v_id);
    assert_eq!(settlement_type, s_type);
    Ok(())
}

fn verify_add_and_affirm_instruction<T: Trait>(
    venue_id: u64,
    settlement_type: SettlementType<T::BlockNumber>,
    portfolios: Vec<PortfolioId>,
) -> DispatchResult {
    let _ = verify_add_instruction::<T>(venue_id, settlement_type)?;
    for portfolio_id in portfolios.iter() {
        ensure!(
            matches!(
                Module::<T>::affirms_received(1, portfolio_id),
                AffirmationStatus::Affirmed
            ),
            "Affirmation fails"
        );
    }
    Ok(())
}

fn emulate_add_instruction<T: Trait>(
    l: u32,
    create_portfolios: bool,
) -> Result<
    (
        Vec<Leg<T::Balance>>,
        u64,
        RawOrigin<T::AccountId>,
        IdentityId,
        Vec<PortfolioId>,
        T::AccountId,
    ),
    DispatchError,
> {
    let mut legs: Vec<Leg<T::Balance>> = Vec::with_capacity(l as usize);
    let mut portfolios: Vec<PortfolioId> = Vec::with_capacity(l as usize);
    // create venue
    let Account {
        account_id,
        origin,
        did,
    } = make_account::<T>("creator", SEED);
    let venue_id = create_venue_::<T>(did, vec![]);

    // Create legs vector.
    // Assuming the worst case where there is no dedup of `from` and `to` in the legs vector.
    if create_portfolios {
        // Assumption here is that instruction will never be executed as still there is one auth pending.
        for n in 0..l {
            setup_leg_and_portfolio::<T>(None, Some(did), n, &mut legs, &mut portfolios);
        }
    } else {
        for i in 1..l {
            populate_legs_for_instruction::<T>(i, &mut legs);
        }
    }
    Ok((legs, venue_id, origin, did, portfolios, account_id))
}

fn setup_leg_and_portfolio_with_ticker<T: Trait>(
    to_did: Option<IdentityId>,
    from_did: Option<IdentityId>,
    from_ticker: Ticker,
    to_ticker: Ticker,
    index: u32,
    legs: &mut Vec<Leg<T::Balance>>,
    sender_portfolios: &mut Vec<PortfolioId>,
    receiver_portfolios: &mut Vec<PortfolioId>,
) {
    let mut emulate_portfolios =
        |sender: Option<IdentityId>,
         receiver: Option<IdentityId>,
         portfolios: &mut Vec<PortfolioId>,
         ticker: &Ticker,
         default_portfolio: &mut Vec<PortfolioId>| {
            let transacted_amount = 500 * POLY;
            let sender_portfolio = generate_portfolio::<T>("", index, 500, sender);
            let receiver_portfolio = generate_portfolio::<T>("", index, 500, receiver);
            let _ = fund_portfolio::<T>(&sender_portfolio, ticker, transacted_amount.into());
            portfolios.push(sender_portfolio);
            default_portfolio.push(receiver_portfolio);
            legs.push(Leg {
                from: sender_portfolio,
                to: receiver_portfolio,
                asset: *ticker,
                amount: transacted_amount.into(),
            })
        };
    emulate_portfolios(
        from_did,
        to_did,
        sender_portfolios,
        &from_ticker,
        receiver_portfolios,
    );
    emulate_portfolios(
        to_did,
        from_did,
        receiver_portfolios,
        &to_ticker,
        sender_portfolios,
    );
}

// Generate signature.
fn get_encoded_signature<T: Trait>(signer: &User<T>, msg: &Receipt<T::Balance>) -> Vec<u8> {
    #[cfg(feature = "std")]
    let encoded = {
        // Signer signs the relay call.
        // NB: Decode as T::OffChainSignature because there is not type constraints in
        // `T::OffChainSignature` to limit it.
        let raw_signature: [u8; 64] = signer.sign(&msg.encode()).0;
        let encoded = MultiSignature::from(Signature::from_raw(raw_signature)).encode();

        // Native execution can generate a hard-coded signature using the following code:
        // ```ignore
        let hex_encoded = hex::encode(&encoded);
        frame_support::debug::info!("encoded signature :{:?}", &hex_encoded);
        //  ```

        encoded
    };
    #[cfg(not(feature = "std"))]
    let encoded = hex!("015e902873fc7de21faaccd58569ba0d6bde06d81c425abf136448625910713735d1905121a2368fcc254439ab50302c8c2169a55c2816182e10ea0a937e79548d").to_vec();

    encoded
}

// Add investor uniqueness claim directly in the storage.
fn add_investor_uniqueness_claim<T: Trait>(did: IdentityId, ticker: Ticker) {
    identity::Module::<T>::base_add_claim(
        did,
        Claim::InvestorUniqueness(
            Scope::Ticker(ticker),
            did,
            CddId::new(did, InvestorUid::from(did.to_bytes())),
        ),
        did,
        None,
    );
    let current_balance = <pallet_asset::Module<T>>::balance_of(ticker, did);
    <AggregateBalance<T>>::insert(ticker, &did, current_balance);
    <BalanceOfAtScope<T>>::insert(did, did, current_balance);
}

fn add_trusted_issuer<T: Trait>(
    origin: RawOrigin<T::AccountId>,
    ticker: Ticker,
    issuer: TrustedIssuer,
) {
    pallet_compliance_manager::Module::<T>::add_default_trusted_claim_issuer(
        origin.into(),
        ticker,
        issuer,
    )
    .expect("Default trusted claim issuer cannot be added");
}

pub fn create_condition<T: Trait>(
    c_count: u32,
    t_count: u32,
    ticker: Ticker,
    token_owner: RawOrigin<T::AccountId>,
) -> Vec<Condition> {
    let condition_type = get_condition_type::<T>(&c_count, Scope::Ticker(ticker));
    let trusted_issuers = make_issuers::<T>(t_count);
    trusted_issuers.clone().into_iter().for_each(|issuer| {
        let t_issuer = <pallet_compliance_manager::Module<T>>::trusted_claim_issuer(ticker);
        if !t_issuer.contains(&issuer) {
            add_trusted_issuer::<T>(token_owner.clone().into(), ticker, issuer);
        }
    });
    vec![Condition::new(condition_type, trusted_issuers)]
}

pub fn get_condition_type<T: Trait>(condition_count: &u32, scope: Scope) -> ConditionType {
    let target_identity = UserBuilder::<T>::default()
        .build_with_did("TargetIdentity", 10)
        .did();
    if (2..8).contains(condition_count) {
        ConditionType::IsPresent(Claim::Affiliate(scope))
    } else if (9..18).contains(condition_count) {
        ConditionType::IsAbsent(Claim::KnowYourCustomer(scope))
    } else if (19..27).contains(condition_count) {
        ConditionType::IsAnyOf(vec![
            Claim::Affiliate(scope.clone()),
            Claim::BuyLockup(scope.clone()),
            Claim::SellLockup(scope.clone()),
        ])
    } else if (28..36).contains(condition_count) {
        ConditionType::IsNoneOf(vec![
            Claim::Accredited(scope.clone()),
            Claim::Exempted(scope.clone()),
            Claim::Jurisdiction(CountryCode::AF, scope.clone()),
        ])
    } else {
        ConditionType::IsIdentity(TargetIdentity::Specific(target_identity))
    }
}

fn compliance_setup<T: Trait>(
    max_condition: u32,
    max_trusted_issuer: u32,
    ticker: Ticker,
    origin: RawOrigin<T::AccountId>,
    from_did: IdentityId,
    to_did: IdentityId,
    trusted_issuer: TrustedIssuer,
    t_issuer_origin: RawOrigin<T::AccountId>,
) {
    // Add investor uniqueness claim.
    add_investor_uniqueness_claim::<T>(from_did, ticker);
    add_investor_uniqueness_claim::<T>(to_did, ticker);
    // Add trusted issuer.
    add_trusted_issuer::<T>(origin.clone(), ticker, trusted_issuer.clone());

    let claim_to_pass = Claim::Accredited(Scope::Ticker(ticker));
    for i in 0..max_condition {
        let (s_cond, r_cond) = if i == (max_condition - 1) {
            let cond = vec![Condition::new(
                ConditionType::IsPresent(claim_to_pass.clone()),
                vec![trusted_issuer.clone()],
            )];
            (cond.clone(), cond)
        } else {
            let cond = create_condition::<T>(i, max_trusted_issuer, ticker, origin.clone());
            (cond.clone(), cond)
        };
        pallet_compliance_manager::Module::<T>::add_compliance_requirement(
            origin.clone().into(),
            ticker,
            s_cond,
            r_cond,
        )
        .expect("Failed to add the asset compliance");
    }
    // Provide Claim to the sender and receiver
    <identity::Module<T>>::add_claim(
        t_issuer_origin.clone().into(),
        from_did,
        claim_to_pass.clone(),
        None,
    )
    .expect("Settlement: Failed to add claim");
    <identity::Module<T>>::add_claim(t_issuer_origin.into(), to_did, claim_to_pass, None)
        .expect("Settlement: Failed to add claim");
}

fn setup_affirm_instruction<T: Trait>(
    l: u32,
) -> (Vec<PortfolioId>, User<T>, User<T>, Ticker, Ticker) {
    // create venue
    let from = UserBuilder::<T>::default().build_with_did("creator", SEED);
    let venue_id = create_venue_::<T>(from.did(), vec![]);
    let settlement_type: SettlementType<T::BlockNumber> = SettlementType::SettleOnAffirmation;
    let to = UserBuilder::<T>::default().build_with_did("receiver", 1);
    let mut portfolios_from: Vec<PortfolioId> = Vec::with_capacity(l as usize);
    let mut portfolios_to: Vec<PortfolioId> = Vec::with_capacity(l as usize);
    let mut legs: Vec<Leg<T::Balance>> = Vec::with_capacity(l as usize);

    // Create legs vector.
    // Assuming the worst case where there is no dedup of `from` and `to` in the legs vector.
    // Assumption here is that instruction will never be executed as still there is one auth pending.
    let from_ticker = make_base_asset::<T>(
        &from,
        true,
        Some(Ticker::try_from(vec![b'A'; 8 as usize].as_slice()).unwrap()),
    );
    let to_ticker = make_base_asset::<T>(
        &to,
        true,
        Some(Ticker::try_from(vec![b'B'; 8 as usize].as_slice()).unwrap()),
    );
    for n in 1..l / 2 {
        setup_leg_and_portfolio_with_ticker::<T>(
            Some(to.did()),
            Some(from.did()),
            from_ticker,
            to_ticker,
            n,
            &mut legs,
            &mut portfolios_from,
            &mut portfolios_to,
        );
    }
    Module::<T>::add_and_affirm_instruction(
        (from.origin.clone()).into(),
        venue_id,
        settlement_type,
        None,
        legs,
        portfolios_from,
    )
    .expect("Unable to add and affirm the instruction");
    (portfolios_to, from, to, from_ticker, to_ticker)
}

fn add_smart_extension_to_ticker<T: Trait>(
    code_hash: <T::Hashing as Hash>::Output,
    origin: RawOrigin<T::AccountId>,
    account: T::AccountId,
    ticker: Ticker,
) {
    let data = vec![
        209, 131, 81, 43, 160, 134, 1, 0, 0, 0, 0, 0, 0, 0, 0, 0, 0, 0, 0, 0, 1,
    ]; // Allow 100% as percentage ownership and allow primary issuance.
    <polymesh_contracts::Module<T>>::instantiate(
        origin.clone().into(),
        0.into(),
        Weight::max_value(),
        code_hash,
        data.clone(),
        0.into(),
    )
    .expect("Settlement: Failed to instantiate the contract");
    let extension_id =
        T::DetermineContractAddress::contract_address_for(&code_hash, &data, &account);
    let extension_details = SmartExtension {
        extension_type: SmartExtensionType::TransferManager,
        extension_name: b"PTM".into(),
        extension_id: extension_id.clone(),
        is_archive: false,
    };
    <pallet_asset::Module<T>>::add_extension(origin.into(), ticker, extension_details)
        .expect("Settlement: Fail to add the smart extension to a given asset");
}

benchmarks! {
    _{}

    create_venue {
        // Variations for the venue_details length.
        let d in 1 .. MAX_VENUE_DETAILS_LENGTH;
        // Variations for the no. of signers allowed.
        let s in 0 .. MAX_SIGNERS_ALLOWED;
        let mut signers = Vec::with_capacity(s as usize);
        let Account {origin, did, .. } = make_account::<T>("caller", SEED);
        let venue_details = VenueDetails::from(vec![b'D'; d as usize].as_slice());
        let venue_type = VenueType::Distribution;
        // Create signers vector.
        for signer in 0 .. s {
            signers.push(make_account::<T>("signers", signer).account_id);
        }
    }: _(origin, venue_details, signers, venue_type)
    verify {
        ensure!(matches!(Module::<T>::venue_counter(), 2), "Invalid venue counter");
        ensure!(matches!(Module::<T>::user_venues(did).into_iter().last(), Some(1)), "Invalid venue id");
        ensure!(Module::<T>::venue_info(1).is_some(), "Incorrect venue info set");
    }


    update_venue {
        // Variations for the venue_details length.
        let d in 1 .. MAX_VENUE_DETAILS_LENGTH;
        let venue_details = VenueDetails::from(vec![b'D'; d as usize].as_slice());
        // Venue type.
        let venue_type = VenueType::Sto;
        let Account {account_id, origin, did} = make_account::<T>("creator", SEED);
        // create venue
        let venue_id = create_venue_::<T>(did, vec![]);
    }: _(origin, venue_id, Some(venue_details), Some(venue_type))
    verify {
        let updated_venue_details = Module::<T>::venue_info(1).unwrap();
        ensure!(matches!(updated_venue_details.venue_type, VenueType::Sto), "Incorrect venue type value");
        ensure!(matches!(updated_venue_details.details, venue_details), "Incorrect venue details");
    }


    add_instruction {

        let l in 1 .. T::MaxLegsInInstruction::get() as u32; // Variation for the MAX leg count.
        // Define settlement type
        let settlement_type = SettlementType::SettleOnAffirmation;
        // Emulate the add instruction and get all the necessary arguments.
        let (legs, venue_id, origin, did , _, _ ) = emulate_add_instruction::<T>(l, false)?;

    }: _(origin, venue_id, settlement_type, Some(99999999.into()), legs)
    verify {
        verify_add_instruction::<T>(venue_id, settlement_type)?;
    }


    add_instruction_with_settle_on_block_type {
        let l in 1 .. T::MaxLegsInInstruction::get() as u32; // Variation for the MAX leg count.
        // Define settlement type
        let settlement_type = SettlementType::SettleOnBlock(100.into());
        set_block_number::<T>(50);

        // Emulate the add instruction and get all the necessary arguments.
        let (legs, venue_id, origin, did , _,_ ) = emulate_add_instruction::<T>(l, false)?;

    }: add_instruction(origin, venue_id, settlement_type, Some(99999999.into()), legs)
    verify {
        verify_add_instruction::<T>(venue_id, settlement_type)?;
    }


    add_and_affirm_instruction {
        let l in 1 .. T::MaxLegsInInstruction::get() as u32;
        // Define settlement type
        let settlement_type = SettlementType::SettleOnAffirmation;
        // Emulate the add instruction and get all the necessary arguments.
        let (legs, venue_id, origin, did , portfolios, _) = emulate_add_instruction::<T>(l, true)?;

    }: _(origin, venue_id, settlement_type, Some(99999999.into()), legs, portfolios.clone())
    verify {
        verify_add_and_affirm_instruction::<T>(venue_id, settlement_type, portfolios)?;
    }


    add_and_affirm_instruction_with_settle_on_block_type {
        let l in 1 .. T::MaxLegsInInstruction::get() as u32;
        // Define settlement type.
        let settlement_type = SettlementType::SettleOnBlock(100.into());
        set_block_number::<T>(50);
        // Emulate the add instruction and get all the necessary arguments.
        let (legs, venue_id, origin, did , portfolios, _) = emulate_add_instruction::<T>(l, true)?;

    }: add_and_affirm_instruction(origin, venue_id, settlement_type, Some(99999999.into()), legs, portfolios.clone())
    verify {
        verify_add_and_affirm_instruction::<T>(venue_id, settlement_type, portfolios)?;
    }


    set_venue_filtering {
        // Constant time function. It is only for allow venue filtering.
        let Account {account_id, origin, did} = make_account::<T>("creator", SEED);
        let ticker = create_asset_::<T>(did)?;
    }: _(origin, ticker, true)
    verify {
        ensure!(Module::<T>::venue_filtering(ticker), "Fail: set_venue_filtering failed");
    }


    set_venue_filtering_disallow {
        // Constant time function. It is only for disallowing venue filtering.
        let Account {account_id, origin, did} = make_account::<T>("creator", SEED);
        let ticker = create_asset_::<T>(did)?;
    }: set_venue_filtering(origin, ticker, false)
    verify {
        ensure!(!Module::<T>::venue_filtering(ticker), "Fail: set_venue_filtering failed");
    }


    allow_venues {
        // Count of venue is variant for this dispatchable.
        let v in 0 .. MAX_VENUE_ALLOWED;
        let Account {account_id, origin, did} = make_account::<T>("creator", SEED);
        let ticker = create_asset_::<T>(did)?;
        let mut venues: Vec<u64> = Vec::new();
        for i in 0 .. v {
            venues.push(i.into());
        }
    }: _(origin, ticker, venues.clone())
    verify {
        for v in venues.iter() {
            ensure!(Module::<T>::venue_allow_list(ticker, v), "Fail: allow_venue dispatch");
        }
    }


    disallow_venues {
        // Count of venue is variant for this dispatchable.
        let v in 0 .. MAX_VENUE_ALLOWED;
        let Account {account_id, origin, did} = make_account::<T>("creator", SEED);
        let ticker = create_asset_::<T>(did)?;
        let mut venues: Vec<u64> = Vec::new();
        for i in 0 .. v {
            venues.push(i.into());
        }
    }: _(origin, ticker, venues.clone())
    verify {
        for v in venues.iter() {
            ensure!(!Module::<T>::venue_allow_list(ticker, v), "Fail: allow_venue dispatch");
        }
    }


    withdraw_affirmation {
        // Below setup is for the onchain affirmation.

        let l in 0 .. T::MaxLegsInInstruction::get() as u32;
        // Emulate the add instruction and get all the necessary arguments.
        let (legs, venue_id, origin, did , portfolios, _) = emulate_add_instruction::<T>(l, true)?;
        // Add instruction
        Module::<T>::base_add_instruction(did, venue_id, SettlementType::SettleOnAffirmation, None, legs.clone())?;
        let instruction_id: u64 = 1;
        // Affirm an instruction
        let portfolios_set = portfolios.clone().into_iter().collect::<BTreeSet<_>>();
        Module::<T>::unsafe_affirm_instruction(did, instruction_id, portfolios_set, None)?;

    }: _(origin, instruction_id, portfolios)
    verify {
        for (idx, leg) in legs.iter().enumerate() {
            ensure!(matches!(Module::<T>::instruction_leg_status(instruction_id, u64::try_from(idx).unwrap_or_default()), LegStatus::PendingTokenLock), "Fail: withdraw affirmation dispatch");
        }
    }


    withdraw_affirmation_with_receipt {
        // Below setup is for the receipt based affirmation

        let l in 0 .. T::MaxLegsInInstruction::get() as u32;
        // Emulate the add instruction and get all the necessary arguments.
        let (legs, venue_id, origin, did , portfolios, account_id) = emulate_add_instruction::<T>(l, true)?;
        // Add instruction
        Module::<T>::base_add_instruction(did, venue_id, SettlementType::SettleOnAffirmation, None, legs.clone())?;
        let instruction_id: u64 = 1;
        // Affirm an instruction
        portfolios.clone().into_iter().for_each(|p| {
            set_user_affirmations(instruction_id, p, AffirmationStatus::Affirmed);
        });
        for (idx, _) in legs.clone().iter().enumerate() {
            let leg_id = u64::try_from(idx).unwrap_or_default();
            // use leg_id for the receipt_uid as well.
            set_instruction_let_status_to_skipped::<T>(instruction_id, leg_id, account_id.clone(), leg_id);
        }
    }: withdraw_affirmation(origin, instruction_id, portfolios)
    verify {
        for (idx, leg) in legs.iter().enumerate() {
            ensure!(matches!(Module::<T>::instruction_leg_status(instruction_id, u64::try_from(idx).unwrap_or_default()), LegStatus::PendingTokenLock), "Fail: withdraw affirmation dispatch");
        }
    }


    unclaim_receipt {
        // There is no catalyst in this dispatchable, It will be time constant always.

        let Account {account_id, origin, did} = make_account::<T>("creator", SEED);
        let did_to = make_account::<T>("to_did", 5).did;
        let venue_id = create_venue_::<T>(did, vec![account_id.clone()]);

        let ticker = Ticker::try_from(vec![b'A'; 10 as usize].as_slice()).unwrap();
        let portfolio_from = PortfolioId::user_portfolio(did, (100u64).into());
        let _ = fund_portfolio::<T>(&portfolio_from, &ticker, 500.into());
        let portfolio_to = PortfolioId::user_portfolio(did_to, (500u64).into());
        let legs = vec![Leg {
            from: portfolio_from,
            to: portfolio_to,
            asset: ticker,
            amount: 100.into(),
        }];

        // Add instruction
        Module::<T>::base_add_instruction(did, venue_id, SettlementType::SettleOnAffirmation, None, legs.clone())?;
        let instruction_id = 1;
        let leg_id = 0;

        set_instruction_let_status_to_skipped::<T>(instruction_id, leg_id, account_id.clone(), 0);
    }: _(origin, instruction_id, leg_id)
    verify {
        ensure!(matches!(Module::<T>::instruction_leg_status(instruction_id, leg_id), LegStatus::ExecutionPending), "Fail: unclaim_receipt dispatch");
        ensure!(!Module::<T>::receipts_used(&account_id, 0), "Fail: Receipt status didn't get update");
    }


    reject_instruction_with_all_pre_affirmations {
        // At least one portfolio needed
        let l in 1 .. T::MaxLegsInInstruction::get() as u32;
        // Emulate the add instruction and get all the necessary arguments.
        let (legs, venue_id, origin, did , portfolios, account_id) = emulate_add_instruction::<T>(l, true)?;
        // Add and affirm instruction.
        Module::<T>::add_and_affirm_instruction((origin.clone()).into(), venue_id, SettlementType::SettleOnAffirmation, None, legs, portfolios.clone()).expect("Unable to add and affirm the instruction");
        let instruction_id: u64 = 1;
    }: reject_instruction(origin, instruction_id, portfolios.clone())
    verify {
        for p in portfolios.iter() {
            ensure!(Module::<T>::affirms_received(instruction_id, p) == AffirmationStatus::Rejected, "Settlement: Failed to reject instruction");
        }
    }


    reject_instruction_with_no_pre_affirmations {
        // At least one portfolio needed
        let l in 1 .. T::MaxLegsInInstruction::get() as u32;
        // Emulate the add instruction and get all the necessary arguments.
        let (legs, venue_id, origin, did , portfolios, account_id) = emulate_add_instruction::<T>(l, true)?;
        // Add instruction
        Module::<T>::base_add_instruction(did, venue_id, SettlementType::SettleOnAffirmation, None, legs.clone())?;
        let instruction_id: u64 = 1;
    }: reject_instruction(origin, instruction_id, portfolios.clone())
    verify {
        for p in portfolios.iter() {
            ensure!(Module::<T>::affirms_received(instruction_id, p) == AffirmationStatus::Rejected, "Settlement: Failed to reject instruction");
        }
    }


    affirm_instruction {

        let l in 2 .. T::MaxLegsInInstruction::get() as u32; // At least 2 legs needed to achieve worst case.
        let (portfolios_to, _, to, _, _) = setup_affirm_instruction::<T>(l);
        let instruction_id = 1; // It will always be `1` as we know there is no other instruction in the storage yet.
    }: _(to.origin, instruction_id, portfolios_to.clone())
    verify {
        for p in portfolios_to.iter() {
            ensure!(Module::<T>::affirms_received(instruction_id, p) == AffirmationStatus::Affirmed, "Settlement: Failed to affirm instruction");
        }
    }


    claim_receipt {
        // There is no catalyst in this dispatchable, It will always be time constant.

        // create venue
        let creator = UserBuilder::<T>::default().build_with_did("creator", SEED);
        let to = UserBuilder::<T>::default().build_with_did("to_did", 5);
        let venue_id = create_venue_::<T>(creator.did(), vec![creator.account().clone()]);

        let ticker = Ticker::try_from(vec![b'A'; 10 as usize].as_slice()).unwrap();
        let portfolio_from = PortfolioId::user_portfolio(creator.did(), (100u64).into());
        let _ = fund_portfolio::<T>(&portfolio_from, &ticker, 500.into());
        let portfolio_to = PortfolioId::user_portfolio(to.did(), (500u64).into());
        let legs = vec![Leg {
            from: portfolio_from,
            to: portfolio_to,
            asset: ticker,
            amount: 100.into(),
        }];

        // Add instruction
        Module::<T>::base_add_instruction(creator.did(), venue_id, SettlementType::SettleOnAffirmation, None, legs.clone())?;
        let instruction_id = 1;

        let msg = Receipt {
            receipt_uid: 0,
            from: portfolio_from,
            to: portfolio_to,
            asset: ticker,
            amount: 100.into(),
        };

        // #[cfg(feature = "std")]
        // frame_support::debug::info!("Receipt data :{:?}", &msg);
        // #[cfg(feature = "std")]
        // frame_support::debug::info!("Creator did :{:?}", &creator.did());
        // #[cfg(feature = "std")]
        // frame_support::debug::info!("Creator Secret :{:?}", &creator.secret);

        let encoded = get_encoded_signature::<T>(&creator, &msg);
        let signature = T::OffChainSignature::decode(&mut &encoded[..])
            .expect("OffChainSignature cannot be decoded from a MultiSignature");
        let leg_id = 0;
        // Receipt details.
        let receipt = ReceiptDetails {
            receipt_uid: 0,
            leg_id,
            signer: creator.account(),
            signature,
            metadata: ReceiptMetadata::from(vec![b'D'; 10 as usize].as_slice())
        };

        set_instruction_leg_status_to_pending::<T>(instruction_id, leg_id);
    }: _(creator.origin, instruction_id, receipt.clone())
    verify {
        ensure!(Module::<T>::instruction_leg_status(instruction_id, leg_id) ==  LegStatus::ExecutionToBeSkipped(
            receipt.signer,
            receipt.receipt_uid,
        ), "Settlement: Fail to unclaim the receipt");
    }

    execute_scheduled_instruction {
        // This dispatch execute an instruction.
        //
        // Worst case scenarios.
        // 1. Create maximum legs and both traded assets are different assets/securities.
        // 2. Assets should have worst compliance restrictions ?
        // 3. Assets have maximum no. of TMs.

        let l in 2 .. T::MaxLegsInInstruction::get() as u32; // At least 2 legs needed to achieve worst case.
        let s in 0 .. T::MaxNumberOfTMExtensionForAsset::get() as u32;
        let c in 1 .. MAX_COMPLIANCE_RESTRICTION; // At least 1 compliance restriction needed.
        let t in 1 .. MAX_TRUSTED_ISSUER; // At least 1 trusted issuer needed.
        // Setup affirm instruction (One party (i.e from) already affirms the instruction)
        let (portfolios_to, from, to, from_ticker, to_ticker) = setup_affirm_instruction::<T>(l);
        // It always be one as no other instruction is already scheduled.
        let instruction_id = 1;
        let origin = RawOrigin::Root;
        // Do another affirmations that lead to scheduling an instruction.
        Module::<T>::affirm_instruction((to.origin.clone()).into(), instruction_id, portfolios_to).expect("Settlement: Failed to affirm instruction");

        // Create trusted issuer for both the ticker
        let t_issuer = UserBuilder::<T>::default().build_with_did("TrustedClaimIssuer", 99999);
        let trusted_issuer = TrustedIssuer::from(t_issuer.did());

        // Need to provide the Investor uniqueness claim for both sender and receiver,
        // for both assets also add the compliance rules as per the `MAX_COMPLIANCE_RESTRICTION`.
        compliance_setup::<T>(c, t, from_ticker, from.origin.clone(), from.did(), to.did(), trusted_issuer.clone(), t_issuer.origin.clone());
        compliance_setup::<T>(c, t, to_ticker, to.origin.clone(), from.did(), to.did(), trusted_issuer, t_issuer.origin);
        let code_hash = emulate_blueprint_in_storage::<T>(0, from.origin.clone(), "ptm")?;
        for i in 0 .. s {
            add_smart_extension_to_ticker::<T>(code_hash, from.origin.clone(), from.account().clone(), from_ticker);
            add_smart_extension_to_ticker::<T>(code_hash, to.origin.clone(), to.account().clone(), to_ticker);
        }
    }: _(origin, instruction_id)
}<|MERGE_RESOLUTION|>--- conflicted
+++ resolved
@@ -16,8 +16,7 @@
 //#![cfg(feature = "runtime-benchmarks")]
 use crate::*;
 
-<<<<<<< HEAD
-pub use frame_benchmarking::{account, benchmarks, whitelisted_caller};
+pub use frame_benchmarking::{account, benchmarks};
 use frame_support::{traits::Currency, weights::Weight};
 use frame_system::RawOrigin;
 use pallet_asset::{
@@ -27,12 +26,10 @@
 use pallet_balances as balances;
 use pallet_compliance_manager::benchmarking::make_issuers;
 use pallet_contracts::ContractAddressFor;
-use pallet_identity::{
-    self as identity,
-    benchmarking::{uid_from_name_and_idx, User, UserBuilder},
-};
+use pallet_identity as identity;
 use pallet_portfolio::{PortfolioAssetBalances, Portfolios};
 use polymesh_common_utilities::{
+    benchs::{uid_from_name_and_idx, User, UserBuilder},
     constants::currency::POLY,
     traits::asset::{AssetName, AssetType},
 };
@@ -42,23 +39,8 @@
     PortfolioName, Scope, SmartExtension, SmartExtensionType, TargetIdentity, Ticker,
     TrustedIssuer,
 };
-use sp_runtime::{traits::Hash, SaturatedConversion};
-=======
-use pallet_asset::{BalanceOf, SecurityToken, Tokens};
-use pallet_balances as balances;
-use pallet_identity::{self as identity};
-use pallet_portfolio::PortfolioAssetBalances;
-use polymesh_common_utilities::{
-    benchs::uid_from_name_and_idx,
-    traits::asset::{AssetName, AssetType},
-};
-use polymesh_primitives::{IdentityId, PortfolioId, Ticker};
-
-use frame_benchmarking::{account, benchmarks};
-use frame_support::traits::Currency;
-use frame_system::RawOrigin;
+use sp_runtime::traits::Hash;
 use sp_runtime::SaturatedConversion;
->>>>>>> ff510bb9
 use sp_std::prelude::*;
 
 #[cfg(not(feature = "std"))]
@@ -69,7 +51,6 @@
 #[cfg(feature = "std")]
 use sp_runtime::MultiSignature;
 
-const SEED: u32 = 0;
 const MAX_VENUE_DETAILS_LENGTH: u32 = 50000;
 const MAX_SIGNERS_ALLOWED: u32 = 50;
 const MAX_VENUE_ALLOWED: u32 = 100;
@@ -77,26 +58,6 @@
 const MAX_TRUSTED_ISSUER: u32 = 5;
 
 type Portfolio<T> = pallet_portfolio::Module<T>;
-
-pub struct Account<T: Trait> {
-    account_id: T::AccountId,
-    origin: RawOrigin<T::AccountId>,
-    did: IdentityId,
-}
-
-fn make_account<T: Trait>(name: &'static str, u: u32) -> Account<T> {
-    let account_id: T::AccountId = account(name, u, SEED);
-    let origin = RawOrigin::Signed(account_id.clone());
-    let _ = balances::Module::<T>::make_free_balance_be(&account_id, 1_000_000.into());
-    let uid = uid_from_name_and_idx(name, u);
-    let _ = identity::Module::<T>::register_did(origin.clone().into(), uid, vec![]);
-    let did = identity::Module::<T>::get_identity(&account_id).unwrap_or_default();
-    Account {
-        account_id,
-        origin,
-        did,
-    }
-}
 
 fn set_block_number<T: Trait>(new_block_no: u64) {
     system::Module::<T>::set_block_number(new_block_no.saturated_into::<T::BlockNumber>());
@@ -198,7 +159,10 @@
         PortfolioName::try_from(vec![b'P'; pseudo_random_no as usize].as_slice()).unwrap();
     match did {
         None => {
-            let user = UserBuilder::<T>::default().build_with_did(portfolio_to, pseudo_random_no);
+            let user = UserBuilder::<T>::default()
+                .generate_did()
+                .seed(pseudo_random_no)
+                .build(portfolio_to);
             Portfolios::insert(user.did(), portfolio_no, portfolio_name);
             PortfolioId::user_portfolio(user.did(), portfolio_no)
         }
@@ -274,26 +238,27 @@
     let mut legs: Vec<Leg<T::Balance>> = Vec::with_capacity(l as usize);
     let mut portfolios: Vec<PortfolioId> = Vec::with_capacity(l as usize);
     // create venue
-    let Account {
-        account_id,
+    let User {
         origin,
         did,
-    } = make_account::<T>("creator", SEED);
-    let venue_id = create_venue_::<T>(did, vec![]);
+        account,
+        ..
+    } = UserBuilder::<T>::default().generate_did().build("creator");
+    let venue_id = create_venue_::<T>(did.unwrap(), vec![]);
 
     // Create legs vector.
     // Assuming the worst case where there is no dedup of `from` and `to` in the legs vector.
     if create_portfolios {
         // Assumption here is that instruction will never be executed as still there is one auth pending.
         for n in 0..l {
-            setup_leg_and_portfolio::<T>(None, Some(did), n, &mut legs, &mut portfolios);
+            setup_leg_and_portfolio::<T>(None, Some(did.unwrap()), n, &mut legs, &mut portfolios);
         }
     } else {
         for i in 1..l {
             populate_legs_for_instruction::<T>(i, &mut legs);
         }
     }
-    Ok((legs, venue_id, origin, did, portfolios, account_id))
+    Ok((legs, venue_id, origin, did.unwrap(), portfolios, account))
 }
 
 fn setup_leg_and_portfolio_with_ticker<T: Trait>(
@@ -414,7 +379,8 @@
 
 pub fn get_condition_type<T: Trait>(condition_count: &u32, scope: Scope) -> ConditionType {
     let target_identity = UserBuilder::<T>::default()
-        .build_with_did("TargetIdentity", 10)
+        .generate_did()
+        .build("TargetIdentity")
         .did();
     if (2..8).contains(condition_count) {
         ConditionType::IsPresent(Claim::Affiliate(scope))
@@ -489,10 +455,10 @@
     l: u32,
 ) -> (Vec<PortfolioId>, User<T>, User<T>, Ticker, Ticker) {
     // create venue
-    let from = UserBuilder::<T>::default().build_with_did("creator", SEED);
+    let from = UserBuilder::<T>::default().generate_did().build("creator");
     let venue_id = create_venue_::<T>(from.did(), vec![]);
     let settlement_type: SettlementType<T::BlockNumber> = SettlementType::SettleOnAffirmation;
-    let to = UserBuilder::<T>::default().build_with_did("receiver", 1);
+    let to = UserBuilder::<T>::default().generate_did().build("receiver");
     let mut portfolios_from: Vec<PortfolioId> = Vec::with_capacity(l as usize);
     let mut portfolios_to: Vec<PortfolioId> = Vec::with_capacity(l as usize);
     let mut legs: Vec<Leg<T::Balance>> = Vec::with_capacity(l as usize);
@@ -573,17 +539,17 @@
         // Variations for the no. of signers allowed.
         let s in 0 .. MAX_SIGNERS_ALLOWED;
         let mut signers = Vec::with_capacity(s as usize);
-        let Account {origin, did, .. } = make_account::<T>("caller", SEED);
+        let User {origin, did, .. } = UserBuilder::<T>::default().generate_did().build("caller");
         let venue_details = VenueDetails::from(vec![b'D'; d as usize].as_slice());
         let venue_type = VenueType::Distribution;
         // Create signers vector.
         for signer in 0 .. s {
-            signers.push(make_account::<T>("signers", signer).account_id);
+            signers.push(UserBuilder::<T>::default().generate_did().seed(signer).build("signers").account());
         }
     }: _(origin, venue_details, signers, venue_type)
     verify {
         ensure!(matches!(Module::<T>::venue_counter(), 2), "Invalid venue counter");
-        ensure!(matches!(Module::<T>::user_venues(did).into_iter().last(), Some(1)), "Invalid venue id");
+        ensure!(matches!(Module::<T>::user_venues(did.unwrap()).into_iter().last(), Some(1)), "Invalid venue id");
         ensure!(Module::<T>::venue_info(1).is_some(), "Incorrect venue info set");
     }
 
@@ -594,9 +560,9 @@
         let venue_details = VenueDetails::from(vec![b'D'; d as usize].as_slice());
         // Venue type.
         let venue_type = VenueType::Sto;
-        let Account {account_id, origin, did} = make_account::<T>("creator", SEED);
+        let User {account, origin, did, ..} = UserBuilder::<T>::default().generate_did().build("creator");
         // create venue
-        let venue_id = create_venue_::<T>(did, vec![]);
+        let venue_id = create_venue_::<T>(did.unwrap(), vec![]);
     }: _(origin, venue_id, Some(venue_details), Some(venue_type))
     verify {
         let updated_venue_details = Module::<T>::venue_info(1).unwrap();
@@ -663,8 +629,8 @@
 
     set_venue_filtering {
         // Constant time function. It is only for allow venue filtering.
-        let Account {account_id, origin, did} = make_account::<T>("creator", SEED);
-        let ticker = create_asset_::<T>(did)?;
+        let User {account, origin, did, ..} = UserBuilder::<T>::default().generate_did().build("creator");
+        let ticker = create_asset_::<T>(did.unwrap())?;
     }: _(origin, ticker, true)
     verify {
         ensure!(Module::<T>::venue_filtering(ticker), "Fail: set_venue_filtering failed");
@@ -673,8 +639,8 @@
 
     set_venue_filtering_disallow {
         // Constant time function. It is only for disallowing venue filtering.
-        let Account {account_id, origin, did} = make_account::<T>("creator", SEED);
-        let ticker = create_asset_::<T>(did)?;
+        let User {account, origin, did, ..} = UserBuilder::<T>::default().generate_did().build("creator");
+        let ticker = create_asset_::<T>(did.unwrap())?;
     }: set_venue_filtering(origin, ticker, false)
     verify {
         ensure!(!Module::<T>::venue_filtering(ticker), "Fail: set_venue_filtering failed");
@@ -684,8 +650,8 @@
     allow_venues {
         // Count of venue is variant for this dispatchable.
         let v in 0 .. MAX_VENUE_ALLOWED;
-        let Account {account_id, origin, did} = make_account::<T>("creator", SEED);
-        let ticker = create_asset_::<T>(did)?;
+        let User {account, origin, did, .. } = UserBuilder::<T>::default().generate_did().build("creator");
+        let ticker = create_asset_::<T>(did.unwrap())?;
         let mut venues: Vec<u64> = Vec::new();
         for i in 0 .. v {
             venues.push(i.into());
@@ -701,8 +667,8 @@
     disallow_venues {
         // Count of venue is variant for this dispatchable.
         let v in 0 .. MAX_VENUE_ALLOWED;
-        let Account {account_id, origin, did} = make_account::<T>("creator", SEED);
-        let ticker = create_asset_::<T>(did)?;
+        let User {account, origin, did, .. } = UserBuilder::<T>::default().generate_did().build("creator");
+        let ticker = create_asset_::<T>(did.unwrap())?;
         let mut venues: Vec<u64> = Vec::new();
         for i in 0 .. v {
             venues.push(i.into());
@@ -765,12 +731,12 @@
     unclaim_receipt {
         // There is no catalyst in this dispatchable, It will be time constant always.
 
-        let Account {account_id, origin, did} = make_account::<T>("creator", SEED);
-        let did_to = make_account::<T>("to_did", 5).did;
-        let venue_id = create_venue_::<T>(did, vec![account_id.clone()]);
+        let creator = UserBuilder::<T>::default().generate_did().build("creator");
+        let did_to = UserBuilder::<T>::default().generate_did().build("to_did").did();
+        let venue_id = create_venue_::<T>(creator.did(), vec![creator.account().clone()]);
 
         let ticker = Ticker::try_from(vec![b'A'; 10 as usize].as_slice()).unwrap();
-        let portfolio_from = PortfolioId::user_portfolio(did, (100u64).into());
+        let portfolio_from = PortfolioId::user_portfolio(creator.did(), (100u64).into());
         let _ = fund_portfolio::<T>(&portfolio_from, &ticker, 500.into());
         let portfolio_to = PortfolioId::user_portfolio(did_to, (500u64).into());
         let legs = vec![Leg {
@@ -781,15 +747,15 @@
         }];
 
         // Add instruction
-        Module::<T>::base_add_instruction(did, venue_id, SettlementType::SettleOnAffirmation, None, legs.clone())?;
+        Module::<T>::base_add_instruction(creator.did(), venue_id, SettlementType::SettleOnAffirmation, None, legs.clone())?;
         let instruction_id = 1;
         let leg_id = 0;
 
-        set_instruction_let_status_to_skipped::<T>(instruction_id, leg_id, account_id.clone(), 0);
-    }: _(origin, instruction_id, leg_id)
+        set_instruction_let_status_to_skipped::<T>(instruction_id, leg_id, creator.account().clone(), 0);
+    }: _(creator.origin.clone(), instruction_id, leg_id)
     verify {
         ensure!(matches!(Module::<T>::instruction_leg_status(instruction_id, leg_id), LegStatus::ExecutionPending), "Fail: unclaim_receipt dispatch");
-        ensure!(!Module::<T>::receipts_used(&account_id, 0), "Fail: Receipt status didn't get update");
+        ensure!(!Module::<T>::receipts_used(&creator.account(), 0), "Fail: Receipt status didn't get update");
     }
 
 
@@ -842,8 +808,8 @@
         // There is no catalyst in this dispatchable, It will always be time constant.
 
         // create venue
-        let creator = UserBuilder::<T>::default().build_with_did("creator", SEED);
-        let to = UserBuilder::<T>::default().build_with_did("to_did", 5);
+        let creator = UserBuilder::<T>::default().generate_did().build("creator");
+        let to = UserBuilder::<T>::default().generate_did().build("to_did");
         let venue_id = create_venue_::<T>(creator.did(), vec![creator.account().clone()]);
 
         let ticker = Ticker::try_from(vec![b'A'; 10 as usize].as_slice()).unwrap();
@@ -919,7 +885,7 @@
         Module::<T>::affirm_instruction((to.origin.clone()).into(), instruction_id, portfolios_to).expect("Settlement: Failed to affirm instruction");
 
         // Create trusted issuer for both the ticker
-        let t_issuer = UserBuilder::<T>::default().build_with_did("TrustedClaimIssuer", 99999);
+        let t_issuer = UserBuilder::<T>::default().generate_did().build("TrustedClaimIssuer");
         let trusted_issuer = TrustedIssuer::from(t_issuer.did());
 
         // Need to provide the Investor uniqueness claim for both sender and receiver,
