// This file is part of the Polymesh distribution (https://github.com/PolymathNetwork/Polymesh).
// Copyright (c) 2020 Polymath

// This program is free software: you can redistribute it and/or modify
// it under the terms of the GNU General Public License as published by
// the Free Software Foundation, version 3.

// This program is distributed in the hope that it will be useful, but
// WITHOUT ANY WARRANTY; without even the implied warranty of
// MERCHANTABILITY or FITNESS FOR A PARTICULAR PURPOSE. See the GNU
// General Public License for more details.

// You should have received a copy of the GNU General Public License
// along with this program. If not, see <http://www.gnu.org/licenses/>.

#![cfg(feature = "runtime-benchmarks")]
use crate::*;

pub use frame_benchmarking::{account, benchmarks};
use frame_support::weights::Weight;
use frame_system::RawOrigin;
use pallet_asset::{
    benchmarking::make_base_asset, AggregateBalance, BalanceOf, BalanceOfAtScope, SecurityToken,
    Tokens,
};
use pallet_compliance_manager::benchmarking::make_issuers;
use pallet_contracts::ContractAddressFor;
use pallet_identity as identity;
use pallet_portfolio::PortfolioAssetBalances;
use polymesh_common_utilities::{
    benchs::{User, UserBuilder},
    constants::currency::POLY,
    traits::asset::{AssetName, AssetType},
};
use polymesh_contracts::benchmarking::emulate_blueprint_in_storage;
use polymesh_primitives::{
    CddId, Claim, Condition, ConditionType, CountryCode, IdentityId, InvestorUid, PortfolioId,
    PortfolioName, PortfolioNumber, Scope, SmartExtension, SmartExtensionType, TargetIdentity,
    Ticker, TrustedIssuer,
};
use sp_runtime::traits::Hash;
use sp_runtime::SaturatedConversion;
use sp_std::convert::TryInto;
use sp_std::prelude::*;

#[cfg(not(feature = "std"))]
use hex_literal::hex;

use sp_core::sr25519::Signature;
use sp_runtime::MultiSignature;

const MAX_VENUE_DETAILS_LENGTH: u32 = 100000;
const MAX_SIGNERS_ALLOWED: u32 = 50;
const MAX_VENUE_ALLOWED: u32 = 100;
const MAX_COMPLIANCE_RESTRICTION: u32 = 45;
const MAX_TRUSTED_ISSUER: u32 = 5;

type Portfolio<T> = pallet_portfolio::Module<T>;

#[derive(Encode, Decode, Clone, Copy)]
pub struct UserData<T: Trait> {
    pub account: T::AccountId,
    pub did: IdentityId,
}

impl<T: Trait> From<User<T>> for UserData<T> {
    fn from(user: User<T>) -> Self {
        Self {
            account: user.account(),
            did: user.did(),
        }
    }
}

fn set_block_number<T: Trait>(new_block_no: u64) {
    system::Module::<T>::set_block_number(new_block_no.saturated_into::<T::BlockNumber>());
}

/// Set venue related storage without any sanity checks.
fn create_venue_<T: Trait>(did: IdentityId, signers: Vec<T::AccountId>) -> u64 {
    // Worst case length for the venue details.
    let venue_details = VenueDetails::from(vec![b'A'; 200 as usize].as_slice());
    let venue = Venue::new(did, venue_details, VenueType::Distribution);
    // NB: Venue counter starts with 1.
    let venue_counter = Module::<T>::venue_counter();
    <VenueInfo>::insert(venue_counter, venue);
    for signer in signers {
        <VenueSigners<T>>::insert(venue_counter, signer, true);
    }
    <VenueCounter>::put(venue_counter + 1);
    Module::<T>::venue_counter() - 1
}

/// Set instruction leg status to `LegStatus::ExecutionToBeSkipped` without any sanity checks.
fn set_instruction_let_status_to_skipped<T: Trait>(
    instruction_id: u64,
    leg_id: u64,
    signer: T::AccountId,
    receipt_uid: u64,
) {
    <ReceiptsUsed<T>>::insert(&signer, receipt_uid, true);
    <InstructionLegStatus<T>>::insert(
        instruction_id,
        leg_id,
        LegStatus::ExecutionToBeSkipped(signer, receipt_uid),
    );
}

/// Set Leg status to `LegStatus::ExecutionPending`
fn set_instruction_leg_status_to_pending<T: Trait>(instruction_id: u64, leg_id: u64) {
    <InstructionLegStatus<T>>::insert(instruction_id, leg_id, LegStatus::ExecutionPending);
}

/// Set user affirmation without any sanity checks.
fn set_user_affirmations(instruction_id: u64, portfolio: PortfolioId, affirm: AffirmationStatus) {
    UserAffirmations::insert(portfolio, instruction_id, affirm);
}

// create asset
fn create_asset_<T: Trait>(owner_did: IdentityId) -> Result<Ticker, DispatchError> {
    let ticker = Ticker::try_from(vec![b'A'; 8 as usize].as_slice()).unwrap();
    let name = AssetName::from(vec![b'N'; 8 as usize].as_slice());
    let total_supply: T::Balance = 90000.into();
    let token = SecurityToken {
        name,
        total_supply,
        owner_did,
        divisible: true,
        asset_type: AssetType::EquityCommon,
        primary_issuance_agent: Some(owner_did),
    };
    <Tokens<T>>::insert(ticker, token);
    <BalanceOf<T>>::insert(ticker, owner_did, total_supply);
    Portfolio::<T>::set_default_portfolio_balance(owner_did, &ticker, total_supply);
    Ok(ticker)
}

// fund portfolio
fn fund_portfolio<T: Trait>(portfolio: &PortfolioId, ticker: &Ticker, amount: T::Balance) {
    <PortfolioAssetBalances<T>>::insert(portfolio, ticker, amount);
}

fn setup_leg_and_portfolio<T: Trait>(
    to_user: Option<UserData<T>>,
    from_user: Option<UserData<T>>,
    index: u32,
    legs: &mut Vec<Leg<T::Balance>>,
    sender_portfolios: &mut Vec<PortfolioId>,
    receiver_portfolios: &mut Vec<PortfolioId>,
) {
    let variance = index + 1;
    let ticker = Ticker::try_from(vec![b'A'; variance as usize].as_slice()).unwrap();
    let portfolio_from = generate_portfolio::<T>("", variance + 500, from_user);
    let _ = fund_portfolio::<T>(&portfolio_from, &ticker, 500.into());
    let portfolio_to = generate_portfolio::<T>("to_did", variance + 800, to_user);
    legs.push(Leg {
        from: portfolio_from,
        to: portfolio_to,
        asset: ticker,
        amount: 100.into(),
    });
    receiver_portfolios.push(portfolio_to);
    sender_portfolios.push(portfolio_from);
}

fn generate_portfolio<T: Trait>(
    portfolio_to: &'static str,
    pseudo_random_no: u32,
    user: Option<UserData<T>>,
) -> PortfolioId {
    let u = match user {
        None => {
            let user = UserBuilder::<T>::default()
                .generate_did()
                .seed(pseudo_random_no)
                .build(portfolio_to);
            UserData::from(user)
        }
        Some(u) => u,
    };
    let portfolio_no = (Portfolio::<T>::next_portfolio_number(u.did)).0 + 1u64;
    let portfolio_name =
        PortfolioName::try_from(vec![b'P'; portfolio_no as usize].as_slice()).unwrap();
    Portfolio::<T>::create_portfolio(RawOrigin::Signed(u.account.clone()).into(), portfolio_name)
        .unwrap();
    PortfolioId::user_portfolio(u.did, PortfolioNumber::from(portfolio_no))
}

fn populate_legs_for_instruction<T: Trait>(index: u32, legs: &mut Vec<Leg<T::Balance>>) {
    let ticker = Ticker::try_from(vec![b'A'; index as usize].as_slice()).unwrap();
    legs.push(Leg {
        from: generate_portfolio::<T>("from_did", index + 500, None),
        to: generate_portfolio::<T>("to_did", index + 800, None),
        asset: ticker,
        amount: 100.into(),
    });
}

fn verify_add_instruction<T: Trait>(
    v_id: u64,
    s_type: SettlementType<T::BlockNumber>,
) -> DispatchResult {
    ensure!(
        Module::<T>::instruction_counter() == 2,
        "Instruction counter not increased"
    );
    let Instruction {
        instruction_id,
        venue_id,
        settlement_type,
        ..
    } = Module::<T>::instruction_details(Module::<T>::instruction_counter() - 1);
    assert_eq!(instruction_id, 1u64);
    assert_eq!(venue_id, v_id);
    assert_eq!(settlement_type, s_type);
    Ok(())
}

fn verify_add_and_affirm_instruction<T: Trait>(
    venue_id: u64,
    settlement_type: SettlementType<T::BlockNumber>,
    portfolios: Vec<PortfolioId>,
) -> DispatchResult {
    let _ = verify_add_instruction::<T>(venue_id, settlement_type)?;
    for portfolio_id in portfolios.iter() {
        ensure!(
            matches!(
                Module::<T>::affirms_received(1, portfolio_id),
                AffirmationStatus::Affirmed
            ),
            "Affirmation fails"
        );
    }
    Ok(())
}

fn emulate_add_instruction<T: Trait>(
    l: u32,
    create_portfolios: bool,
) -> Result<
    (
        Vec<Leg<T::Balance>>,
        u64,
        RawOrigin<T::AccountId>,
        IdentityId,
        Vec<PortfolioId>,
        Vec<PortfolioId>,
        T::AccountId,
    ),
    DispatchError,
> {
    let mut legs: Vec<Leg<T::Balance>> = Vec::with_capacity(l as usize);
    let mut sender_portfolios: Vec<PortfolioId> = Vec::with_capacity(l as usize);
    let mut receiver_portfolios: Vec<PortfolioId> = Vec::with_capacity(l as usize);
    // create venue
    let user = UserBuilder::<T>::default().generate_did().build("creator");
    let user_data = UserData::from(user);
    let venue_id = create_venue_::<T>(user_data.did, vec![user_data.account.clone()]);

    // Create legs vector.
    // Assuming the worst case where there is no dedup of `from` and `to` in the legs vector.
    if create_portfolios {
        // Assumption here is that instruction will never be executed as still there is one auth pending.
        for n in 0..l {
            setup_leg_and_portfolio::<T>(
                None,
                Some(user_data.clone()),
                n,
                &mut legs,
                &mut sender_portfolios,
                &mut receiver_portfolios,
            );
        }
    } else {
        for i in 1..l {
            populate_legs_for_instruction::<T>(i, &mut legs);
        }
    }
    <pallet_timestamp::Now<T>>::set(100000000.into());
    Ok((
        legs,
        venue_id,
        RawOrigin::Signed(user_data.account.clone()),
        user_data.did,
        sender_portfolios,
        receiver_portfolios,
        user_data.account,
    ))
}

fn setup_leg_and_portfolio_with_ticker<T: Trait>(
    to_user: Option<UserData<T>>,
    from_user: Option<UserData<T>>,
    from_ticker: Ticker,
    to_ticker: Ticker,
    index: u32,
    legs: &mut Vec<Leg<T::Balance>>,
    sender_portfolios: &mut Vec<PortfolioId>,
    receiver_portfolios: &mut Vec<PortfolioId>,
) {
    let mut emulate_portfolios =
        |sender: Option<UserData<T>>,
         receiver: Option<UserData<T>>,
         portfolios: &mut Vec<PortfolioId>,
         ticker: &Ticker,
         default_portfolio: &mut Vec<PortfolioId>| {
            let transacted_amount = 500 * POLY;
            let sender_portfolio = generate_portfolio::<T>("", index + 500, sender);
            let receiver_portfolio = generate_portfolio::<T>("", index + 800, receiver);
            let _ = fund_portfolio::<T>(&sender_portfolio, ticker, transacted_amount.into());
            portfolios.push(sender_portfolio);
            default_portfolio.push(receiver_portfolio);
            legs.push(Leg {
                from: sender_portfolio,
                to: receiver_portfolio,
                asset: *ticker,
                amount: transacted_amount.into(),
            })
        };
    emulate_portfolios(
        from_user.clone(),
        to_user.clone(),
        sender_portfolios,
        &from_ticker,
        receiver_portfolios,
    );
    emulate_portfolios(
        to_user,
        from_user,
        receiver_portfolios,
        &to_ticker,
        sender_portfolios,
    );
}

// Generate signature.
fn get_encoded_signature<T: Trait>(signer: &User<T>, msg: &Receipt<T::Balance>) -> Vec<u8> {
    let raw_signature: [u8; 64] = signer.sign(&msg.encode()).expect("Data cannot be signed").0;
    let encoded = MultiSignature::from(Signature::from_raw(raw_signature)).encode();
    encoded
}

// Add investor uniqueness claim directly in the storage.
fn add_investor_uniqueness_claim<T: Trait>(did: IdentityId, ticker: Ticker) {
    identity::Module::<T>::base_add_claim(
        did,
        Claim::InvestorUniqueness(
            Scope::Ticker(ticker),
            did,
            CddId::new(did, InvestorUid::from(did.to_bytes())),
        ),
        did,
        None,
    );
    let current_balance = <pallet_asset::Module<T>>::balance_of(ticker, did);
    <AggregateBalance<T>>::insert(ticker, &did, current_balance);
    <BalanceOfAtScope<T>>::insert(did, did, current_balance);
}

fn add_trusted_issuer<T: Trait>(
    origin: RawOrigin<T::AccountId>,
    ticker: Ticker,
    issuer: TrustedIssuer,
) {
    pallet_compliance_manager::Module::<T>::add_default_trusted_claim_issuer(
        origin.into(),
        ticker,
        issuer,
    )
    .expect("Default trusted claim issuer cannot be added");
}

pub fn create_condition<T: Trait>(
    c_count: u32,
    t_count: u32,
    ticker: Ticker,
    token_owner: RawOrigin<T::AccountId>,
) -> Vec<Condition> {
    let condition_type = get_condition_type::<T>(&c_count);
    let trusted_issuers = make_issuers::<T>(t_count);
    let t_issuer = <pallet_compliance_manager::Module<T>>::trusted_claim_issuer(ticker);
    trusted_issuers.clone().into_iter().for_each(|issuer| {
        if !t_issuer.contains(&issuer) {
            add_trusted_issuer::<T>(token_owner.clone().into(), ticker, issuer);
        }
    });
    vec![Condition::new(condition_type, trusted_issuers)]
}

pub fn get_condition_type<T: Trait>(condition_count: &u32) -> ConditionType {
    let scope = Scope::Custom(vec![1; (*condition_count).try_into().unwrap()]);
    let target_identity = UserBuilder::<T>::default()
        .generate_did()
        .build("TargetIdentity")
        .did();
    if (2..8).contains(condition_count) {
        ConditionType::IsPresent(Claim::Affiliate(scope))
    } else if (9..18).contains(condition_count) {
        ConditionType::IsAbsent(Claim::KnowYourCustomer(scope))
    } else if (19..27).contains(condition_count) {
        ConditionType::IsAnyOf(vec![
            Claim::Affiliate(scope.clone()),
            Claim::BuyLockup(scope.clone()),
            Claim::SellLockup(scope.clone()),
        ])
    } else if (28..36).contains(condition_count) {
        ConditionType::IsNoneOf(vec![
            Claim::Accredited(scope.clone()),
            Claim::Exempted(scope.clone()),
            Claim::Jurisdiction(CountryCode::AF, scope.clone()),
        ])
    } else {
        ConditionType::IsIdentity(TargetIdentity::Specific(target_identity))
    }
}

fn compliance_setup<T: Trait>(
    max_condition: u32,
    max_trusted_issuer: u32,
    ticker: Ticker,
    origin: RawOrigin<T::AccountId>,
    from_did: IdentityId,
    to_did: IdentityId,
    trusted_issuer: TrustedIssuer,
    t_issuer_origin: RawOrigin<T::AccountId>,
) {
    // Add investor uniqueness claim.
    add_investor_uniqueness_claim::<T>(from_did, ticker);
    add_investor_uniqueness_claim::<T>(to_did, ticker);
    // Add trusted issuer.
    add_trusted_issuer::<T>(origin.clone(), ticker, trusted_issuer.clone());

    let claim_to_pass = Claim::Accredited(Scope::Ticker(ticker));
    for i in 0..max_condition {
        let (s_cond, r_cond) = if i == (max_condition - 1) {
            let cond = vec![Condition::new(
                ConditionType::IsPresent(claim_to_pass.clone()),
                vec![trusted_issuer.clone()],
            )];
            (cond.clone(), cond)
        } else {
            let cond = create_condition::<T>(i, max_trusted_issuer, ticker, origin.clone());
            (cond.clone(), cond)
        };
        pallet_compliance_manager::Module::<T>::add_compliance_requirement(
            origin.clone().into(),
            ticker,
            s_cond,
            r_cond,
        )
        .expect("Failed to add the asset compliance");
    }
    // Provide Claim to the sender and receiver
    <identity::Module<T>>::add_claim(
        t_issuer_origin.clone().into(),
        from_did,
        claim_to_pass.clone(),
        None,
    )
    .expect("Settlement: Failed to add claim");
    <identity::Module<T>>::add_claim(t_issuer_origin.into(), to_did, claim_to_pass, None)
        .expect("Settlement: Failed to add claim");
}

fn setup_affirm_instruction<T: Trait>(
    l: u32,
) -> (
    Vec<PortfolioId>,
    UserData<T>,
    UserData<T>,
    Ticker,
    Ticker,
    Vec<Leg<T::Balance>>,
) {
    // create venue
    let from = UserBuilder::<T>::default().generate_did().build("creator");
    let venue_id = create_venue_::<T>(from.did(), vec![]);
    let settlement_type: SettlementType<T::BlockNumber> = SettlementType::SettleOnAffirmation;
    let to = UserBuilder::<T>::default().generate_did().build("receiver");
    let mut portfolios_from: Vec<PortfolioId> = Vec::with_capacity(l as usize);
    let mut portfolios_to: Vec<PortfolioId> = Vec::with_capacity(l as usize);
    let mut legs: Vec<Leg<T::Balance>> = Vec::with_capacity(l as usize);

    // Create legs vector.
    // Assuming the worst case where there is no dedup of `from` and `to` in the legs vector.
    // Assumption here is that instruction will never be executed as still there is one auth pending.
    let from_ticker = make_base_asset::<T>(
        &from,
        true,
        Some(Ticker::try_from(vec![b'A'; 8 as usize].as_slice()).unwrap()),
    );
    let to_ticker = make_base_asset::<T>(
        &to,
        true,
        Some(Ticker::try_from(vec![b'B'; 8 as usize].as_slice()).unwrap()),
    );
    let from_data = UserData::from(from);
    let to_data = UserData::from(to);
    for n in 0..l / 2 {
        setup_leg_and_portfolio_with_ticker::<T>(
            Some(to_data.clone()),
            Some(from_data.clone()),
            from_ticker,
            to_ticker,
            n,
            &mut legs,
            &mut portfolios_from,
            &mut portfolios_to,
        );
    }
    Module::<T>::add_and_affirm_instruction(
        (RawOrigin::Signed(from_data.account.clone())).into(),
        venue_id,
        settlement_type,
        None,
        legs.clone(),
        portfolios_from,
    )
    .expect("Unable to add and affirm the instruction");
    (
        portfolios_to,
        from_data,
        to_data,
        from_ticker,
        to_ticker,
        legs,
    )
}

fn add_smart_extension_to_ticker<T: Trait>(
    code_hash: <T::Hashing as Hash>::Output,
    origin: RawOrigin<T::AccountId>,
    account: T::AccountId,
    ticker: Ticker,
) {
    let data = vec![
        209, 131, 81, 43, 160, 134, 1, 0, 0, 0, 0, 0, 0, 0, 0, 0, 0, 0, 0, 0, 1,
    ]; // Allow 100% as percentage ownership and allow primary issuance.
    <polymesh_contracts::Module<T>>::instantiate(
        origin.clone().into(),
        0.into(),
        Weight::max_value(),
        code_hash,
        data.clone(),
        0.into(),
    )
    .expect("Settlement: Failed to instantiate the contract");
    let extension_id =
        T::DetermineContractAddress::contract_address_for(&code_hash, &data, &account);
    let extension_details = SmartExtension {
        extension_type: SmartExtensionType::TransferManager,
        extension_name: b"PTM".into(),
        extension_id: extension_id.clone(),
        is_archive: false,
    };
    <pallet_asset::Module<T>>::add_extension(origin.into(), ticker, extension_details)
        .expect("Settlement: Fail to add the smart extension to a given asset");
}

fn create_receipt_details<T: Trait>(
    index: u32,
    leg: Leg<T::Balance>,
) -> ReceiptDetails<T::AccountId, T::OffChainSignature> {
    let User {
        account, secret, ..
    } = UserBuilder::<T>::default().build("creator");
    let msg = Receipt {
        receipt_uid: index as u64,
        from: leg.from,
        to: leg.to,
        asset: leg.asset,
        amount: leg.amount,
    };
    let origin = RawOrigin::Signed(account.clone());
    let creator = User {
        account: account.clone(),
        secret,
        origin,
        uid: None,
        did: None,
    };
    let encoded = get_encoded_signature::<T>(&creator, &msg);
    let signature = T::OffChainSignature::decode(&mut &encoded[..])
        .expect("OffChainSignature cannot be decoded from a MultiSignature");
    // Receipt details.
    ReceiptDetails {
        receipt_uid: index as u64,
        leg_id: index as u64,
        signer: account,
        signature,
        metadata: ReceiptMetadata::from(vec![b'D'; 10 as usize].as_slice()),
    }
}

benchmarks! {
    _{}

    create_venue {
        // Variations for the venue_details length.
        let d in 1 .. MAX_VENUE_DETAILS_LENGTH;
        // Variations for the no. of signers allowed.
        let s in 0 .. MAX_SIGNERS_ALLOWED;
        let mut signers = Vec::with_capacity(s as usize);
        let User {origin, did, .. } = UserBuilder::<T>::default().generate_did().build("caller");
        let venue_details = VenueDetails::from(vec![b'D'; d as usize].as_slice());
        let venue_type = VenueType::Distribution;
        // Create signers vector.
        for signer in 0 .. s {
            signers.push(UserBuilder::<T>::default().generate_did().seed(signer).build("signers").account());
        }
    }: _(origin, venue_details, signers, venue_type)
    verify {
        ensure!(matches!(Module::<T>::venue_counter(), 2), "Invalid venue counter");
        ensure!(matches!(Module::<T>::user_venues(did.unwrap()).into_iter().last(), Some(1)), "Invalid venue id");
        ensure!(Module::<T>::venue_info(1).is_some(), "Incorrect venue info set");
    }


    update_venue {
        // Variations for the venue_details length.
        let d in 1 .. MAX_VENUE_DETAILS_LENGTH;
        let venue_details = VenueDetails::from(vec![b'D'; d as usize].as_slice());
        // Venue type.
        let venue_type = VenueType::Sto;
        let User {account, origin, did, ..} = UserBuilder::<T>::default().generate_did().build("creator");
        // create venue
        let venue_id = create_venue_::<T>(did.unwrap(), vec![]);
    }: _(origin, venue_id, Some(venue_details), Some(venue_type))
    verify {
        let updated_venue_details = Module::<T>::venue_info(1).unwrap();
        ensure!(matches!(updated_venue_details.venue_type, VenueType::Sto), "Incorrect venue type value");
        ensure!(matches!(updated_venue_details.details, venue_details), "Incorrect venue details");
    }


    add_instruction {

        let l in 1 .. T::MaxLegsInInstruction::get() as u32; // Variation for the MAX leg count.
        // Define settlement type
        let settlement_type = SettlementType::SettleOnAffirmation;
        // Emulate the add instruction and get all the necessary arguments.
        let (legs, venue_id, origin, did , _, _, _ ) = emulate_add_instruction::<T>(l, false)?;

    }: _(origin, venue_id, settlement_type, Some(99999999.into()), Some(99999999.into()), legs)
    verify {
        verify_add_instruction::<T>(venue_id, settlement_type)?;
    }


    add_instruction_with_settle_on_block_type {
        let l in 1 .. T::MaxLegsInInstruction::get() as u32; // Variation for the MAX leg count.
        // Define settlement type
        let settlement_type = SettlementType::SettleOnBlock(100.into());
        set_block_number::<T>(50);

        // Emulate the add instruction and get all the necessary arguments.
        let (legs, venue_id, origin, did , _, _, _ ) = emulate_add_instruction::<T>(l, false)?;

    }: add_instruction(origin, venue_id, settlement_type, Some(99999999.into()), Some(99999999.into()), legs)
    verify {
        verify_add_instruction::<T>(venue_id, settlement_type)?;
    }


    add_and_affirm_instruction {
        let l in 1 .. T::MaxLegsInInstruction::get() as u32;
        // Define settlement type
        let settlement_type = SettlementType::SettleOnAffirmation;
        // Emulate the add instruction and get all the necessary arguments.
        let (legs, venue_id, origin, did , portfolios, _, _) = emulate_add_instruction::<T>(l, true)?;

    }: _(origin, venue_id, settlement_type, Some(99999999.into()), Some(99999999.into()), legs, portfolios.clone())
    verify {
        verify_add_and_affirm_instruction::<T>(venue_id, settlement_type, portfolios)?;
    }


    add_and_affirm_instruction_with_settle_on_block_type {
        let l in 1 .. T::MaxLegsInInstruction::get() as u32;
        // Define settlement type.
        let settlement_type = SettlementType::SettleOnBlock(100.into());
        set_block_number::<T>(50);
        // Emulate the add instruction and get all the necessary arguments.
        let (legs, venue_id, origin, did , portfolios, _, _) = emulate_add_instruction::<T>(l, true)?;

    }: add_and_affirm_instruction(origin, venue_id, settlement_type, Some(99999999.into()), Some(99999999.into()), legs, portfolios.clone())
    verify {
        verify_add_and_affirm_instruction::<T>(venue_id, settlement_type, portfolios)?;
    }


    set_venue_filtering {
        // Constant time function. It is only for allow venue filtering.
        let User {account, origin, did, ..} = UserBuilder::<T>::default().generate_did().build("creator");
        let ticker = create_asset_::<T>(did.unwrap())?;
    }: _(origin, ticker, true)
    verify {
        ensure!(Module::<T>::venue_filtering(ticker), "Fail: set_venue_filtering failed");
    }


    set_venue_filtering_disallow {
        // Constant time function. It is only for disallowing venue filtering.
        let User {account, origin, did, ..} = UserBuilder::<T>::default().generate_did().build("creator");
        let ticker = create_asset_::<T>(did.unwrap())?;
    }: set_venue_filtering(origin, ticker, false)
    verify {
        ensure!(!Module::<T>::venue_filtering(ticker), "Fail: set_venue_filtering failed");
    }


    allow_venues {
        // Count of venue is variant for this dispatchable.
        let v in 0 .. MAX_VENUE_ALLOWED;
        let User {account, origin, did, .. } = UserBuilder::<T>::default().generate_did().build("creator");
        let ticker = create_asset_::<T>(did.unwrap())?;
        let mut venues: Vec<u64> = Vec::new();
        for i in 0 .. v {
            venues.push(i.into());
        }
    }: _(origin, ticker, venues.clone())
    verify {
        for v in venues.iter() {
            ensure!(Module::<T>::venue_allow_list(ticker, v), "Fail: allow_venue dispatch");
        }
    }


    disallow_venues {
        // Count of venue is variant for this dispatchable.
        let v in 0 .. MAX_VENUE_ALLOWED;
        let User {account, origin, did, .. } = UserBuilder::<T>::default().generate_did().build("creator");
        let ticker = create_asset_::<T>(did.unwrap())?;
        let mut venues: Vec<u64> = Vec::new();
        for i in 0 .. v {
            venues.push(i.into());
        }
    }: _(origin, ticker, venues.clone())
    verify {
        for v in venues.iter() {
            ensure!(!Module::<T>::venue_allow_list(ticker, v), "Fail: allow_venue dispatch");
        }
    }


    withdraw_affirmation {
        // Below setup is for the onchain affirmation.

        let l in 0 .. T::MaxLegsInInstruction::get() as u32;
        // Emulate the add instruction and get all the necessary arguments.
        let (legs, venue_id, origin, did , portfolios, _, _) = emulate_add_instruction::<T>(l, true)?;
        // Add instruction
        Module::<T>::base_add_instruction(did, venue_id, SettlementType::SettleOnAffirmation, None, None, legs.clone())?;
        let instruction_id: u64 = 1;
        // Affirm an instruction
        let portfolios_set = portfolios.clone().into_iter().collect::<BTreeSet<_>>();
        Module::<T>::unsafe_affirm_instruction(did, instruction_id, portfolios_set, None)?;

    }: _(origin, instruction_id, portfolios)
    verify {
        for (idx, leg) in legs.iter().enumerate() {
            ensure!(matches!(Module::<T>::instruction_leg_status(instruction_id, u64::try_from(idx).unwrap_or_default()), LegStatus::PendingTokenLock), "Fail: withdraw affirmation dispatch");
        }
    }


    withdraw_affirmation_with_receipt {
        // Below setup is for the receipt based affirmation

        let l in 0 .. T::MaxLegsInInstruction::get() as u32;
        // Emulate the add instruction and get all the necessary arguments.
        let (legs, venue_id, origin, did , portfolios, _, account_id) = emulate_add_instruction::<T>(l, true)?;
        // Add instruction
        Module::<T>::base_add_instruction(did, venue_id, SettlementType::SettleOnAffirmation, None, None, legs.clone())?;
        let instruction_id: u64 = 1;
        // Affirm an instruction
        portfolios.clone().into_iter().for_each(|p| {
            set_user_affirmations(instruction_id, p, AffirmationStatus::Affirmed);
        });
        for (idx, _) in legs.clone().iter().enumerate() {
            let leg_id = u64::try_from(idx).unwrap_or_default();
            // use leg_id for the receipt_uid as well.
            set_instruction_let_status_to_skipped::<T>(instruction_id, leg_id, account_id.clone(), leg_id);
        }
    }: withdraw_affirmation(origin, instruction_id, portfolios)
    verify {
        for (idx, leg) in legs.iter().enumerate() {
            ensure!(matches!(Module::<T>::instruction_leg_status(instruction_id, u64::try_from(idx).unwrap_or_default()), LegStatus::PendingTokenLock), "Fail: withdraw affirmation dispatch");
        }
    }


    unclaim_receipt {
        // There is no catalyst in this dispatchable, It will be time constant always.
        // Emulate the add instruction and get all the necessary arguments.
        let (legs, venue_id, origin, did, _, _, account_id) = emulate_add_instruction::<T>(1, true)?;
        // Add instruction
        Module::<T>::base_add_instruction(did, venue_id, SettlementType::SettleOnAffirmation, None, None, legs.clone())?;
        let instruction_id = 1;
        let leg_id = 0;

        set_instruction_let_status_to_skipped::<T>(instruction_id, leg_id, account_id.clone(), 0);
    }: _(origin, instruction_id, leg_id)
    verify {
        ensure!(matches!(Module::<T>::instruction_leg_status(instruction_id, leg_id), LegStatus::ExecutionPending), "Fail: unclaim_receipt dispatch");
        ensure!(!Module::<T>::receipts_used(&account_id, 0), "Fail: Receipt status didn't get update");
    }

<<<<<<< HEAD
=======
    // TODO: Need to solve the signature type mismatch problem
    // claim_receipt {
    //     // There is no catalyst in this dispatchable, It will always be time constant.

    //     // create venue
    //     let Account {account_id, origin, did} = make_account::<T>("creator", SEED);
    //     let did_to = make_account::<T>("to_did", 5).did;
    //     let venue_id = create_venue_::<T>(did, vec![account_id.clone()]);

    //     let ticker = Ticker::try_from(vec![b'A'; 10 as usize].as_slice()).unwrap();
    //     let portfolio_from = PortfolioId::user_portfolio(did, 100u64);
    //     let _ = fund_portfolio::<T>(&portfolio_from, &ticker, 500.into());
    //     let portfolio_to = PortfolioId::user_portfolio(did_to, 500u64);
    //     let legs = vec![Leg {
    //         from: portfolio_from,
    //         to: portfolio_to,
    //         asset: ticker,
    //         amount: 100.into(),
    //     }];

    //     // Add instruction
    //     Module::<T>::base_add_instruction(did, venue_id, SettlementType::SettleOnAffirmation, None, None, legs.clone())?;
    //     let instruction_id = 1;

    //     let msg = Receipt {
    //         receipt_uid: 0,
    //         from: portfolio_from,
    //         to: portfolio_to,
    //         asset: ticker,
    //         amount: 100.into(),
    //     };

    //     let signature = T::OffChainSignature::from(MultiSignature::from(SrPair::from_entropy(&("creator", SEED, SEED).using_encoded(blake2_256), None).0.sign(&msg.encode())));

    //     // Receipt details.
    //     let receipt = ReceiptDetails {
    //         receipt_uid: 0,
    //         leg_id: 0,
    //         signer: account_id,
    //         signature
    //     };

    //     set_instruction_leg_status_to_pending::<T>(instruction_id, 0, legs[0])?;
    // }: _(origin, instruction_id, receipt)

    // TODO (SA): Will tackle this once pallet_contracts, pallet_asset & pallet_compliance_manager have benchmarks.
    // affirm_instruction {

    //     // Worst case for the affirm_instruction will be.
    //     // 1. An instruction can have the maximum no. of legs.
    //     //      a. Two tickers are used.
    //     //      b. All legs are between the same sender and receiver.
    //     //      c. All portfolios get affirmation at once.
    //     // 2. Tickers for every leg will be different.
    //     // 3. Maximum no. of Smart extensions are used.
    //     // 4. User's compliance get verified by the last asset compliance rules.

    //     let l in 2 .. T::MaxLegsInInstruction::get() as u32; // At least 2 legs needed to achieve worst case.
    //     let t in 0 .. MAX_TM_ALLOWED;
    //     let c in 0 .. MAX_COMPLIANCE_RESTRICTION_COMPLEXITY_ALLOWED;

    //     // 1. Create instruction will maximum legs.

    //     // create venue
    //     let from = make_account::<T>("creator", SEED);
    //     let venue_id = create_venue_::<T>(from.did, vec![]);
    //     let settlement_type: SettlementType<T::BlockNumber> = SettlementType::SettleOnAffirmation;
    //     let to = make_account::<T>("receiver", 1);
    //     let portfolio_count = l/2;
    //     let mut portfolios_from: Vec<PortfolioId> = Vec::with_capacity(portfolio_count as usize);
    //     let mut portfolios_to: Vec<PortfolioId> = Vec::with_capacity(portfolio_count  as usize);
    //     let mut legs: Vec<Leg<T::Balance>> = Vec::with_capacity((portfolio_count * 2) as usize);

    //     // Create legs vector.
    //     // Assuming the worst case where there is no dedup of `from` and `to` in the legs vector.
    //     // Assumption here is that instruction will never be executed as still there is one auth pending.
    //     let from_ticker = create_asset_::<T>(from.did)?;
    //     let to_ticker = create_asset_::<T>(to.did)?;
    //     for n in 1 .. portfolio_count {
    //         setup_leg_and_portfolio_with_ticker::<T>(Some(to.did), Some(from.did), from_ticker, to_ticker, n, &mut legs, &mut portfolios_from, &mut portfolios_to)?;
    //     }
    //     // ensure!(legs.len() == ((portfolio_count * 2) as usize), "Incorrect length of legs");
    //     // ensure!(portfolios_from.len() == (portfolio_count as usize), "Incorrect length of from portfolio");
    //     // ensure!(portfolios_to.len() == (portfolio_count as usize), "Incorrect length of to portfolio");
    //     Module::<T>::add_and_affirm_instruction((from.origin).into(), venue_id, settlement_type, None, legs, portfolios_from)?;
    //     let instruction_id = 1; // It will always be `1` as we know there is no other instruction in the storage yet.
    //     ensure!(matches!(Module::<T>::instruction_affirms_pending(instruction_id), 0), "Instruction not set properly");
    //     ensure!(Module::<T>::user_affirmations(portfolios_to[0], instruction_id) == AffirmationStatus::Pending, "Some problem in the portfolios");
    // }: _(to.origin, instruction_id, portfolios_to)
>>>>>>> 3ae74e29

    reject_instruction {
        // At least one portfolio needed
        let l in 1 .. T::MaxLegsInInstruction::get() as u32;
        // Emulate the add instruction and get all the necessary arguments.
        let (legs, venue_id, origin, did , portfolios, _, account_id) = emulate_add_instruction::<T>(l, true)?;
        // Add and affirm instruction.
        Module::<T>::add_and_affirm_instruction((origin.clone()).into(), venue_id, SettlementType::SettleOnAffirmation, None, legs, portfolios.clone()).expect("Unable to add and affirm the instruction");
        let instruction_id: u64 = 1;
    }: _(origin, instruction_id, portfolios.clone())
    verify {
        for p in portfolios.iter() {
            ensure!(Module::<T>::affirms_received(instruction_id, p) == AffirmationStatus::Rejected, "Settlement: Failed to reject instruction");
        }
    }


    reject_instruction_with_no_pre_affirmations {
        // At least one portfolio needed
        let l in 1 .. T::MaxLegsInInstruction::get() as u32;
        // Emulate the add instruction and get all the necessary arguments.
        let (legs, venue_id, origin, did , portfolios, _, account_id) = emulate_add_instruction::<T>(l, true)?;
        // Add instruction
        Module::<T>::base_add_instruction(did, venue_id, SettlementType::SettleOnAffirmation, None, legs.clone())?;
        let instruction_id: u64 = 1;
    }: reject_instruction(origin, instruction_id, portfolios.clone())
    verify {
        for p in portfolios.iter() {
            ensure!(Module::<T>::affirms_received(instruction_id, p) == AffirmationStatus::Rejected, "Settlement: Failed to reject instruction");
        }
    }


    affirm_instruction {

        let l in 2 .. T::MaxLegsInInstruction::get() as u32; // At least 2 legs needed to achieve worst case.
        let (portfolios_to, _, to, _, _, _) = setup_affirm_instruction::<T>(l);
        let instruction_id = 1; // It will always be `1` as we know there is no other instruction in the storage yet.
    }: _(RawOrigin::Signed(to.account), instruction_id, portfolios_to.clone())
    verify {
        for p in portfolios_to.iter() {
            ensure!(Module::<T>::affirms_received(instruction_id, p) == AffirmationStatus::Affirmed, "Settlement: Failed to affirm instruction");
        }
    }


    claim_receipt {
        // There is no catalyst in this dispatchable, It will always be time constant.
        // Emulate the add instruction and get all the necessary arguments.
        let (legs, venue_id, origin, did , s_portfolios, r_portfolios, account_id) = emulate_add_instruction::<T>(1, true)?;
        // Add instruction
        Module::<T>::base_add_instruction(did, venue_id, SettlementType::SettleOnAffirmation, None, legs.clone())?;
        let instruction_id = 1;
        let ticker = Ticker::try_from(vec![b'A'; 1 as usize].as_slice()).unwrap();
        let receipt = create_receipt_details::<T>(0, legs.first().unwrap().clone());
        let leg_id = 0;
        let amount = 100;
        // Some manual setup to support the extrinsic.
        set_instruction_leg_status_to_pending::<T>(instruction_id, leg_id);
        T::Portfolio::lock_tokens(s_portfolios.first().unwrap(), &ticker, &amount.into())?;
    }: _(origin, instruction_id, receipt.clone())
    verify {
        ensure!(Module::<T>::instruction_leg_status(instruction_id, leg_id) ==  LegStatus::ExecutionToBeSkipped(
            receipt.signer,
            receipt.receipt_uid,
        ), "Settlement: Fail to unclaim the receipt");
    }


    affirm_with_receipts {
        // Catalyst here is the length of receipts vector.
        let r in 1 .. T::MaxLegsInInstruction::get() as u32;
        // Emulate the add instruction and get all the necessary arguments.
        let (legs, venue_id, origin, did , s_portfolios, r_portfolios, account_id) = emulate_add_instruction::<T>(r, true)?;
        // Add instruction
        Module::<T>::base_add_instruction(did, venue_id, SettlementType::SettleOnAffirmation, None, legs.clone())?;
        let instruction_id = 1;
        let mut receipt_details = Vec::with_capacity(r as usize);
        legs.clone().into_iter().enumerate().for_each(|(idx, l)| {
            receipt_details.push(create_receipt_details::<T>(idx as u32, l));
        });
    }: _(origin, instruction_id, receipt_details.clone(), s_portfolios)
    verify {
        for (i, receipt) in receipt_details.iter().enumerate() {
            ensure!(Module::<T>::instruction_leg_status(instruction_id, i as u64) ==  LegStatus::ExecutionToBeSkipped(
                receipt.signer.clone(),
                receipt.receipt_uid,
            ), "Settlement: Fail to affirm with receipts");
        }
    }

    execute_scheduled_instruction {
        // This dispatch execute an instruction.
        //
        // Worst case scenarios.
        // 1. Create maximum legs and both traded assets are different assets/securities.
        // 2. Assets should have worst compliance restrictions ?
        // 3. Assets have maximum no. of TMs.

        let l in 2 .. T::MaxLegsInInstruction::get() as u32; // At least 2 legs needed to achieve worst case.
        let s in 0 .. T::MaxNumberOfTMExtensionForAsset::get() as u32;
        let c in 1 .. T::MaxComplianceRestriction::get() as u32; // At least 1 compliance restriction needed.
        let t in 1 .. T::MaxTrustedIssuer::get() as u32; // At least 1 trusted issuer needed.
        // Setup affirm instruction (One party (i.e from) already affirms the instruction)
        let (portfolios_to, from, to, from_ticker, to_ticker, legs) = setup_affirm_instruction::<T>(l);
        // Keep the portfolio asset balance before the instruction execution to verify it later.
        let first_leg = legs.into_iter().nth(0).unwrap();
        let before_transfer_balance = <PortfolioAssetBalances<T>>::get(first_leg.from, first_leg.asset);
        // It always be one as no other instruction is already scheduled.
        let instruction_id = 1;
        let origin = RawOrigin::Root;
        let from_origin = RawOrigin::Signed(from.account.clone());
        let to_origin = RawOrigin::Signed(to.account.clone());
        // Do another affirmations that lead to scheduling an instruction.
        Module::<T>::affirm_instruction((to_origin.clone()).into(), instruction_id, portfolios_to).expect("Settlement: Failed to affirm instruction");

        // Create trusted issuer for both the ticker
        let t_issuer = UserBuilder::<T>::default().generate_did().build("TrustedClaimIssuer");
        let trusted_issuer = TrustedIssuer::from(t_issuer.did());

        // Need to provide the Investor uniqueness claim for both sender and receiver,
        // for both assets also add the compliance rules as per the `MAX_COMPLIANCE_RESTRICTION`.
        compliance_setup::<T>(c, t, from_ticker, from_origin.clone(), from.did, to.did, trusted_issuer.clone(), t_issuer.origin.clone());
        compliance_setup::<T>(c, t, to_ticker, to_origin.clone(), from.did, to.did, trusted_issuer, t_issuer.origin);
        let code_hash = emulate_blueprint_in_storage::<T>(0, from_origin.clone(), "ptm")?;
        for i in 0 .. s {
            add_smart_extension_to_ticker::<T>(code_hash, from_origin.clone(), from.account.clone(), from_ticker);
            add_smart_extension_to_ticker::<T>(code_hash, to_origin.clone(), to.account.clone(), to_ticker);
        }
    }: _(origin, instruction_id)
    verify {
        // Ensure that any one leg processed through that give sufficient evidence of successful execution of instruction.
        let after_transfer_balance = <PortfolioAssetBalances<T>>::get(first_leg.from, first_leg.asset);
        let traded_amount = before_transfer_balance - after_transfer_balance;
        let expected_transfer_amount = first_leg.amount;
        ensure!(matches!(traded_amount, expected_transfer_amount),"Settlement: Failed to execute the instruction");
    }
}<|MERGE_RESOLUTION|>--- conflicted
+++ resolved
@@ -806,98 +806,6 @@
         ensure!(!Module::<T>::receipts_used(&account_id, 0), "Fail: Receipt status didn't get update");
     }
 
-<<<<<<< HEAD
-=======
-    // TODO: Need to solve the signature type mismatch problem
-    // claim_receipt {
-    //     // There is no catalyst in this dispatchable, It will always be time constant.
-
-    //     // create venue
-    //     let Account {account_id, origin, did} = make_account::<T>("creator", SEED);
-    //     let did_to = make_account::<T>("to_did", 5).did;
-    //     let venue_id = create_venue_::<T>(did, vec![account_id.clone()]);
-
-    //     let ticker = Ticker::try_from(vec![b'A'; 10 as usize].as_slice()).unwrap();
-    //     let portfolio_from = PortfolioId::user_portfolio(did, 100u64);
-    //     let _ = fund_portfolio::<T>(&portfolio_from, &ticker, 500.into());
-    //     let portfolio_to = PortfolioId::user_portfolio(did_to, 500u64);
-    //     let legs = vec![Leg {
-    //         from: portfolio_from,
-    //         to: portfolio_to,
-    //         asset: ticker,
-    //         amount: 100.into(),
-    //     }];
-
-    //     // Add instruction
-    //     Module::<T>::base_add_instruction(did, venue_id, SettlementType::SettleOnAffirmation, None, None, legs.clone())?;
-    //     let instruction_id = 1;
-
-    //     let msg = Receipt {
-    //         receipt_uid: 0,
-    //         from: portfolio_from,
-    //         to: portfolio_to,
-    //         asset: ticker,
-    //         amount: 100.into(),
-    //     };
-
-    //     let signature = T::OffChainSignature::from(MultiSignature::from(SrPair::from_entropy(&("creator", SEED, SEED).using_encoded(blake2_256), None).0.sign(&msg.encode())));
-
-    //     // Receipt details.
-    //     let receipt = ReceiptDetails {
-    //         receipt_uid: 0,
-    //         leg_id: 0,
-    //         signer: account_id,
-    //         signature
-    //     };
-
-    //     set_instruction_leg_status_to_pending::<T>(instruction_id, 0, legs[0])?;
-    // }: _(origin, instruction_id, receipt)
-
-    // TODO (SA): Will tackle this once pallet_contracts, pallet_asset & pallet_compliance_manager have benchmarks.
-    // affirm_instruction {
-
-    //     // Worst case for the affirm_instruction will be.
-    //     // 1. An instruction can have the maximum no. of legs.
-    //     //      a. Two tickers are used.
-    //     //      b. All legs are between the same sender and receiver.
-    //     //      c. All portfolios get affirmation at once.
-    //     // 2. Tickers for every leg will be different.
-    //     // 3. Maximum no. of Smart extensions are used.
-    //     // 4. User's compliance get verified by the last asset compliance rules.
-
-    //     let l in 2 .. T::MaxLegsInInstruction::get() as u32; // At least 2 legs needed to achieve worst case.
-    //     let t in 0 .. MAX_TM_ALLOWED;
-    //     let c in 0 .. MAX_COMPLIANCE_RESTRICTION_COMPLEXITY_ALLOWED;
-
-    //     // 1. Create instruction will maximum legs.
-
-    //     // create venue
-    //     let from = make_account::<T>("creator", SEED);
-    //     let venue_id = create_venue_::<T>(from.did, vec![]);
-    //     let settlement_type: SettlementType<T::BlockNumber> = SettlementType::SettleOnAffirmation;
-    //     let to = make_account::<T>("receiver", 1);
-    //     let portfolio_count = l/2;
-    //     let mut portfolios_from: Vec<PortfolioId> = Vec::with_capacity(portfolio_count as usize);
-    //     let mut portfolios_to: Vec<PortfolioId> = Vec::with_capacity(portfolio_count  as usize);
-    //     let mut legs: Vec<Leg<T::Balance>> = Vec::with_capacity((portfolio_count * 2) as usize);
-
-    //     // Create legs vector.
-    //     // Assuming the worst case where there is no dedup of `from` and `to` in the legs vector.
-    //     // Assumption here is that instruction will never be executed as still there is one auth pending.
-    //     let from_ticker = create_asset_::<T>(from.did)?;
-    //     let to_ticker = create_asset_::<T>(to.did)?;
-    //     for n in 1 .. portfolio_count {
-    //         setup_leg_and_portfolio_with_ticker::<T>(Some(to.did), Some(from.did), from_ticker, to_ticker, n, &mut legs, &mut portfolios_from, &mut portfolios_to)?;
-    //     }
-    //     // ensure!(legs.len() == ((portfolio_count * 2) as usize), "Incorrect length of legs");
-    //     // ensure!(portfolios_from.len() == (portfolio_count as usize), "Incorrect length of from portfolio");
-    //     // ensure!(portfolios_to.len() == (portfolio_count as usize), "Incorrect length of to portfolio");
-    //     Module::<T>::add_and_affirm_instruction((from.origin).into(), venue_id, settlement_type, None, legs, portfolios_from)?;
-    //     let instruction_id = 1; // It will always be `1` as we know there is no other instruction in the storage yet.
-    //     ensure!(matches!(Module::<T>::instruction_affirms_pending(instruction_id), 0), "Instruction not set properly");
-    //     ensure!(Module::<T>::user_affirmations(portfolios_to[0], instruction_id) == AffirmationStatus::Pending, "Some problem in the portfolios");
-    // }: _(to.origin, instruction_id, portfolios_to)
->>>>>>> 3ae74e29
 
     reject_instruction {
         // At least one portfolio needed
