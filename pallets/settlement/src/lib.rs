--- conflicted
+++ resolved
@@ -850,14 +850,10 @@
         ///
         /// # Arguments
         /// * `instruction_id` - Target instruction id for the receipt.
-<<<<<<< HEAD
         /// * `leg_id` - Target leg id for the receipt.
-=======
-        /// * `leg_id` - Target leg id for the receipt
         ///
         /// # Permissions
         /// * Portfolio
->>>>>>> 445ac19b
         #[weight = <T as Trait>::WeightInfo::unclaim_receipt()]
         pub fn unclaim_receipt(origin, instruction_id: u64, leg_id: u64) {
             let (did, secondary_key) = Self::ensure_origin_perm_and_instruction_validity(origin, instruction_id)?;
