// Copyright (c) 2020 Polymath

//! # Settlement Module
//!
//! Settlement module manages all kinds of transfers and settlements of assets
//!
//! ## Overview
//!
//! The settlement module provides functionality to settle onchain as well as offchain trades between multiple parties.
//! All trades are settled under venues. A token issuer can allow/block certain venues from settling trades that involve their tokens.
//! An atomic settlement is called an Instruction. An instruction can contain multiple legs. Legs are essentially simple one to one transfers.
//! When an instruction is settled, either all legs are executed successfully or none are. In other words, if one of the leg fails due to
//! compliance failure, all other legs will also fail.
//!
//! An instruction must be authorized by all the counter parties involved for it to be executed.
//! An instruction can be set to automatically execute when all authorizations are received or at a particular block number.
//!
//! Offchain settlements are represented via receipts. If a leg has a receipt attached to it, it will not be executed onchain.
//! All other legs will be executed onchain during settlement.
//!
//! ## Dispatchable Functions
//!
//! - `create_venue` - Registers a new venue.
//! - `add_instruction` - Adds a new instruction.
//! - `authorize_instruction` - Authorizes an existing instruction.
//! - `unauthorize_instruction` - Unauthorizes an existing instruction.
//! - `reject_instruction` - Rejects an existing instruction.
//! - `claim_receipt` - Claims a signed receipt.
//! - `unclaim_receipt` - Unclaims a previously claimed receipt.
//! - `set_venue_filtering` - Enables or disabled venue filtering for a token.
//! - `allow_venues` - Allows additional venues to create instructions involving an asset.
//! - `disallow_venues` - Revokes permission given to venues for creating instructions involving a particular asset.
//!
#![cfg_attr(not(feature = "std"), no_std)]
#![recursion_limit = "256"]

use codec::{Decode, Encode};
use cryptography::mercat::{
    transaction::TransactionValidator, EncryptedAmount, JustifiedTransferTx, PubAccount,
    TransferTransactionVerifier,
};
use frame_support::{
    decl_error, decl_event, decl_module, decl_storage,
    dispatch::{DispatchError, DispatchResult, DispatchResultWithPostInfo},
    ensure, storage,
    traits::Get,
    weights::Weight,
    IterableStorageDoubleMap, StorageHasher, Twox128,
};
use frame_system::{self as system, ensure_signed};
use pallet_confidential_asset::{self as confidential_asset, MercatAccountId};
use pallet_identity as identity;
use polymesh_common_utilities::{
    traits::{
        asset::{Trait as AssetTrait, GAS_LIMIT},
        identity::Trait as IdentityTrait,
        portfolio::PortfolioSubTrait,
        CommonTrait,
    },
    with_transaction, Context,
    SystematicIssuers::Settlement as SettlementDID,
};
use polymesh_primitives::{IdentityId, PortfolioId, Ticker};
use polymesh_primitives_derive::VecU8StrongTyped;
use sp_runtime::traits::{Verify, Zero};
use sp_std::{collections::btree_set::BTreeSet, convert::TryFrom, prelude::*};

pub mod rng;
use rng::native_rng;

type Identity<T> = identity::Module<T>;
type ConfidentialAsset<T> = confidential_asset::Module<T>;

pub trait Trait:
    frame_system::Trait
    + CommonTrait
    + IdentityTrait
    + pallet_timestamp::Trait
    + confidential_asset::Trait
{
    /// The overarching event type.
    type Event: From<Event<Self>> + Into<<Self as frame_system::Trait>::Event>;
    /// Asset module.
    type Asset: AssetTrait<Self::Balance, Self::AccountId>;
    /// The maximum number of total legs in scheduled instructions that can be executed in a single block.
    /// Any excess instructions are scheduled in later blocks.
    type MaxScheduledInstructionLegsPerBlock: Get<u32>;
    /// The maximum number of total legs allowed for a instruction can have.
    type MaxLegsInAnInstruction: Get<u32>;
}

/// The wrapper for confidential transfer data which includes proofs and other related info from mercat library.
#[derive(Encode, Decode, Clone, Debug, PartialEq, Eq)]
pub enum MercatTxData {
    // The buyer (i.e., the sender), will submit this.
    InitializedTransfer(Vec<u8>),
    // The seller (i.e., the receiver) will submit this.
    FinalizedTransfer(Vec<u8>),
    // The exchange (i.e., the mediator) will submit this.
    JustifiedTransfer(Vec<u8>),
}

/// A wrapper for VenueDetails.
#[derive(
    Decode, Encode, Clone, Debug, Default, PartialEq, Eq, PartialOrd, Ord, VecU8StrongTyped,
)]
pub struct VenueDetails(Vec<u8>);

/// Status of an instruction.
#[derive(Encode, Decode, Clone, Debug, PartialEq, Eq, PartialOrd, Ord)]
pub enum InstructionStatus {
    /// Invalid instruction or details pruned.
    Unknown,
    /// Instruction is pending execution.
    Pending,
}

impl Default for InstructionStatus {
    fn default() -> Self {
        Self::Unknown
    }
}

/// Type of the venue. Used for offchain filtering.
#[derive(Encode, Decode, Clone, Debug, PartialEq, Eq, PartialOrd, Ord)]
pub enum VenueType {
    /// Default type - used for mixed and unknown types.
    Other,
    /// Represents a primary distribution.
    Distribution,
    /// Represents an offering/fund raiser.
    Sto,
    /// Represents a match making service.
    Exchange,
}

impl Default for VenueType {
    fn default() -> Self {
        Self::Other
    }
}

/// Status of a leg.
#[derive(Encode, Decode, Clone, Debug, PartialEq, Eq, PartialOrd, Ord)]
pub enum LegStatus<AccountId> {
    /// It is waiting for authorization.
    PendingTokenLock,
    /// It is waiting execution (tokens currently locked).
    ExecutionPending,
    /// receipt used, (receipt signer, receipt uid).
    ExecutionToBeSkipped(AccountId, u64),
}

impl<AccountId> Default for LegStatus<AccountId> {
    fn default() -> Self {
        Self::PendingTokenLock
    }
}

/// Status of a authorization.
#[derive(Encode, Decode, Clone, Debug, PartialEq, Eq, PartialOrd, Ord)]
pub enum AuthorizationStatus {
    /// Invalid authorization.
    Unknown,
    /// Pending user's consent.
    Pending,
    /// Authorized by the user.
    Authorized,
    /// Rejected by the user.
    Rejected,
}

impl Default for AuthorizationStatus {
    fn default() -> Self {
        Self::Unknown
    }
}

/// Type of settlement.
#[derive(Encode, Decode, Clone, Copy, Debug, PartialEq, Eq, PartialOrd, Ord)]
pub enum SettlementType<BlockNumber> {
    /// Instruction should be settled as soon as all authorizations are received.
    SettleOnAuthorization,
    /// Instruction should be settled on a particular block.
    SettleOnBlock(BlockNumber),
}

impl<BlockNumber> Default for SettlementType<BlockNumber> {
    fn default() -> Self {
        Self::SettleOnAuthorization
    }
}

/// Details about an instruction.
#[derive(Encode, Decode, Default, Clone, PartialEq, Eq, Debug, PartialOrd, Ord)]
pub struct Instruction<Moment, BlockNumber> {
    /// Unique instruction id. It is an auto incrementing number.
    pub instruction_id: u64,
    /// Id of the venue this instruction belongs to.
    pub venue_id: u64,
    /// Status of the instruction.
    pub status: InstructionStatus,
    /// Type of settlement used for this instruction.
    pub settlement_type: SettlementType<BlockNumber>,
    /// Date at which this instruction was created.
    pub created_at: Option<Moment>,
    /// Date from which this instruction is valid.
    pub valid_from: Option<Moment>,
}

/// Details of a leg including the leg id in the instruction.
#[derive(Encode, Decode, Clone, PartialEq, Eq, Debug, PartialOrd, Ord)]
pub enum Leg<Balance> {
    NonConfidentialLeg(NonConfidentialLeg<Balance>),
    ConfidentialLeg(ConfidentialLeg),
    Undefined,
}

impl<Balance> Default for Leg<Balance> {
    fn default() -> Self {
        Leg::Undefined
    }
}

/// Details of a leg including the leg id in the instruction
#[derive(Encode, Decode, Default, Clone, PartialEq, Eq, Debug, PartialOrd, Ord)]
pub struct NonConfidentialLeg<Balance> {
    /// Portfolio of the sender.
    pub from: PortfolioId,
    /// Portfolio of the receiver.
    pub to: PortfolioId,
    /// Ticker of the asset being transferred.
    pub asset: Ticker,
    /// Amount being transferred.
    pub amount: Balance,
}

/// Details of a confidential leg including the leg id in the instruction.
#[derive(Encode, Decode, Default, Clone, PartialEq, Eq, Debug, PartialOrd, Ord)]
pub struct ConfidentialLeg {
    /// Portfolio of the sender.
    pub from: PortfolioId,
    /// Portfolio of the receiver.
    pub to: PortfolioId,
    /// Portfolio of the mediator.
    pub mediator: PortfolioId,
    /// Mercat account id of the sender.
    pub from_account_id: MercatAccountId,
    /// Mercat account id of the receiver.
    pub to_account_id: MercatAccountId,
}

/// Details about a venue.
#[derive(Encode, Decode, Clone, Default, PartialEq, Eq, Debug, PartialOrd, Ord)]
pub struct Venue {
    /// Identity of the venue's creator.
    pub creator: IdentityId,
    /// instructions under this venue (Only needed for the UI).
    pub instructions: Vec<u64>,
    /// Additional details about this venue (Only needed for the UI).
    pub details: VenueDetails,
    /// Specifies type of the venue (Only needed for the UI).
    pub venue_type: VenueType,
}

/// Old venue details format. Used only for storage migration.
#[derive(Encode, Decode, Clone, Default, PartialEq, Eq, Debug, PartialOrd, Ord)]
pub struct OldVenue {
    /// Identity of the venue's creator
    pub creator: IdentityId,
    /// Instructions under this venue (Only needed for the UI).
    pub instructions: Vec<u64>,
    /// Additional details about this venue (Only needed for the UI).
    pub details: VenueDetails,
}

impl Venue {
    pub fn new(creator: IdentityId, details: VenueDetails, venue_type: VenueType) -> Self {
        Self {
            creator,
            instructions: Vec::new(),
            details,
            venue_type,
        }
    }
}

/// Details about an offchain transaction receipt.
#[derive(Encode, Decode, Clone, PartialEq, Eq, Debug, PartialOrd, Ord)]
pub struct Receipt<Balance> {
    /// Unique receipt number set by the signer for their receipts.
    pub receipt_uid: u64,
    /// Identity of the sender.
    pub from: PortfolioId,
    /// Identity of the receiver.
    pub to: PortfolioId,
    /// Ticker of the asset being transferred.
    pub asset: Ticker,
    /// Amount being transferred.
    pub amount: Balance,
}

/// Details about an offchain transaction receipt that a user must input.
#[derive(Encode, Decode, Clone, PartialEq, Eq, Debug, PartialOrd, Ord)]
pub struct ReceiptDetails<AccountId, OffChainSignature> {
    /// Unique receipt number set by the signer for their receipts.
    pub receipt_uid: u64,
    /// Target leg id.
    pub leg_id: u64,
    /// Signer for this receipt.
    pub signer: AccountId,
    /// Signature confirming the receipt details.
    pub signature: OffChainSignature,
}

pub mod weight_for {
    use super::*;

    pub fn weight_for_execute_instruction_if_auth_no_pending<T: Trait>(
        weight_for_custodian_transfer: Weight,
    ) -> Weight {
        T::DbWeight::get()
            .reads(4) // Weight for read.
            .saturating_add(150_000_000) // General weight.
            .saturating_add(weight_for_custodian_transfer) // Weight for custodian transfer.
    }

    pub fn weight_for_execute_instruction_if_auth_pending<T: Trait>() -> Weight {
        T::DbWeight::get()
            .reads_writes(2, 1) // For read and write.
            .saturating_add(900_000_000) // Mocking unchecked_release_locks() function weight.
    }

    pub fn weight_for_authorize_with_receipts<T: Trait>(no_of_receipts: u32) -> Weight {
        T::DbWeight::get()
            .reads_writes(6, 3) // Weight for read and write.
            .saturating_add((no_of_receipts * 80_000_000).into()) // Weight for receipts.
            .saturating_add(
                T::DbWeight::get()
                    .reads_writes(3, 1)
                    .saturating_mul(no_of_receipts.into()),
            ) // Weight for read and write related to receipts.
    }

    pub fn weight_for_authorize_instruction<T: Trait>() -> Weight {
        T::DbWeight::get()
            .reads_writes(5, 3) // Weight for read and writes.
            .saturating_add(600_000_000)
    }

    pub fn weight_for_reject_instruction<T: Trait>() -> Weight {
        T::DbWeight::get()
            .reads_writes(3, 2) // Weight for read and writes.
            .saturating_add(500_000_000) // Lump-sum weight for `unsafe_unauthorize_instruction()`.
    }

    pub fn weight_for_transfer<T: Trait>() -> Weight {
        GAS_LIMIT
            .saturating_mul(
                (T::Asset::max_number_of_tm_extension() * T::MaxLegsInAnInstruction::get()).into(),
            )
            .saturating_add(70_000_000) // Weight for compliance manager.
            .saturating_add(T::DbWeight::get().reads_writes(4, 5)) // Weight for read.
            .saturating_add(150_000_000)
    }

    pub fn weight_for_instruction_creation<T: Trait>(no_of_legs: usize) -> Weight {
        T::DbWeight::get()
            .reads_writes(2, 5)
            .saturating_add(u64::try_from(no_of_legs * 50_000_000).unwrap_or_default())
    }
}

decl_event!(
    pub enum Event<T>
    where
        Balance = <T as CommonTrait>::Balance,
        Moment = <T as pallet_timestamp::Trait>::Moment,
        BlockNumber = <T as frame_system::Trait>::BlockNumber,
        AccountId = <T as frame_system::Trait>::AccountId,
    {
        /// A new venue has been created (did, venue_id, details, type).
        VenueCreated(IdentityId, u64, VenueDetails, VenueType),
        /// An existing venue has been updated (did, venue_id, details, type).
        VenueUpdated(IdentityId, u64, VenueDetails, VenueType),
        /// A new instruction has been created.
        /// (did, venue_id, instruction_id, settlement_type, valid_from, legs).
        InstructionCreated(
            IdentityId,
            u64,
            u64,
            SettlementType<BlockNumber>,
            Option<Moment>,
            Vec<Leg<Balance>>,
        ),
        /// An instruction has been authorized (did, portfolio, instruction_id).
        InstructionAuthorized(IdentityId, PortfolioId, u64),
        /// An instruction has been unauthorized (did, portfolio, instruction_id).
        InstructionUnauthorized(IdentityId, PortfolioId, u64),
        /// An instruction has been rejected (did, instruction_id).
        InstructionRejected(IdentityId, u64),
        /// A receipt has been claimed (did, instruction_id, leg_id, receipt_uid, signer).
        ReceiptClaimed(IdentityId, u64, u64, u64, AccountId),
        /// A receipt has been unclaimed (did, instruction_id, leg_id, receipt_uid, signer).
        ReceiptUnclaimed(IdentityId, u64, u64, u64, AccountId),
        /// Venue filtering has been enabled or disabled for a ticker (did, ticker, filtering_enabled).
        VenueFiltering(IdentityId, Ticker, bool),
        /// Venues added to allow list (did, ticker, vec<venue_id>).
        VenuesAllowed(IdentityId, Ticker, Vec<u64>),
        /// Venues added to block list (did, ticker, vec<venue_id>).
        VenuesBlocked(IdentityId, Ticker, Vec<u64>),
        /// Execution of a leg failed (did, instruction_id, leg_id).
        LegFailedExecution(IdentityId, u64, u64),
        /// Instruction failed execution (did, instruction_id).
        InstructionFailed(IdentityId, u64),
        /// Instruction executed successfully(did, instruction_id).
        InstructionExecuted(IdentityId, u64),
        /// Venue unauthorized by ticker owner (did, Ticker, venue_id).
        VenueUnauthorized(IdentityId, Ticker, u64),
    }
);

decl_error! {
    /// Errors for the Settlement module.
    pub enum Error for Module<T: Trait> {
        /// Certain transfer modes are not yet supported in confidential modes.
        ConfidentialModeNotSupportedYet,
        /// Transaction proof failed to verify.
        InvalidMercatTransferProof,
        /// Undefined leg type.
        UndefinedLeg,
        /// Confidential legs do not have asset and amounts.
        ConfidentialLegDoesNotHaveAssetAndAmount,
        /// Venue does not exist.
        InvalidVenue,
        /// Sender does not have required permissions.
        Unauthorized,
        /// No pending authorization for the provided instruction.
        NoPendingAuth,
        /// Instruction has not been authorized.
        InstructionNotAuthorized,
        /// Provided instruction is not pending execution.
        InstructionNotPending,
        /// Provided leg is not pending execution.
        LegNotPending,
        /// Signer is not authorized by the venue.
        UnauthorizedSigner,
        /// Receipt already used.
        ReceiptAlreadyClaimed,
        /// Receipt not used yet.
        ReceiptNotClaimed,
        /// Venue does not have required permissions.
        UnauthorizedVenue,
        /// While authorizing the transfer, system failed to lock the assets involved.
        FailedToLockTokens,
        /// Instruction validity has not started yet.
        InstructionWaitingValidity,
        /// Instruction's target settle block reached.
        InstructionSettleBlockPassed,
        /// Instruction waiting for settle block.
        InstructionWaitingSettleBlock,
        /// Offchain signature is invalid.
        InvalidSignature,
        /// Sender and receiver are the same.
        SameSenderReceiver,
        /// Maximum numbers of legs in a instruction > `MaxLegsInAnInstruction`.
        LegsCountExceededMaxLimit,
        /// Portfolio in receipt does not match with portfolios provided by the user.
        PortfolioMismatch
    }
}

decl_storage! {
    trait Store for Module<T: Trait> as StoCapped {
        /// Info about a venue. venue_id -> venue_details.
        VenueInfo get(fn venue_info): map hasher(twox_64_concat) u64 => Venue;
        /// Signers authorized by the venue. (venue_id, signer) -> authorized_bool.
        VenueSigners get(fn venue_signers): double_map hasher(twox_64_concat) u64, hasher(twox_64_concat) T::AccountId => bool;
        /// Array of venues created by an identity. Only needed for the UI. IdentityId -> Vec<venue_id>.
        UserVenues get(fn user_venues): map hasher(twox_64_concat) IdentityId => Vec<u64>;
        /// Details about an instruction. instruction_id -> instruction_details.
        InstructionDetails get(fn instruction_details): map hasher(twox_64_concat) u64 => Instruction<T::Moment, T::BlockNumber>;
        /// Legs under an instruction. (instruction_id, leg_id) -> Leg.
        InstructionLegs get(fn instruction_legs): double_map hasher(twox_64_concat) u64, hasher(twox_64_concat) u64 => Leg<T::Balance>;
        /// Status of a leg under an instruction. (instruction_id, leg_id) -> LegStatus.
        InstructionLegStatus get(fn instruction_leg_status): double_map hasher(twox_64_concat) u64, hasher(twox_64_concat) u64 => LegStatus<T::AccountId>;
        /// Number of authorizations pending before instruction is executed. instruction_id -> auths_pending.
        InstructionAuthsPending get(fn instruction_auths_pending): map hasher(twox_64_concat) u64 => u64;
        /// Tracks authorizations received for an instruction. (instruction_id, counter_party) -> AuthorizationStatus.
        AuthsReceived get(fn auths_received): double_map hasher(twox_64_concat) u64, hasher(twox_64_concat) PortfolioId => AuthorizationStatus;
        /// Helps a user track their pending instructions and authorizations (only needed for UI).
        /// (counter_party, instruction_id) -> AuthorizationStatus.
        UserAuths get(fn user_auths): double_map hasher(twox_64_concat) PortfolioId, hasher(twox_64_concat) u64 => AuthorizationStatus;
        /// Tracks redemption of receipts. (signer, receipt_uid) -> receipt_used.
        ReceiptsUsed get(fn receipts_used): double_map hasher(twox_64_concat) T::AccountId, hasher(blake2_128_concat) u64 => bool;
        /// Tracks if a token has enabled filtering venues that can create instructions involving their token. Ticker -> filtering_enabled.
        VenueFiltering get(fn venue_filtering): map hasher(blake2_128_concat) Ticker => bool;
        /// Venues that are allowed to create instructions involving a particular ticker. Oly used if filtering is enabled.
        /// (ticker, venue_id) -> allowed.
        VenueAllowList get(fn venue_allow_list): double_map hasher(blake2_128_concat) Ticker, hasher(twox_64_concat) u64 => bool;
        /// Number of venues in the system (It's one more than the actual number).
        VenueCounter get(fn venue_counter) build(|_| 1u64): u64;
        /// Number of instructions in the system (It's one more than the actual number).
        InstructionCounter get(fn instruction_counter) build(|_| 1u64): u64;
        /// The list of scheduled instructions with the block numbers in which those instructions.
        /// Become eligible to be executed. BlockNumber -> Vec<instruction_id>.
        ScheduledInstructions get(fn scheduled_instructions): map hasher(twox_64_concat) T::BlockNumber => Vec<u64>;
        /// The storage for mercat transaction proofs.
        /// The key is the instruction_id.
        MercatTxDataStorage get(fn mercat_tx_data): map hasher(twox_64_concat) u64 => Vec<MercatTxData>;
        //MercatTxDataStorage get(fn mercat_tx_data): double_map hasher(twox_64_concat) u64 => Vec<MercatTxData>;
    }
}

decl_module! {
    pub struct Module<T: Trait> for enum Call where origin: T::Origin {
        type Error = Error<T>;

        fn deposit_event() = default;

        const MaxScheduledInstructionLegsPerBlock: u32 = T::MaxScheduledInstructionLegsPerBlock::get();

        const MaxLegsInAnInstruction: u32 = T::MaxLegsInAnInstruction::get();

        fn on_runtime_upgrade() -> Weight {
            // Delete all settlement data.
            let prefix = Twox128::hash(b"Settlement");
            storage::unhashed::kill_prefix(&prefix);

            // Set venue counter and instruction counter to 1 so that the id(s) start from 1 instead of 0.
            <VenueCounter>::put(1);
            <InstructionCounter>::put(1);

            1_000
        }

        /// Registers a new venue.
        ///
        /// * `details` - Extra details about a venue.
        /// * `signers` - The signers that are allowed to sign receipts for this venue.
        /// * `venue_type` - Type of venue being created.
        ///
        /// # Weight
        /// `200_000_000 + 5_000_000 * signers.len()`
        #[weight = 200_000_000 + 5_000_000 * u64::try_from(signers.len()).unwrap_or_default()]
        pub fn create_venue(origin, details: VenueDetails, signers: Vec<T::AccountId>, venue_type: VenueType) -> DispatchResult {
            let sender = ensure_signed(origin)?;
            let did = Context::current_identity_or::<Identity<T>>(&sender)?;
            let venue = Venue::new(did, details, venue_type);
            // NB: Venue counter starts with 1.
            let venue_counter = Self::venue_counter();
            VenueInfo::insert(venue_counter, venue.clone());
            for signer in signers {
                <VenueSigners<T>>::insert(venue_counter, signer, true);
            }
            VenueCounter::put(venue_counter + 1);
            UserVenues::append(did, venue_counter);
            Self::deposit_event(RawEvent::VenueCreated(did, venue_counter, venue.details, venue.venue_type));
            Ok(())
        }

        /// Edit venue details and types.
        /// Both parameters are optional, they will be updated only if Some(value) is provided.
        ///
        /// * `venue_id` - ID of the venue to edit.
        /// * `details` - Extra details about a venue.
        /// * `type` - Type of venue being created.
        ///
        /// # Weight
        /// `200_000_000
        #[weight = 200_000_000]
        pub fn update_venue(origin, venue_id: u64, details: Option<VenueDetails>, venue_type: Option<VenueType>) -> DispatchResult {
            let sender = ensure_signed(origin)?;
            let did = Context::current_identity_or::<Identity<T>>(&sender)?;
            // Check if a venue exists and the sender is the creator of the venue.
            let mut venue = Self::venue_info(venue_id);
            ensure!(venue.creator == did, Error::<T>::Unauthorized);
            if let Some(venue_details) = details {
                venue.details = venue_details;
            }
            if let Some(v_type) = venue_type {
                venue.venue_type = v_type;
            }
            <VenueInfo>::insert(&venue_id, venue.clone());
            Self::deposit_event(RawEvent::VenueUpdated(did, venue_id, venue.details, venue.venue_type));
            Ok(())
        }

        /// Adds a new instruction.
        ///
        /// # Arguments
        /// * `venue_id` - ID of the venue this instruction belongs to.
        /// * `settlement_type` - Defines if the instruction should be settled.
        ///    immediately after receiving all auths or waiting till a specific block.
        /// * `valid_from` - Optional date from which people can interact with this instruction.
        /// * `legs` - Legs included in this instruction.
        ///
        /// # Weight
        /// `950_000_000 + 1_000_000 * legs.len()`
        #[weight = weight_for::weight_for_instruction_creation::<T>(legs.len())]
        pub fn add_instruction(
            origin,
            venue_id: u64,
            settlement_type: SettlementType<T::BlockNumber>,
            valid_from: Option<T::Moment>,
            legs: Vec<Leg<T::Balance>>
        ) -> DispatchResult {
            let sender = ensure_signed(origin)?;
            let did = Context::current_identity_or::<Identity<T>>(&sender)?;
            Self::base_add_instruction(did, venue_id, settlement_type, valid_from, legs)?;

            Ok(())
        }

        /// Adds and authorizes a new instruction.
        ///
        /// # Arguments
        /// * `venue_id` - ID of the venue this instruction belongs to.
        /// * `settlement_type` - Defines if the instruction should be settled.
        ///    immediately after receiving all auths or waiting till a specific block.
        /// * `valid_from` - Optional date from which people can interact with this instruction.
        /// * `legs` - Legs included in this instruction.
        /// * `portfolios` - Portfolios that the sender controls and wants to authorize for this instruction.
        #[weight = weight_for::weight_for_instruction_creation::<T>(legs.len())
            + weight_for::weight_for_authorize_instruction::<T>()
            + weight_for::weight_for_transfer::<T>()
        ]
        pub fn add_and_authorize_instruction(
            origin,
            venue_id: u64,
            settlement_type: SettlementType<T::BlockNumber>,
            valid_from: Option<T::Moment>,
            legs: Vec<Leg<T::Balance>>,
            portfolios: Vec<PortfolioId>
        ) -> DispatchResultWithPostInfo {
            let sender = ensure_signed(origin.clone())?;
            let did = Context::current_identity_or::<Identity<T>>(&sender)?;
            let portfolios_set = portfolios.into_iter().collect::<BTreeSet<_>>();
            let legs_count = legs.len();
            let instruction_id = Self::base_add_instruction(did, venue_id, settlement_type, valid_from, legs)?;
            let authorization_weight = Self::authorize_instruction(origin, instruction_id, portfolios_set.into_iter().collect::<Vec<_>>())?;
            Ok(
                Some(
                    weight_for::weight_for_instruction_creation::<T>(legs_count)
                        .saturating_add(authorization_weight.actual_weight.unwrap_or_default())
                ).into()
            )
        }

        /// Authorizes an existing instruction.
        ///
        /// # Arguments
        /// * `instruction_id` - Instruction id to authorize.
        /// * `portfolios` - Portfolios that the sender controls and wants to authorize for this instruction.
        #[weight = weight_for::weight_for_authorize_instruction::<T>()
            + weight_for::weight_for_transfer::<T>() // Maximum weight for `execute_instruction()`.
        ]
        pub fn authorize_instruction(origin, instruction_id: u64, portfolios: Vec<PortfolioId>) -> DispatchResultWithPostInfo {
            let sender = ensure_signed(origin)?;
            let did = Context::current_identity_or::<Identity<T>>(&sender)?;
            let portfolios_set = portfolios.into_iter().collect::<BTreeSet<_>>();

<<<<<<< HEAD
            // Authorize the instruction.
            Self::unsafe_authorize_instruction(did, instruction_id, portfolios)?;
=======
            // Authorize the instruction
            Self::unsafe_authorize_instruction(did, instruction_id, portfolios_set)?;
>>>>>>> 34d18579

            // Execute the instruction if conditions are met.
            let auths_pending = Self::instruction_auths_pending(instruction_id);
            let weight_for_instruction_execution = Self::is_instruction_executed(auths_pending, Self::instruction_details(instruction_id).settlement_type, instruction_id);

            Ok(Some(weight_for::weight_for_authorize_instruction::<T>() + weight_for_instruction_execution).into())
        }

        /// Authorizes an existing confidential instruction.
        ///
        /// # Arguments
        /// * `instruction_id` - Instruction id to authorize.
        /// * `portfolios` - Portfolios that the sender controls and wants to authorize for this instruction.
        #[weight = weight_for::weight_for_authorize_instruction::<T>()
            + weight_for::weight_for_transfer::<T>() // Maximum weight for `execute_instruction(), portfolios: BTreeSet<PortfolioId>
        ]
        pub fn authorize_confidential_instruction(origin, instruction_id: u64, data: MercatTxData, portfolios: BTreeSet<PortfolioId>) -> DispatchResultWithPostInfo {
            let sender = ensure_signed(origin)?;
            let did = Context::current_identity_or::<Identity<T>>(&sender)?;

            // Authorize the instruction.
            Self::unsafe_authorize_instruction(did, instruction_id, portfolios)?;

            MercatTxDataStorage::append(instruction_id, data);
            // Execute the instruction if conditions are met.
            let auths_pending = Self::instruction_auths_pending(instruction_id);
            let weight_for_instruction_execution = Self::is_instruction_executed(auths_pending, Self::instruction_details(instruction_id).settlement_type, instruction_id);

            Ok(Some(weight_for::weight_for_authorize_instruction::<T>() + weight_for_instruction_execution).into())
        }

        /// Unauthorizes an existing instruction.
        ///
        /// # Arguments
        /// * `instruction_id` - Instruction id to unauthorize.
        /// * `portfolios` - Portfolios that the sender controls and wants to unauthorize for this instruction.
        #[weight = 25_000_000_000]
        pub fn unauthorize_instruction(origin, instruction_id: u64, portfolios: Vec<PortfolioId>) -> DispatchResult {
            let sender = ensure_signed(origin)?;
            let did = Context::current_identity_or::<Identity<T>>(&sender)?;
            let portfolios_set = portfolios.into_iter().collect::<BTreeSet<_>>();

            Self::ensure_instruction_validity(instruction_id)?;

<<<<<<< HEAD
            // Unauthorize the instruction.
            Self::unsafe_unauthorize_instruction(did, instruction_id, portfolios)
=======
            // Unauthorize the instruction
            Self::unsafe_unauthorize_instruction(did, instruction_id, portfolios_set)
>>>>>>> 34d18579
        }

        /// Rejects an existing instruction.
        ///
        /// # Arguments
        /// * `instruction_id` - Instruction id to reject.
        /// * `portfolios` - Portfolios that the sender controls and wants them to reject this instruction.
        #[weight = weight_for::weight_for_reject_instruction::<T>()
            + weight_for::weight_for_transfer::<T>() // Maximum weight for `execute_instruction()`.
        ]
        pub fn reject_instruction(origin, instruction_id: u64, portfolios: Vec<PortfolioId>) -> DispatchResultWithPostInfo {
            let sender = ensure_signed(origin)?;
            let did = Context::current_identity_or::<Identity<T>>(&sender)?;
            let portfolios_set = portfolios.into_iter().collect::<BTreeSet<_>>();

            Self::ensure_instruction_validity(instruction_id)?;

            with_transaction(|| {
                let mut portfolios_to_unauthorize = BTreeSet::new();
                for portfolio in portfolios_set {
                    // Unauthorize the instruction if it was authorized earlier.
                    let user_auth_status = Self::user_auths(portfolio, instruction_id);

                    match user_auth_status {
                        AuthorizationStatus::Authorized => { portfolios_to_unauthorize.insert(portfolio); },
                        AuthorizationStatus::Pending => T::Portfolio::ensure_portfolio_custody(portfolio, did)?,
                        _ => return Err(DispatchError::from(Error::<T>::NoPendingAuth))
                    };

                    // Updates storage.
                    <UserAuths>::insert(portfolio, instruction_id, AuthorizationStatus::Rejected);
                    <AuthsReceived>::insert(instruction_id, portfolio, AuthorizationStatus::Rejected);
                }
                Self::unsafe_unauthorize_instruction(did, instruction_id, portfolios_to_unauthorize)?;
                Ok(())
            })?;


            // Execute the instruction if it was meant to be executed on authorization.
            let weight_for_instruction_execution = Self::is_instruction_executed(Zero::zero(), Self::instruction_details(instruction_id).settlement_type, instruction_id);

            Self::deposit_event(RawEvent::InstructionRejected(did, instruction_id));
            Ok(Some(weight_for::weight_for_reject_instruction::<T>() + weight_for_instruction_execution).into())
        }

        /// Accepts an instruction and claims a signed receipt.
        ///
        /// # Arguments
        /// * `instruction_id` - Target instruction id.
        /// * `leg_id` - Target leg id for the receipt.
        /// * `receipt_uid` - Receipt ID generated by the signer.
        /// * `signer` - Signer of the receipt.
        /// * `signed_data` - Signed receipt.
        /// * `portfolios` - Portfolios that the sender controls and wants to accept this instruction with.
        #[weight = weight_for::weight_for_authorize_with_receipts::<T>(u32::try_from(receipt_details.len()).unwrap_or_default())
            + weight_for::weight_for_transfer::<T>() // Maximum weight for `execute_instruction()`.
            ]
        pub fn authorize_with_receipts(origin, instruction_id: u64, receipt_details: Vec<ReceiptDetails<T::AccountId, T::OffChainSignature>>, portfolios: Vec<PortfolioId>) -> DispatchResultWithPostInfo {
            let sender = ensure_signed(origin)?;
            let did = Context::current_identity_or::<Identity<T>>(&sender)?;
            let portfolios_set = portfolios.into_iter().collect::<BTreeSet<_>>();

            Self::ensure_instruction_validity(instruction_id)?;

            // Verify that the receipts provided are unique.
            let receipt_ids = receipt_details.iter().map(|receipt| (receipt.signer.clone(), receipt.receipt_uid)).collect::<BTreeSet<_>>();

            ensure!(
                receipt_ids.len() == receipt_details.len(),
                Error::<T>::ReceiptAlreadyClaimed
            );

            let instruction_details = Self::instruction_details(instruction_id);

<<<<<<< HEAD
            // Verify portfolio custodianship and check if it is a counter party with a pending or rejected authorization.
            for portfolio in &portfolios {
=======
            // verify portfolio custodianship and check if it is a counter party with a pending or rejected authorization
            for portfolio in &portfolios_set {
>>>>>>> 34d18579
                T::Portfolio::ensure_portfolio_custody(*portfolio, did)?;
                let user_auth = Self::user_auths(portfolio, instruction_id);
                ensure!(
                    user_auth == AuthorizationStatus::Pending || user_auth == AuthorizationStatus::Rejected,
                    Error::<T>::NoPendingAuth
                );
            }

            // Verify that the receipts are valid.
            for receipt in &receipt_details {
                ensure!(
                    Self::venue_signers(&instruction_details.venue_id, &receipt.signer), Error::<T>::UnauthorizedSigner
                );
                ensure!(
                    !Self::receipts_used(&receipt.signer, &receipt.receipt_uid), Error::<T>::ReceiptAlreadyClaimed
                );

                let leg = Self::instruction_legs(&instruction_id, &receipt.leg_id);
<<<<<<< HEAD
                let (from, to) = Self::leg_from_to(&leg)?;
                ensure!(portfolios.contains(&from), Error::<T>::PortfolioMismatch);
                let (asset, amount) = Self::leg_asset_and_amount(&leg)?;
=======
                ensure!(portfolios_set.contains(&leg.from), Error::<T>::PortfolioMismatch);

>>>>>>> 34d18579
                let msg = Receipt {
                    receipt_uid: receipt.receipt_uid,
                    from,
                    to,
                    asset,
                    amount,
                };

                ensure!(
                    receipt.signature.verify(&msg.encode()[..], &receipt.signer),
                    Error::<T>::InvalidSignature
                );
            }

            // Lock tokens that do not have a receipt attached to their leg.
            with_transaction(|| {
                let legs = <InstructionLegs<T>>::iter_prefix(instruction_id);
<<<<<<< HEAD
                for (leg_id, leg_details) in legs.filter(|(_leg_id, leg_details)| {
                    match Self::leg_from_to(&leg_details) {
                        Ok((from, _)) => portfolios.contains(&from),
                        Err(_) => false
                    }
                }) {
                    // Receipt for the leg was provided.
=======
                for (leg_id, leg_details) in legs.filter(|(_leg_id, leg_details)| portfolios_set.contains(&leg_details.from)) {
                    // Receipt for the leg was provided
>>>>>>> 34d18579
                    if let Some(receipt) = receipt_details.iter().find(|receipt| receipt.leg_id == leg_id) {
                        <InstructionLegStatus<T>>::insert(
                            instruction_id,
                            leg_id,
                            LegStatus::ExecutionToBeSkipped(receipt.signer.clone(), receipt.receipt_uid)
                        );
                    } else {
                        let (asset, amount) = Self::leg_asset_and_amount(&leg_details)?;
                        let (from, _) = Self::leg_from_to(&leg_details)?;
                        if T::Portfolio::lock_tokens(&from, &asset, &amount).is_err() {
                            // rustc fails to infer return type of `with_transaction` if you use ?/map_err here.
                            return Err(DispatchError::from(Error::<T>::FailedToLockTokens));
                        }
                        <InstructionLegStatus<T>>::insert(instruction_id, leg_id, LegStatus::ExecutionPending);

                    }
                }
                Ok(())
            })?;

<<<<<<< HEAD
            // Update storage.
            let auths_pending = Self::instruction_auths_pending(instruction_id).saturating_sub(u64::try_from(portfolios.len()).unwrap_or_default());
            for portfolio in portfolios {
=======
            // Update storage
            let auths_pending = Self::instruction_auths_pending(instruction_id).saturating_sub(u64::try_from(portfolios_set.len()).unwrap_or_default());
            for portfolio in portfolios_set {
>>>>>>> 34d18579
                <UserAuths>::insert(portfolio, instruction_id, AuthorizationStatus::Authorized);
                <AuthsReceived>::insert(instruction_id, portfolio, AuthorizationStatus::Authorized);
                Self::deposit_event(RawEvent::InstructionAuthorized(did, portfolio, instruction_id));
            }

            <InstructionAuthsPending>::insert(instruction_id, auths_pending);
            for receipt in &receipt_details {
                <ReceiptsUsed<T>>::insert(&receipt.signer, receipt.receipt_uid, true);
                Self::deposit_event(RawEvent::ReceiptClaimed(did, instruction_id, receipt.leg_id, receipt.receipt_uid, receipt.signer.clone()));
            }

            // Execute instruction if conditions are met.
            let execute_instruction_weight = Self::is_instruction_executed(auths_pending, instruction_details.settlement_type, instruction_id);

            Ok(Some(weight_for::weight_for_authorize_with_receipts::<T>(u32::try_from(receipt_details.len()).unwrap_or_default()) + execute_instruction_weight).into())
        }

        /// Claims a signed receipt.
        ///
        /// # Arguments
        /// * `instruction_id` - Target instruction id for the receipt.
        /// * `leg_id` - Target leg id for the receipt.
        /// * `receipt_uid` - Receipt ID generated by the signer.
        /// * `signer` - Signer of the receipt.
        /// * `signed_data` - Signed receipt.
        #[weight = 10_000_000_000]
        pub fn claim_receipt(origin, instruction_id: u64, receipt_details: ReceiptDetails<T::AccountId, T::OffChainSignature>) -> DispatchResult {
            let sender = ensure_signed(origin)?;
            let did = Context::current_identity_or::<Identity<T>>(&sender)?;
            let (from, _) = Self::leg_from_to(&Self::instruction_legs(&instruction_id, &receipt_details.leg_id))?;
            T::Portfolio::ensure_portfolio_custody(from, did)?;
            Self::unsafe_claim_receipt(
                did,
                instruction_id,
                receipt_details.leg_id,
                receipt_details.receipt_uid,
                receipt_details.signer,
                receipt_details.signature
            )
        }

        /// Unclaims a previously claimed receipt.
        ///
        /// # Arguments
        /// * `instruction_id` - Target instruction id for the receipt.
        /// * `leg_id` - Target leg id for the receipt.
        #[weight = 5_000_000_000]
        pub fn unclaim_receipt(origin, instruction_id: u64, leg_id: u64) -> DispatchResult {
            let sender = ensure_signed(origin)?;
            let did = Context::current_identity_or::<Identity<T>>(&sender)?;

            Self::ensure_instruction_validity(instruction_id)?;

            if let LegStatus::ExecutionToBeSkipped(signer, receipt_uid) = Self::instruction_leg_status(instruction_id, leg_id) {
                let leg = Self::instruction_legs(instruction_id, leg_id);
                let (from, _) = Self::leg_from_to(&leg)?;
                T::Portfolio::ensure_portfolio_custody(from, did)?;
                // Lock tokens that are part of the leg.
                let (asset, amount) = Self::leg_asset_and_amount(&leg)?;
                T::Portfolio::lock_tokens(&from, &asset, &amount)?;
                <ReceiptsUsed<T>>::insert(&signer, receipt_uid, false);
                <InstructionLegStatus<T>>::insert(instruction_id, leg_id, LegStatus::ExecutionPending);
                Self::deposit_event(RawEvent::ReceiptUnclaimed(did, instruction_id, leg_id, receipt_uid, signer));
                Ok(())
            } else {
                Err(Error::<T>::ReceiptNotClaimed.into())
            }
        }

        /// Enables or disabled venue filtering for a token.
        ///
        /// # Arguments
        /// * `ticker` - Ticker of the token in question.
        /// * `enabled` - Boolean that decides if the filtering should be enabled.
        #[weight = 200_000_000]
        pub fn set_venue_filtering(origin, ticker: Ticker, enabled: bool) -> DispatchResult {
            let sender = ensure_signed(origin)?;
            let did = Context::current_identity_or::<Identity<T>>(&sender)?;
            ensure!(Self::is_owner(&ticker, did), Error::<T>::Unauthorized);
            if enabled {
                <VenueFiltering>::insert(ticker, enabled);
            } else {
                <VenueFiltering>::remove(ticker);
            }
            Self::deposit_event(RawEvent::VenueFiltering(did, ticker, enabled));
            Ok(())
        }

        /// Allows additional venues to create instructions involving an asset.
        ///
        /// * `ticker` - Ticker of the token in question.
        /// * `venues` - Array of venues that are allowed to create instructions for the token in question.
        ///
        /// # Weight
        /// `200_000_000 + 500_000 * venues.len()`
        #[weight = 200_000_000 + 500_000 * u64::try_from(venues.len()).unwrap_or_default()]
        pub fn allow_venues(origin, ticker: Ticker, venues: Vec<u64>) -> DispatchResult {
            let sender = ensure_signed(origin)?;
            let did = Context::current_identity_or::<Identity<T>>(&sender)?;
            ensure!(Self::is_owner(&ticker, did), Error::<T>::Unauthorized);
            for venue in &venues {
                <VenueAllowList>::insert(&ticker, venue, true);
            }
            Self::deposit_event(RawEvent::VenuesAllowed(did, ticker, venues));
            Ok(())
        }

        /// Revokes permission given to venues for creating instructions involving a particular asset.
        ///
        /// * `ticker` - Ticker of the token in question.
        /// * `venues` - Array of venues that are no longer allowed to create instructions for the token in question.
        ///
        /// # Weight
        /// `200_000_000 + 500_000 * venues.len()`
        #[weight = 200_000_000 + 500_000 * u64::try_from(venues.len()).unwrap_or_default()]
        pub fn disallow_venues(origin, ticker: Ticker, venues: Vec<u64>) -> DispatchResult {
            let sender = ensure_signed(origin)?;
            let did = Context::current_identity_or::<Identity<T>>(&sender)?;
            ensure!(Self::is_owner(&ticker, did), Error::<T>::Unauthorized);
            for venue in &venues {
                <VenueAllowList>::remove(&ticker, venue);
            }
            Self::deposit_event(RawEvent::VenuesBlocked(did, ticker, venues));
            Ok(())
        }
    }
}

impl<T: Trait> Module<T> {
    /// Returns true if `sender_did` is the owner of `ticker` asset.
    fn is_owner(ticker: &Ticker, sender_did: IdentityId) -> bool {
        T::Asset::is_owner(ticker, sender_did)
    }

    fn leg_asset_and_amount(leg: &Leg<T::Balance>) -> Result<(Ticker, T::Balance), DispatchError> {
        match leg {
            Leg::NonConfidentialLeg(leg) => Ok((leg.asset, leg.amount)),
            Leg::ConfidentialLeg(_) => {
                Err(Error::<T>::ConfidentialLegDoesNotHaveAssetAndAmount.into())
            }
            Leg::Undefined => Err(Error::<T>::UndefinedLeg.into()),
        }
    }

    fn leg_from_to(leg: &Leg<T::Balance>) -> Result<(PortfolioId, PortfolioId), DispatchError> {
        match leg {
            Leg::ConfidentialLeg(leg) => Ok((leg.from, leg.to)),
            Leg::NonConfidentialLeg(leg) => Ok((leg.from, leg.to)),
            Leg::Undefined => Err(Error::<T>::UndefinedLeg.into()),
        }
    }

    pub fn base_add_instruction(
        did: IdentityId,
        venue_id: u64,
        settlement_type: SettlementType<T::BlockNumber>,
        valid_from: Option<T::Moment>,
        legs: Vec<Leg<T::Balance>>,
    ) -> Result<u64, DispatchError> {
        // Ensure number of legs are within the limit.
        ensure!(
            u32::try_from(legs.len()).unwrap_or_default() <= T::MaxLegsInAnInstruction::get(),
            Error::<T>::LegsCountExceededMaxLimit
        );
        // Check if a venue exists and the sender is the creator of the venue.
        let mut venue = Self::venue_info(venue_id);
        ensure!(venue.creator == did, Error::<T>::Unauthorized);

        // Prepare data to store in storage.
        // NB Instruction counter starts from 1.
        let instruction_counter = Self::instruction_counter();
        let mut counter_parties = BTreeSet::new();
        let mut tickers = BTreeSet::new();
        // This is done to create a list of unique CP and tickers involved in the instruction.
        for leg in &legs {
            let (from, to) = Self::leg_from_to(&leg)?;
            ensure!(from != to, Error::<T>::SameSenderReceiver);
            counter_parties.insert(from);
            counter_parties.insert(to);
            match leg {
                Leg::ConfidentialLeg(c_leg) => {
                    // Mediator is added as a counter_party, so that we can wait for its authorization.
                    counter_parties.insert(c_leg.mediator);
                }
                Leg::NonConfidentialLeg(nc_leg) => {
                    tickers.insert(nc_leg.asset);
                }
                Leg::Undefined => return Err(Error::<T>::UndefinedLeg.into()),
            }
        }

        // Check if the venue has required permissions from token owners.
        ensure!(
            tickers
                .iter()
                .filter(|t| Self::venue_filtering(*t))
                .all(|t| Self::venue_allow_list(t, venue_id)),
            Error::<T>::UnauthorizedVenue,
        );

        let instruction = Instruction {
            instruction_id: instruction_counter,
            venue_id,
            status: InstructionStatus::Pending,
            settlement_type,
            created_at: Some(<pallet_timestamp::Module<T>>::get()),
            valid_from,
        };

        // Write data to storage.
        for counter_party in &counter_parties {
            UserAuths::insert(
                counter_party,
                instruction_counter,
                AuthorizationStatus::Pending,
            );
        }

        for (leg, idx) in legs.iter().zip(0u64..) {
            <InstructionLegs<T>>::insert(instruction_counter, idx, leg.clone());
        }

        if let SettlementType::SettleOnBlock(block_number) = settlement_type {
            <ScheduledInstructions<T>>::append(block_number, instruction_counter);
        }

        <InstructionDetails<T>>::insert(instruction_counter, instruction);
        InstructionAuthsPending::insert(
            instruction_counter,
            u64::try_from(counter_parties.len()).unwrap_or_default(),
        );
        venue.instructions.push(instruction_counter);
        <VenueInfo>::insert(venue_id, venue);
        <InstructionCounter>::put(instruction_counter + 1);
        Self::deposit_event(RawEvent::InstructionCreated(
            did,
            venue_id,
            instruction_counter,
            settlement_type,
            valid_from,
            legs,
        ));
        Ok(instruction_counter)
    }

    /// Settles scheduled instructions. This function is called at the start of every block.
    pub fn on_initialize(block_number: T::BlockNumber) -> Weight {
        let scheduled_instructions = <ScheduledInstructions<T>>::take(block_number);
        let mut legs_executed: u32 = 0;
        let mut weight_for_initialize: Weight = 0;
        let max_legs = T::MaxScheduledInstructionLegsPerBlock::get();

        for (i, scheduled_tx) in scheduled_instructions.iter().enumerate() {
            // NB The actual legs executed can be a bit more than max legs allowed since an instruction must be settled atomically.
            if legs_executed >= max_legs {
                // If max legs is triggered, the pending instructions in this block are rescheduled at the end of the next block.
                let mut next_block_instructions =
                    Self::scheduled_instructions(block_number + 1.into());
                next_block_instructions.extend_from_slice(&scheduled_instructions[i..]);
                <ScheduledInstructions<T>>::insert(
                    block_number + 1.into(),
                    next_block_instructions,
                );
                break;
            }
            let (temp_legs_executed, temp_weight_for_initialize) =
                Self::execute_instruction(*scheduled_tx);
            legs_executed += temp_legs_executed;
            weight_for_initialize += temp_weight_for_initialize;
        }
        weight_for_initialize
    }

    fn unsafe_unauthorize_instruction(
        did: IdentityId,
        instruction_id: u64,
        portfolios: BTreeSet<PortfolioId>,
    ) -> DispatchResult {
        // checks custodianship of portfolios and authorization status.
        for portfolio in &portfolios {
            T::Portfolio::ensure_portfolio_custody(*portfolio, did)?;
            ensure!(
                Self::user_auths(portfolio, instruction_id) == AuthorizationStatus::Authorized,
                Error::<T>::InstructionNotAuthorized
            );
        }
        // Unlock tokens that were previously locked during the authorization.
        let legs = <InstructionLegs<T>>::iter_prefix(instruction_id);
        for (leg_id, leg_details) in
            legs.filter(
                |(_leg_id, leg_details)| match Self::leg_from_to(&leg_details) {
                    Ok((from, _)) => portfolios.contains(&from),
                    Err(_) => false,
                },
            )
        {
            match Self::instruction_leg_status(instruction_id, leg_id) {
                LegStatus::ExecutionToBeSkipped(signer, receipt_uid) => {
                    // Receipt was claimed for this instruction. Therefore, no token unlocking is required, we just unclaim the receipt.
                    <ReceiptsUsed<T>>::insert(&signer, receipt_uid, false);
                    Self::deposit_event(RawEvent::ReceiptUnclaimed(
                        did,
                        instruction_id,
                        leg_id,
                        receipt_uid,
                        signer,
                    ));
                }
                LegStatus::ExecutionPending => {
                    // Tokens are unlocked, need to be unlocked.
                    match leg_details {
                        Leg::NonConfidentialLeg(_) => {
                            let (asset, amount) = Self::leg_asset_and_amount(&leg_details)?;
                            let (from, _) = Self::leg_from_to(&leg_details)?;
                            T::Portfolio::unlock_tokens(&from, &asset, &amount)?;
                        }
                        Leg::ConfidentialLeg(_) => {
                            return Err(Error::<T>::ConfidentialModeNotSupportedYet.into())
                        }
                        Leg::Undefined => return Err(Error::<T>::UndefinedLeg.into()),
                    }
                }
                LegStatus::PendingTokenLock => {
                    return Err(Error::<T>::InstructionNotAuthorized.into())
                }
            };
            <InstructionLegStatus<T>>::insert(instruction_id, leg_id, LegStatus::PendingTokenLock);
        }

        // Updates storage.
        for portfolio in &portfolios {
            <UserAuths>::insert(portfolio, instruction_id, AuthorizationStatus::Pending);
            <AuthsReceived>::remove(instruction_id, portfolio);
            Self::deposit_event(RawEvent::InstructionUnauthorized(
                did,
                *portfolio,
                instruction_id,
            ));
        }

        <InstructionAuthsPending>::mutate(instruction_id, |auths_pending| {
            *auths_pending += u64::try_from(portfolios.len()).unwrap_or_default()
        });

        Ok(())
    }

    fn ensure_instruction_validity(instruction_id: u64) -> DispatchResult {
        let instruction_details = Self::instruction_details(instruction_id);
        ensure!(
            instruction_details.status == InstructionStatus::Pending,
            Error::<T>::InstructionNotPending
        );
        if let Some(valid_from) = instruction_details.valid_from {
            ensure!(
                <pallet_timestamp::Module<T>>::get() >= valid_from,
                Error::<T>::InstructionWaitingValidity
            );
        }
        if let SettlementType::SettleOnBlock(block_number) = instruction_details.settlement_type {
            ensure!(
                block_number > system::Module::<T>::block_number(),
                Error::<T>::InstructionSettleBlockPassed
            );
        }
        Ok(())
    }

    fn get_account_and_balance(
        did: &IdentityId,
        account_id: &MercatAccountId,
    ) -> Result<(PubAccount, EncryptedAmount), DispatchError> {
        Ok((
            <ConfidentialAsset<T>>::mercat_accounts(did, account_id).to_mercat::<T>()?,
            <ConfidentialAsset<T>>::mercat_account_balance(did, account_id).to_mercat::<T>()?,
        ))
    }

    fn execute_instruction(instruction_id: u64) -> (u32, Weight) {
        let legs = <InstructionLegs<T>>::iter_prefix(instruction_id).collect::<Vec<_>>();
        let instructions_processed: u32 = u32::try_from(legs.len()).unwrap_or_default();
        Self::unchecked_release_locks(instruction_id, &legs);
        let weight_for_execution = if Self::instruction_auths_pending(instruction_id) > 0 {
            // Instruction rejected. Unlock any locked tokens and mark receipts as unused.
            // NB: Leg status is not updated because Instruction related details are deleted after settlement in any case.
            Self::deposit_event(RawEvent::InstructionRejected(
                SettlementDID.as_id(),
                instruction_id,
            ));
            weight_for::weight_for_execute_instruction_if_auth_pending::<T>()
        } else {
            let mut transaction_weight = 0;
            // All authorizations received, instruction should be settled.

            let mut failed = false;
            // Verify that the venue still has the required permissions for the tokens involved.
            let tickers: BTreeSet<Ticker> = legs
                .iter()
                .filter_map(|(_, leg)| match leg {
                    Leg::NonConfidentialLeg(non_conf_leg) => Some(non_conf_leg.asset),
                    _ => None,
                })
                .collect();
            let venue_id = Self::instruction_details(instruction_id).venue_id;
            for ticker in &tickers {
                if Self::venue_filtering(ticker) && !Self::venue_allow_list(ticker, venue_id) {
                    failed = true;
                    Self::deposit_event(RawEvent::VenueUnauthorized(
                        SettlementDID.as_id(),
                        *ticker,
                        venue_id,
                    ));
                }
            }

            enum FailureReason {
                BaseTransfer,
                ConfidentialTransfer,
                UndefinedLeg,
                InsufficientMercatAuthorizations,
                GetMercatAccount,
                GetMercatMediatorData,
            }

            if !failed {
                match with_transaction(|| {
                    for (leg_id, leg_details) in legs.iter().filter(|(leg_id, _)| {
                        let status = Self::instruction_leg_status(instruction_id, leg_id);
                        matches!(status, LegStatus::ExecutionPending)
                    }) {
                        match leg_details {
                            Leg::NonConfidentialLeg(leg) => {
                                let result = T::Asset::base_transfer(
                                    leg.from, leg.to, &leg.asset, leg.amount,
                                );
                                if let Ok(post_info) = result {
                                    transaction_weight +=
                                        post_info.actual_weight.unwrap_or_default();
                                } else {
                                    return Err((leg_id, FailureReason::BaseTransfer));
                                }
                            }
                            Leg::ConfidentialLeg(leg) => {
                                let mut tx_data = Self::mercat_tx_data(instruction_id);
                                if tx_data.len() != 3 {
                                    return Err((
                                        leg_id,
                                        FailureReason::InsufficientMercatAuthorizations,
                                    ));
                                }

                                // TODO: change the `MercatTxDataStorage` to make this type of query cleaner.
                                let tx_data = tx_data.remove(2);
                                let decoded_justified_tx = match tx_data {
                                    MercatTxData::JustifiedTransfer(finalized) => {
                                        let mut data: &[u8] = &finalized;
                                        JustifiedTransferTx::decode(&mut data).unwrap()
                                    }
                                    _ => {
                                        return Err((leg_id, FailureReason::GetMercatMediatorData));
                                    }
                                };

                                // Read the mercat_accounts from the confidential-asset pallet.
                                if let Ok((from_mercat, from_mercat_balance)) =
                                    Self::get_account_and_balance(
                                        &leg.from.did,
                                        &leg.from_account_id,
                                    )
                                {
                                    if let Ok((to_mercat, to_mercat_balance)) =
                                        Self::get_account_and_balance(
                                            &leg.to.did,
                                            &leg.to_account_id,
                                        )
                                    {
                                        // Verify the proofs.
                                        let mut rng = rng::Rng::default();
                                        let result = TransactionValidator {}.verify_transaction(
                                            &decoded_justified_tx,
                                            &from_mercat,
                                            &from_mercat_balance,
                                            &to_mercat,
                                            &to_mercat_balance,
                                            &[],
                                            &mut rng,
                                        );
                                        if let Ok((new_sender_balance, new_receiver_balance)) =
                                            result
                                        {
                                            <ConfidentialAsset<T>>::update_mercat_account_balance(
                                                &leg.from.did,
                                                &leg.from_account_id,
                                                new_sender_balance,
                                            );
                                            <ConfidentialAsset<T>>::update_mercat_account_balance(
                                                &leg.to.did,
                                                &leg.to_account_id,
                                                new_receiver_balance,
                                            );
                                        } else {
                                            return Err((leg_id, FailureReason::GetMercatAccount));
                                        }
                                    } else {
                                        return Err((leg_id, FailureReason::GetMercatAccount));
                                    }
                                } else {
                                    return Err((leg_id, FailureReason::ConfidentialTransfer));
                                }
                            }
                            Leg::Undefined => {
                                return Err((leg_id, FailureReason::UndefinedLeg));
                            }
                        }
                    }
                    Ok(())
                }) {
                    Ok(_) => {
                        Self::deposit_event(RawEvent::InstructionExecuted(
                            SettlementDID.as_id(),
                            instruction_id,
                        ));
                    }
                    Err((leg_id, reason)) => {
                        Self::deposit_event(RawEvent::LegFailedExecution(
                            SettlementDID.as_id(),
                            instruction_id,
                            leg_id.clone(),
                        ));
                        Self::deposit_event(RawEvent::InstructionFailed(
                            SettlementDID.as_id(),
                            instruction_id,
                        ));
                        // TODO: do we want to emit the error reason as well?
                        // match reason {
                        //     FailureReason::BaseTransfer => Err(DispatchError::from(Error::<T>::TODONewError)),
                        //     FailureReason::ConfidentialTransfer => Err(DispatchError::from(Error::<T>::InvalidMercatTransferProof)),
                        //     FailureReason::InsufficientMercatAuthorizations => Err(DispatchError::from(Error::<T>::TODONewError)),
                        //     FailureReason::UndefinedLeg => Err(DispatchError::from(Error::<T>::UndefinedLeg)),
                        // }
                    }
                }
            }
            weight_for::weight_for_execute_instruction_if_auth_no_pending::<T>(transaction_weight)
        };

        // Clean up instruction details to reduce chain bloat.
        <InstructionLegs<T>>::remove_prefix(instruction_id);
        <InstructionDetails<T>>::remove(instruction_id);
        <InstructionLegStatus<T>>::remove_prefix(instruction_id);
        <InstructionAuthsPending>::remove(instruction_id);
        <AuthsReceived>::remove_prefix(instruction_id);
        // NB UserAuths mapping is not cleared.
        (
            instructions_processed,
            weight_for_execution.saturating_add(T::DbWeight::get().writes(5)),
        )
    }

    pub fn unsafe_authorize_instruction(
        did: IdentityId,
        instruction_id: u64,
        portfolios: BTreeSet<PortfolioId>,
    ) -> DispatchResult {
        Self::ensure_instruction_validity(instruction_id)?;

        // Checks portfolio's custodian and if it is a counter party with a pending or rejected authorization.
        for portfolio in &portfolios {
            let user_auth = Self::user_auths(portfolio, instruction_id);
            ensure!(
                user_auth == AuthorizationStatus::Pending
                    || user_auth == AuthorizationStatus::Rejected,
                Error::<T>::NoPendingAuth
            );
            T::Portfolio::ensure_portfolio_custody(*portfolio, did)?;
        }

        with_transaction(|| {
            let legs = <InstructionLegs<T>>::iter_prefix(instruction_id);
            for (leg_id, leg_details) in
                legs.filter(
                    |(_leg_id, leg_details)| match Self::leg_from_to(&leg_details) {
                        Ok((from, _)) => portfolios.contains(&from),
                        Err(_) => false,
                    },
                )
            {
                match leg_details {
                    Leg::NonConfidentialLeg(_) => {
                        let (asset, amount) = Self::leg_asset_and_amount(&leg_details)?;
                        let (from, _) = Self::leg_from_to(&leg_details)?;
                        if T::Portfolio::lock_tokens(&from, &asset, &amount).is_err() {
                            // rustc fails to infer return type of `with_transaction` if you use ?/map_err here.
                            return Err(DispatchError::from(Error::<T>::FailedToLockTokens));
                        }
                        <InstructionLegStatus<T>>::insert(
                            instruction_id,
                            leg_id,
                            LegStatus::ExecutionPending,
                        );
                    }
                    Leg::ConfidentialLeg(_) => {
                        <InstructionLegStatus<T>>::insert(
                            instruction_id,
                            leg_id,
                            LegStatus::ExecutionPending,
                        );
                    }
                    Leg::Undefined => {
                        return Err(DispatchError::from(Error::<T>::UndefinedLeg));
                    }
                }
            }
            Ok(())
        })?;

        let auths_pending = Self::instruction_auths_pending(instruction_id);

        // Updates storage
        for portfolio in &portfolios {
            <UserAuths>::insert(portfolio, instruction_id, AuthorizationStatus::Authorized);
            <AuthsReceived>::insert(instruction_id, portfolio, AuthorizationStatus::Authorized);
            Self::deposit_event(RawEvent::InstructionAuthorized(
                did,
                *portfolio,
                instruction_id,
            ));
        }
        <InstructionAuthsPending>::insert(
            instruction_id,
            auths_pending.saturating_sub(u64::try_from(portfolios.len()).unwrap_or_default()),
        );

        Ok(())
    }

    fn unsafe_claim_receipt(
        did: IdentityId,
        instruction_id: u64,
        leg_id: u64,
        receipt_uid: u64,
        signer: T::AccountId,
        signature: T::OffChainSignature,
    ) -> DispatchResult {
        Self::ensure_instruction_validity(instruction_id)?;

        ensure!(
            Self::instruction_leg_status(instruction_id, leg_id) == LegStatus::ExecutionPending,
            Error::<T>::LegNotPending
        );
        let venue_id = Self::instruction_details(instruction_id).venue_id;
        ensure!(
            Self::venue_signers(venue_id, &signer),
            Error::<T>::UnauthorizedSigner
        );
        ensure!(
            !Self::receipts_used(&signer, receipt_uid),
            Error::<T>::ReceiptAlreadyClaimed
        );

        let leg = Self::instruction_legs(instruction_id, leg_id);

        let (asset, amount) = Self::leg_asset_and_amount(&leg)?;
        let (from, to) = Self::leg_from_to(&leg)?;
        let msg = Receipt {
            receipt_uid,
            from,
            to,
            asset,
            amount,
        };

        ensure!(
            signature.verify(&msg.encode()[..], &signer),
            Error::<T>::InvalidSignature
        );

        let (asset, amount) = Self::leg_asset_and_amount(&leg)?;
        T::Portfolio::unlock_tokens(&from, &asset, &amount)?;

        <ReceiptsUsed<T>>::insert(&signer, receipt_uid, true);

        <InstructionLegStatus<T>>::insert(
            instruction_id,
            leg_id,
            LegStatus::ExecutionToBeSkipped(signer.clone(), receipt_uid),
        );
        Self::deposit_event(RawEvent::ReceiptClaimed(
            did,
            instruction_id,
            leg_id,
            receipt_uid,
            signer,
        ));
        Ok(())
    }

    fn unchecked_release_locks(instruction_id: u64, legs: &Vec<(u64, Leg<T::Balance>)>) {
        for (leg_id, leg_details) in legs.iter() {
            match Self::instruction_leg_status(instruction_id, leg_id) {
                LegStatus::ExecutionToBeSkipped(signer, receipt_uid) => {
                    <ReceiptsUsed<T>>::insert(&signer, receipt_uid, false);
                    Self::deposit_event(RawEvent::ReceiptUnclaimed(
                        SettlementDID.as_id(),
                        instruction_id,
                        *leg_id,
                        receipt_uid,
                        signer,
                    ));
                }
                LegStatus::ExecutionPending => {
                    // This can never return an error since the settlement module
                    // must've locked these tokens when instruction was authorized.
                    match leg_details {
                        Leg::NonConfidentialLeg(non_confidential_leg_detail) => {
                            T::Portfolio::unlock_tokens(
                                &non_confidential_leg_detail.from,
                                &non_confidential_leg_detail.asset,
                                &non_confidential_leg_detail.amount,
                            )
                            .ok();
                        }
                        Leg::ConfidentialLeg(_) => {
                            // TODO: should I dispatch error at this point since the function does not have an error type?
                            // return Err(Error::<T>::ConfidentialModeNotSupportedYet.into())
                        }
                        Leg::Undefined => {
                            // TODO: should I dispatch error at this point since the function does not have an error type?
                            // return Err(Error::<T>::UndefinedLeg.into())
                        }
                    }
                }
                LegStatus::PendingTokenLock => {}
            }
        }
    }

    fn is_instruction_executed(
        auths_pending: u64,
        settlement_type: SettlementType<T::BlockNumber>,
        id: u64,
    ) -> Weight {
        if auths_pending == 0 && settlement_type == SettlementType::SettleOnAuthorization {
            Self::execute_instruction(id).1
        } else {
            Zero::zero()
        }
    }
}<|MERGE_RESOLUTION|>--- conflicted
+++ resolved
@@ -660,13 +660,8 @@
             let did = Context::current_identity_or::<Identity<T>>(&sender)?;
             let portfolios_set = portfolios.into_iter().collect::<BTreeSet<_>>();
 
-<<<<<<< HEAD
             // Authorize the instruction.
-            Self::unsafe_authorize_instruction(did, instruction_id, portfolios)?;
-=======
-            // Authorize the instruction
             Self::unsafe_authorize_instruction(did, instruction_id, portfolios_set)?;
->>>>>>> 34d18579
 
             // Execute the instruction if conditions are met.
             let auths_pending = Self::instruction_auths_pending(instruction_id);
@@ -681,14 +676,15 @@
         /// * `instruction_id` - Instruction id to authorize.
         /// * `portfolios` - Portfolios that the sender controls and wants to authorize for this instruction.
         #[weight = weight_for::weight_for_authorize_instruction::<T>()
-            + weight_for::weight_for_transfer::<T>() // Maximum weight for `execute_instruction(), portfolios: BTreeSet<PortfolioId>
+            + weight_for::weight_for_transfer::<T>() // Maximum weight for `execute_instruction()`
         ]
-        pub fn authorize_confidential_instruction(origin, instruction_id: u64, data: MercatTxData, portfolios: BTreeSet<PortfolioId>) -> DispatchResultWithPostInfo {
+        pub fn authorize_confidential_instruction(origin, instruction_id: u64, data: MercatTxData, portfolios: Vec<PortfolioId>) -> DispatchResultWithPostInfo {
             let sender = ensure_signed(origin)?;
             let did = Context::current_identity_or::<Identity<T>>(&sender)?;
+            let portfolios_set = portfolios.into_iter().collect::<BTreeSet<_>>();
 
             // Authorize the instruction.
-            Self::unsafe_authorize_instruction(did, instruction_id, portfolios)?;
+            Self::unsafe_authorize_instruction(did, instruction_id, portfolios_set)?;
 
             MercatTxDataStorage::append(instruction_id, data);
             // Execute the instruction if conditions are met.
@@ -711,13 +707,8 @@
 
             Self::ensure_instruction_validity(instruction_id)?;
 
-<<<<<<< HEAD
             // Unauthorize the instruction.
-            Self::unsafe_unauthorize_instruction(did, instruction_id, portfolios)
-=======
-            // Unauthorize the instruction
             Self::unsafe_unauthorize_instruction(did, instruction_id, portfolios_set)
->>>>>>> 34d18579
         }
 
         /// Rejects an existing instruction.
@@ -792,13 +783,8 @@
 
             let instruction_details = Self::instruction_details(instruction_id);
 
-<<<<<<< HEAD
-            // Verify portfolio custodianship and check if it is a counter party with a pending or rejected authorization.
-            for portfolio in &portfolios {
-=======
-            // verify portfolio custodianship and check if it is a counter party with a pending or rejected authorization
+            // verify portfolio custodianship and check if it is a counter party with a pending or rejected authorization.
             for portfolio in &portfolios_set {
->>>>>>> 34d18579
                 T::Portfolio::ensure_portfolio_custody(*portfolio, did)?;
                 let user_auth = Self::user_auths(portfolio, instruction_id);
                 ensure!(
@@ -817,14 +803,9 @@
                 );
 
                 let leg = Self::instruction_legs(&instruction_id, &receipt.leg_id);
-<<<<<<< HEAD
                 let (from, to) = Self::leg_from_to(&leg)?;
-                ensure!(portfolios.contains(&from), Error::<T>::PortfolioMismatch);
+                ensure!(portfolios_set.contains(&from), Error::<T>::PortfolioMismatch);
                 let (asset, amount) = Self::leg_asset_and_amount(&leg)?;
-=======
-                ensure!(portfolios_set.contains(&leg.from), Error::<T>::PortfolioMismatch);
-
->>>>>>> 34d18579
                 let msg = Receipt {
                     receipt_uid: receipt.receipt_uid,
                     from,
@@ -842,18 +823,13 @@
             // Lock tokens that do not have a receipt attached to their leg.
             with_transaction(|| {
                 let legs = <InstructionLegs<T>>::iter_prefix(instruction_id);
-<<<<<<< HEAD
                 for (leg_id, leg_details) in legs.filter(|(_leg_id, leg_details)| {
                     match Self::leg_from_to(&leg_details) {
-                        Ok((from, _)) => portfolios.contains(&from),
+                        Ok((from, _)) => portfolios_set.contains(&from),
                         Err(_) => false
                     }
                 }) {
                     // Receipt for the leg was provided.
-=======
-                for (leg_id, leg_details) in legs.filter(|(_leg_id, leg_details)| portfolios_set.contains(&leg_details.from)) {
-                    // Receipt for the leg was provided
->>>>>>> 34d18579
                     if let Some(receipt) = receipt_details.iter().find(|receipt| receipt.leg_id == leg_id) {
                         <InstructionLegStatus<T>>::insert(
                             instruction_id,
@@ -874,15 +850,9 @@
                 Ok(())
             })?;
 
-<<<<<<< HEAD
             // Update storage.
-            let auths_pending = Self::instruction_auths_pending(instruction_id).saturating_sub(u64::try_from(portfolios.len()).unwrap_or_default());
-            for portfolio in portfolios {
-=======
-            // Update storage
             let auths_pending = Self::instruction_auths_pending(instruction_id).saturating_sub(u64::try_from(portfolios_set.len()).unwrap_or_default());
             for portfolio in portfolios_set {
->>>>>>> 34d18579
                 <UserAuths>::insert(portfolio, instruction_id, AuthorizationStatus::Authorized);
                 <AuthsReceived>::insert(instruction_id, portfolio, AuthorizationStatus::Authorized);
                 Self::deposit_event(RawEvent::InstructionAuthorized(did, portfolio, instruction_id));
