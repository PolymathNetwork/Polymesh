--- conflicted
+++ resolved
@@ -1381,13 +1381,8 @@
     /// for the given block so there are chances where the instruction execution block no. may drift.
     fn schedule_instruction(instruction_id: u64, execution_at: T::BlockNumber) -> DispatchResult {
         let call = Call::<T>::execute_scheduled_instruction(instruction_id).into();
-<<<<<<< HEAD
         if let Err(_) = T::Scheduler::schedule_named(
-            (SETTLEMENT_ID, instruction_id).encode(),
-=======
-        match T::Scheduler::schedule_named(
             (SETTLEMENT_INSTRUCTION_EXECUTION, instruction_id).encode(),
->>>>>>> 6b8f5913
             DispatchTime::At(execution_at),
             None,
             SETTLEMENT_INSTRUCTION_EXECUTION_PRIORITY,
