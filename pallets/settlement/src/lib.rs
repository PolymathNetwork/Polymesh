// This file is part of the Polymesh distribution (https://github.com/PolymathNetwork/Polymesh).
// Copyright (c) 2020 Polymath

// This program is free software: you can redistribute it and/or modify
// it under the terms of the GNU General Public License as published by
// the Free Software Foundation, version 3.

// This program is distributed in the hope that it will be useful, but
// WITHOUT ANY WARRANTY; without even the implied warranty of
// MERCHANTABILITY or FITNESS FOR A PARTICULAR PURPOSE. See the GNU
// General Public License for more details.

// You should have received a copy of the GNU General Public License
// along with this program. If not, see <http://www.gnu.org/licenses/>.

//! # Settlement Module
//!
//! Settlement module manages all kinds of transfers and settlements of assets
//!
//! ## Overview
//!
//! The settlement module provides functionality to settle onchain as well as offchain trades between multiple parties.
//! All trades are settled under venues. A token issuer can allow/block certain venues from settling trades that involve their tokens.
//! An atomic settlement is called an Instruction. An instruction can contain multiple legs. Legs are essentially simple one to one transfers.
//! When an instruction is settled, either all legs are executed successfully or none are. In other words, if one of the leg fails due to
//! compliance failure, all other legs will also fail.
//!
//! An instruction must be authorized by all the counter parties involved for it to be executed.
//! An instruction can be set to automatically execute in the next block when all authorizations are received or at a particular block number.
//!
//! Offchain settlements are represented via receipts. If a leg has a receipt attached to it, it will not be executed onchain.
//! All other legs will be executed onchain during settlement.
//!
//! ## Dispatchable Functions
//!
//! - `create_venue` - Registers a new venue.
//! - `add_instruction` - Adds a new instruction.
//! - `affirm_instruction` - Provides affirmation to an existing instruction.
//! - `withdraw_affirmation` - Withdraw an existing affirmation to given instruction.
//! - `reject_instruction` - Rejects an existing instruction.
//! - `claim_receipt` - Claims a signed receipt.
//! - `unclaim_receipt` - Unclaims a previously claimed receipt.
//! - `set_venue_filtering` - Enables or disabled venue filtering for a token.
//! - `allow_venues` - Allows additional venues to create instructions involving an asset.
//! - `disallow_venues` - Revokes permission given to venues for creating instructions involving a particular asset.
//!
#![cfg_attr(not(feature = "std"), no_std)]
#![recursion_limit = "256"]
#![feature(const_option)]

#[cfg(feature = "runtime-benchmarks")]
pub mod benchmarking;

use codec::{Decode, Encode};
use core::mem;
use frame_support::{
    decl_error, decl_event, decl_module, decl_storage,
    dispatch::{DispatchError, DispatchResult},
    ensure, storage,
    traits::{
        schedule::{DispatchTime, Named as ScheduleNamed},
        Get,
    },
    weights::Weight,
    IterableStorageDoubleMap, StorageHasher, Twox128,
};
use frame_system::{self as system, ensure_root, RawOrigin};
use pallet_asset as asset;
use pallet_identity::{self as identity, PermissionedCallOriginData};
use polymesh_common_utilities::{
    constants::{
        queue_priority::SETTLEMENT_INSTRUCTION_EXECUTION_PRIORITY,
        schedule_name_prefix::SETTLEMENT_INSTRUCTION_EXECUTION,
    },
    traits::{identity::Trait as IdentityTrait, portfolio::PortfolioSubTrait, CommonTrait},
    with_transaction,
    SystematicIssuers::Settlement as SettlementDID,
};
use polymesh_primitives::{
    storage_migrate_on, storage_migration_ver, IdentityId, PortfolioId, SecondaryKey, Ticker,
};
use polymesh_primitives_derive::VecU8StrongTyped;
use sp_runtime::traits::{One, Verify, Zero};
use sp_std::{collections::btree_set::BTreeSet, convert::TryFrom, prelude::*};

type Identity<T> = identity::Module<T>;
type System<T> = frame_system::Module<T>;
type Asset<T> = asset::Module<T>;

pub trait Trait:
    frame_system::Trait
    + CommonTrait
    + IdentityTrait
    + pallet_timestamp::Trait
    + asset::Trait
    + pallet_compliance_manager::Trait
{
    /// The overarching event type.
    type Event: From<Event<Self>> + Into<<Self as frame_system::Trait>::Event>;
    /// The maximum number of total legs allowed for a instruction can have.
    type MaxLegsInInstruction: Get<u32>;
    /// Scheduler of settlement instructions.
    type Scheduler: ScheduleNamed<Self::BlockNumber, Self::SchedulerCall, Self::SchedulerOrigin>;
    /// A call type for identity-mapping the `Call` enum type. Used by the scheduler.
    type SchedulerCall: From<Call<Self>> + Into<<Self as IdentityTrait>::Proposal>;
    /// Weight information for extrinsic of the settlement pallet.
    type WeightInfo: WeightInfo;
}

/// A wrapper for VenueDetails
#[derive(
    Decode, Encode, Clone, Debug, Default, PartialEq, Eq, PartialOrd, Ord, VecU8StrongTyped,
)]
pub struct VenueDetails(Vec<u8>);

/// Status of an instruction
#[derive(Encode, Decode, Clone, Debug, PartialEq, Eq, PartialOrd, Ord)]
pub enum InstructionStatus {
    /// Invalid instruction or details pruned
    Unknown,
    /// Instruction is pending execution
    Pending,
}

impl Default for InstructionStatus {
    fn default() -> Self {
        Self::Unknown
    }
}

/// Type of the venue. Used for offchain filtering.
#[derive(Encode, Decode, Clone, Debug, PartialEq, Eq, PartialOrd, Ord)]
pub enum VenueType {
    /// Default type - used for mixed and unknown types
    Other,
    /// Represents a primary distribution
    Distribution,
    /// Represents an offering/fund raiser
    Sto,
    /// Represents a match making service
    Exchange,
}

impl Default for VenueType {
    fn default() -> Self {
        Self::Other
    }
}

/// Status of a leg
#[derive(Encode, Decode, Clone, Debug, PartialEq, Eq, PartialOrd, Ord)]
pub enum LegStatus<AccountId> {
    /// It is waiting for affirmation
    PendingTokenLock,
    /// It is waiting execution (tokens currently locked)
    ExecutionPending,
    /// receipt used, (receipt signer, receipt uid)
    ExecutionToBeSkipped(AccountId, u64),
}

impl<AccountId> Default for LegStatus<AccountId> {
    fn default() -> Self {
        Self::PendingTokenLock
    }
}

/// Status of an affirmation
#[derive(Encode, Decode, Clone, Debug, PartialEq, Eq, PartialOrd, Ord)]
pub enum AffirmationStatus {
    /// Invalid affirmation
    Unknown,
    /// Pending user's consent
    Pending,
    /// Affirmed by the user
    Affirmed,
    /// Rejected by the user
    Rejected,
}

impl Default for AffirmationStatus {
    fn default() -> Self {
        Self::Unknown
    }
}

/// Type of settlement
#[derive(Encode, Decode, Clone, Copy, Debug, PartialEq, Eq, PartialOrd, Ord)]
pub enum SettlementType<BlockNumber> {
    /// Instruction should be settled in the next block as soon as all affirmations are received.
    SettleOnAffirmation,
    /// Instruction should be settled on a particular block.
    SettleOnBlock(BlockNumber),
}

impl<BlockNumber> Default for SettlementType<BlockNumber> {
    fn default() -> Self {
        Self::SettleOnAffirmation
    }
}

/// Details about an instruction
#[derive(Encode, Decode, Default, Clone, PartialEq, Eq, Debug, PartialOrd, Ord)]
pub struct Instruction<Moment, BlockNumber> {
    /// Unique instruction id. It is an auto incrementing number
    pub instruction_id: u64,
    /// Id of the venue this instruction belongs to
    pub venue_id: u64,
    /// Status of the instruction
    pub status: InstructionStatus,
    /// Type of settlement used for this instruction
    pub settlement_type: SettlementType<BlockNumber>,
    /// Date at which this instruction was created
    pub created_at: Option<Moment>,
    /// Date from which this instruction is valid
    pub trade_date: Option<Moment>,
    /// Date after which the instruction should be settled (not enforced)
    pub value_date: Option<Moment>,
}

/// Details of a leg including the leg id in the instruction
#[derive(Encode, Decode, Default, Clone, PartialEq, Eq, Debug, PartialOrd, Ord)]
pub struct Leg<Balance> {
    /// Portfolio of the sender
    pub from: PortfolioId,
    /// Portfolio of the receiver
    pub to: PortfolioId,
    /// Ticker of the asset being transferred
    pub asset: Ticker,
    /// Amount being transferred
    pub amount: Balance,
}

/// Details about a venue
#[derive(Encode, Decode, Clone, Default, PartialEq, Eq, Debug, PartialOrd, Ord)]
pub struct Venue {
    /// Identity of the venue's creator
    pub creator: IdentityId,
    /// instructions under this venue (Only needed for the UI)
    pub instructions: Vec<u64>,
    /// Additional details about this venue (Only needed for the UI)
    pub details: VenueDetails,
    /// Specifies type of the venue (Only needed for the UI)
    pub venue_type: VenueType,
}

/// Old venue details format. Used only for storage migration.
#[derive(Encode, Decode, Clone, Default, PartialEq, Eq, Debug, PartialOrd, Ord)]
pub struct OldVenue {
    /// Identity of the venue's creator
    pub creator: IdentityId,
    /// instructions under this venue (Only needed for the UI)
    pub instructions: Vec<u64>,
    /// Additional details about this venue (Only needed for the UI)
    pub details: VenueDetails,
}

impl Venue {
    pub fn new(creator: IdentityId, details: VenueDetails, venue_type: VenueType) -> Self {
        Self {
            creator,
            instructions: Vec::new(),
            details,
            venue_type,
        }
    }
}

/// Details about an offchain transaction receipt
#[derive(Encode, Decode, Clone, PartialEq, Eq, Debug, PartialOrd, Ord)]
pub struct Receipt<Balance> {
    /// Unique receipt number set by the signer for their receipts
    pub receipt_uid: u64,
    /// Identity of the sender
    pub from: PortfolioId,
    /// Identity of the receiver
    pub to: PortfolioId,
    /// Ticker of the asset being transferred
    pub asset: Ticker,
    /// Amount being transferred
    pub amount: Balance,
}

/// A wrapper for VenueDetails
#[derive(
    Decode, Encode, Clone, Debug, Default, PartialEq, Eq, PartialOrd, Ord, VecU8StrongTyped,
)]
pub struct ReceiptMetadata(Vec<u8>);

/// Details about an offchain transaction receipt that a user must input
#[derive(Encode, Decode, Clone, PartialEq, Eq, Debug, PartialOrd, Ord)]
pub struct ReceiptDetails<AccountId, OffChainSignature> {
    /// Unique receipt number set by the signer for their receipts
    pub receipt_uid: u64,
    /// Target leg id
    pub leg_id: u64,
    /// Signer for this receipt
    pub signer: AccountId,
    /// signature confirming the receipt details
    pub signature: OffChainSignature,
    /// Generic text that can be used to attach messages to receipts
    pub metadata: ReceiptMetadata,
}

pub trait WeightInfo {
    fn create_venue(d: u32, u: u32) -> Weight;
    fn update_venue(d: u32) -> Weight;
    fn add_instruction(u: u32) -> Weight;
    fn add_and_affirm_instruction(u: u32) -> Weight;
    fn affirm_instruction(l: u32) -> Weight;
    fn withdraw_affirmation(u: u32) -> Weight;
    fn reject_instruction(l: u32) -> Weight;
    fn affirm_with_receipts(r: u32) -> Weight;
    fn claim_receipt() -> Weight;
    fn unclaim_receipt() -> Weight;
    fn set_venue_filtering() -> Weight;
    fn allow_venues(u: u32) -> Weight;
    fn disallow_venues(u: u32) -> Weight;
    fn execute_scheduled_instruction(l: u32) -> Weight;
    fn reject_instruction_with_no_pre_affirmations(l: u32) -> Weight;

    // Some multiple paths based extrinsic.
    // TODO: Will be removed once we get the worst case weight.
    fn set_venue_filtering_disallow() -> Weight;
    fn withdraw_affirmation_with_receipt(u: u32) -> Weight;
    fn add_instruction_with_settle_on_block_type(u: u32) -> Weight;
    fn add_and_affirm_instruction_with_settle_on_block_type(u: u32) -> Weight;
}

decl_event!(
    pub enum Event<T>
    where
        Balance = <T as CommonTrait>::Balance,
        Moment = <T as pallet_timestamp::Trait>::Moment,
        BlockNumber = <T as frame_system::Trait>::BlockNumber,
        AccountId = <T as frame_system::Trait>::AccountId,
    {
        /// A new venue has been created (did, venue_id, details, type)
        VenueCreated(IdentityId, u64, VenueDetails, VenueType),
        /// An existing venue has been updated (did, venue_id, details, type)
        VenueUpdated(IdentityId, u64, VenueDetails, VenueType),
        /// A new instruction has been created
        /// (did, venue_id, instruction_id, settlement_type, trade_date, value_date, legs)
        InstructionCreated(
            IdentityId,
            u64,
            u64,
            SettlementType<BlockNumber>,
            Option<Moment>,
            Option<Moment>,
            Vec<Leg<Balance>>,
        ),
        /// An instruction has been affirmed (did, portfolio, instruction_id)
        InstructionAffirmed(IdentityId, PortfolioId, u64),
        /// An affirmation has been withdrawn (did, portfolio, instruction_id)
        AffirmationWithdrawn(IdentityId, PortfolioId, u64),
        /// An instruction has been rejected (did, instruction_id)
        InstructionRejected(IdentityId, u64),
        /// A receipt has been claimed (did, instruction_id, leg_id, receipt_uid, signer, receipt metadata)
        ReceiptClaimed(IdentityId, u64, u64, u64, AccountId, ReceiptMetadata),
        /// A receipt has been unclaimed (did, instruction_id, leg_id, receipt_uid, signer)
        ReceiptUnclaimed(IdentityId, u64, u64, u64, AccountId),
        /// Venue filtering has been enabled or disabled for a ticker (did, ticker, filtering_enabled)
        VenueFiltering(IdentityId, Ticker, bool),
        /// Venues added to allow list (did, ticker, vec<venue_id>)
        VenuesAllowed(IdentityId, Ticker, Vec<u64>),
        /// Venues added to block list (did, ticker, vec<venue_id>)
        VenuesBlocked(IdentityId, Ticker, Vec<u64>),
        /// Execution of a leg failed (did, instruction_id, leg_id)
        LegFailedExecution(IdentityId, u64, u64),
        /// Instruction failed execution (did, instruction_id)
        InstructionFailed(IdentityId, u64),
        /// Instruction executed successfully(did, instruction_id)
        InstructionExecuted(IdentityId, u64),
        /// Venue unauthorized by ticker owner (did, Ticker, venue_id)
        VenueUnauthorized(IdentityId, Ticker, u64),
        /// Scheduling of instruction fails.
        SchedulingFailed(DispatchError),
    }
);

decl_error! {
    /// Errors for the Settlement module.
    pub enum Error for Module<T: Trait> {
        /// Venue does not exist.
        InvalidVenue,
        /// Sender does not have required permissions.
        Unauthorized,
        /// No pending affirmation for the provided instruction.
        NoPendingAffirm,
        /// Instruction has not been affirmed.
        InstructionNotAffirmed,
        /// Provided instruction is not pending execution.
        InstructionNotPending,
        /// Provided leg is not pending execution.
        LegNotPending,
        /// Signer is not authorized by the venue.
        UnauthorizedSigner,
        /// Receipt already used.
        ReceiptAlreadyClaimed,
        /// Receipt not used yet.
        ReceiptNotClaimed,
        /// Venue does not have required permissions.
        UnauthorizedVenue,
        /// While affirming the transfer, system failed to lock the assets involved.
        FailedToLockTokens,
        /// Instruction failed to execute.
        InstructionFailed,
        /// Instruction has invalid dates
        InstructionDatesInvalid,
        /// Instruction's target settle block reached.
        InstructionSettleBlockPassed,
        /// Offchain signature is invalid.
        InvalidSignature,
        /// Sender and receiver are the same.
        SameSenderReceiver,
        /// Maximum numbers of legs in a instruction > `MaxLegsInInstruction`.
        LegsCountExceededMaxLimit,
        /// Portfolio in receipt does not match with portfolios provided by the user.
        PortfolioMismatch,
        /// The provided settlement block number is in the past and cannot be used by the scheduler.
        SettleOnPastBlock,
        /// Portfolio based actions require at least one portfolio to be provided as input.
        NoPortfolioProvided,
        /// The current instruction affirmation status does not support the requested action.
        UnexpectedAffirmationStatus,
        /// Scheduling of an instruction fails.
        FailedToSchedule,
        /// Legs count should matches with the total number of legs in which given portfolio act as `from_portfolio`.
        LegCountTooSmall
    }
}

// A value placed in storage that represents the current version of the this storage. This value
// is used by the `on_runtime_upgrade` logic to determine whether we run storage migration logic.
storage_migration_ver!(1);

decl_storage! {
    trait Store for Module<T: Trait> as Settlement {
        /// Info about a venue. venue_id -> venue_details
        pub VenueInfo get(fn venue_info): map hasher(twox_64_concat) u64 => Option<Venue>;
        /// Signers allowed by the venue. (venue_id, signer) -> bool
        VenueSigners get(fn venue_signers): double_map hasher(twox_64_concat) u64, hasher(twox_64_concat) T::AccountId => bool;
        /// Array of venues created by an identity. Only needed for the UI. IdentityId -> Vec<venue_id>
        UserVenues get(fn user_venues): map hasher(twox_64_concat) IdentityId => Vec<u64>;
        /// Details about an instruction. instruction_id -> instruction_details
        InstructionDetails get(fn instruction_details): map hasher(twox_64_concat) u64 => Instruction<T::Moment, T::BlockNumber>;
        /// Legs under an instruction. (instruction_id, leg_id) -> Leg
        InstructionLegs get(fn instruction_legs): double_map hasher(twox_64_concat) u64, hasher(twox_64_concat) u64 => Leg<T::Balance>;
        /// Status of a leg under an instruction. (instruction_id, leg_id) -> LegStatus
        InstructionLegStatus get(fn instruction_leg_status): double_map hasher(twox_64_concat) u64, hasher(twox_64_concat) u64 => LegStatus<T::AccountId>;
        /// Number of affirmations pending before instruction is executed. instruction_id -> affirm_pending
        InstructionAffirmsPending get(fn instruction_affirms_pending): map hasher(twox_64_concat) u64 => u64;
        /// Tracks affirmations received for an instruction. (instruction_id, counter_party) -> AffirmationStatus
        AffirmsReceived get(fn affirms_received): double_map hasher(twox_64_concat) u64, hasher(twox_64_concat) PortfolioId => AffirmationStatus;
        /// Helps a user track their pending instructions and affirmations (only needed for UI).
        /// (counter_party, instruction_id) -> AffirmationStatus
        UserAffirmations get(fn user_affirmations): double_map hasher(twox_64_concat) PortfolioId, hasher(twox_64_concat) u64 => AffirmationStatus;
        /// Tracks redemption of receipts. (signer, receipt_uid) -> receipt_used
        ReceiptsUsed get(fn receipts_used): double_map hasher(twox_64_concat) T::AccountId, hasher(blake2_128_concat) u64 => bool;
        /// Tracks if a token has enabled filtering venues that can create instructions involving their token. Ticker -> filtering_enabled
        VenueFiltering get(fn venue_filtering): map hasher(blake2_128_concat) Ticker => bool;
        /// Venues that are allowed to create instructions involving a particular ticker. Oly used if filtering is enabled.
        /// (ticker, venue_id) -> allowed
        VenueAllowList get(fn venue_allow_list): double_map hasher(blake2_128_concat) Ticker, hasher(twox_64_concat) u64 => bool;
        /// Number of venues in the system (It's one more than the actual number)
        VenueCounter get(fn venue_counter) build(|_| 1u64): u64;
        /// Number of instructions in the system (It's one more than the actual number)
        InstructionCounter get(fn instruction_counter) build(|_| 1u64): u64;
        /// Storage version.
        StorageVersion get(fn storage_version) build(|_| Version::new(1).unwrap()): Version;
    }
}

decl_module! {
    pub struct Module<T: Trait> for enum Call where origin: <T as frame_system::Trait>::Origin {
        type Error = Error<T>;

        fn deposit_event() = default;

        const MaxLegsInInstruction: u32 = T::MaxLegsInInstruction::get();

        fn on_runtime_upgrade() -> Weight {

            let storage_ver = StorageVersion::get();
            storage_migrate_on!(storage_ver, 1, {
                // Delete all settlement data that were stored at a wrong prefix.
                let prefix = Twox128::hash(b"StoCapped");
                storage::unhashed::kill_prefix(&prefix);

                // Set venue counter and instruction counter to 1 so that the id(s) start from 1 instead of 0
                VenueCounter::put(1);
                InstructionCounter::put(1);
            });

            1_000
        }

        /// Registers a new venue.
        ///
        /// * `details` - Extra details about a venue
        /// * `signers` - Array of signers that are allowed to sign receipts for this venue
        /// * `venue_type` - Type of venue being created
        ///
        /// # Weight
        /// `200_000_000 + 5_000_000 * signers.len()`
        #[weight = <T as Trait>::WeightInfo::create_venue(details.len() as u32, signers.len() as u32)]
        pub fn create_venue(origin, details: VenueDetails, signers: Vec<T::AccountId>, venue_type: VenueType) {
            let did = Identity::<T>::ensure_perms(origin)?;
            let venue = Venue::new(did, details, venue_type);
            // NB: Venue counter starts with 1.
            let venue_counter = VenueCounter::mutate(|c| mem::replace(c, *c + 1));
            VenueInfo::insert(venue_counter, venue.clone());
            for signer in signers {
                <VenueSigners<T>>::insert(venue_counter, signer, true);
            }
            UserVenues::append(did, venue_counter);
            Self::deposit_event(RawEvent::VenueCreated(did, venue_counter, venue.details, venue.venue_type));
        }

        /// Edit venue details and types.
        /// Both parameters are optional, they will be updated only if Some(value) is provided
        ///
        /// * `venue_id` - ID of the venue to edit
        /// * `details` - Extra details about a venue
        /// * `type` - Type of venue being created
        ///
        /// # Weight
        /// `200_000_000
        #[weight = <T as Trait>::WeightInfo::update_venue(details.as_ref().map( |d| d.len() as u32).unwrap_or_default())]
        pub fn update_venue(origin, venue_id: u64, details: Option<VenueDetails>, typ: Option<VenueType>) -> DispatchResult {
            let did = Identity::<T>::ensure_perms(origin)?;
            VenueInfo::try_mutate(venue_id, |venue| {
                // Ensure venue exists & that DID created it.
                let venue = venue.as_mut().ok_or(Error::<T>::InvalidVenue)?;
                ensure!(venue.creator == did, Error::<T>::Unauthorized);

                // Update details & type.
                if let Some(details) = details {
                    venue.details = details;
                }
                if let Some(typ) = typ {
                    venue.venue_type = typ;
                }

                Self::deposit_event(RawEvent::VenueUpdated(did, venue_id, venue.details.clone(), venue.venue_type.clone()));
                Ok(())
            })
        }

        /// Adds a new instruction.
        ///
        /// # Arguments
        /// * `venue_id` - ID of the venue this instruction belongs to.
        /// * `settlement_type` - Defines if the instruction should be settled
        ///    in the next block after receiving all affirmations or waiting till a specific block.
        /// * `trade_date` - Optional date from which people can interact with this instruction.
        /// * `value_date` - Optional date after which the instruction should be settled (not enforced)
        /// * `legs` - Legs included in this instruction.
        ///
        /// # Weight
        /// `950_000_000 + 1_000_000 * legs.len()`
        #[weight = <T as Trait>::WeightInfo::add_instruction_with_settle_on_block_type(legs.len() as u32)
        .saturating_add(
            <T as Trait>::WeightInfo::execute_scheduled_instruction(legs.len() as u32)
        )]
        pub fn add_instruction(
            origin,
            venue_id: u64,
            settlement_type: SettlementType<T::BlockNumber>,
            trade_date: Option<T::Moment>,
            value_date: Option<T::Moment>,
            legs: Vec<Leg<T::Balance>>
        ) {
            let did = Identity::<T>::ensure_perms(origin)?;
            Self::base_add_instruction(did, venue_id, settlement_type, trade_date, value_date, legs)?;
        }

        /// Adds and affirms a new instruction.
        ///
        /// # Arguments
        /// * `venue_id` - ID of the venue this instruction belongs to.
        /// * `settlement_type` - Defines if the instruction should be settled
        ///    in the next block after receiving all affirmations or waiting till a specific block.
        /// * `trade_date` - Optional date from which people can interact with this instruction.
        /// * `value_date` - Optional date after which the instruction should be settled (not enforced)
        /// * `legs` - Legs included in this instruction.
        /// * `portfolios` - Portfolios that the sender controls and wants to use in this affirmations.
        #[weight = <T as Trait>::WeightInfo::add_and_affirm_instruction_with_settle_on_block_type(legs.len() as u32)
        .saturating_add(
            <T as Trait>::WeightInfo::execute_scheduled_instruction(legs.len() as u32)
        )]
        pub fn add_and_affirm_instruction(
            origin,
            venue_id: u64,
            settlement_type: SettlementType<T::BlockNumber>,
            trade_date: Option<T::Moment>,
            value_date: Option<T::Moment>,
            legs: Vec<Leg<T::Balance>>,
            portfolios: Vec<PortfolioId>
        ) -> DispatchResult {
            let did = Identity::<T>::ensure_perms(origin.clone())?;
            with_transaction(|| {
                let portfolios_set = portfolios.into_iter().collect::<BTreeSet<_>>();
                let legs_count = legs.iter().filter(|l| portfolios_set.contains(&l.from)).count() as u64;
                let instruction_id = Self::base_add_instruction(did, venue_id, settlement_type, trade_date, value_date, legs)?;
                Self::affirm_and_maybe_schedule_instruction(origin, instruction_id, portfolios_set.into_iter(), legs_count)
            })
        }

        /// Provide affirmation to an existing instruction.
        ///
        /// # Arguments
        /// * `instruction_id` - Instruction id to affirm.
        /// * `portfolios` - Portfolios that the sender controls and wants to affirm this instruction.
        /// * `legs` - List of legs needs to affirmed.
        #[weight = <T as Trait>::WeightInfo::affirm_instruction(*legs_count as u32)]
        pub fn affirm_instruction(origin, instruction_id: u64, portfolios: Vec<PortfolioId>, legs_count: u64) -> DispatchResult {
            Self::affirm_and_maybe_schedule_instruction(origin, instruction_id, portfolios.into_iter(), legs_count)
        }

        /// Withdraw an affirmation for a given instruction.
        ///
        /// # Arguments
        /// * `instruction_id` - Instruction id for that affirmation get withdrawn.
        /// * `portfolios` - Portfolios that the sender controls and wants to withdraw affirmation.
        #[weight = <T as Trait>::WeightInfo::withdraw_affirmation(*legs_count as u32)]
        pub fn withdraw_affirmation(origin, instruction_id: u64, portfolios: Vec<PortfolioId>, legs_count: u64) {
            let (did, secondary_key) = Self::ensure_origin_perm_and_instruction_validity(origin, instruction_id)?;
            let portfolios_set = portfolios.into_iter().collect::<BTreeSet<_>>();

            // Withdraw an affirmation.
            Self::unsafe_withdraw_instruction_affirmation(did, instruction_id, portfolios_set, legs_count, secondary_key.as_ref())?;
            if Self::instruction_details(instruction_id).settlement_type == SettlementType::SettleOnAffirmation {
                // Cancel the scheduled task for the execution of a given instruction.
                let _ = T::Scheduler::cancel_named((SETTLEMENT_INSTRUCTION_EXECUTION, instruction_id).encode());
            }
        }

        /// Rejects an existing instruction.
        ///
        /// # Arguments
        /// * `instruction_id` - Instruction id to reject.
        /// * `portfolios` - Portfolios that the sender controls and wants them to reject this instruction
        #[weight = <T as Trait>::WeightInfo::reject_instruction_with_no_pre_affirmations(*legs_count as u32)]
        pub fn reject_instruction(origin, instruction_id: u64, portfolios: Vec<PortfolioId>, legs_count: u64) {
            let (did, secondary_key) = Self::ensure_origin_perm_and_instruction_validity(origin, instruction_id)?;
            ensure!(!portfolios.is_empty(), Error::<T>::NoPortfolioProvided);

            let portfolios_set = portfolios.into_iter().collect::<BTreeSet<_>>();

            // If the instruction was affirmed by the portfolio, the affirmation must be withdrawn.
            // The sender must have custodian permission over the portfolio.
            let mut affirmed_portfolios = BTreeSet::new();
            for portfolio in &portfolios_set {
                let user_affirmation_status = Self::user_affirmations(portfolio, instruction_id);
                match user_affirmation_status {
                    AffirmationStatus::Affirmed => { affirmed_portfolios.insert(*portfolio); },
                    AffirmationStatus::Pending => T::Portfolio::ensure_portfolio_custody_and_permission(*portfolio, did, secondary_key.as_ref())?,
                    _ => return Err(Error::<T>::NoPendingAffirm.into())
                };
            }
<<<<<<< HEAD
            let legs_count = Self::unsafe_withdraw_instruction_affirmation(did, instruction_id, affirmed_portfolios, secondary_key.as_ref())?;
=======
            Self::unsafe_withdraw_instruction_affirmation(did, instruction_id, affirmed_portfolios, legs_count, secondary_key.as_ref())?;
>>>>>>> ab5127d2

            // Updates storage to mark the instruction as rejected.
            for portfolio in portfolios_set {
                UserAffirmations::insert(portfolio, instruction_id, AffirmationStatus::Rejected);
                AffirmsReceived::insert(instruction_id, portfolio, AffirmationStatus::Rejected);
            }

            Self::deposit_event(RawEvent::InstructionRejected(did, instruction_id));
            // Schedule the instruction to execute in the next block only if it was meant to be executed on affirmation.
            Self::maybe_schedule_instruction(Zero::zero(), instruction_id, legs_count)
        }

        /// Accepts an instruction and claims a signed receipt.
        ///
        /// # Arguments
        /// * `instruction_id` - Target instruction id.
        /// * `leg_id` - Target leg id for the receipt
        /// * `receipt_uid` - Receipt ID generated by the signer.
        /// * `signer` - Signer of the receipt.
        /// * `signed_data` - Signed receipt.
        /// * `portfolios` - Portfolios that the sender controls and wants to accept this instruction with
        #[weight = <T as Trait>::WeightInfo::affirm_with_receipts(receipt_details.len() as u32)]
        pub fn affirm_with_receipts(origin, instruction_id: u64, receipt_details: Vec<ReceiptDetails<T::AccountId, T::OffChainSignature>>, portfolios: Vec<PortfolioId>) -> DispatchResult {
            Self::affirm_with_receipts_and_maybe_schedule_instruction(origin, instruction_id, receipt_details, portfolios)
        }

        /// Claims a signed receipt.
        ///
        /// # Arguments
        /// * `instruction_id` - Target instruction id for the receipt.
        /// * `leg_id` - Target leg id for the receipt
        /// * `receipt_uid` - Receipt ID generated by the signer.
        /// * `signer` - Signer of the receipt.
        /// * `signed_data` - Signed receipt.
        #[weight = <T as Trait>::WeightInfo::claim_receipt()]
        pub fn claim_receipt(origin, instruction_id: u64, receipt_details: ReceiptDetails<T::AccountId, T::OffChainSignature>) -> DispatchResult {
            let (primary_did, secondary_key) = Self::ensure_origin_perm_and_instruction_validity(origin, instruction_id)?;
            Self::unsafe_claim_receipt(
                primary_did,
                instruction_id,
                receipt_details,
                secondary_key.as_ref()
            )
        }

        /// Unclaims a previously claimed receipt.
        ///
        /// # Arguments
        /// * `instruction_id` - Target instruction id for the receipt.
        /// * `leg_id` - Target leg id for the receipt
        #[weight = <T as Trait>::WeightInfo::unclaim_receipt()]
        pub fn unclaim_receipt(origin, instruction_id: u64, leg_id: u64) {
            let (did, secondary_key) = Self::ensure_origin_perm_and_instruction_validity(origin, instruction_id)?;

            let (signer, receipt_uid) = match Self::instruction_leg_status(instruction_id, leg_id) {
                LegStatus::ExecutionToBeSkipped(s, r) => (s, r),
                _ => return Err(Error::<T>::ReceiptNotClaimed.into()),
            };
            let leg = Self::instruction_legs(instruction_id, leg_id);
            T::Portfolio::ensure_portfolio_custody_and_permission(leg.from, did, secondary_key.as_ref())?;
            // Lock tokens that are part of the leg
            Self::lock_via_leg(&leg)?;
            <ReceiptsUsed<T>>::insert(&signer, receipt_uid, false);
            <InstructionLegStatus<T>>::insert(instruction_id, leg_id, LegStatus::ExecutionPending);
            Self::deposit_event(RawEvent::ReceiptUnclaimed(did, instruction_id, leg_id, receipt_uid, signer));
        }

        /// Enables or disabled venue filtering for a token.
        ///
        /// # Arguments
        /// * `ticker` - Ticker of the token in question.
        /// * `enabled` - Boolean that decides if the filtering should be enabled.
        #[weight = <T as Trait>::WeightInfo::set_venue_filtering()]
        pub fn set_venue_filtering(origin, ticker: Ticker, enabled: bool) {
            let did = <Asset<T>>::ensure_perms_owner_asset(origin, &ticker)?;
            if enabled {
                VenueFiltering::insert(ticker, enabled);
            } else {
                VenueFiltering::remove(ticker);
            }
            Self::deposit_event(RawEvent::VenueFiltering(did, ticker, enabled));
        }

        /// Allows additional venues to create instructions involving an asset.
        ///
        /// * `ticker` - Ticker of the token in question.
        /// * `venues` - Array of venues that are allowed to create instructions for the token in question.
        ///
        /// # Weight
        /// `200_000_000 + 500_000 * venues.len()`
        #[weight = <T as Trait>::WeightInfo::allow_venues(venues.len() as u32)]
        pub fn allow_venues(origin, ticker: Ticker, venues: Vec<u64>) {
            let did = <Asset<T>>::ensure_perms_owner_asset(origin, &ticker)?;
            for venue in &venues {
                VenueAllowList::insert(&ticker, venue, true);
            }
            Self::deposit_event(RawEvent::VenuesAllowed(did, ticker, venues));
        }

        /// Revokes permission given to venues for creating instructions involving a particular asset.
        ///
        /// * `ticker` - Ticker of the token in question.
        /// * `venues` - Array of venues that are no longer allowed to create instructions for the token in question.
        ///
        /// # Weight
        /// `200_000_000 + 500_000 * venues.len()`
        #[weight = <T as Trait>::WeightInfo::disallow_venues(venues.len() as u32)]
        pub fn disallow_venues(origin, ticker: Ticker, venues: Vec<u64>) {
            let did = <Asset<T>>::ensure_perms_owner_asset(origin, &ticker)?;
            for venue in &venues {
                VenueAllowList::remove(&ticker, venue);
            }
            Self::deposit_event(RawEvent::VenuesBlocked(did, ticker, venues));
        }

        /// Root callable extrinsic, used as an internal call to execute a scheduled settlement instruction.
        #[weight = <T as Trait>::WeightInfo::execute_scheduled_instruction(*legs_count)]
        fn execute_scheduled_instruction(origin, instruction_id: u64, legs_count: u32) {
            ensure_root(origin)?;
            Self::execute_instruction(instruction_id)?;
        }
    }
}

impl<T: Trait> Module<T> {
    fn lock_via_leg(leg: &Leg<T::Balance>) -> DispatchResult {
        T::Portfolio::lock_tokens(&leg.from, &leg.asset, &leg.amount)
    }

    fn unlock_via_leg(leg: &Leg<T::Balance>) -> DispatchResult {
        T::Portfolio::unlock_tokens(&leg.from, &leg.asset, &leg.amount)
    }

    /// Ensure origin call permission and the given instruction validity.
    fn ensure_origin_perm_and_instruction_validity(
        origin: <T as frame_system::Trait>::Origin,
        instruction_id: u64,
    ) -> Result<(IdentityId, Option<SecondaryKey<T::AccountId>>), DispatchError> {
        let PermissionedCallOriginData {
            primary_did,
            secondary_key,
            ..
        } = Identity::<T>::ensure_origin_call_permissions(origin)?;
        Self::ensure_instruction_validity(instruction_id)?;
        Ok((primary_did, secondary_key))
    }

    pub fn base_add_instruction(
        did: IdentityId,
        venue_id: u64,
        settlement_type: SettlementType<T::BlockNumber>,
        trade_date: Option<T::Moment>,
        value_date: Option<T::Moment>,
        legs: Vec<Leg<T::Balance>>,
    ) -> Result<u64, DispatchError> {
        // Check whether the no. of legs within the limit or not.
        ensure!(
            u32::try_from(legs.len()).unwrap_or_default() <= T::MaxLegsInInstruction::get(),
            Error::<T>::LegsCountExceededMaxLimit
        );

        // Ensure that the scheduled block number is in the future so that `T::Scheduler::schedule_named`
        // doesn't fail.
        if let SettlementType::SettleOnBlock(block_number) = &settlement_type {
            ensure!(
                *block_number > System::<T>::block_number(),
                Error::<T>::SettleOnPastBlock
            );
        }

        // Check if a venue exists and the sender is the creator of the venue
        let mut venue = Self::venue_info(venue_id).ok_or(Error::<T>::InvalidVenue)?;
        ensure!(venue.creator == did, Error::<T>::Unauthorized);

        // Prepare data to store in storage
        let mut counter_parties = BTreeSet::new();
        let mut tickers = BTreeSet::new();
        // This is done to create a list of unique CP and tickers involved in the instruction.
        for leg in &legs {
            ensure!(leg.from != leg.to, Error::<T>::SameSenderReceiver);
            counter_parties.insert(leg.from);
            counter_parties.insert(leg.to);
            tickers.insert(leg.asset);
        }

        // Check if the venue has required permissions from token owners
        for ticker in &tickers {
            if Self::venue_filtering(ticker) {
                ensure!(
                    Self::venue_allow_list(ticker, venue_id),
                    Error::<T>::UnauthorizedVenue
                );
            }
        }

        // NB Instruction counter starts from 1
        let instruction_counter = Self::instruction_counter();
        let instruction = Instruction {
            instruction_id: instruction_counter,
            venue_id,
            status: InstructionStatus::Pending,
            settlement_type,
            created_at: Some(<pallet_timestamp::Module<T>>::get()),
            trade_date,
            value_date,
        };

        // write data to storage
        for counter_party in &counter_parties {
            UserAffirmations::insert(
                counter_party,
                instruction_counter,
                AffirmationStatus::Pending,
            );
        }

        for (i, leg) in legs.iter().enumerate() {
            <InstructionLegs<T>>::insert(
                instruction_counter,
                u64::try_from(i).unwrap_or_default(),
                leg.clone(),
            );
        }

        if let SettlementType::SettleOnBlock(block_number) = settlement_type {
            Self::schedule_instruction(instruction_counter, block_number, legs.len() as u32);
        }

        <InstructionDetails<T>>::insert(instruction_counter, instruction);
        InstructionAffirmsPending::insert(
            instruction_counter,
            u64::try_from(counter_parties.len()).unwrap_or_default(),
        );
        venue.instructions.push(instruction_counter);
        VenueInfo::insert(venue_id, venue);
        InstructionCounter::put(instruction_counter + 1);
        Self::deposit_event(RawEvent::InstructionCreated(
            did,
            venue_id,
            instruction_counter,
            settlement_type,
            trade_date,
            value_date,
            legs,
        ));
        Ok(instruction_counter)
    }

    fn get_valid_legs(
        instruction_id: u64,
        legs_count: u64,
        portfolios: &BTreeSet<PortfolioId>,
    ) -> Result<Vec<(u64, Leg<T::Balance>)>, DispatchError> {
        let legs = <InstructionLegs<T>>::iter_prefix(instruction_id)
            .filter(|(_, leg_details)| portfolios.contains(&leg_details.from))
            .collect::<Vec<(u64, Leg<T::Balance>)>>();
        // Ensure given legs count is matches with the total number of legs given portfolio have.
        ensure!(
            legs.len() as u64 <= legs_count,
            Error::<T>::LegCountTooSmall
        );
        Ok(legs)
    }

    fn unsafe_withdraw_instruction_affirmation(
        did: IdentityId,
        instruction_id: u64,
        portfolios: BTreeSet<PortfolioId>,
        legs_count: u64,
        secondary_key: Option<&SecondaryKey<T::AccountId>>,
    ) -> Result<u32, DispatchError> {
        // checks custodianship of portfolios and affirmation status
        Self::ensure_portfolios_and_affirmation_status(
            instruction_id,
            &portfolios,
            did,
            secondary_key,
            &[AffirmationStatus::Affirmed],
        )?;
<<<<<<< HEAD
        // Unlock tokens that were previously locked during the affirmation
        let (legs_count, legs) = Self::filtered_legs(instruction_id, &portfolios);
        for (leg_id, leg_details) in legs {
=======
        // Unlock tokens that were previously locked during the affirmation.
        let legs = Self::get_valid_legs(instruction_id, legs_count, &portfolios)?;
        for (leg_id, leg_details) in legs.iter() {
>>>>>>> ab5127d2
            match Self::instruction_leg_status(instruction_id, leg_id) {
                LegStatus::ExecutionToBeSkipped(signer, receipt_uid) => {
                    // Receipt was claimed for this instruction. Therefore, no token unlocking is required, we just unclaim the receipt.
                    <ReceiptsUsed<T>>::insert(&signer, receipt_uid, false);
                    Self::deposit_event(RawEvent::ReceiptUnclaimed(
                        did,
                        instruction_id,
                        *leg_id,
                        receipt_uid,
                        signer,
                    ));
                }
                LegStatus::ExecutionPending => {
                    // Tokens are unlocked, need to be unlocked
                    Self::unlock_via_leg(&leg_details)?;
                }
                LegStatus::PendingTokenLock => {
                    return Err(Error::<T>::InstructionNotAffirmed.into())
                }
            };
            <InstructionLegStatus<T>>::insert(instruction_id, leg_id, LegStatus::PendingTokenLock);
        }

        // Updates storage
        for portfolio in &portfolios {
            UserAffirmations::insert(portfolio, instruction_id, AffirmationStatus::Pending);
            AffirmsReceived::remove(instruction_id, portfolio);
            Self::deposit_event(RawEvent::AffirmationWithdrawn(
                did,
                *portfolio,
                instruction_id,
            ));
        }

        InstructionAffirmsPending::mutate(instruction_id, |affirms_pending| {
            *affirms_pending += u64::try_from(portfolios.len()).unwrap_or_default()
        });

        Ok(legs_count)
    }

    fn ensure_instruction_validity(instruction_id: u64) -> DispatchResult {
        let details = Self::instruction_details(instruction_id);
        ensure!(
            details.status == InstructionStatus::Pending,
            Error::<T>::InstructionNotPending
        );
        if let (Some(trade_date), Some(value_date)) = (details.trade_date, details.value_date) {
            ensure!(
                value_date >= trade_date,
                Error::<T>::InstructionDatesInvalid
            );
        }
        if let SettlementType::SettleOnBlock(block_number) = details.settlement_type {
            ensure!(
                block_number > system::Module::<T>::block_number(),
                Error::<T>::InstructionSettleBlockPassed
            );
        }
        Ok(())
    }

    fn execute_instruction(instruction_id: u64) -> Result<u32, DispatchError> {
        let legs = <InstructionLegs<T>>::iter_prefix(instruction_id).collect::<Vec<_>>();
        let instructions_processed: u32 = u32::try_from(legs.len()).unwrap_or_default();
        Self::unchecked_release_locks(instruction_id, &legs);
        let mut result = DispatchResult::Ok(());
        if Self::instruction_affirms_pending(instruction_id) > 0 {
            // Instruction rejected. Unlock any locked tokens and mark receipts as unused.
            // NB: Leg status is not updated because Instruction related details are deleted after settlement in any case.
            Self::unsafe_unclaim_receipts(instruction_id, &legs);
            Self::deposit_event(RawEvent::InstructionRejected(
                SettlementDID.as_id(),
                instruction_id,
            ));
            result = DispatchResult::Err(Error::<T>::InstructionFailed.into());
        } else {
            // Verify that the venue still has the required permissions for the tokens involved.
            let tickers: BTreeSet<Ticker> = legs.iter().map(|leg| leg.1.asset).collect();
            let venue_id = Self::instruction_details(instruction_id).venue_id;
            for ticker in &tickers {
                if Self::venue_filtering(ticker) && !Self::venue_allow_list(ticker, venue_id) {
                    Self::deposit_event(RawEvent::VenueUnauthorized(
                        SettlementDID.as_id(),
                        *ticker,
                        venue_id,
                    ));
                    result = DispatchResult::Err(Error::<T>::UnauthorizedVenue.into());
                }
            }

            if result.is_ok() {
                match with_transaction(|| {
                    for (leg_id, leg_details) in legs.iter().filter(|(leg_id, _)| {
                        let status = Self::instruction_leg_status(instruction_id, leg_id);
                        status == LegStatus::ExecutionPending
                    }) {
                        if <Asset<T>>::base_transfer(
                            leg_details.from,
                            leg_details.to,
                            &leg_details.asset,
                            leg_details.amount,
                        )
                        .is_err()
                        {
                            return Err(leg_id);
                        }
                    }
                    Ok(())
                }) {
                    Ok(_) => {
                        Self::deposit_event(RawEvent::InstructionExecuted(
                            SettlementDID.as_id(),
                            instruction_id,
                        ));
                    }
                    Err(leg_id) => {
                        Self::deposit_event(RawEvent::LegFailedExecution(
                            SettlementDID.as_id(),
                            instruction_id,
                            leg_id.clone(),
                        ));
                        Self::deposit_event(RawEvent::InstructionFailed(
                            SettlementDID.as_id(),
                            instruction_id,
                        ));
                        // We need to unclaim receipts for the failed transaction so that they can be reused
                        Self::unsafe_unclaim_receipts(instruction_id, &legs);
                        result = DispatchResult::Err(Error::<T>::InstructionFailed.into());
                    }
                }
            }
        };

        // Clean up instruction details to reduce chain bloat
        <InstructionLegs<T>>::remove_prefix(instruction_id);
        <InstructionDetails<T>>::remove(instruction_id);
        <InstructionLegStatus<T>>::remove_prefix(instruction_id);
        InstructionAffirmsPending::remove(instruction_id);
        AffirmsReceived::remove_prefix(instruction_id);
        Self::prune_user_affirmations(&legs, instruction_id);

        result.map_or_else(|e| Err(e), |_k| Ok(instructions_processed))
    }

    fn prune_user_affirmations(legs: &Vec<(u64, Leg<T::Balance>)>, instruction_id: u64) {
        // We remove duplicates in memory before triggering storage actions
        let mut counter_parties = Vec::with_capacity(legs.len() * 2);
        for (_, leg) in legs {
            counter_parties.push(leg.from);
            counter_parties.push(leg.to);
        }
        counter_parties.sort();
        counter_parties.dedup();
        for counter_party in counter_parties {
            UserAffirmations::remove(counter_party, instruction_id);
        }
    }

    pub fn unsafe_affirm_instruction(
        did: IdentityId,
        instruction_id: u64,
        portfolios: BTreeSet<PortfolioId>,
        legs_count: u64,
        secondary_key: Option<&SecondaryKey<T::AccountId>>,
    ) -> Result<u32, DispatchError> {
        // checks portfolio's custodian and if it is a counter party with a pending or rejected affirmation
        Self::ensure_portfolios_and_affirmation_status(
            instruction_id,
            &portfolios,
            did,
            secondary_key,
            &[AffirmationStatus::Pending, AffirmationStatus::Rejected],
        )?;

<<<<<<< HEAD
        let (legs_count, legs) = Self::filtered_legs(instruction_id, &portfolios);
        with_transaction(|| {
            for (leg_id, leg_details) in legs {
=======
        let legs = Self::get_valid_legs(instruction_id, legs_count, &portfolios)?;
        with_transaction(|| {
            for (leg_id, leg_details) in legs.iter() {
>>>>>>> ab5127d2
                if let Err(_) = Self::lock_via_leg(&leg_details) {
                    // rustc fails to infer return type of `with_transaction` if you use ?/map_err here
                    return Err(DispatchError::from(Error::<T>::FailedToLockTokens));
                }
                <InstructionLegStatus<T>>::insert(
                    instruction_id,
                    leg_id,
                    LegStatus::ExecutionPending,
                );
            }
            Ok(())
        })?;

        let affirms_pending = Self::instruction_affirms_pending(instruction_id);

        // Updates storage
        for portfolio in &portfolios {
            UserAffirmations::insert(portfolio, instruction_id, AffirmationStatus::Affirmed);
            AffirmsReceived::insert(instruction_id, portfolio, AffirmationStatus::Affirmed);
            Self::deposit_event(RawEvent::InstructionAffirmed(
                did,
                *portfolio,
                instruction_id,
            ));
        }
        InstructionAffirmsPending::insert(
            instruction_id,
            affirms_pending.saturating_sub(u64::try_from(portfolios.len()).unwrap_or_default()),
        );

        Ok(legs_count)
    }

    fn unsafe_claim_receipt(
        did: IdentityId,
        instruction_id: u64,
        receipt_details: ReceiptDetails<T::AccountId, T::OffChainSignature>,
        secondary_key: Option<&SecondaryKey<T::AccountId>>,
    ) -> DispatchResult {
        Self::ensure_instruction_validity(instruction_id)?;

        ensure!(
            Self::instruction_leg_status(instruction_id, receipt_details.leg_id)
                == LegStatus::ExecutionPending,
            Error::<T>::LegNotPending
        );
        let venue_id = Self::instruction_details(instruction_id).venue_id;
        ensure!(
            Self::venue_signers(venue_id, &receipt_details.signer),
            Error::<T>::UnauthorizedSigner
        );
        ensure!(
            !Self::receipts_used(&receipt_details.signer, receipt_details.receipt_uid),
            Error::<T>::ReceiptAlreadyClaimed
        );

        let leg = Self::instruction_legs(instruction_id, receipt_details.leg_id);

        T::Portfolio::ensure_portfolio_custody_and_permission(leg.from, did, secondary_key)?;

        let msg = Receipt {
            receipt_uid: receipt_details.receipt_uid,
            from: leg.from,
            to: leg.to,
            asset: leg.asset,
            amount: leg.amount,
        };

        ensure!(
            receipt_details
                .signature
                .verify(&msg.encode()[..], &receipt_details.signer),
            Error::<T>::InvalidSignature
        );

        Self::unlock_via_leg(&leg)?;

        <ReceiptsUsed<T>>::insert(&receipt_details.signer, receipt_details.receipt_uid, true);

        <InstructionLegStatus<T>>::insert(
            instruction_id,
            receipt_details.leg_id,
            LegStatus::ExecutionToBeSkipped(
                receipt_details.signer.clone(),
                receipt_details.receipt_uid,
            ),
        );
        Self::deposit_event(RawEvent::ReceiptClaimed(
            did,
            instruction_id,
            receipt_details.leg_id,
            receipt_details.receipt_uid,
            receipt_details.signer,
            receipt_details.metadata,
        ));
        Ok(())
    }

    // Unclaims all receipts for an instruction
    // Should only be used if user is unclaiming, or instruction has failed
    fn unsafe_unclaim_receipts(instruction_id: u64, legs: &Vec<(u64, Leg<T::Balance>)>) {
        for (leg_id, _) in legs.iter() {
            match Self::instruction_leg_status(instruction_id, leg_id) {
                LegStatus::ExecutionToBeSkipped(signer, receipt_uid) => {
                    <ReceiptsUsed<T>>::insert(&signer, receipt_uid, false);
                    Self::deposit_event(RawEvent::ReceiptUnclaimed(
                        SettlementDID.as_id(),
                        instruction_id,
                        *leg_id,
                        receipt_uid,
                        signer,
                    ));
                }
                LegStatus::PendingTokenLock | LegStatus::ExecutionPending => {}
            }
        }
    }

    fn unchecked_release_locks(instruction_id: u64, legs: &Vec<(u64, Leg<T::Balance>)>) {
        for (leg_id, leg_details) in legs.iter() {
            match Self::instruction_leg_status(instruction_id, leg_id) {
                LegStatus::ExecutionPending => {
                    // This can never return an error since the settlement module
                    // must've locked these tokens when instruction was affirmed
                    let _ = Self::unlock_via_leg(&leg_details);
                }
                LegStatus::ExecutionToBeSkipped(_, _) | LegStatus::PendingTokenLock => {}
            }
        }
    }

    /// Schedule a given instruction to be executed on the next block only if the
    /// settlement type is `SettleOnAffirmation` and no. of affirms pending is 0.
    fn maybe_schedule_instruction(affirms_pending: u64, id: u64, legs_count: u32) {
        if affirms_pending == 0
            && Self::instruction_details(id).settlement_type == SettlementType::SettleOnAffirmation
        {
            // Schedule instruction to be executed in the next block.
            let execution_at = system::Module::<T>::block_number() + One::one();
            Self::schedule_instruction(id, execution_at, legs_count);
        }
    }

    /// Schedule execution of given instruction at given block number.
    ///
    /// NB - It is expected to execute the given instruction into the given block number but
    /// it is not a guaranteed behavior, Scheduler may have other high priority task scheduled
    /// for the given block so there are chances where the instruction execution block no. may drift.
    fn schedule_instruction(instruction_id: u64, execution_at: T::BlockNumber, legs_count: u32) {
        let call = Call::<T>::execute_scheduled_instruction(instruction_id, legs_count).into();
        if let Err(_) = T::Scheduler::schedule_named(
            (SETTLEMENT_INSTRUCTION_EXECUTION, instruction_id).encode(),
            DispatchTime::At(execution_at),
            None,
            SETTLEMENT_INSTRUCTION_EXECUTION_PRIORITY,
            RawOrigin::Root.into(),
            call,
        ) {
            Self::deposit_event(RawEvent::SchedulingFailed(
                Error::<T>::FailedToSchedule.into(),
            ));
        }
    }

    pub fn base_affirm_with_receipts(
        origin: <T as frame_system::Trait>::Origin,
        instruction_id: u64,
        receipt_details: Vec<ReceiptDetails<T::AccountId, T::OffChainSignature>>,
        portfolios: Vec<PortfolioId>,
    ) -> Result<u32, DispatchError> {
        let (did, secondary_key) =
            Self::ensure_origin_perm_and_instruction_validity(origin, instruction_id)?;
        let portfolios_set = portfolios.into_iter().collect::<BTreeSet<_>>();

        // Verify that the receipts provided are unique
        let receipt_ids = receipt_details
            .iter()
            .map(|receipt| (receipt.signer.clone(), receipt.receipt_uid))
            .collect::<BTreeSet<_>>();

        ensure!(
            receipt_ids.len() == receipt_details.len(),
            Error::<T>::ReceiptAlreadyClaimed
        );

        let instruction_details = Self::instruction_details(instruction_id);

        // verify portfolio custodianship and check if it is a counter party with a pending or rejected affirmation
        Self::ensure_portfolios_and_affirmation_status(
            instruction_id,
            &portfolios_set,
            did,
            secondary_key.as_ref(),
            &[AffirmationStatus::Pending, AffirmationStatus::Rejected],
        )?;

        // Verify that the receipts are valid
        for receipt in &receipt_details {
            ensure!(
                Self::venue_signers(&instruction_details.venue_id, &receipt.signer),
                Error::<T>::UnauthorizedSigner
            );
            ensure!(
                !Self::receipts_used(&receipt.signer, &receipt.receipt_uid),
                Error::<T>::ReceiptAlreadyClaimed
            );

            let leg = Self::instruction_legs(&instruction_id, &receipt.leg_id);
            ensure!(
                portfolios_set.contains(&leg.from),
                Error::<T>::PortfolioMismatch
            );

            let msg = Receipt {
                receipt_uid: receipt.receipt_uid,
                from: leg.from,
                to: leg.to,
                asset: leg.asset,
                amount: leg.amount,
            };
            ensure!(
                receipt.signature.verify(&msg.encode()[..], &receipt.signer),
                Error::<T>::InvalidSignature
            );
        }

        let (legs_count, legs) = Self::filtered_legs(instruction_id, &portfolios_set);
        // Lock tokens that do not have a receipt attached to their leg.
        with_transaction(|| {
            for (leg_id, leg_details) in legs {
                // Receipt for the leg was provided
                if let Some(receipt) = receipt_details
                    .iter()
                    .find(|receipt| receipt.leg_id == leg_id)
                {
                    <InstructionLegStatus<T>>::insert(
                        instruction_id,
                        leg_id,
                        LegStatus::ExecutionToBeSkipped(
                            receipt.signer.clone(),
                            receipt.receipt_uid,
                        ),
                    );
                } else if let Err(_) = Self::lock_via_leg(&leg_details) {
                    // rustc fails to infer return type of `with_transaction` if you use ?/map_err here
                    return Err(DispatchError::from(Error::<T>::FailedToLockTokens));
                } else {
                    <InstructionLegStatus<T>>::insert(
                        instruction_id,
                        leg_id,
                        LegStatus::ExecutionPending,
                    );
                }
            }
            Ok(())
        })?;

        // Update storage
        let affirms_pending = Self::instruction_affirms_pending(instruction_id)
            .saturating_sub(u64::try_from(portfolios_set.len()).unwrap_or_default());

        // Mark receipts used in affirmation as claimed
        for receipt in &receipt_details {
            <ReceiptsUsed<T>>::insert(&receipt.signer, receipt.receipt_uid, true);
            Self::deposit_event(RawEvent::ReceiptClaimed(
                did,
                instruction_id,
                receipt.leg_id,
                receipt.receipt_uid,
                receipt.signer.clone(),
                receipt.metadata.clone(),
            ));
        }

        for portfolio in portfolios_set {
            UserAffirmations::insert(portfolio, instruction_id, AffirmationStatus::Affirmed);
            AffirmsReceived::insert(instruction_id, portfolio, AffirmationStatus::Affirmed);
            Self::deposit_event(RawEvent::InstructionAffirmed(
                did,
                portfolio,
                instruction_id,
            ));
        }

        InstructionAffirmsPending::insert(instruction_id, affirms_pending);
        Ok(legs_count)
    }

    pub fn base_affirm_instruction(
        origin: <T as frame_system::Trait>::Origin,
        instruction_id: u64,
        portfolios: impl Iterator<Item = PortfolioId>,
<<<<<<< HEAD
    ) -> Result<u32, DispatchError> {
=======
        legs_count: u64,
    ) -> DispatchResult {
>>>>>>> ab5127d2
        let (did, secondary_key) =
            Self::ensure_origin_perm_and_instruction_validity(origin, instruction_id)?;
        let portfolios_set = portfolios.collect::<BTreeSet<_>>();

        // Provide affirmation to the instruction
        Self::unsafe_affirm_instruction(
            did,
            instruction_id,
            portfolios_set,
            legs_count,
            secondary_key.as_ref(),
        )
    }

    // It affirms the instruction and may schedule the instruction
    // depends on the settlement type.
    pub fn affirm_with_receipts_and_maybe_schedule_instruction(
        origin: <T as frame_system::Trait>::Origin,
        instruction_id: u64,
        receipt_details: Vec<ReceiptDetails<T::AccountId, T::OffChainSignature>>,
        portfolios: Vec<PortfolioId>,
    ) -> DispatchResult {
        let legs_count =
            Self::base_affirm_with_receipts(origin, instruction_id, receipt_details, portfolios)?;
        // Schedule instruction to be execute in the next block (expected) if conditions are met.
        Self::maybe_schedule_instruction(
            Self::instruction_affirms_pending(instruction_id),
            instruction_id,
            legs_count,
        );
        Ok(())
    }

    /// Schedule settlement instruction execution in the next block, unless already scheduled.
    /// Used for general purpose settlement.
    pub fn affirm_and_maybe_schedule_instruction(
        origin: <T as frame_system::Trait>::Origin,
        instruction_id: u64,
        portfolios: impl Iterator<Item = PortfolioId>,
        legs_count: u64,
    ) -> DispatchResult {
<<<<<<< HEAD
        let legs_count = Self::base_affirm_instruction(origin, instruction_id, portfolios)?;
=======
        Self::base_affirm_instruction(origin, instruction_id, portfolios, legs_count)?;
>>>>>>> ab5127d2
        // Schedule the instruction if conditions are met
        Self::maybe_schedule_instruction(
            Self::instruction_affirms_pending(instruction_id),
            instruction_id,
            legs_count,
        );
        Ok(())
    }

    /// Affirm with receipts, executing the instruction when all affirmations have been received.
    ///
    /// NB - Use this function only in the STO pallet to support DVP settlements.
    pub fn affirm_and_execute_instruction(
        origin: <T as frame_system::Trait>::Origin,
        instruction_id: u64,
        portfolios: Vec<PortfolioId>,
        legs_count: u64,
    ) -> DispatchResult {
        with_transaction(|| {
            Self::base_affirm_instruction(
                origin,
                instruction_id,
                portfolios.into_iter(),
                legs_count,
            )?;
            Self::execute_settle_on_affirmation_instruction(
                instruction_id,
                Self::instruction_affirms_pending(instruction_id),
                Self::instruction_details(instruction_id).settlement_type,
            )
        })
    }

    /// Affirm with receipts, executing the instruction when all affirmations have been received.
    ///
    /// NB - Use this function only in the STO pallet to support DVP settlements.
    pub fn affirm_with_receipts_and_execute_instruction(
        origin: <T as frame_system::Trait>::Origin,
        instruction_id: u64,
        receipt_details: Vec<ReceiptDetails<T::AccountId, T::OffChainSignature>>,
        portfolios: Vec<PortfolioId>,
    ) -> DispatchResult {
        with_transaction(|| {
            Self::base_affirm_with_receipts(origin, instruction_id, receipt_details, portfolios)?;
            Self::execute_settle_on_affirmation_instruction(
                instruction_id,
                Self::instruction_affirms_pending(instruction_id),
                Self::instruction_details(instruction_id).settlement_type,
            )
        })
    }

    fn execute_settle_on_affirmation_instruction(
        instruction_id: u64,
        affirms_pending: u64,
        settlement_type: SettlementType<T::BlockNumber>,
    ) -> DispatchResult {
        // We assume `settlement_type == SettleOnAffirmation`,
        // to be defensive, however, this is checked before instruction execution.
        if settlement_type == SettlementType::SettleOnAffirmation && affirms_pending == 0 {
            Self::execute_instruction(instruction_id)?;
        }
        Ok(())
    }

    fn ensure_portfolios_and_affirmation_status(
        instruction_id: u64,
        portfolios: &BTreeSet<PortfolioId>,
        custodian: IdentityId,
        secondary_key: Option<&SecondaryKey<T::AccountId>>,
        expected_statuses: &[AffirmationStatus],
    ) -> DispatchResult {
        for portfolio in portfolios {
            T::Portfolio::ensure_portfolio_custody_and_permission(
                *portfolio,
                custodian,
                secondary_key,
            )?;
            let user_affirmation = Self::user_affirmations(portfolio, instruction_id);
            ensure!(
                expected_statuses.contains(&user_affirmation),
                Error::<T>::UnexpectedAffirmationStatus
            );
        }
        Ok(())
    }

    /// Returns total number of legs of an `instruction_id` and an iterator over the legs where sender is in the `portfolios` set.
    fn filtered_legs(
        instruction_id: u64,
        portfolios: &BTreeSet<PortfolioId>,
    ) -> (u32, impl Iterator<Item = (u64, Leg<T::Balance>)> + '_) {
        let legs = <InstructionLegs<T>>::iter_prefix(instruction_id).collect::<Vec<_>>();
        let legs_count = legs.len() as u32;
        (
            legs_count,
            legs.into_iter()
                .filter(move |(_, leg_details)| portfolios.contains(&leg_details.from)),
        )
    }
}<|MERGE_RESOLUTION|>--- conflicted
+++ resolved
@@ -601,7 +601,7 @@
             let did = Identity::<T>::ensure_perms(origin.clone())?;
             with_transaction(|| {
                 let portfolios_set = portfolios.into_iter().collect::<BTreeSet<_>>();
-                let legs_count = legs.iter().filter(|l| portfolios_set.contains(&l.from)).count() as u64;
+                let legs_count = legs.iter().filter(|l| portfolios_set.contains(&l.from)).count() as u32;
                 let instruction_id = Self::base_add_instruction(did, venue_id, settlement_type, trade_date, value_date, legs)?;
                 Self::affirm_and_maybe_schedule_instruction(origin, instruction_id, portfolios_set.into_iter(), legs_count)
             })
@@ -613,9 +613,9 @@
         /// * `instruction_id` - Instruction id to affirm.
         /// * `portfolios` - Portfolios that the sender controls and wants to affirm this instruction.
         /// * `legs` - List of legs needs to affirmed.
-        #[weight = <T as Trait>::WeightInfo::affirm_instruction(*legs_count as u32)]
-        pub fn affirm_instruction(origin, instruction_id: u64, portfolios: Vec<PortfolioId>, legs_count: u64) -> DispatchResult {
-            Self::affirm_and_maybe_schedule_instruction(origin, instruction_id, portfolios.into_iter(), legs_count)
+        #[weight = <T as Trait>::WeightInfo::affirm_instruction(*max_legs_count as u32)]
+        pub fn affirm_instruction(origin, instruction_id: u64, portfolios: Vec<PortfolioId>, max_legs_count: u32) -> DispatchResult {
+            Self::affirm_and_maybe_schedule_instruction(origin, instruction_id, portfolios.into_iter(), max_legs_count)
         }
 
         /// Withdraw an affirmation for a given instruction.
@@ -623,13 +623,13 @@
         /// # Arguments
         /// * `instruction_id` - Instruction id for that affirmation get withdrawn.
         /// * `portfolios` - Portfolios that the sender controls and wants to withdraw affirmation.
-        #[weight = <T as Trait>::WeightInfo::withdraw_affirmation(*legs_count as u32)]
-        pub fn withdraw_affirmation(origin, instruction_id: u64, portfolios: Vec<PortfolioId>, legs_count: u64) {
+        #[weight = <T as Trait>::WeightInfo::withdraw_affirmation(*max_legs_count as u32)]
+        pub fn withdraw_affirmation(origin, instruction_id: u64, portfolios: Vec<PortfolioId>, max_legs_count: u32) {
             let (did, secondary_key) = Self::ensure_origin_perm_and_instruction_validity(origin, instruction_id)?;
             let portfolios_set = portfolios.into_iter().collect::<BTreeSet<_>>();
 
             // Withdraw an affirmation.
-            Self::unsafe_withdraw_instruction_affirmation(did, instruction_id, portfolios_set, legs_count, secondary_key.as_ref())?;
+            Self::unsafe_withdraw_instruction_affirmation(did, instruction_id, portfolios_set, secondary_key.as_ref(), max_legs_count)?;
             if Self::instruction_details(instruction_id).settlement_type == SettlementType::SettleOnAffirmation {
                 // Cancel the scheduled task for the execution of a given instruction.
                 let _ = T::Scheduler::cancel_named((SETTLEMENT_INSTRUCTION_EXECUTION, instruction_id).encode());
@@ -641,8 +641,8 @@
         /// # Arguments
         /// * `instruction_id` - Instruction id to reject.
         /// * `portfolios` - Portfolios that the sender controls and wants them to reject this instruction
-        #[weight = <T as Trait>::WeightInfo::reject_instruction_with_no_pre_affirmations(*legs_count as u32)]
-        pub fn reject_instruction(origin, instruction_id: u64, portfolios: Vec<PortfolioId>, legs_count: u64) {
+        #[weight = <T as Trait>::WeightInfo::reject_instruction_with_no_pre_affirmations(*max_legs_count as u32)]
+        pub fn reject_instruction(origin, instruction_id: u64, portfolios: Vec<PortfolioId>, max_legs_count: u32) {
             let (did, secondary_key) = Self::ensure_origin_perm_and_instruction_validity(origin, instruction_id)?;
             ensure!(!portfolios.is_empty(), Error::<T>::NoPortfolioProvided);
 
@@ -659,11 +659,7 @@
                     _ => return Err(Error::<T>::NoPendingAffirm.into())
                 };
             }
-<<<<<<< HEAD
-            let legs_count = Self::unsafe_withdraw_instruction_affirmation(did, instruction_id, affirmed_portfolios, secondary_key.as_ref())?;
-=======
-            Self::unsafe_withdraw_instruction_affirmation(did, instruction_id, affirmed_portfolios, legs_count, secondary_key.as_ref())?;
->>>>>>> ab5127d2
+            let legs_count = Self::unsafe_withdraw_instruction_affirmation(did, instruction_id, affirmed_portfolios, secondary_key.as_ref(), max_legs_count)?;
 
             // Updates storage to mark the instruction as rejected.
             for portfolio in portfolios_set {
@@ -685,9 +681,9 @@
         /// * `signer` - Signer of the receipt.
         /// * `signed_data` - Signed receipt.
         /// * `portfolios` - Portfolios that the sender controls and wants to accept this instruction with
-        #[weight = <T as Trait>::WeightInfo::affirm_with_receipts(receipt_details.len() as u32)]
-        pub fn affirm_with_receipts(origin, instruction_id: u64, receipt_details: Vec<ReceiptDetails<T::AccountId, T::OffChainSignature>>, portfolios: Vec<PortfolioId>) -> DispatchResult {
-            Self::affirm_with_receipts_and_maybe_schedule_instruction(origin, instruction_id, receipt_details, portfolios)
+        #[weight = <T as Trait>::WeightInfo::affirm_with_receipts(*max_legs_count as u32).max(<T as Trait>::WeightInfo::affirm_instruction(*max_legs_count as u32))]
+        pub fn affirm_with_receipts(origin, instruction_id: u64, receipt_details: Vec<ReceiptDetails<T::AccountId, T::OffChainSignature>>, portfolios: Vec<PortfolioId>, max_legs_count: u32) -> DispatchResult {
+            Self::affirm_with_receipts_and_maybe_schedule_instruction(origin, instruction_id, receipt_details, portfolios, max_legs_count)
         }
 
         /// Claims a signed receipt.
@@ -912,28 +908,12 @@
         Ok(instruction_counter)
     }
 
-    fn get_valid_legs(
-        instruction_id: u64,
-        legs_count: u64,
-        portfolios: &BTreeSet<PortfolioId>,
-    ) -> Result<Vec<(u64, Leg<T::Balance>)>, DispatchError> {
-        let legs = <InstructionLegs<T>>::iter_prefix(instruction_id)
-            .filter(|(_, leg_details)| portfolios.contains(&leg_details.from))
-            .collect::<Vec<(u64, Leg<T::Balance>)>>();
-        // Ensure given legs count is matches with the total number of legs given portfolio have.
-        ensure!(
-            legs.len() as u64 <= legs_count,
-            Error::<T>::LegCountTooSmall
-        );
-        Ok(legs)
-    }
-
     fn unsafe_withdraw_instruction_affirmation(
         did: IdentityId,
         instruction_id: u64,
         portfolios: BTreeSet<PortfolioId>,
-        legs_count: u64,
         secondary_key: Option<&SecondaryKey<T::AccountId>>,
+        max_legs_count: u32,
     ) -> Result<u32, DispatchError> {
         // checks custodianship of portfolios and affirmation status
         Self::ensure_portfolios_and_affirmation_status(
@@ -943,15 +923,10 @@
             secondary_key,
             &[AffirmationStatus::Affirmed],
         )?;
-<<<<<<< HEAD
         // Unlock tokens that were previously locked during the affirmation
-        let (legs_count, legs) = Self::filtered_legs(instruction_id, &portfolios);
-        for (leg_id, leg_details) in legs {
-=======
-        // Unlock tokens that were previously locked during the affirmation.
-        let legs = Self::get_valid_legs(instruction_id, legs_count, &portfolios)?;
-        for (leg_id, leg_details) in legs.iter() {
->>>>>>> ab5127d2
+        let (total_leg_count, filtered_legs) =
+            Self::filtered_legs(instruction_id, &portfolios, max_legs_count)?;
+        for (leg_id, leg_details) in filtered_legs {
             match Self::instruction_leg_status(instruction_id, leg_id) {
                 LegStatus::ExecutionToBeSkipped(signer, receipt_uid) => {
                     // Receipt was claimed for this instruction. Therefore, no token unlocking is required, we just unclaim the receipt.
@@ -959,7 +934,7 @@
                     Self::deposit_event(RawEvent::ReceiptUnclaimed(
                         did,
                         instruction_id,
-                        *leg_id,
+                        leg_id,
                         receipt_uid,
                         signer,
                     ));
@@ -990,7 +965,7 @@
             *affirms_pending += u64::try_from(portfolios.len()).unwrap_or_default()
         });
 
-        Ok(legs_count)
+        Ok(total_leg_count)
     }
 
     fn ensure_instruction_validity(instruction_id: u64) -> DispatchResult {
@@ -1115,7 +1090,7 @@
         did: IdentityId,
         instruction_id: u64,
         portfolios: BTreeSet<PortfolioId>,
-        legs_count: u64,
+        max_legs_count: u32,
         secondary_key: Option<&SecondaryKey<T::AccountId>>,
     ) -> Result<u32, DispatchError> {
         // checks portfolio's custodian and if it is a counter party with a pending or rejected affirmation
@@ -1127,15 +1102,10 @@
             &[AffirmationStatus::Pending, AffirmationStatus::Rejected],
         )?;
 
-<<<<<<< HEAD
-        let (legs_count, legs) = Self::filtered_legs(instruction_id, &portfolios);
+        let (total_leg_count, filtered_legs) =
+            Self::filtered_legs(instruction_id, &portfolios, max_legs_count)?;
         with_transaction(|| {
-            for (leg_id, leg_details) in legs {
-=======
-        let legs = Self::get_valid_legs(instruction_id, legs_count, &portfolios)?;
-        with_transaction(|| {
-            for (leg_id, leg_details) in legs.iter() {
->>>>>>> ab5127d2
+            for (leg_id, leg_details) in filtered_legs {
                 if let Err(_) = Self::lock_via_leg(&leg_details) {
                     // rustc fails to infer return type of `with_transaction` if you use ?/map_err here
                     return Err(DispatchError::from(Error::<T>::FailedToLockTokens));
@@ -1166,7 +1136,7 @@
             affirms_pending.saturating_sub(u64::try_from(portfolios.len()).unwrap_or_default()),
         );
 
-        Ok(legs_count)
+        Ok(total_leg_count)
     }
 
     fn unsafe_claim_receipt(
@@ -1305,6 +1275,7 @@
         instruction_id: u64,
         receipt_details: Vec<ReceiptDetails<T::AccountId, T::OffChainSignature>>,
         portfolios: Vec<PortfolioId>,
+        max_legs_count: u32,
     ) -> Result<u32, DispatchError> {
         let (did, secondary_key) =
             Self::ensure_origin_perm_and_instruction_validity(origin, instruction_id)?;
@@ -1362,10 +1333,11 @@
             );
         }
 
-        let (legs_count, legs) = Self::filtered_legs(instruction_id, &portfolios_set);
+        let (total_leg_count, filtered_legs) =
+            Self::filtered_legs(instruction_id, &portfolios_set, max_legs_count)?;
         // Lock tokens that do not have a receipt attached to their leg.
         with_transaction(|| {
-            for (leg_id, leg_details) in legs {
+            for (leg_id, leg_details) in filtered_legs {
                 // Receipt for the leg was provided
                 if let Some(receipt) = receipt_details
                     .iter()
@@ -1421,19 +1393,15 @@
         }
 
         InstructionAffirmsPending::insert(instruction_id, affirms_pending);
-        Ok(legs_count)
+        Ok(total_leg_count)
     }
 
     pub fn base_affirm_instruction(
         origin: <T as frame_system::Trait>::Origin,
         instruction_id: u64,
         portfolios: impl Iterator<Item = PortfolioId>,
-<<<<<<< HEAD
+        max_legs_count: u32,
     ) -> Result<u32, DispatchError> {
-=======
-        legs_count: u64,
-    ) -> DispatchResult {
->>>>>>> ab5127d2
         let (did, secondary_key) =
             Self::ensure_origin_perm_and_instruction_validity(origin, instruction_id)?;
         let portfolios_set = portfolios.collect::<BTreeSet<_>>();
@@ -1443,7 +1411,7 @@
             did,
             instruction_id,
             portfolios_set,
-            legs_count,
+            max_legs_count,
             secondary_key.as_ref(),
         )
     }
@@ -1455,9 +1423,15 @@
         instruction_id: u64,
         receipt_details: Vec<ReceiptDetails<T::AccountId, T::OffChainSignature>>,
         portfolios: Vec<PortfolioId>,
+        max_legs_count: u32,
     ) -> DispatchResult {
-        let legs_count =
-            Self::base_affirm_with_receipts(origin, instruction_id, receipt_details, portfolios)?;
+        let legs_count = Self::base_affirm_with_receipts(
+            origin,
+            instruction_id,
+            receipt_details,
+            portfolios,
+            max_legs_count,
+        )?;
         // Schedule instruction to be execute in the next block (expected) if conditions are met.
         Self::maybe_schedule_instruction(
             Self::instruction_affirms_pending(instruction_id),
@@ -1473,13 +1447,10 @@
         origin: <T as frame_system::Trait>::Origin,
         instruction_id: u64,
         portfolios: impl Iterator<Item = PortfolioId>,
-        legs_count: u64,
+        max_legs_count: u32,
     ) -> DispatchResult {
-<<<<<<< HEAD
-        let legs_count = Self::base_affirm_instruction(origin, instruction_id, portfolios)?;
-=======
-        Self::base_affirm_instruction(origin, instruction_id, portfolios, legs_count)?;
->>>>>>> ab5127d2
+        let legs_count =
+            Self::base_affirm_instruction(origin, instruction_id, portfolios, max_legs_count)?;
         // Schedule the instruction if conditions are met
         Self::maybe_schedule_instruction(
             Self::instruction_affirms_pending(instruction_id),
@@ -1496,14 +1467,14 @@
         origin: <T as frame_system::Trait>::Origin,
         instruction_id: u64,
         portfolios: Vec<PortfolioId>,
-        legs_count: u64,
+        max_legs_count: u32,
     ) -> DispatchResult {
         with_transaction(|| {
             Self::base_affirm_instruction(
                 origin,
                 instruction_id,
                 portfolios.into_iter(),
-                legs_count,
+                max_legs_count,
             )?;
             Self::execute_settle_on_affirmation_instruction(
                 instruction_id,
@@ -1521,9 +1492,16 @@
         instruction_id: u64,
         receipt_details: Vec<ReceiptDetails<T::AccountId, T::OffChainSignature>>,
         portfolios: Vec<PortfolioId>,
+        max_legs_count: u32,
     ) -> DispatchResult {
         with_transaction(|| {
-            Self::base_affirm_with_receipts(origin, instruction_id, receipt_details, portfolios)?;
+            Self::base_affirm_with_receipts(
+                origin,
+                instruction_id,
+                receipt_details,
+                portfolios,
+                max_legs_count,
+            )?;
             Self::execute_settle_on_affirmation_instruction(
                 instruction_id,
                 Self::instruction_affirms_pending(instruction_id),
@@ -1567,17 +1545,24 @@
         Ok(())
     }
 
-    /// Returns total number of legs of an `instruction_id` and an iterator over the legs where sender is in the `portfolios` set.
+    /// Returns total number of legs of an `instruction_id` and vector of legs where sender is in the `portfolios` set.
+    /// Also, ensures that the number of filtered legs is under the limit.
     fn filtered_legs(
         instruction_id: u64,
         portfolios: &BTreeSet<PortfolioId>,
-    ) -> (u32, impl Iterator<Item = (u64, Leg<T::Balance>)> + '_) {
+        max_filtered_legs: u32,
+    ) -> Result<(u32, Vec<(u64, Leg<T::Balance>)>), DispatchError> {
         let legs = <InstructionLegs<T>>::iter_prefix(instruction_id).collect::<Vec<_>>();
         let legs_count = legs.len() as u32;
-        (
-            legs_count,
-            legs.into_iter()
-                .filter(move |(_, leg_details)| portfolios.contains(&leg_details.from)),
-        )
+        let filtered_legs = legs
+            .into_iter()
+            .filter(|(_, leg_details)| portfolios.contains(&leg_details.from))
+            .collect::<Vec<_>>();
+        // Ensure leg count is under the limit
+        ensure!(
+            filtered_legs.len() as u32 <= max_filtered_legs,
+            Error::<T>::LegCountTooSmall
+        );
+        Ok((legs_count, filtered_legs))
     }
 }