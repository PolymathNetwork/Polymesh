// Copyright (c) 2020 Polymath

//! # Settlement Module
//!
//! Settlement module manages all kinds of transfers and settlements of assets
//!
//! ## Overview
//!
//! The settlement module provides functionality to settle onchain as well as offchain trades between multiple parties.
//! All trades are settled under venues. A token issuer can allow/block certain venues from settling trades that involve their tokens.
//! An atomic settlement is called an Instruction. An instruction can contain multiple legs. Legs are essentially simple one to one transfers.
//! When an instruction is settled, either all legs are executed successfully or none are. In other words, if one of the leg fails due to
//! compliance failure, all other legs will also fail.
//!
//! An instruction must be authorized by all the counter parties involved for it to be executed.
//! An instruction can be set to automatically execute when all authorizations are received or at a particular block number.
//!
//! Offchain settlements are represented via receipts. If a leg has a receipt attached to it, it will not be executed onchain.
//! All other legs will be executed onchain during settlement.
//!
//! ## Dispatchable Functions
//!
//! - `create_venue` - Registers a new venue.
//! - `add_instruction` - Adds a new instruction.
//! - `affirm_instruction` - Provides affirmation to an existing instruction.
//! - `withdraw_affirmation` - Withdraw an existing affirmation to given instruction.
//! - `reject_instruction` - Rejects an existing instruction.
//! - `claim_receipt` - Claims a signed receipt.
//! - `unclaim_receipt` - Unclaims a previously claimed receipt.
//! - `set_venue_filtering` - Enables or disabled venue filtering for a token.
//! - `allow_venues` - Allows additional venues to create instructions involving an asset.
//! - `disallow_venues` - Revokes permission given to venues for creating instructions involving a particular asset.
//!
#![cfg_attr(not(feature = "std"), no_std)]
#![recursion_limit = "256"]

use pallet_identity as identity;
use polymesh_common_utilities::{
    traits::{
        asset::{Trait as AssetTrait, GAS_LIMIT},
        identity::Trait as IdentityTrait,
        portfolio::PortfolioSubTrait,
        CommonTrait,
    },
    with_transaction,
    SystematicIssuers::Settlement as SettlementDID,
};
use polymesh_primitives::{IdentityId, PortfolioId, Ticker};

use codec::{Decode, Encode};
use frame_support::weights::PostDispatchInfo;
use frame_support::{
    decl_error, decl_event, decl_module, decl_storage,
    dispatch::{DispatchError, DispatchResult, DispatchResultWithPostInfo},
    ensure, storage,
    traits::Get,
    weights::Weight,
    IterableStorageDoubleMap, StorageHasher, Twox128,
};
use frame_system as system;
use polymesh_primitives_derive::VecU8StrongTyped;
use sp_runtime::traits::{Verify, Zero};
use sp_runtime::DispatchErrorWithPostInfo;
use sp_std::{collections::btree_set::BTreeSet, convert::TryFrom, prelude::*};

type Identity<T> = identity::Module<T>;

pub trait Trait:
    frame_system::Trait + CommonTrait + IdentityTrait + pallet_timestamp::Trait
{
    /// The overarching event type.
    type Event: From<Event<Self>> + Into<<Self as frame_system::Trait>::Event>;
    /// Asset module
    type Asset: AssetTrait<Self::Balance, Self::AccountId>;
    /// The maximum number of total legs in scheduled instructions that can be executed in a single block.
    /// Any excess instructions are scheduled in later blocks.
    type MaxScheduledInstructionLegsPerBlock: Get<u32>;
    /// The maximum number of total legs allowed for a instruction can have.
    type MaxLegsInAInstruction: Get<u32>;
}

/// A wrapper for VenueDetails
#[derive(
    Decode, Encode, Clone, Debug, Default, PartialEq, Eq, PartialOrd, Ord, VecU8StrongTyped,
)]
pub struct VenueDetails(Vec<u8>);

/// Status of an instruction
#[derive(Encode, Decode, Clone, Debug, PartialEq, Eq, PartialOrd, Ord)]
pub enum InstructionStatus {
    /// Invalid instruction or details pruned
    Unknown,
    /// Instruction is pending execution
    Pending,
}

impl Default for InstructionStatus {
    fn default() -> Self {
        Self::Unknown
    }
}

/// Type of the venue. Used for offchain filtering.
#[derive(Encode, Decode, Clone, Debug, PartialEq, Eq, PartialOrd, Ord)]
pub enum VenueType {
    /// Default type - used for mixed and unknown types
    Other,
    /// Represents a primary distribution
    Distribution,
    /// Represents an offering/fund raiser
    Sto,
    /// Represents a match making service
    Exchange,
}

impl Default for VenueType {
    fn default() -> Self {
        Self::Other
    }
}

/// Status of a leg
#[derive(Encode, Decode, Clone, Debug, PartialEq, Eq, PartialOrd, Ord)]
pub enum LegStatus<AccountId> {
    /// It is waiting for affirmation
    PendingTokenLock,
    /// It is waiting execution (tokens currently locked)
    ExecutionPending,
    /// receipt used, (receipt signer, receipt uid)
    ExecutionToBeSkipped(AccountId, u64),
}

impl<AccountId> Default for LegStatus<AccountId> {
    fn default() -> Self {
        Self::PendingTokenLock
    }
}

/// Status of an affirmation
#[derive(Encode, Decode, Clone, Debug, PartialEq, Eq, PartialOrd, Ord)]
pub enum AffirmationStatus {
    /// Invalid affirmation
    Unknown,
    /// Pending user's consent
    Pending,
    /// Affirmed by the user
    Affirmed,
    /// Rejected by the user
    Rejected,
}

impl Default for AffirmationStatus {
    fn default() -> Self {
        Self::Unknown
    }
}

/// Type of settlement
#[derive(Encode, Decode, Clone, Copy, Debug, PartialEq, Eq, PartialOrd, Ord)]
pub enum SettlementType<BlockNumber> {
    /// Instruction should be settled as soon as all affirmations are received
    SettleOnAffirmation,
    /// Instruction should be settled on a particular block
    SettleOnBlock(BlockNumber),
}

impl<BlockNumber> Default for SettlementType<BlockNumber> {
    fn default() -> Self {
        Self::SettleOnAffirmation
    }
}

/// Details about an instruction
#[derive(Encode, Decode, Default, Clone, PartialEq, Eq, Debug, PartialOrd, Ord)]
pub struct Instruction<Moment, BlockNumber> {
    /// Unique instruction id. It is an auto incrementing number
    pub instruction_id: u64,
    /// Id of the venue this instruction belongs to
    pub venue_id: u64,
    /// Status of the instruction
    pub status: InstructionStatus,
    /// Type of settlement used for this instruction
    pub settlement_type: SettlementType<BlockNumber>,
    /// Date at which this instruction was created
    pub created_at: Option<Moment>,
    /// Date from which this instruction is valid
    pub valid_from: Option<Moment>,
}

/// Details of a leg including the leg id in the instruction
#[derive(Encode, Decode, Default, Clone, PartialEq, Eq, Debug, PartialOrd, Ord)]
pub struct Leg<Balance> {
    /// Portfolio of the sender
    pub from: PortfolioId,
    /// Portfolio of the receiver
    pub to: PortfolioId,
    /// Ticker of the asset being transferred
    pub asset: Ticker,
    /// Amount being transferred
    pub amount: Balance,
}

/// Details about a venue
#[derive(Encode, Decode, Clone, Default, PartialEq, Eq, Debug, PartialOrd, Ord)]
pub struct Venue {
    /// Identity of the venue's creator
    pub creator: IdentityId,
    /// instructions under this venue (Only needed for the UI)
    pub instructions: Vec<u64>,
    /// Additional details about this venue (Only needed for the UI)
    pub details: VenueDetails,
    /// Specifies type of the venue (Only needed for the UI)
    pub venue_type: VenueType,
}

/// Old venue details format. Used only for storage migration.
#[derive(Encode, Decode, Clone, Default, PartialEq, Eq, Debug, PartialOrd, Ord)]
pub struct OldVenue {
    /// Identity of the venue's creator
    pub creator: IdentityId,
    /// instructions under this venue (Only needed for the UI)
    pub instructions: Vec<u64>,
    /// Additional details about this venue (Only needed for the UI)
    pub details: VenueDetails,
}

impl Venue {
    pub fn new(creator: IdentityId, details: VenueDetails, venue_type: VenueType) -> Self {
        Self {
            creator,
            instructions: Vec::new(),
            details,
            venue_type,
        }
    }
}

/// Details about an offchain transaction receipt
#[derive(Encode, Decode, Clone, PartialEq, Eq, Debug, PartialOrd, Ord)]
pub struct Receipt<Balance> {
    /// Unique receipt number set by the signer for their receipts
    pub receipt_uid: u64,
    /// Identity of the sender
    pub from: PortfolioId,
    /// Identity of the receiver
    pub to: PortfolioId,
    /// Ticker of the asset being transferred
    pub asset: Ticker,
    /// Amount being transferred
    pub amount: Balance,
}

/// Details about an offchain transaction receipt that a user must input
#[derive(Encode, Decode, Clone, PartialEq, Eq, Debug, PartialOrd, Ord)]
pub struct ReceiptDetails<AccountId, OffChainSignature> {
    /// Unique receipt number set by the signer for their receipts
    pub receipt_uid: u64,
    /// Target leg id
    pub leg_id: u64,
    /// Signer for this receipt
    pub signer: AccountId,
    /// signature confirming the receipt details
    pub signature: OffChainSignature,
}

pub mod weight_for {
    use super::*;

    pub fn weight_for_execute_instruction_if_no_pending_affirm<T: Trait>(
        weight_for_custodian_transfer: Weight,
    ) -> Weight {
        T::DbWeight::get()
            .reads(4) // Weight for read
            .saturating_add(150_000_000) // General weight
            .saturating_add(weight_for_custodian_transfer) // Weight for custodian transfer
    }

    pub fn weight_for_execute_instruction_if_pending_affirm<T: Trait>() -> Weight {
        T::DbWeight::get()
            .reads_writes(2, 1) // For read and write
            .saturating_add(900_000_000) // Mocking unchecked_release_locks() function weight.
    }

    pub fn weight_for_affirmation_with_receipts<T: Trait>(no_of_receipts: u32) -> Weight {
        T::DbWeight::get()
            .reads_writes(6, 3) // weight for read and write
            .saturating_add((no_of_receipts * 80_000_000).into()) // Weight for receipts.
            .saturating_add(
                T::DbWeight::get()
                    .reads_writes(3, 1)
                    .saturating_mul(no_of_receipts.into()),
            ) // weight for read and write related to receipts.
    }

    pub fn weight_for_affirmation_instruction<T: Trait>() -> Weight {
        T::DbWeight::get()
            .reads_writes(5, 3) // weight for read and writes
            .saturating_add(600_000_000)
    }

    pub fn weight_for_reject_instruction<T: Trait>() -> Weight {
        T::DbWeight::get()
            .reads_writes(3, 2) // weight for read and writes
            .saturating_add(500_000_000) // Lump-sum weight for `unsafe_withdraw_instruction()`
    }

    pub fn weight_for_transfer<T: Trait>() -> Weight {
        GAS_LIMIT
            .saturating_mul(
                (T::Asset::max_number_of_tm_extension() * T::MaxLegsInAInstruction::get()).into(),
            )
            .saturating_add(70_000_000) // Weight for compliance manager
            .saturating_add(T::DbWeight::get().reads_writes(4, 5)) // Weight for read
            .saturating_add(150_000_000)
    }

    pub fn weight_for_instruction_creation<T: Trait>(no_of_legs: usize) -> Weight {
        T::DbWeight::get()
            .reads_writes(2, 5)
            .saturating_add(u64::try_from(no_of_legs * 50_000_000).unwrap_or_default())
    }
}

decl_event!(
    pub enum Event<T>
    where
        Balance = <T as CommonTrait>::Balance,
        Moment = <T as pallet_timestamp::Trait>::Moment,
        BlockNumber = <T as frame_system::Trait>::BlockNumber,
        AccountId = <T as frame_system::Trait>::AccountId,
    {
        /// A new venue has been created (did, venue_id, details, type)
        VenueCreated(IdentityId, u64, VenueDetails, VenueType),
        /// An existing venue has been updated (did, venue_id, details, type)
        VenueUpdated(IdentityId, u64, VenueDetails, VenueType),
        /// A new instruction has been created
        /// (did, venue_id, instruction_id, settlement_type, valid_from, legs)
        InstructionCreated(
            IdentityId,
            u64,
            u64,
            SettlementType<BlockNumber>,
            Option<Moment>,
            Vec<Leg<Balance>>,
        ),
        /// An instruction has been affirmed (did, portfolio, instruction_id)
        InstructionAffirmed(IdentityId, PortfolioId, u64),
        /// An affirmation has been withdrawn (did, portfolio, instruction_id)
        AffirmationWithdrawn(IdentityId, PortfolioId, u64),
        /// An instruction has been rejected (did, instruction_id)
        InstructionRejected(IdentityId, u64),
        /// A receipt has been claimed (did, instruction_id, leg_id, receipt_uid, signer)
        ReceiptClaimed(IdentityId, u64, u64, u64, AccountId),
        /// A receipt has been unclaimed (did, instruction_id, leg_id, receipt_uid, signer)
        ReceiptUnclaimed(IdentityId, u64, u64, u64, AccountId),
        /// Venue filtering has been enabled or disabled for a ticker (did, ticker, filtering_enabled)
        VenueFiltering(IdentityId, Ticker, bool),
        /// Venues added to allow list (did, ticker, vec<venue_id>)
        VenuesAllowed(IdentityId, Ticker, Vec<u64>),
        /// Venues added to block list (did, ticker, vec<venue_id>)
        VenuesBlocked(IdentityId, Ticker, Vec<u64>),
        /// Execution of a leg failed (did, instruction_id, leg_id)
        LegFailedExecution(IdentityId, u64, u64),
        /// Instruction failed execution (did, instruction_id)
        InstructionFailed(IdentityId, u64),
        /// Instruction executed successfully(did, instruction_id)
        InstructionExecuted(IdentityId, u64),
        /// Venue unauthorized by ticker owner (did, Ticker, venue_id)
        VenueUnauthorized(IdentityId, Ticker, u64),
    }
);

decl_error! {
    /// Errors for the Settlement module.
    pub enum Error for Module<T: Trait> {
        /// Venue does not exist.
        InvalidVenue,
        /// Sender does not have required permissions.
        Unauthorized,
        /// No pending affirmation for the provided instruction.
        NoPendingAffirm,
        /// Instruction has not been affirmed.
        InstructionNotAffirmed,
        /// Provided instruction is not pending execution.
        InstructionNotPending,
        /// Provided leg is not pending execution.
        LegNotPending,
        /// Signer is not authorized by the venue.
        UnauthorizedSigner,
        /// Receipt already used.
        ReceiptAlreadyClaimed,
        /// Receipt not used yet.
        ReceiptNotClaimed,
        /// Venue does not have required permissions.
        UnauthorizedVenue,
        /// While affirming the transfer, system failed to lock the assets involved.
        FailedToLockTokens,
<<<<<<< HEAD
        /// Instruction failed to execute
        InstructionFailed,
        /// Instruction validity has not started yet
=======
        /// Instruction validity has not started yet.
>>>>>>> 1cba7b86
        InstructionWaitingValidity,
        /// Instruction's target settle block reached.
        InstructionSettleBlockPassed,
        /// Instruction waiting for settle block.
        InstructionWaitingSettleBlock,
        /// Offchain signature is invalid.
        InvalidSignature,
        /// Sender and receiver are the same.
        SameSenderReceiver,
        /// Maximum numbers of legs in a instruction > `MaxLegsInAInstruction`.
        LegsCountExceededMaxLimit,
        /// Portfolio in receipt does not match with portfolios provided by the user
        PortfolioMismatch
    }
}

decl_storage! {
    trait Store for Module<T: Trait> as StoCapped {
        /// Info about a venue. venue_id -> venue_details
<<<<<<< HEAD
        pub VenueInfo get(fn venue_info): map hasher(twox_64_concat) u64 => Option<Venue>;
        /// Signers authorized by the venue. (venue_id, signer) -> authorized_bool
=======
        VenueInfo get(fn venue_info): map hasher(twox_64_concat) u64 => Venue;
        /// Signers allowed by the venue. (venue_id, signer) -> bool
>>>>>>> 1cba7b86
        VenueSigners get(fn venue_signers): double_map hasher(twox_64_concat) u64, hasher(twox_64_concat) T::AccountId => bool;
        /// Array of venues created by an identity. Only needed for the UI. IdentityId -> Vec<venue_id>
        UserVenues get(fn user_venues): map hasher(twox_64_concat) IdentityId => Vec<u64>;
        /// Details about an instruction. instruction_id -> instruction_details
        InstructionDetails get(fn instruction_details): map hasher(twox_64_concat) u64 => Instruction<T::Moment, T::BlockNumber>;
        /// Legs under an instruction. (instruction_id, leg_id) -> Leg
        InstructionLegs get(fn instruction_legs): double_map hasher(twox_64_concat) u64, hasher(twox_64_concat) u64 => Leg<T::Balance>;
        /// Status of a leg under an instruction. (instruction_id, leg_id) -> LegStatus
        InstructionLegStatus get(fn instruction_leg_status): double_map hasher(twox_64_concat) u64, hasher(twox_64_concat) u64 => LegStatus<T::AccountId>;
        /// Number of affirmations pending before instruction is executed. instruction_id -> affirm_pending
        InstructionAffirmsPending get(fn instruction_affirms_pending): map hasher(twox_64_concat) u64 => u64;
        /// Tracks affirmations received for an instruction. (instruction_id, counter_party) -> AffirmationStatus
        AffirmsReceived get(fn affirms_received): double_map hasher(twox_64_concat) u64, hasher(twox_64_concat) PortfolioId => AffirmationStatus;
        /// Helps a user track their pending instructions and affirmations (only needed for UI).
        /// (counter_party, instruction_id) -> AffirmationStatus
        UserAffirmations get(fn user_affirmations): double_map hasher(twox_64_concat) PortfolioId, hasher(twox_64_concat) u64 => AffirmationStatus;
        /// Tracks redemption of receipts. (signer, receipt_uid) -> receipt_used
        ReceiptsUsed get(fn receipts_used): double_map hasher(twox_64_concat) T::AccountId, hasher(blake2_128_concat) u64 => bool;
        /// Tracks if a token has enabled filtering venues that can create instructions involving their token. Ticker -> filtering_enabled
        VenueFiltering get(fn venue_filtering): map hasher(blake2_128_concat) Ticker => bool;
        /// Venues that are allowed to create instructions involving a particular ticker. Oly used if filtering is enabled.
        /// (ticker, venue_id) -> allowed
        VenueAllowList get(fn venue_allow_list): double_map hasher(blake2_128_concat) Ticker, hasher(twox_64_concat) u64 => bool;
        /// Number of venues in the system (It's one more than the actual number)
        VenueCounter get(fn venue_counter) build(|_| 1u64): u64;
        /// Number of instructions in the system (It's one more than the actual number)
        InstructionCounter get(fn instruction_counter) build(|_| 1u64): u64;
        /// The list of scheduled instructions with the block numbers in which those instructions
        /// become eligible to be executed. BlockNumber -> Vec<instruction_id>
        ScheduledInstructions get(fn scheduled_instructions): map hasher(twox_64_concat) T::BlockNumber => Vec<u64>;
    }
}

decl_module! {
    pub struct Module<T: Trait> for enum Call where origin: T::Origin {
        type Error = Error<T>;

        fn deposit_event() = default;

        const MaxScheduledInstructionLegsPerBlock: u32 = T::MaxScheduledInstructionLegsPerBlock::get();

        const MaxLegsInAInstruction: u32 = T::MaxLegsInAInstruction::get();

        fn on_runtime_upgrade() -> Weight {
            // Delete all settlement data
            let prefix = Twox128::hash(b"Settlement");
            storage::unhashed::kill_prefix(&prefix);

            // Set venue counter and instruction counter to 1 so that the id(s) start from 1 instead of 0
            <VenueCounter>::put(1);
            <InstructionCounter>::put(1);

            1_000
        }

        /// Registers a new venue.
        ///
        /// * `details` - Extra details about a venue
        /// * `signers` - Array of signers that are allowed to sign receipts for this venue
        /// * `venue_type` - Type of venue being created
        ///
        /// # Weight
        /// `200_000_000 + 5_000_000 * signers.len()`
        #[weight = 200_000_000 + 5_000_000 * u64::try_from(signers.len()).unwrap_or_default()]
        pub fn create_venue(origin, details: VenueDetails, signers: Vec<T::AccountId>, venue_type: VenueType) -> DispatchResult {
            let did = Identity::<T>::ensure_origin_call_permissions(origin)?.primary_did;
            let venue = Venue::new(did, details, venue_type);
            // NB: Venue counter starts with 1.
            let venue_counter = Self::venue_counter();
            <VenueInfo>::insert(venue_counter, venue.clone());
            for signer in signers {
                <VenueSigners<T>>::insert(venue_counter, signer, true);
            }
            <VenueCounter>::put(venue_counter + 1);
            <UserVenues>::append(did, venue_counter);
            Self::deposit_event(RawEvent::VenueCreated(did, venue_counter, venue.details, venue.venue_type));
            Ok(())
        }

        /// Edit venue details and types.
        /// Both parameters are optional, they will be updated only if Some(value) is provided
        ///
        /// * `venue_id` - ID of the venue to edit
        /// * `details` - Extra details about a venue
        /// * `type` - Type of venue being created
        ///
        /// # Weight
        /// `200_000_000
        #[weight = 200_000_000]
        pub fn update_venue(origin, venue_id: u64, details: Option<VenueDetails>, venue_type: Option<VenueType>) -> DispatchResult {
            let did = Identity::<T>::ensure_origin_call_permissions(origin)?.primary_did;
            // Check if a venue exists and the sender is the creator of the venue
            let mut venue = Self::venue_info(venue_id).ok_or(Error::<T>::InvalidVenue)?;
            ensure!(venue.creator == did, Error::<T>::Unauthorized);
            if let Some(venue_details) = details {
                venue.details = venue_details;
            }
            if let Some(v_type) = venue_type {
                venue.venue_type = v_type;
            }
            <VenueInfo>::insert(&venue_id, venue.clone());
            Self::deposit_event(RawEvent::VenueUpdated(did, venue_id, venue.details, venue.venue_type));
            Ok(())
        }

        /// Adds a new instruction.
        ///
        /// # Arguments
        /// * `venue_id` - ID of the venue this instruction belongs to.
        /// * `settlement_type` - Defines if the instruction should be settled
        ///    immediately after receiving all affirmations or waiting till a specific block.
        /// * `valid_from` - Optional date from which people can interact with this instruction.
        /// * `legs` - Legs included in this instruction.
        ///
        /// # Weight
        /// `950_000_000 + 1_000_000 * legs.len()`
        #[weight = weight_for::weight_for_instruction_creation::<T>(legs.len())]
        pub fn add_instruction(
            origin,
            venue_id: u64,
            settlement_type: SettlementType<T::BlockNumber>,
            valid_from: Option<T::Moment>,
            legs: Vec<Leg<T::Balance>>
        ) -> DispatchResult {
            let did = Identity::<T>::ensure_origin_call_permissions(origin)?.primary_did;
            Self::base_add_instruction(did, venue_id, settlement_type, valid_from, legs)?;
            Ok(())
        }

        /// Adds and affirms a new instruction.
        ///
        /// # Arguments
        /// * `venue_id` - ID of the venue this instruction belongs to.
        /// * `settlement_type` - Defines if the instruction should be settled
        ///    immediately after receiving all affirmations or waiting till a specific block.
        /// * `valid_from` - Optional date from which people can interact with this instruction.
        /// * `legs` - Legs included in this instruction.
        /// * `portfolios` - Portfolios that the sender controls and wants to use in this affirmations.
        #[weight = weight_for::weight_for_instruction_creation::<T>(legs.len())
            + weight_for::weight_for_affirmation_instruction::<T>()
            + weight_for::weight_for_transfer::<T>()
        ]
        pub fn add_and_affirm_instruction(
            origin,
            venue_id: u64,
            settlement_type: SettlementType<T::BlockNumber>,
            valid_from: Option<T::Moment>,
            legs: Vec<Leg<T::Balance>>,
            portfolios: Vec<PortfolioId>
        ) -> DispatchResultWithPostInfo {
            let did = Identity::<T>::ensure_origin_call_permissions(origin.clone())?.primary_did;
            let portfolios_set = portfolios.into_iter().collect::<BTreeSet<_>>();
            let legs_count = legs.len();
            let instruction_id = Self::base_add_instruction(did, venue_id, settlement_type, valid_from, legs)?;
            let affirm_instruction_weight = Self::affirm_instruction(origin, instruction_id, portfolios_set.into_iter().collect::<Vec<_>>())?;
            Ok(
                Some(
                    weight_for::weight_for_instruction_creation::<T>(legs_count)
                        .saturating_add(affirm_instruction_weight.actual_weight.unwrap_or_default())
                ).into()
            )
        }

        /// Provide affirmation to an existing instruction.
        ///
        /// # Arguments
        /// * `instruction_id` - Instruction id to affirm.
        /// * `portfolios` - Portfolios that the sender controls and wants to affirm this instruction
        #[weight = weight_for::weight_for_affirmation_instruction::<T>()
            + weight_for::weight_for_transfer::<T>() // Maximum weight for `execute_instruction()`
        ]
        pub fn affirm_instruction(origin, instruction_id: u64, portfolios: Vec<PortfolioId>) -> DispatchResultWithPostInfo {
            let did = Identity::<T>::ensure_origin_call_permissions(origin.clone())?.primary_did;
            let portfolios_set = portfolios.into_iter().collect::<BTreeSet<_>>();

            // Provide affirmation to the instruction
            Self::unsafe_affirm_instruction(did, instruction_id, portfolios_set)?;

            // Execute the instruction if conditions are met
            let affirms_pending = Self::instruction_affirms_pending(instruction_id);
            let weight_for_instruction_execution = Self::is_instruction_executed(affirms_pending, Self::instruction_details(instruction_id).settlement_type, instruction_id);

<<<<<<< HEAD
            weight_for_instruction_execution
                .map(|info| info
                    .actual_weight
                    .map(|w| w.saturating_add(weight_for::weight_for_authorize_instruction::<T>()))
                    .into()
                )
=======
            Ok(Some(weight_for::weight_for_affirmation_instruction::<T>() + weight_for_instruction_execution).into())
>>>>>>> 1cba7b86
        }

        /// Withdraw an affirmation for a given instruction.
        ///
        /// # Arguments
        /// * `instruction_id` - Instruction id for that affirmation get withdrawn.
        /// * `portfolios` - Portfolios that the sender controls and wants to withdraw affirmation.
        #[weight = 25_000_000_000]
        pub fn withdraw_affirmation(origin, instruction_id: u64, portfolios: Vec<PortfolioId>) -> DispatchResult {
            let did = Self::ensure_origin_perm_and_instruction_validity(origin, instruction_id)?;
            let portfolios_set = portfolios.into_iter().collect::<BTreeSet<_>>();

            // Withdraw an affirmation.
            Self::unsafe_withdraw_instruction(did, instruction_id, portfolios_set)
        }

        /// Rejects an existing instruction.
        ///
        /// # Arguments
        /// * `instruction_id` - Instruction id to reject.
        /// * `portfolios` - Portfolios that the sender controls and wants them to reject this instruction
        #[weight = weight_for::weight_for_reject_instruction::<T>()
            + weight_for::weight_for_transfer::<T>() // Maximum weight for `execute_instruction()`
        ]
        pub fn reject_instruction(origin, instruction_id: u64, portfolios: Vec<PortfolioId>) -> DispatchResultWithPostInfo {
            let did = Self::ensure_origin_perm_and_instruction_validity(origin, instruction_id)?;
            let portfolios_set = portfolios.into_iter().collect::<BTreeSet<_>>();

            with_transaction(|| {
                let mut portfolios_to_be_deny = BTreeSet::new();
                for portfolio in portfolios_set {
                    // Withdraw an affirmation if it was affirmed earlier.
                    let user_affirmation_status = Self::user_affirmations(portfolio, instruction_id);

                    match user_affirmation_status {
                        AffirmationStatus::Affirmed => { portfolios_to_be_deny.insert(portfolio); },
                        AffirmationStatus::Pending => T::Portfolio::ensure_portfolio_custody(portfolio, did)?,
                        _ => return Err(DispatchError::from(Error::<T>::NoPendingAffirm))
                    };

                    // Updates storage
                    <UserAffirmations>::insert(portfolio, instruction_id, AffirmationStatus::Rejected);
                    <AffirmsReceived>::insert(instruction_id, portfolio, AffirmationStatus::Rejected);
                }
                Self::unsafe_withdraw_instruction(did, instruction_id, portfolios_to_be_deny)?;
                Ok(())
            })?;


            // Execute the instruction if it was meant to be executed on affirmation
            let weight_for_instruction_execution = Self::is_instruction_executed(Zero::zero(), Self::instruction_details(instruction_id).settlement_type, instruction_id);

            Self::deposit_event(RawEvent::InstructionRejected(did, instruction_id));
            weight_for_instruction_execution
                .map(|info| info
                    .actual_weight
                    .map(|w| w.saturating_add(weight_for::weight_for_reject_instruction::<T>()))
                    .into()
                )
        }

        /// Accepts an instruction and claims a signed receipt.
        ///
        /// # Arguments
        /// * `instruction_id` - Target instruction id.
        /// * `leg_id` - Target leg id for the receipt
        /// * `receipt_uid` - Receipt ID generated by the signer.
        /// * `signer` - Signer of the receipt.
        /// * `signed_data` - Signed receipt.
        /// * `portfolios` - Portfolios that the sender controls and wants to accept this instruction with
        #[weight = weight_for::weight_for_affirmation_with_receipts::<T>(u32::try_from(receipt_details.len()).unwrap_or_default())
            + weight_for::weight_for_transfer::<T>() // Maximum weight for `execute_instruction()`
            ]
        pub fn affirm_with_receipts(origin, instruction_id: u64, receipt_details: Vec<ReceiptDetails<T::AccountId, T::OffChainSignature>>, portfolios: Vec<PortfolioId>) -> DispatchResultWithPostInfo {
            let did = Self::ensure_origin_perm_and_instruction_validity(origin, instruction_id)?;
            let portfolios_set = portfolios.into_iter().collect::<BTreeSet<_>>();

            // Verify that the receipts provided are unique
            let receipt_ids = receipt_details.iter().map(|receipt| (receipt.signer.clone(), receipt.receipt_uid)).collect::<BTreeSet<_>>();

            ensure!(
                receipt_ids.len() == receipt_details.len(),
                Error::<T>::ReceiptAlreadyClaimed
            );

            let instruction_details = Self::instruction_details(instruction_id);

            // verify portfolio custodianship and check if it is a counter party with a pending or rejected affirmation
            for portfolio in &portfolios_set {
                T::Portfolio::ensure_portfolio_custody(*portfolio, did)?;
                let userr_affirmation = Self::user_affirmations(portfolio, instruction_id);
                ensure!(
                    userr_affirmation == AffirmationStatus::Pending || userr_affirmation == AffirmationStatus::Rejected,
                    Error::<T>::NoPendingAffirm
                );
            }

            // Verify that the receipts are valid
            for receipt in &receipt_details {
                ensure!(
                    Self::venue_signers(&instruction_details.venue_id, &receipt.signer), Error::<T>::UnauthorizedSigner
                );
                ensure!(
                    !Self::receipts_used(&receipt.signer, &receipt.receipt_uid), Error::<T>::ReceiptAlreadyClaimed
                );

                let leg = Self::instruction_legs(&instruction_id, &receipt.leg_id);
                ensure!(portfolios_set.contains(&leg.from), Error::<T>::PortfolioMismatch);

                let msg = Receipt {
                    receipt_uid: receipt.receipt_uid,
                    from: leg.from,
                    to: leg.to,
                    asset: leg.asset,
                    amount: leg.amount
                };

                ensure!(
                    receipt.signature.verify(&msg.encode()[..], &receipt.signer),
                    Error::<T>::InvalidSignature
                );
            }

            // Lock tokens that do not have a receipt attached to their leg.
            with_transaction(|| {
                let legs = <InstructionLegs<T>>::iter_prefix(instruction_id);
                for (leg_id, leg_details) in legs.filter(|(_leg_id, leg_details)| portfolios_set.contains(&leg_details.from)) {
                    // Receipt for the leg was provided
                    if let Some(receipt) = receipt_details.iter().find(|receipt| receipt.leg_id == leg_id) {
                        <InstructionLegStatus<T>>::insert(
                            instruction_id,
                            leg_id,
                            LegStatus::ExecutionToBeSkipped(receipt.signer.clone(), receipt.receipt_uid)
                        );
                    } else {
                        if T::Portfolio::lock_tokens(&leg_details.from, &leg_details.asset, &leg_details.amount).is_err() {
                            // rustc fails to infer return type of `with_transaction` if you use ?/map_err here
                            return Err(DispatchError::from(Error::<T>::FailedToLockTokens));
                        }
                        <InstructionLegStatus<T>>::insert(instruction_id, leg_id, LegStatus::ExecutionPending);

                    }
                }
                Ok(())
            })?;

            // Update storage
            let affirms_pending = Self::instruction_affirms_pending(instruction_id).saturating_sub(u64::try_from(portfolios_set.len()).unwrap_or_default());
            for portfolio in portfolios_set {
                <UserAffirmations>::insert(portfolio, instruction_id, AffirmationStatus::Affirmed);
                <AffirmsReceived>::insert(instruction_id, portfolio, AffirmationStatus::Affirmed);
                Self::deposit_event(RawEvent::InstructionAffirmed(did, portfolio, instruction_id));
            }

            <InstructionAffirmsPending>::insert(instruction_id, affirms_pending);
            for receipt in &receipt_details {
                <ReceiptsUsed<T>>::insert(&receipt.signer, receipt.receipt_uid, true);
                Self::deposit_event(RawEvent::ReceiptClaimed(did, instruction_id, receipt.leg_id, receipt.receipt_uid, receipt.signer.clone()));
            }

            // Execute instruction if conditions are met.
            let execute_instruction_weight = Self::is_instruction_executed(affirms_pending, instruction_details.settlement_type, instruction_id);

<<<<<<< HEAD
            execute_instruction_weight
            .map(|info| info
                .actual_weight
                .map(|w| w.saturating_add(weight_for::weight_for_authorize_with_receipts::<T>(u32::try_from(receipt_details.len()).unwrap_or_default())))
                .into()
            )
=======
            Ok(Some(weight_for::weight_for_affirmation_with_receipts::<T>(u32::try_from(receipt_details.len()).unwrap_or_default()) + execute_instruction_weight).into())
>>>>>>> 1cba7b86
        }

        /// Claims a signed receipt.
        ///
        /// # Arguments
        /// * `instruction_id` - Target instruction id for the receipt.
        /// * `leg_id` - Target leg id for the receipt
        /// * `receipt_uid` - Receipt ID generated by the signer.
        /// * `signer` - Signer of the receipt.
        /// * `signed_data` - Signed receipt.
        #[weight = 10_000_000_000]
        pub fn claim_receipt(origin, instruction_id: u64, receipt_details: ReceiptDetails<T::AccountId, T::OffChainSignature>) -> DispatchResult {
            let did = Identity::<T>::ensure_origin_call_permissions(origin)?.primary_did;
            T::Portfolio::ensure_portfolio_custody(Self::instruction_legs(&instruction_id, &receipt_details.leg_id).from, did)?;
            Self::unsafe_claim_receipt(
                did,
                instruction_id,
                receipt_details.leg_id,
                receipt_details.receipt_uid,
                receipt_details.signer,
                receipt_details.signature
            )
        }

        /// Unclaims a previously claimed receipt.
        ///
        /// # Arguments
        /// * `instruction_id` - Target instruction id for the receipt.
        /// * `leg_id` - Target leg id for the receipt
        #[weight = 5_000_000_000]
        pub fn unclaim_receipt(origin, instruction_id: u64, leg_id: u64) -> DispatchResult {
            let did = Self::ensure_origin_perm_and_instruction_validity(origin, instruction_id)?;

            if let LegStatus::ExecutionToBeSkipped(signer, receipt_uid) = Self::instruction_leg_status(instruction_id, leg_id) {
                let leg = Self::instruction_legs(instruction_id, leg_id);
                T::Portfolio::ensure_portfolio_custody(leg.from, did)?;
                // Lock tokens that are part of the leg
                T::Portfolio::lock_tokens(&leg.from, &leg.asset, &leg.amount)?;
                <ReceiptsUsed<T>>::insert(&signer, receipt_uid, false);
                <InstructionLegStatus<T>>::insert(instruction_id, leg_id, LegStatus::ExecutionPending);
                Self::deposit_event(RawEvent::ReceiptUnclaimed(did, instruction_id, leg_id, receipt_uid, signer));
                Ok(())
            } else {
                Err(Error::<T>::ReceiptNotClaimed.into())
            }
        }

        /// Enables or disabled venue filtering for a token.
        ///
        /// # Arguments
        /// * `ticker` - Ticker of the token in question.
        /// * `enabled` - Boolean that decides if the filtering should be enabled.
        #[weight = 200_000_000]
        pub fn set_venue_filtering(origin, ticker: Ticker, enabled: bool) -> DispatchResult {
            let did = Identity::<T>::ensure_origin_call_permissions(origin)?.primary_did;
            ensure!(Self::is_owner(&ticker, did), Error::<T>::Unauthorized);
            if enabled {
                <VenueFiltering>::insert(ticker, enabled);
            } else {
                <VenueFiltering>::remove(ticker);
            }
            Self::deposit_event(RawEvent::VenueFiltering(did, ticker, enabled));
            Ok(())
        }

        /// Allows additional venues to create instructions involving an asset.
        ///
        /// * `ticker` - Ticker of the token in question.
        /// * `venues` - Array of venues that are allowed to create instructions for the token in question.
        ///
        /// # Weight
        /// `200_000_000 + 500_000 * venues.len()`
        #[weight = 200_000_000 + 500_000 * u64::try_from(venues.len()).unwrap_or_default()]
        pub fn allow_venues(origin, ticker: Ticker, venues: Vec<u64>) -> DispatchResult {
            let did = Identity::<T>::ensure_origin_call_permissions(origin)?.primary_did;
            ensure!(Self::is_owner(&ticker, did), Error::<T>::Unauthorized);
            for venue in &venues {
                <VenueAllowList>::insert(&ticker, venue, true);
            }
            Self::deposit_event(RawEvent::VenuesAllowed(did, ticker, venues));
            Ok(())
        }

        /// Revokes permission given to venues for creating instructions involving a particular asset.
        ///
        /// * `ticker` - Ticker of the token in question.
        /// * `venues` - Array of venues that are no longer allowed to create instructions for the token in question.
        ///
        /// # Weight
        /// `200_000_000 + 500_000 * venues.len()`
        #[weight = 200_000_000 + 500_000 * u64::try_from(venues.len()).unwrap_or_default()]
        pub fn disallow_venues(origin, ticker: Ticker, venues: Vec<u64>) -> DispatchResult {
            let did = Identity::<T>::ensure_origin_call_permissions(origin)?.primary_did;
            ensure!(Self::is_owner(&ticker, did), Error::<T>::Unauthorized);
            for venue in &venues {
                <VenueAllowList>::remove(&ticker, venue);
            }
            Self::deposit_event(RawEvent::VenuesBlocked(did, ticker, venues));
            Ok(())
        }
    }
}

impl<T: Trait> Module<T> {
    /// Ensure origin call permission and the given instruction validity.
    fn ensure_origin_perm_and_instruction_validity(
        origin: T::Origin,
        instruction_id: u64,
    ) -> Result<IdentityId, DispatchError> {
        let did = Identity::<T>::ensure_origin_call_permissions(origin)?.primary_did;
        Self::ensure_instruction_validity(instruction_id)?;
        Ok(did)
    }

    /// Returns true if `sender_did` is the owner of `ticker` asset.
    fn is_owner(ticker: &Ticker, sender_did: IdentityId) -> bool {
        T::Asset::is_owner(ticker, sender_did)
    }

    pub fn base_add_instruction(
        did: IdentityId,
        venue_id: u64,
        settlement_type: SettlementType<T::BlockNumber>,
        valid_from: Option<T::Moment>,
        legs: Vec<Leg<T::Balance>>,
    ) -> Result<u64, DispatchError> {
        // Check whether the no. of legs within the limit or not.
        ensure!(
            u32::try_from(legs.len()).unwrap_or_default() <= T::MaxLegsInAInstruction::get(),
            Error::<T>::LegsCountExceededMaxLimit
        );
        // Check if a venue exists and the sender is the creator of the venue
        let mut venue = Self::venue_info(venue_id).ok_or(Error::<T>::InvalidVenue)?;
        ensure!(venue.creator == did, Error::<T>::Unauthorized);

        // Prepare data to store in storage
        // NB Instruction counter starts from 1
        let instruction_counter = Self::instruction_counter();
        let mut counter_parties = BTreeSet::new();
        let mut tickers = BTreeSet::new();
        // This is done to create a list of unique CP and tickers involved in the instruction.
        for leg in &legs {
            ensure!(leg.from != leg.to, Error::<T>::SameSenderReceiver);
            counter_parties.insert(leg.from);
            counter_parties.insert(leg.to);
            tickers.insert(leg.asset);
        }

        // Check if the venue has required permissions from token owners
        for ticker in &tickers {
            if Self::venue_filtering(ticker) {
                ensure!(
                    Self::venue_allow_list(ticker, venue_id),
                    Error::<T>::UnauthorizedVenue
                );
            }
        }

        let instruction = Instruction {
            instruction_id: instruction_counter,
            venue_id,
            status: InstructionStatus::Pending,
            settlement_type,
            created_at: Some(<pallet_timestamp::Module<T>>::get()),
            valid_from,
        };

        // write data to storage
        for counter_party in &counter_parties {
            <UserAffirmations>::insert(
                counter_party,
                instruction_counter,
                AffirmationStatus::Pending,
            );
        }

        for (i, leg) in legs.iter().enumerate() {
            <InstructionLegs<T>>::insert(
                instruction_counter,
                u64::try_from(i).unwrap_or_default(),
                leg.clone(),
            );
        }

        if let SettlementType::SettleOnBlock(block_number) = settlement_type {
            <ScheduledInstructions<T>>::mutate(block_number, |instruction_ids| {
                instruction_ids.push(instruction_counter)
            });
        }

        <InstructionDetails<T>>::insert(instruction_counter, instruction);
        <InstructionAffirmsPending>::insert(
            instruction_counter,
            u64::try_from(counter_parties.len()).unwrap_or_default(),
        );
        venue.instructions.push(instruction_counter);
        <VenueInfo>::insert(venue_id, venue);
        <InstructionCounter>::put(instruction_counter + 1);
        Self::deposit_event(RawEvent::InstructionCreated(
            did,
            venue_id,
            instruction_counter,
            settlement_type,
            valid_from,
            legs,
        ));
        Ok(instruction_counter)
    }

    /// Settles scheduled instructions. This function is called at the start of every block.
    pub fn on_initialize(block_number: T::BlockNumber) -> Weight {
        let scheduled_instructions = <ScheduledInstructions<T>>::take(block_number);
        let mut legs_executed: u32 = 0;
        let mut weight_for_initialize: Weight = 0;
        let max_legs = T::MaxScheduledInstructionLegsPerBlock::get();

        for (i, scheduled_tx) in scheduled_instructions.iter().enumerate() {
            // NB The actual legs executed can be a bit more than max legs allowed since an instruction must be settled atomically.
            if legs_executed >= max_legs {
                // If max legs is triggered, the pending instructions in this block are rescheduled at the end of the next block
                let mut next_block_instructions =
                    Self::scheduled_instructions(block_number + 1.into());
                next_block_instructions.extend_from_slice(&scheduled_instructions[i..]);
                <ScheduledInstructions<T>>::insert(
                    block_number + 1.into(),
                    next_block_instructions,
                );
                break;
            }
            let (temp_legs_executed, temp_weight_for_initialize) =
                Self::execute_instruction(*scheduled_tx);
            legs_executed += temp_legs_executed;
            weight_for_initialize += temp_weight_for_initialize
                .map(|info| info.actual_weight)
                .unwrap_or_else(|error| error.post_info.actual_weight)
                .unwrap_or(0);
        }
        weight_for_initialize
    }

    fn unsafe_withdraw_instruction(
        did: IdentityId,
        instruction_id: u64,
        portfolios: BTreeSet<PortfolioId>,
    ) -> DispatchResult {
        // checks custodianship of portfolios and affirmation status
        for portfolio in &portfolios {
            T::Portfolio::ensure_portfolio_custody(*portfolio, did)?;
            ensure!(
                Self::user_affirmations(portfolio, instruction_id) == AffirmationStatus::Affirmed,
                Error::<T>::InstructionNotAffirmed
            );
        }
        // Unlock tokens that were previously locked during the affirmation
        let legs = <InstructionLegs<T>>::iter_prefix(instruction_id);
        for (leg_id, leg_details) in
            legs.filter(|(_leg_id, leg_details)| portfolios.contains(&leg_details.from))
        {
            match Self::instruction_leg_status(instruction_id, leg_id) {
                LegStatus::ExecutionToBeSkipped(signer, receipt_uid) => {
                    // Receipt was claimed for this instruction. Therefore, no token unlocking is required, we just unclaim the receipt.
                    <ReceiptsUsed<T>>::insert(&signer, receipt_uid, false);
                    Self::deposit_event(RawEvent::ReceiptUnclaimed(
                        did,
                        instruction_id,
                        leg_id,
                        receipt_uid,
                        signer,
                    ));
                }
                LegStatus::ExecutionPending => {
                    // Tokens are unlocked, need to be unlocked
                    T::Portfolio::unlock_tokens(
                        &leg_details.from,
                        &leg_details.asset,
                        &leg_details.amount,
                    )?;
                }
                LegStatus::PendingTokenLock => {
                    return Err(Error::<T>::InstructionNotAffirmed.into())
                }
            };
            <InstructionLegStatus<T>>::insert(instruction_id, leg_id, LegStatus::PendingTokenLock);
        }

        // Updates storage
        for portfolio in &portfolios {
            <UserAffirmations>::insert(portfolio, instruction_id, AffirmationStatus::Pending);
            <AffirmsReceived>::remove(instruction_id, portfolio);
            Self::deposit_event(RawEvent::AffirmationWithdrawn(
                did,
                *portfolio,
                instruction_id,
            ));
        }

        <InstructionAffirmsPending>::mutate(instruction_id, |affirms_pending| {
            *affirms_pending += u64::try_from(portfolios.len()).unwrap_or_default()
        });

        Ok(())
    }

    fn ensure_instruction_validity(instruction_id: u64) -> DispatchResult {
        let instruction_details = Self::instruction_details(instruction_id);
        ensure!(
            instruction_details.status == InstructionStatus::Pending,
            Error::<T>::InstructionNotPending
        );
        if let Some(valid_from) = instruction_details.valid_from {
            ensure!(
                <pallet_timestamp::Module<T>>::get() >= valid_from,
                Error::<T>::InstructionWaitingValidity
            );
        }
        if let SettlementType::SettleOnBlock(block_number) = instruction_details.settlement_type {
            ensure!(
                block_number > system::Module::<T>::block_number(),
                Error::<T>::InstructionSettleBlockPassed
            );
        }
        Ok(())
    }

    fn execute_instruction(instruction_id: u64) -> (u32, DispatchResultWithPostInfo) {
        let legs = <InstructionLegs<T>>::iter_prefix(instruction_id).collect::<Vec<_>>();
        let instructions_processed: u32 = u32::try_from(legs.len()).unwrap_or_default();
        Self::unchecked_release_locks(instruction_id, &legs);
<<<<<<< HEAD
        let mut result = DispatchResult::Ok(());
        let weight_for_execution = if Self::instruction_auths_pending(instruction_id) > 0 {
=======
        let weight_for_execution = if Self::instruction_affirms_pending(instruction_id) > 0 {
>>>>>>> 1cba7b86
            // Instruction rejected. Unlock any locked tokens and mark receipts as unused.
            // NB: Leg status is not updated because Instruction related details are deleted after settlement in any case.
            Self::deposit_event(RawEvent::InstructionRejected(
                SettlementDID.as_id(),
                instruction_id,
            ));
<<<<<<< HEAD
            result = DispatchResult::Err(Error::<T>::InstructionFailed.into());
            weight_for::weight_for_execute_instruction_if_auth_pending::<T>()
=======
            weight_for::weight_for_execute_instruction_if_pending_affirm::<T>()
>>>>>>> 1cba7b86
        } else {
            let mut transaction_weight = 0;
            // Verify that the venue still has the required permissions for the tokens involved.
            let tickers: BTreeSet<Ticker> = legs.iter().map(|leg| leg.1.asset).collect();
            let venue_id = Self::instruction_details(instruction_id).venue_id;
            for ticker in &tickers {
                if Self::venue_filtering(ticker) && !Self::venue_allow_list(ticker, venue_id) {
                    Self::deposit_event(RawEvent::VenueUnauthorized(
                        SettlementDID.as_id(),
                        *ticker,
                        venue_id,
                    ));
                    result = DispatchResult::Err(Error::<T>::UnauthorizedVenue.into());
                }
            }

            if result.is_ok() {
                match with_transaction(|| {
                    for (leg_id, leg_details) in legs.iter().filter(|(leg_id, _)| {
                        let status = Self::instruction_leg_status(instruction_id, leg_id);
                        status == LegStatus::ExecutionPending
                    }) {
                        let result = T::Asset::base_transfer(
                            leg_details.from,
                            leg_details.to,
                            &leg_details.asset,
                            leg_details.amount,
                        );
                        if let Ok(post_info) = result {
                            transaction_weight += post_info.actual_weight.unwrap_or_default();
                        } else {
                            return Err(leg_id);
                        }
                    }
                    Ok(())
                }) {
                    Ok(_) => {
                        Self::deposit_event(RawEvent::InstructionExecuted(
                            SettlementDID.as_id(),
                            instruction_id,
                        ));
                    }
                    Err(leg_id) => {
                        Self::deposit_event(RawEvent::LegFailedExecution(
                            SettlementDID.as_id(),
                            instruction_id,
                            leg_id.clone(),
                        ));
                        Self::deposit_event(RawEvent::InstructionFailed(
                            SettlementDID.as_id(),
                            instruction_id,
                        ));
                        result = DispatchResult::Err(Error::<T>::InstructionFailed.into());
                    }
                }
            }
            weight_for::weight_for_execute_instruction_if_no_pending_affirm::<T>(transaction_weight)
        };

        // Clean up instruction details to reduce chain bloat
        <InstructionLegs<T>>::remove_prefix(instruction_id);
        <InstructionDetails<T>>::remove(instruction_id);
        <InstructionLegStatus<T>>::remove_prefix(instruction_id);
        InstructionAffirmsPending::remove(instruction_id);
        AffirmsReceived::remove_prefix(instruction_id);
        Self::prune_user_affirmations(&legs, instruction_id);

        let post_info = PostDispatchInfo {
            actual_weight: Some(weight_for_execution.saturating_add(T::DbWeight::get().writes(5))),
            pays_fee: Default::default(),
        };
        (
            instructions_processed,
            result
                .map(|_| post_info)
                .map_err(|error| DispatchErrorWithPostInfo { post_info, error }),
        )
    }

    fn prune_user_affirmations(legs: &Vec<(u64, Leg<T::Balance>)>, instruction_id: u64) {
        // We remove duplicates in memory before triggering storage actions
        let mut counter_parties = Vec::with_capacity(legs.len() * 2);
        for (_, leg) in legs {
            counter_parties.push(leg.from);
            counter_parties.push(leg.to);
        }
        counter_parties.sort();
        counter_parties.dedup();
        for counter_party in counter_parties {
            UserAffirmations::remove(counter_party, instruction_id);
        }
    }

    pub fn unsafe_affirm_instruction(
        did: IdentityId,
        instruction_id: u64,
        portfolios: BTreeSet<PortfolioId>,
    ) -> DispatchResult {
        Self::ensure_instruction_validity(instruction_id)?;
        // checks portfolio's custodian and if it is a counter party with a pending or rejected affirmation
        for portfolio in &portfolios {
            let userr_affirmation = Self::user_affirmations(portfolio, instruction_id);
            ensure!(
                userr_affirmation == AffirmationStatus::Pending
                    || userr_affirmation == AffirmationStatus::Rejected,
                Error::<T>::NoPendingAffirm
            );
            T::Portfolio::ensure_portfolio_custody(*portfolio, did)?;
        }

        with_transaction(|| {
            let legs = <InstructionLegs<T>>::iter_prefix(instruction_id);
            for (leg_id, leg_details) in
                legs.filter(|(_leg_id, leg_details)| portfolios.contains(&leg_details.from))
            {
                if T::Portfolio::lock_tokens(
                    &leg_details.from,
                    &leg_details.asset,
                    &leg_details.amount,
                )
                .is_err()
                {
                    // rustc fails to infer return type of `with_transaction` if you use ?/map_err here
                    return Err(DispatchError::from(Error::<T>::FailedToLockTokens));
                }
                <InstructionLegStatus<T>>::insert(
                    instruction_id,
                    leg_id,
                    LegStatus::ExecutionPending,
                );
            }
            Ok(())
        })?;

        let affirms_pending = Self::instruction_affirms_pending(instruction_id);

        // Updates storage
        for portfolio in &portfolios {
            <UserAffirmations>::insert(portfolio, instruction_id, AffirmationStatus::Affirmed);
            <AffirmsReceived>::insert(instruction_id, portfolio, AffirmationStatus::Affirmed);
            Self::deposit_event(RawEvent::InstructionAffirmed(
                did,
                *portfolio,
                instruction_id,
            ));
        }
        <InstructionAffirmsPending>::insert(
            instruction_id,
            affirms_pending.saturating_sub(u64::try_from(portfolios.len()).unwrap_or_default()),
        );

        Ok(())
    }

    fn unsafe_claim_receipt(
        did: IdentityId,
        instruction_id: u64,
        leg_id: u64,
        receipt_uid: u64,
        signer: T::AccountId,
        signature: T::OffChainSignature,
    ) -> DispatchResult {
        Self::ensure_instruction_validity(instruction_id)?;

        ensure!(
            Self::instruction_leg_status(instruction_id, leg_id) == LegStatus::ExecutionPending,
            Error::<T>::LegNotPending
        );
        let venue_id = Self::instruction_details(instruction_id).venue_id;
        ensure!(
            Self::venue_signers(venue_id, &signer),
            Error::<T>::UnauthorizedSigner
        );
        ensure!(
            !Self::receipts_used(&signer, receipt_uid),
            Error::<T>::ReceiptAlreadyClaimed
        );

        let leg = Self::instruction_legs(instruction_id, leg_id);

        let msg = Receipt {
            receipt_uid,
            from: leg.from,
            to: leg.to,
            asset: leg.asset,
            amount: leg.amount,
        };

        ensure!(
            signature.verify(&msg.encode()[..], &signer),
            Error::<T>::InvalidSignature
        );

        T::Portfolio::unlock_tokens(&leg.from, &leg.asset, &leg.amount)?;

        <ReceiptsUsed<T>>::insert(&signer, receipt_uid, true);

        <InstructionLegStatus<T>>::insert(
            instruction_id,
            leg_id,
            LegStatus::ExecutionToBeSkipped(signer.clone(), receipt_uid),
        );
        Self::deposit_event(RawEvent::ReceiptClaimed(
            did,
            instruction_id,
            leg_id,
            receipt_uid,
            signer,
        ));
        Ok(())
    }

    fn unchecked_release_locks(instruction_id: u64, legs: &Vec<(u64, Leg<T::Balance>)>) {
        for (leg_id, leg_details) in legs.iter() {
            match Self::instruction_leg_status(instruction_id, leg_id) {
                LegStatus::ExecutionToBeSkipped(signer, receipt_uid) => {
                    <ReceiptsUsed<T>>::insert(&signer, receipt_uid, false);
                    Self::deposit_event(RawEvent::ReceiptUnclaimed(
                        SettlementDID.as_id(),
                        instruction_id,
                        *leg_id,
                        receipt_uid,
                        signer,
                    ));
                }
                LegStatus::ExecutionPending => {
                    // This can never return an error since the settlement module
                    // must've locked these tokens when instruction was affirmed
                    T::Portfolio::unlock_tokens(
                        &leg_details.from,
                        &leg_details.asset,
                        &leg_details.amount,
                    )
                    .ok();
                }
                LegStatus::PendingTokenLock => {}
            }
        }
    }

    fn is_instruction_executed(
        affirms_pending: u64,
        settlement_type: SettlementType<T::BlockNumber>,
        id: u64,
<<<<<<< HEAD
    ) -> DispatchResultWithPostInfo {
        let execute_instruction_result =
            if auths_pending == 0 && settlement_type == SettlementType::SettleOnAuthorization {
=======
    ) -> Weight {
        let execute_instruction_weight =
            if affirms_pending == 0 && settlement_type == SettlementType::SettleOnAffirmation {
>>>>>>> 1cba7b86
                Self::execute_instruction(id).1
            } else {
                Ok(PostDispatchInfo {
                    actual_weight: Some(Zero::zero()),
                    pays_fee: Default::default(),
                })
            };
        execute_instruction_result
    }
}<|MERGE_RESOLUTION|>--- conflicted
+++ resolved
@@ -395,13 +395,9 @@
         UnauthorizedVenue,
         /// While affirming the transfer, system failed to lock the assets involved.
         FailedToLockTokens,
-<<<<<<< HEAD
         /// Instruction failed to execute
         InstructionFailed,
-        /// Instruction validity has not started yet
-=======
         /// Instruction validity has not started yet.
->>>>>>> 1cba7b86
         InstructionWaitingValidity,
         /// Instruction's target settle block reached.
         InstructionSettleBlockPassed,
@@ -421,13 +417,8 @@
 decl_storage! {
     trait Store for Module<T: Trait> as StoCapped {
         /// Info about a venue. venue_id -> venue_details
-<<<<<<< HEAD
         pub VenueInfo get(fn venue_info): map hasher(twox_64_concat) u64 => Option<Venue>;
-        /// Signers authorized by the venue. (venue_id, signer) -> authorized_bool
-=======
-        VenueInfo get(fn venue_info): map hasher(twox_64_concat) u64 => Venue;
         /// Signers allowed by the venue. (venue_id, signer) -> bool
->>>>>>> 1cba7b86
         VenueSigners get(fn venue_signers): double_map hasher(twox_64_concat) u64, hasher(twox_64_concat) T::AccountId => bool;
         /// Array of venues created by an identity. Only needed for the UI. IdentityId -> Vec<venue_id>
         UserVenues get(fn user_venues): map hasher(twox_64_concat) IdentityId => Vec<u64>;
@@ -610,16 +601,12 @@
             let affirms_pending = Self::instruction_affirms_pending(instruction_id);
             let weight_for_instruction_execution = Self::is_instruction_executed(affirms_pending, Self::instruction_details(instruction_id).settlement_type, instruction_id);
 
-<<<<<<< HEAD
             weight_for_instruction_execution
                 .map(|info| info
                     .actual_weight
-                    .map(|w| w.saturating_add(weight_for::weight_for_authorize_instruction::<T>()))
+                    .map(|w| w.saturating_add(weight_for::weight_for_affirmation_instruction::<T>()))
                     .into()
                 )
-=======
-            Ok(Some(weight_for::weight_for_affirmation_instruction::<T>() + weight_for_instruction_execution).into())
->>>>>>> 1cba7b86
         }
 
         /// Withdraw an affirmation for a given instruction.
@@ -783,16 +770,12 @@
             // Execute instruction if conditions are met.
             let execute_instruction_weight = Self::is_instruction_executed(affirms_pending, instruction_details.settlement_type, instruction_id);
 
-<<<<<<< HEAD
             execute_instruction_weight
             .map(|info| info
                 .actual_weight
-                .map(|w| w.saturating_add(weight_for::weight_for_authorize_with_receipts::<T>(u32::try_from(receipt_details.len()).unwrap_or_default())))
+                .map(|w| w.saturating_add(weight_for::weight_for_affirmation_with_receipts::<T>(u32::try_from(receipt_details.len()).unwrap_or_default())))
                 .into()
             )
-=======
-            Ok(Some(weight_for::weight_for_affirmation_with_receipts::<T>(u32::try_from(receipt_details.len()).unwrap_or_default()) + execute_instruction_weight).into())
->>>>>>> 1cba7b86
         }
 
         /// Claims a signed receipt.
@@ -1121,24 +1104,16 @@
         let legs = <InstructionLegs<T>>::iter_prefix(instruction_id).collect::<Vec<_>>();
         let instructions_processed: u32 = u32::try_from(legs.len()).unwrap_or_default();
         Self::unchecked_release_locks(instruction_id, &legs);
-<<<<<<< HEAD
         let mut result = DispatchResult::Ok(());
-        let weight_for_execution = if Self::instruction_auths_pending(instruction_id) > 0 {
-=======
         let weight_for_execution = if Self::instruction_affirms_pending(instruction_id) > 0 {
->>>>>>> 1cba7b86
             // Instruction rejected. Unlock any locked tokens and mark receipts as unused.
             // NB: Leg status is not updated because Instruction related details are deleted after settlement in any case.
             Self::deposit_event(RawEvent::InstructionRejected(
                 SettlementDID.as_id(),
                 instruction_id,
             ));
-<<<<<<< HEAD
             result = DispatchResult::Err(Error::<T>::InstructionFailed.into());
-            weight_for::weight_for_execute_instruction_if_auth_pending::<T>()
-=======
             weight_for::weight_for_execute_instruction_if_pending_affirm::<T>()
->>>>>>> 1cba7b86
         } else {
             let mut transaction_weight = 0;
             // Verify that the venue still has the required permissions for the tokens involved.
@@ -1383,15 +1358,9 @@
         affirms_pending: u64,
         settlement_type: SettlementType<T::BlockNumber>,
         id: u64,
-<<<<<<< HEAD
     ) -> DispatchResultWithPostInfo {
         let execute_instruction_result =
-            if auths_pending == 0 && settlement_type == SettlementType::SettleOnAuthorization {
-=======
-    ) -> Weight {
-        let execute_instruction_weight =
             if affirms_pending == 0 && settlement_type == SettlementType::SettleOnAffirmation {
->>>>>>> 1cba7b86
                 Self::execute_instruction(id).1
             } else {
                 Ok(PostDispatchInfo {
