// This file is part of the Polymesh distribution (https://github.com/PolymathNetwork/Polymesh).
// Copyright (c) 2020 Polymath

// This program is free software: you can redistribute it and/or modify
// it under the terms of the GNU General Public License as published by
// the Free Software Foundation, version 3.

// This program is distributed in the hope that it will be useful, but
// WITHOUT ANY WARRANTY; without even the implied warranty of
// MERCHANTABILITY or FITNESS FOR A PARTICULAR PURPOSE. See the GNU
// General Public License for more details.

// You should have received a copy of the GNU General Public License
// along with this program. If not, see <http://www.gnu.org/licenses/>.

//! # Settlement Module
//!
//! Settlement module manages all kinds of transfers and settlements of assets
//!
//! ## Overview
//!
//! The settlement module provides functionality to settle onchain as well as offchain trades between multiple parties.
//! All trades are settled under venues. A token issuer can allow/block certain venues from settling trades that involve their tokens.
//! An atomic settlement is called an Instruction. An instruction can contain multiple legs. Legs are essentially simple one to one transfers.
//! When an instruction is settled, either all legs are executed successfully or none are. In other words, if one of the leg fails due to
//! compliance failure, all other legs will also fail.
//!
//! An instruction must be authorized by all the counter parties involved for it to be executed.
//! An instruction can be set to automatically execute when all authorizations are received or at a particular block number.
//!
//! Offchain settlements are represented via receipts. If a leg has a receipt attached to it, it will not be executed onchain.
//! All other legs will be executed onchain during settlement.
//!
//! ## Dispatchable Functions
//!
//! - `create_venue` - Registers a new venue.
//! - `add_instruction` - Adds a new instruction.
//! - `affirm_instruction` - Provides affirmation to an existing instruction.
//! - `withdraw_affirmation` - Withdraw an existing affirmation to given instruction.
//! - `reject_instruction` - Rejects an existing instruction.
//! - `claim_receipt` - Claims a signed receipt.
//! - `unclaim_receipt` - Unclaims a previously claimed receipt.
//! - `set_venue_filtering` - Enables or disabled venue filtering for a token.
//! - `allow_venues` - Allows additional venues to create instructions involving an asset.
//! - `disallow_venues` - Revokes permission given to venues for creating instructions involving a particular asset.
//!
#![cfg_attr(not(feature = "std"), no_std)]
#![recursion_limit = "256"]

<<<<<<< HEAD
#[cfg(feature = "runtime-benchmarks")]
pub mod benchmarking;

=======
use codec::{Decode, Encode};
use frame_support::{
    decl_error, decl_event, decl_module, decl_storage,
    dispatch::{DispatchError, DispatchResult, DispatchResultWithPostInfo},
    ensure, storage,
    traits::{
        schedule::{Anon as ScheduleAnon, DispatchTime, LOWEST_PRIORITY},
        Get,
    },
    weights::{PostDispatchInfo, Weight},
    IterableStorageDoubleMap, Parameter, StorageHasher, Twox128,
};
use frame_system::{self as system, ensure_root, RawOrigin};
>>>>>>> b42c3289
use pallet_identity as identity;
use polymesh_common_utilities::{
    traits::{
        asset::{Trait as AssetTrait, GAS_LIMIT},
        identity::Trait as IdentityTrait,
        portfolio::PortfolioSubTrait,
        CommonTrait,
    },
    with_transaction,
    SystematicIssuers::Settlement as SettlementDID,
};
use polymesh_primitives::{IdentityId, PortfolioId, Ticker};
use polymesh_primitives_derive::VecU8StrongTyped;
use sp_runtime::{
    traits::{Dispatchable, Verify, Zero},
    DispatchErrorWithPostInfo,
};
use sp_std::{collections::btree_set::BTreeSet, convert::TryFrom, prelude::*};

type Identity<T> = identity::Module<T>;
type System<T> = frame_system::Module<T>;

pub trait Trait:
    frame_system::Trait + CommonTrait + IdentityTrait + pallet_timestamp::Trait
{
    /// The overarching event type.
    type Event: From<Event<Self>> + Into<<Self as frame_system::Trait>::Event>;
    /// Asset module
    type Asset: AssetTrait<Self::Balance, Self::AccountId>;
    /// The maximum number of total legs allowed for a instruction can have.
    type MaxLegsInAInstruction: Get<u32>;
    /// Scheduler of settlement instructions.
    type Scheduler: ScheduleAnon<Self::BlockNumber, Self::SchedulerCall, Self::SchedulerOrigin>;
    /// A type for identity-mapping the `Origin` type. Used by the scheduler.
    type SchedulerOrigin: From<RawOrigin<Self::AccountId>>;
    /// A call type for identity-mapping the `Call` enum type. Used by the scheduler.
    type SchedulerCall: Parameter
        + Dispatchable<Origin = <Self as frame_system::Trait>::Origin>
        + From<Call<Self>>;
}

/// A wrapper for VenueDetails
#[derive(
    Decode, Encode, Clone, Debug, Default, PartialEq, Eq, PartialOrd, Ord, VecU8StrongTyped,
)]
pub struct VenueDetails(Vec<u8>);

/// Status of an instruction
#[derive(Encode, Decode, Clone, Debug, PartialEq, Eq, PartialOrd, Ord)]
pub enum InstructionStatus {
    /// Invalid instruction or details pruned
    Unknown,
    /// Instruction is pending execution
    Pending,
}

impl Default for InstructionStatus {
    fn default() -> Self {
        Self::Unknown
    }
}

/// Type of the venue. Used for offchain filtering.
#[derive(Encode, Decode, Clone, Debug, PartialEq, Eq, PartialOrd, Ord)]
pub enum VenueType {
    /// Default type - used for mixed and unknown types
    Other,
    /// Represents a primary distribution
    Distribution,
    /// Represents an offering/fund raiser
    Sto,
    /// Represents a match making service
    Exchange,
}

impl Default for VenueType {
    fn default() -> Self {
        Self::Other
    }
}

/// Status of a leg
#[derive(Encode, Decode, Clone, Debug, PartialEq, Eq, PartialOrd, Ord)]
pub enum LegStatus<AccountId> {
    /// It is waiting for affirmation
    PendingTokenLock,
    /// It is waiting execution (tokens currently locked)
    ExecutionPending,
    /// receipt used, (receipt signer, receipt uid)
    ExecutionToBeSkipped(AccountId, u64),
}

impl<AccountId> Default for LegStatus<AccountId> {
    fn default() -> Self {
        Self::PendingTokenLock
    }
}

/// Status of an affirmation
#[derive(Encode, Decode, Clone, Debug, PartialEq, Eq, PartialOrd, Ord)]
pub enum AffirmationStatus {
    /// Invalid affirmation
    Unknown,
    /// Pending user's consent
    Pending,
    /// Affirmed by the user
    Affirmed,
    /// Rejected by the user
    Rejected,
}

impl Default for AffirmationStatus {
    fn default() -> Self {
        Self::Unknown
    }
}

/// Type of settlement
#[derive(Encode, Decode, Clone, Copy, Debug, PartialEq, Eq, PartialOrd, Ord)]
pub enum SettlementType<BlockNumber> {
    /// Instruction should be settled as soon as all affirmations are received
    SettleOnAffirmation,
    /// Instruction should be settled on a particular block
    SettleOnBlock(BlockNumber),
}

impl<BlockNumber> Default for SettlementType<BlockNumber> {
    fn default() -> Self {
        Self::SettleOnAffirmation
    }
}

/// Details about an instruction
#[derive(Encode, Decode, Default, Clone, PartialEq, Eq, Debug, PartialOrd, Ord)]
pub struct Instruction<Moment, BlockNumber> {
    /// Unique instruction id. It is an auto incrementing number
    pub instruction_id: u64,
    /// Id of the venue this instruction belongs to
    pub venue_id: u64,
    /// Status of the instruction
    pub status: InstructionStatus,
    /// Type of settlement used for this instruction
    pub settlement_type: SettlementType<BlockNumber>,
    /// Date at which this instruction was created
    pub created_at: Option<Moment>,
    /// Date from which this instruction is valid
    pub valid_from: Option<Moment>,
}

/// Details of a leg including the leg id in the instruction
#[derive(Encode, Decode, Default, Clone, PartialEq, Eq, Debug, PartialOrd, Ord)]
pub struct Leg<Balance> {
    /// Portfolio of the sender
    pub from: PortfolioId,
    /// Portfolio of the receiver
    pub to: PortfolioId,
    /// Ticker of the asset being transferred
    pub asset: Ticker,
    /// Amount being transferred
    pub amount: Balance,
}

/// Details about a venue
#[derive(Encode, Decode, Clone, Default, PartialEq, Eq, Debug, PartialOrd, Ord)]
pub struct Venue {
    /// Identity of the venue's creator
    pub creator: IdentityId,
    /// instructions under this venue (Only needed for the UI)
    pub instructions: Vec<u64>,
    /// Additional details about this venue (Only needed for the UI)
    pub details: VenueDetails,
    /// Specifies type of the venue (Only needed for the UI)
    pub venue_type: VenueType,
}

/// Old venue details format. Used only for storage migration.
#[derive(Encode, Decode, Clone, Default, PartialEq, Eq, Debug, PartialOrd, Ord)]
pub struct OldVenue {
    /// Identity of the venue's creator
    pub creator: IdentityId,
    /// instructions under this venue (Only needed for the UI)
    pub instructions: Vec<u64>,
    /// Additional details about this venue (Only needed for the UI)
    pub details: VenueDetails,
}

impl Venue {
    pub fn new(creator: IdentityId, details: VenueDetails, venue_type: VenueType) -> Self {
        Self {
            creator,
            instructions: Vec::new(),
            details,
            venue_type,
        }
    }
}

/// Details about an offchain transaction receipt
#[derive(Encode, Decode, Clone, PartialEq, Eq, Debug, PartialOrd, Ord)]
pub struct Receipt<Balance> {
    /// Unique receipt number set by the signer for their receipts
    pub receipt_uid: u64,
    /// Identity of the sender
    pub from: PortfolioId,
    /// Identity of the receiver
    pub to: PortfolioId,
    /// Ticker of the asset being transferred
    pub asset: Ticker,
    /// Amount being transferred
    pub amount: Balance,
}

/// Details about an offchain transaction receipt that a user must input
#[derive(Encode, Decode, Clone, PartialEq, Eq, Debug, PartialOrd, Ord)]
pub struct ReceiptDetails<AccountId, OffChainSignature> {
    /// Unique receipt number set by the signer for their receipts
    pub receipt_uid: u64,
    /// Target leg id
    pub leg_id: u64,
    /// Signer for this receipt
    pub signer: AccountId,
    /// signature confirming the receipt details
    pub signature: OffChainSignature,
}

pub mod weight_for {
    use super::*;

    pub fn weight_for_execute_instruction_if_no_pending_affirm<T: Trait>(
        weight_for_custodian_transfer: Weight,
    ) -> Weight {
        T::DbWeight::get()
            .reads(4) // Weight for read
            .saturating_add(150_000_000) // General weight
            .saturating_add(weight_for_custodian_transfer) // Weight for custodian transfer
    }

    pub fn weight_for_execute_instruction_if_pending_affirm<T: Trait>() -> Weight {
        T::DbWeight::get()
            .reads_writes(2, 1) // For read and write
            .saturating_add(900_000_000) // Mocking unchecked_release_locks() function weight.
    }

    pub fn weight_for_affirmation_with_receipts<T: Trait>(no_of_receipts: u32) -> Weight {
        T::DbWeight::get()
            .reads_writes(6, 3) // weight for read and write
            .saturating_add((no_of_receipts * 80_000_000).into()) // Weight for receipts.
            .saturating_add(
                T::DbWeight::get()
                    .reads_writes(3, 1)
                    .saturating_mul(no_of_receipts.into()),
            ) // weight for read and write related to receipts.
    }

    pub fn weight_for_affirmation_instruction<T: Trait>() -> Weight {
        T::DbWeight::get()
            .reads_writes(5, 3) // weight for read and writes
            .saturating_add(600_000_000)
    }

    pub fn weight_for_reject_instruction<T: Trait>() -> Weight {
        T::DbWeight::get()
            .reads_writes(3, 2) // weight for read and writes
            .saturating_add(500_000_000) // Lump-sum weight for `unsafe_withdraw_instruction_affirmation()`
    }

    pub fn weight_for_transfer<T: Trait>() -> Weight {
        GAS_LIMIT
            .saturating_mul(
                (T::Asset::max_number_of_tm_extension() * T::MaxLegsInAInstruction::get()).into(),
            )
            .saturating_add(70_000_000) // Weight for compliance manager
            .saturating_add(T::DbWeight::get().reads_writes(4, 5)) // Weight for read
            .saturating_add(150_000_000)
    }

    pub fn weight_for_instruction_creation<T: Trait>(no_of_legs: usize) -> Weight {
        T::DbWeight::get()
            .reads_writes(2, 5)
            .saturating_add(u64::try_from(no_of_legs * 50_000_000).unwrap_or_default())
    }
}

decl_event!(
    pub enum Event<T>
    where
        Balance = <T as CommonTrait>::Balance,
        Moment = <T as pallet_timestamp::Trait>::Moment,
        BlockNumber = <T as frame_system::Trait>::BlockNumber,
        AccountId = <T as frame_system::Trait>::AccountId,
    {
        /// A new venue has been created (did, venue_id, details, type)
        VenueCreated(IdentityId, u64, VenueDetails, VenueType),
        /// An existing venue has been updated (did, venue_id, details, type)
        VenueUpdated(IdentityId, u64, VenueDetails, VenueType),
        /// A new instruction has been created
        /// (did, venue_id, instruction_id, settlement_type, valid_from, legs)
        InstructionCreated(
            IdentityId,
            u64,
            u64,
            SettlementType<BlockNumber>,
            Option<Moment>,
            Vec<Leg<Balance>>,
        ),
        /// An instruction has been affirmed (did, portfolio, instruction_id)
        InstructionAffirmed(IdentityId, PortfolioId, u64),
        /// An affirmation has been withdrawn (did, portfolio, instruction_id)
        AffirmationWithdrawn(IdentityId, PortfolioId, u64),
        /// An instruction has been rejected (did, instruction_id)
        InstructionRejected(IdentityId, u64),
        /// A receipt has been claimed (did, instruction_id, leg_id, receipt_uid, signer)
        ReceiptClaimed(IdentityId, u64, u64, u64, AccountId),
        /// A receipt has been unclaimed (did, instruction_id, leg_id, receipt_uid, signer)
        ReceiptUnclaimed(IdentityId, u64, u64, u64, AccountId),
        /// Venue filtering has been enabled or disabled for a ticker (did, ticker, filtering_enabled)
        VenueFiltering(IdentityId, Ticker, bool),
        /// Venues added to allow list (did, ticker, vec<venue_id>)
        VenuesAllowed(IdentityId, Ticker, Vec<u64>),
        /// Venues added to block list (did, ticker, vec<venue_id>)
        VenuesBlocked(IdentityId, Ticker, Vec<u64>),
        /// Execution of a leg failed (did, instruction_id, leg_id)
        LegFailedExecution(IdentityId, u64, u64),
        /// Instruction failed execution (did, instruction_id)
        InstructionFailed(IdentityId, u64),
        /// Instruction executed successfully(did, instruction_id)
        InstructionExecuted(IdentityId, u64),
        /// Venue unauthorized by ticker owner (did, Ticker, venue_id)
        VenueUnauthorized(IdentityId, Ticker, u64),
    }
);

decl_error! {
    /// Errors for the Settlement module.
    pub enum Error for Module<T: Trait> {
        /// Venue does not exist.
        InvalidVenue,
        /// Sender does not have required permissions.
        Unauthorized,
        /// No pending affirmation for the provided instruction.
        NoPendingAffirm,
        /// Instruction has not been affirmed.
        InstructionNotAffirmed,
        /// Provided instruction is not pending execution.
        InstructionNotPending,
        /// Provided leg is not pending execution.
        LegNotPending,
        /// Signer is not authorized by the venue.
        UnauthorizedSigner,
        /// Receipt already used.
        ReceiptAlreadyClaimed,
        /// Receipt not used yet.
        ReceiptNotClaimed,
        /// Venue does not have required permissions.
        UnauthorizedVenue,
        /// While affirming the transfer, system failed to lock the assets involved.
        FailedToLockTokens,
        /// Instruction failed to execute.
        InstructionFailed,
        /// Instruction validity has not started yet.
        InstructionWaitingValidity,
        /// Instruction's target settle block reached.
        InstructionSettleBlockPassed,
        /// Instruction waiting for settle block.
        InstructionWaitingSettleBlock,
        /// Offchain signature is invalid.
        InvalidSignature,
        /// Sender and receiver are the same.
        SameSenderReceiver,
        /// Maximum numbers of legs in a instruction > `MaxLegsInAInstruction`.
        LegsCountExceededMaxLimit,
        /// Portfolio in receipt does not match with portfolios provided by the user.
        PortfolioMismatch,
        /// The provided settlement block number is in the past and cannot be used by the scheduler.
        SettleOnPastBlock,
        /// Portfolio based actions require at least one portfolio to be provided as input.
        NoPortfolioProvided
    }
}

decl_storage! {
    trait Store for Module<T: Trait> as Settlement {
        /// Info about a venue. venue_id -> venue_details
        pub VenueInfo get(fn venue_info): map hasher(twox_64_concat) u64 => Option<Venue>;
        /// Signers allowed by the venue. (venue_id, signer) -> bool
        VenueSigners get(fn venue_signers): double_map hasher(twox_64_concat) u64, hasher(twox_64_concat) T::AccountId => bool;
        /// Array of venues created by an identity. Only needed for the UI. IdentityId -> Vec<venue_id>
        UserVenues get(fn user_venues): map hasher(twox_64_concat) IdentityId => Vec<u64>;
        /// Details about an instruction. instruction_id -> instruction_details
        InstructionDetails get(fn instruction_details): map hasher(twox_64_concat) u64 => Instruction<T::Moment, T::BlockNumber>;
        /// Legs under an instruction. (instruction_id, leg_id) -> Leg
        InstructionLegs get(fn instruction_legs): double_map hasher(twox_64_concat) u64, hasher(twox_64_concat) u64 => Leg<T::Balance>;
        /// Status of a leg under an instruction. (instruction_id, leg_id) -> LegStatus
        InstructionLegStatus get(fn instruction_leg_status): double_map hasher(twox_64_concat) u64, hasher(twox_64_concat) u64 => LegStatus<T::AccountId>;
        /// Number of affirmations pending before instruction is executed. instruction_id -> affirm_pending
        InstructionAffirmsPending get(fn instruction_affirms_pending): map hasher(twox_64_concat) u64 => u64;
        /// Tracks affirmations received for an instruction. (instruction_id, counter_party) -> AffirmationStatus
        AffirmsReceived get(fn affirms_received): double_map hasher(twox_64_concat) u64, hasher(twox_64_concat) PortfolioId => AffirmationStatus;
        /// Helps a user track their pending instructions and affirmations (only needed for UI).
        /// (counter_party, instruction_id) -> AffirmationStatus
        UserAffirmations get(fn user_affirmations): double_map hasher(twox_64_concat) PortfolioId, hasher(twox_64_concat) u64 => AffirmationStatus;
        /// Tracks redemption of receipts. (signer, receipt_uid) -> receipt_used
        ReceiptsUsed get(fn receipts_used): double_map hasher(twox_64_concat) T::AccountId, hasher(blake2_128_concat) u64 => bool;
        /// Tracks if a token has enabled filtering venues that can create instructions involving their token. Ticker -> filtering_enabled
        VenueFiltering get(fn venue_filtering): map hasher(blake2_128_concat) Ticker => bool;
        /// Venues that are allowed to create instructions involving a particular ticker. Oly used if filtering is enabled.
        /// (ticker, venue_id) -> allowed
        VenueAllowList get(fn venue_allow_list): double_map hasher(blake2_128_concat) Ticker, hasher(twox_64_concat) u64 => bool;
        /// Number of venues in the system (It's one more than the actual number)
        VenueCounter get(fn venue_counter) build(|_| 1u64): u64;
        /// Number of instructions in the system (It's one more than the actual number)
        InstructionCounter get(fn instruction_counter) build(|_| 1u64): u64;
    }
}

decl_module! {
    pub struct Module<T: Trait> for enum Call where origin: <T as frame_system::Trait>::Origin {
        type Error = Error<T>;

        fn deposit_event() = default;

        const MaxLegsInAInstruction: u32 = T::MaxLegsInAInstruction::get();

        fn on_runtime_upgrade() -> Weight {
            // Delete all settlement data that were stored at a wrong prefix.
            let prefix = Twox128::hash(b"StoCapped");
            storage::unhashed::kill_prefix(&prefix);

            // Set venue counter and instruction counter to 1 so that the id(s) start from 1 instead of 0
            <VenueCounter>::put(1);
            <InstructionCounter>::put(1);

            1_000
        }

        /// Registers a new venue.
        ///
        /// * `details` - Extra details about a venue
        /// * `signers` - Array of signers that are allowed to sign receipts for this venue
        /// * `venue_type` - Type of venue being created
        ///
        /// # Weight
        /// `200_000_000 + 5_000_000 * signers.len()`
        #[weight = 200_000_000 + 5_000_000 * u64::try_from(signers.len()).unwrap_or_default()]
        pub fn create_venue(origin, details: VenueDetails, signers: Vec<T::AccountId>, venue_type: VenueType) -> DispatchResult {
            let did = Identity::<T>::ensure_origin_call_permissions(origin)?.primary_did;
            let venue = Venue::new(did, details, venue_type);
            // NB: Venue counter starts with 1.
            let venue_counter = Self::venue_counter();
            <VenueInfo>::insert(venue_counter, venue.clone());
            for signer in signers {
                <VenueSigners<T>>::insert(venue_counter, signer, true);
            }
            <VenueCounter>::put(venue_counter + 1);
            <UserVenues>::append(did, venue_counter);
            Self::deposit_event(RawEvent::VenueCreated(did, venue_counter, venue.details, venue.venue_type));
            Ok(())
        }

        /// Edit venue details and types.
        /// Both parameters are optional, they will be updated only if Some(value) is provided
        ///
        /// * `venue_id` - ID of the venue to edit
        /// * `details` - Extra details about a venue
        /// * `type` - Type of venue being created
        ///
        /// # Weight
        /// `200_000_000
        #[weight = 200_000_000]
        pub fn update_venue(origin, venue_id: u64, details: Option<VenueDetails>, venue_type: Option<VenueType>) -> DispatchResult {
            let did = Identity::<T>::ensure_origin_call_permissions(origin)?.primary_did;
            // Check if a venue exists and the sender is the creator of the venue
            let mut venue = Self::venue_info(venue_id).ok_or(Error::<T>::InvalidVenue)?;
            ensure!(venue.creator == did, Error::<T>::Unauthorized);
            if let Some(venue_details) = details {
                venue.details = venue_details;
            }
            if let Some(v_type) = venue_type {
                venue.venue_type = v_type;
            }
            <VenueInfo>::insert(&venue_id, venue.clone());
            Self::deposit_event(RawEvent::VenueUpdated(did, venue_id, venue.details, venue.venue_type));
            Ok(())
        }

        /// Adds a new instruction.
        ///
        /// # Arguments
        /// * `venue_id` - ID of the venue this instruction belongs to.
        /// * `settlement_type` - Defines if the instruction should be settled
        ///    immediately after receiving all affirmations or waiting till a specific block.
        /// * `valid_from` - Optional date from which people can interact with this instruction.
        /// * `legs` - Legs included in this instruction.
        ///
        /// # Weight
        /// `950_000_000 + 1_000_000 * legs.len()`
        #[weight = weight_for::weight_for_instruction_creation::<T>(legs.len())]
        pub fn add_instruction(
            origin,
            venue_id: u64,
            settlement_type: SettlementType<T::BlockNumber>,
            valid_from: Option<T::Moment>,
            legs: Vec<Leg<T::Balance>>
        ) -> DispatchResult {
            let did = Identity::<T>::ensure_origin_call_permissions(origin)?.primary_did;
            Self::base_add_instruction(did, venue_id, settlement_type, valid_from, legs)?;
            Ok(())
        }

        /// Adds and affirms a new instruction.
        ///
        /// # Arguments
        /// * `venue_id` - ID of the venue this instruction belongs to.
        /// * `settlement_type` - Defines if the instruction should be settled
        ///    immediately after receiving all affirmations or waiting till a specific block.
        /// * `valid_from` - Optional date from which people can interact with this instruction.
        /// * `legs` - Legs included in this instruction.
        /// * `portfolios` - Portfolios that the sender controls and wants to use in this affirmations.
        #[weight = weight_for::weight_for_instruction_creation::<T>(legs.len())
            + weight_for::weight_for_affirmation_instruction::<T>()
            + weight_for::weight_for_transfer::<T>()
        ]
        pub fn add_and_affirm_instruction(
            origin,
            venue_id: u64,
            settlement_type: SettlementType<T::BlockNumber>,
            valid_from: Option<T::Moment>,
            legs: Vec<Leg<T::Balance>>,
            portfolios: Vec<PortfolioId>
        ) -> DispatchResultWithPostInfo {
            let did = Identity::<T>::ensure_origin_call_permissions(origin.clone())?.primary_did;
            let portfolios_set = portfolios.into_iter().collect::<BTreeSet<_>>();
            let legs_count = legs.len();
            let instruction_id = Self::base_add_instruction(did, venue_id, settlement_type, valid_from, legs)?;
            let affirm_instruction_weight = Self::affirm_instruction(origin, instruction_id, portfolios_set.into_iter().collect::<Vec<_>>())?;
            Ok(
                Some(
                    weight_for::weight_for_instruction_creation::<T>(legs_count)
                        .saturating_add(affirm_instruction_weight.actual_weight.unwrap_or_default())
                ).into()
            )
        }

        /// Provide affirmation to an existing instruction.
        ///
        /// # Arguments
        /// * `instruction_id` - Instruction id to affirm.
        /// * `portfolios` - Portfolios that the sender controls and wants to affirm this instruction
        #[weight = weight_for::weight_for_affirmation_instruction::<T>()
            + weight_for::weight_for_transfer::<T>() // Maximum weight for `execute_instruction()`
        ]
        pub fn affirm_instruction(origin, instruction_id: u64, portfolios: Vec<PortfolioId>) -> DispatchResultWithPostInfo {
          match Self::base_affirm_instruction(origin, instruction_id, portfolios) {
                Ok(post_info) => Ok(post_info),
                Err(e) => if e.error == Error::<T>::InstructionFailed.into() || e.error == Error::<T>::UnauthorizedVenue.into() {
                    Ok(e.post_info)
                }else {
                    Err(e)
                }
           }
        }

        /// Withdraw an affirmation for a given instruction.
        ///
        /// # Arguments
        /// * `instruction_id` - Instruction id for that affirmation get withdrawn.
        /// * `portfolios` - Portfolios that the sender controls and wants to withdraw affirmation.
        #[weight = 25_000_000_000]
        pub fn withdraw_affirmation(origin, instruction_id: u64, portfolios: Vec<PortfolioId>) -> DispatchResult {
            let did = Self::ensure_origin_perm_and_instruction_validity(origin, instruction_id)?;
            let portfolios_set = portfolios.into_iter().collect::<BTreeSet<_>>();

            // Withdraw an affirmation.
            Self::unsafe_withdraw_instruction_affirmation(did, instruction_id, portfolios_set)
        }

        /// Rejects an existing instruction.
        ///
        /// # Arguments
        /// * `instruction_id` - Instruction id to reject.
        /// * `portfolios` - Portfolios that the sender controls and wants them to reject this instruction
        #[weight = weight_for::weight_for_reject_instruction::<T>()
            + weight_for::weight_for_transfer::<T>() // Maximum weight for `execute_instruction()`
        ]
        pub fn reject_instruction(origin, instruction_id: u64, portfolios: Vec<PortfolioId>) -> DispatchResultWithPostInfo {
            let did = Self::ensure_origin_perm_and_instruction_validity(origin, instruction_id)?;
            let portfolios_set = portfolios.into_iter().collect::<BTreeSet<_>>();
            ensure!(portfolios_set.len() > 0, Error::<T>::NoPortfolioProvided);

            // If the instruction was affirmed by the portfolio, the affirmation must be withdrawn.
            // The sender must have custodian permission over the portfolio.
            let mut affirmed_portfolios = BTreeSet::new();
            for portfolio in &portfolios_set {
                let user_affirmation_status = Self::user_affirmations(portfolio, instruction_id);
                match user_affirmation_status {
                    AffirmationStatus::Affirmed => { affirmed_portfolios.insert(*portfolio); },
                    AffirmationStatus::Pending => T::Portfolio::ensure_portfolio_custody(*portfolio, did)?,
                    _ => return Err(Error::<T>::NoPendingAffirm.into())
                };
            }
            Self::unsafe_withdraw_instruction_affirmation(did, instruction_id, affirmed_portfolios)?;

            // Updates storage to mark the instruction as rejected.
            for portfolio in portfolios_set {
                <UserAffirmations>::insert(portfolio, instruction_id, AffirmationStatus::Rejected);
                <AffirmsReceived>::insert(instruction_id, portfolio, AffirmationStatus::Rejected);
            }

            // Execute the instruction if it was meant to be executed on affirmation
            let weight_for_instruction_execution = Self::is_instruction_executed(
                Zero::zero(),
                Self::instruction_details(instruction_id).settlement_type,
                instruction_id
            );

            Self::deposit_event(RawEvent::InstructionRejected(did, instruction_id));
            match weight_for_instruction_execution {
                Ok(post_info) => Ok(post_info.actual_weight.map(|w| w.saturating_add(weight_for::weight_for_reject_instruction::<T>())).into()),
                Err(e) => Ok(e.post_info)
            }
        }

        /// Accepts an instruction and claims a signed receipt.
        ///
        /// # Arguments
        /// * `instruction_id` - Target instruction id.
        /// * `leg_id` - Target leg id for the receipt
        /// * `receipt_uid` - Receipt ID generated by the signer.
        /// * `signer` - Signer of the receipt.
        /// * `signed_data` - Signed receipt.
        /// * `portfolios` - Portfolios that the sender controls and wants to accept this instruction with
        #[weight = weight_for::weight_for_affirmation_with_receipts::<T>(u32::try_from(receipt_details.len()).unwrap_or_default())
            + weight_for::weight_for_transfer::<T>() // Maximum weight for `execute_instruction()`
            ]
        pub fn affirm_with_receipts(origin, instruction_id: u64, receipt_details: Vec<ReceiptDetails<T::AccountId, T::OffChainSignature>>, portfolios: Vec<PortfolioId>) -> DispatchResultWithPostInfo {
            match Self::base_affirm_with_receipts(origin, instruction_id, receipt_details, portfolios) {
                Ok(post_info) => Ok(post_info),
                Err(e) => if e == Error::<T>::InstructionFailed.into() || e == Error::<T>::UnauthorizedVenue.into() {
                    Ok(e.post_info)
                }else {
                    Err(e)
                }
            }
        }

        /// Claims a signed receipt.
        ///
        /// # Arguments
        /// * `instruction_id` - Target instruction id for the receipt.
        /// * `leg_id` - Target leg id for the receipt
        /// * `receipt_uid` - Receipt ID generated by the signer.
        /// * `signer` - Signer of the receipt.
        /// * `signed_data` - Signed receipt.
        #[weight = 10_000_000_000]
        pub fn claim_receipt(origin, instruction_id: u64, receipt_details: ReceiptDetails<T::AccountId, T::OffChainSignature>) -> DispatchResult {
            let did = Identity::<T>::ensure_origin_call_permissions(origin)?.primary_did;
            T::Portfolio::ensure_portfolio_custody(Self::instruction_legs(&instruction_id, &receipt_details.leg_id).from, did)?;
            Self::unsafe_claim_receipt(
                did,
                instruction_id,
                receipt_details.leg_id,
                receipt_details.receipt_uid,
                receipt_details.signer,
                receipt_details.signature
            )
        }

        /// Unclaims a previously claimed receipt.
        ///
        /// # Arguments
        /// * `instruction_id` - Target instruction id for the receipt.
        /// * `leg_id` - Target leg id for the receipt
        #[weight = 5_000_000_000]
        pub fn unclaim_receipt(origin, instruction_id: u64, leg_id: u64) -> DispatchResult {
            let did = Self::ensure_origin_perm_and_instruction_validity(origin, instruction_id)?;

            if let LegStatus::ExecutionToBeSkipped(signer, receipt_uid) = Self::instruction_leg_status(instruction_id, leg_id) {
                let leg = Self::instruction_legs(instruction_id, leg_id);
                T::Portfolio::ensure_portfolio_custody(leg.from, did)?;
                // Lock tokens that are part of the leg
                T::Portfolio::lock_tokens(&leg.from, &leg.asset, &leg.amount)?;
                <ReceiptsUsed<T>>::insert(&signer, receipt_uid, false);
                <InstructionLegStatus<T>>::insert(instruction_id, leg_id, LegStatus::ExecutionPending);
                Self::deposit_event(RawEvent::ReceiptUnclaimed(did, instruction_id, leg_id, receipt_uid, signer));
                Ok(())
            } else {
                Err(Error::<T>::ReceiptNotClaimed.into())
            }
        }

        /// Enables or disabled venue filtering for a token.
        ///
        /// # Arguments
        /// * `ticker` - Ticker of the token in question.
        /// * `enabled` - Boolean that decides if the filtering should be enabled.
        #[weight = 200_000_000]
        pub fn set_venue_filtering(origin, ticker: Ticker, enabled: bool) -> DispatchResult {
            let did = Identity::<T>::ensure_origin_call_permissions(origin)?.primary_did;
            ensure!(Self::is_owner(&ticker, did), Error::<T>::Unauthorized);
            if enabled {
                <VenueFiltering>::insert(ticker, enabled);
            } else {
                <VenueFiltering>::remove(ticker);
            }
            Self::deposit_event(RawEvent::VenueFiltering(did, ticker, enabled));
            Ok(())
        }

        /// Allows additional venues to create instructions involving an asset.
        ///
        /// * `ticker` - Ticker of the token in question.
        /// * `venues` - Array of venues that are allowed to create instructions for the token in question.
        ///
        /// # Weight
        /// `200_000_000 + 500_000 * venues.len()`
        #[weight = 200_000_000 + 500_000 * u64::try_from(venues.len()).unwrap_or_default()]
        pub fn allow_venues(origin, ticker: Ticker, venues: Vec<u64>) -> DispatchResult {
            let did = Identity::<T>::ensure_origin_call_permissions(origin)?.primary_did;
            ensure!(Self::is_owner(&ticker, did), Error::<T>::Unauthorized);
            for venue in &venues {
                <VenueAllowList>::insert(&ticker, venue, true);
            }
            Self::deposit_event(RawEvent::VenuesAllowed(did, ticker, venues));
            Ok(())
        }

        /// Revokes permission given to venues for creating instructions involving a particular asset.
        ///
        /// * `ticker` - Ticker of the token in question.
        /// * `venues` - Array of venues that are no longer allowed to create instructions for the token in question.
        ///
        /// # Weight
        /// `200_000_000 + 500_000 * venues.len()`
        #[weight = 200_000_000 + 500_000 * u64::try_from(venues.len()).unwrap_or_default()]
        pub fn disallow_venues(origin, ticker: Ticker, venues: Vec<u64>) -> DispatchResult {
            let did = Identity::<T>::ensure_origin_call_permissions(origin)?.primary_did;
            ensure!(Self::is_owner(&ticker, did), Error::<T>::Unauthorized);
            for venue in &venues {
                <VenueAllowList>::remove(&ticker, venue);
            }
            Self::deposit_event(RawEvent::VenuesBlocked(did, ticker, venues));
            Ok(())
        }

        /// An internal call to execute a scheduled settlement instruction.
        #[weight = 500_000_000]
        fn execute_scheduled_instruction(origin, instruction_id: u64) -> DispatchResultWithPostInfo {
            ensure_root(origin)?;
            Self::execute_instruction(instruction_id).1
        }
    }
}

impl<T: Trait> Module<T> {
    /// Ensure origin call permission and the given instruction validity.
    fn ensure_origin_perm_and_instruction_validity(
        origin: <T as frame_system::Trait>::Origin,
        instruction_id: u64,
    ) -> Result<IdentityId, DispatchError> {
        let did = Identity::<T>::ensure_origin_call_permissions(origin)?.primary_did;
        Self::ensure_instruction_validity(instruction_id)?;
        Ok(did)
    }

    /// Returns true if `sender_did` is the owner of `ticker` asset.
    fn is_owner(ticker: &Ticker, sender_did: IdentityId) -> bool {
        T::Asset::is_owner(ticker, sender_did)
    }

    pub fn base_add_instruction(
        did: IdentityId,
        venue_id: u64,
        settlement_type: SettlementType<T::BlockNumber>,
        valid_from: Option<T::Moment>,
        legs: Vec<Leg<T::Balance>>,
    ) -> Result<u64, DispatchError> {
        // Check whether the no. of legs within the limit or not.
        ensure!(
            u32::try_from(legs.len()).unwrap_or_default() <= T::MaxLegsInAInstruction::get(),
            Error::<T>::LegsCountExceededMaxLimit
        );

        // Ensure that the scheduled block number is in the future so that T::Scheduler::schedule
        // doesn't fail.
        if let SettlementType::SettleOnBlock(block_number) = &settlement_type {
            ensure!(
                *block_number > System::<T>::block_number(),
                Error::<T>::SettleOnPastBlock
            );
        }

        // Check if a venue exists and the sender is the creator of the venue
        let mut venue = Self::venue_info(venue_id).ok_or(Error::<T>::InvalidVenue)?;
        ensure!(venue.creator == did, Error::<T>::Unauthorized);

        // Prepare data to store in storage
        // NB Instruction counter starts from 1
        let instruction_counter = Self::instruction_counter();
        let mut counter_parties = BTreeSet::new();
        let mut tickers = BTreeSet::new();
        // This is done to create a list of unique CP and tickers involved in the instruction.
        for leg in &legs {
            ensure!(leg.from != leg.to, Error::<T>::SameSenderReceiver);
            counter_parties.insert(leg.from);
            counter_parties.insert(leg.to);
            tickers.insert(leg.asset);
        }

        // Check if the venue has required permissions from token owners
        for ticker in &tickers {
            if Self::venue_filtering(ticker) {
                ensure!(
                    Self::venue_allow_list(ticker, venue_id),
                    Error::<T>::UnauthorizedVenue
                );
            }
        }

        let instruction = Instruction {
            instruction_id: instruction_counter,
            venue_id,
            status: InstructionStatus::Pending,
            settlement_type,
            created_at: Some(<pallet_timestamp::Module<T>>::get()),
            valid_from,
        };

        // write data to storage
        for counter_party in &counter_parties {
            <UserAffirmations>::insert(
                counter_party,
                instruction_counter,
                AffirmationStatus::Pending,
            );
        }

        for (i, leg) in legs.iter().enumerate() {
            <InstructionLegs<T>>::insert(
                instruction_counter,
                u64::try_from(i).unwrap_or_default(),
                leg.clone(),
            );
        }

        if let SettlementType::SettleOnBlock(block_number) = settlement_type {
            let call = Call::<T>::execute_scheduled_instruction(instruction_counter).into();
            T::Scheduler::schedule(
                DispatchTime::At(block_number),
                None,
                LOWEST_PRIORITY,
                RawOrigin::Root.into(),
                call,
            )?;
        }

        <InstructionDetails<T>>::insert(instruction_counter, instruction);
        <InstructionAffirmsPending>::insert(
            instruction_counter,
            u64::try_from(counter_parties.len()).unwrap_or_default(),
        );
        venue.instructions.push(instruction_counter);
        <VenueInfo>::insert(venue_id, venue);
        <InstructionCounter>::put(instruction_counter + 1);
        Self::deposit_event(RawEvent::InstructionCreated(
            did,
            venue_id,
            instruction_counter,
            settlement_type,
            valid_from,
            legs,
        ));
        Ok(instruction_counter)
    }

    fn unsafe_withdraw_instruction_affirmation(
        did: IdentityId,
        instruction_id: u64,
        portfolios: BTreeSet<PortfolioId>,
    ) -> DispatchResult {
        // checks custodianship of portfolios and affirmation status
        for portfolio in &portfolios {
            T::Portfolio::ensure_portfolio_custody(*portfolio, did)?;
            ensure!(
                Self::user_affirmations(portfolio, instruction_id) == AffirmationStatus::Affirmed,
                Error::<T>::InstructionNotAffirmed
            );
        }
        // Unlock tokens that were previously locked during the affirmation
        let legs = <InstructionLegs<T>>::iter_prefix(instruction_id);
        for (leg_id, leg_details) in
            legs.filter(|(_leg_id, leg_details)| portfolios.contains(&leg_details.from))
        {
            match Self::instruction_leg_status(instruction_id, leg_id) {
                LegStatus::ExecutionToBeSkipped(signer, receipt_uid) => {
                    // Receipt was claimed for this instruction. Therefore, no token unlocking is required, we just unclaim the receipt.
                    <ReceiptsUsed<T>>::insert(&signer, receipt_uid, false);
                    Self::deposit_event(RawEvent::ReceiptUnclaimed(
                        did,
                        instruction_id,
                        leg_id,
                        receipt_uid,
                        signer,
                    ));
                }
                LegStatus::ExecutionPending => {
                    // Tokens are unlocked, need to be unlocked
                    T::Portfolio::unlock_tokens(
                        &leg_details.from,
                        &leg_details.asset,
                        &leg_details.amount,
                    )?;
                }
                LegStatus::PendingTokenLock => {
                    return Err(Error::<T>::InstructionNotAffirmed.into())
                }
            };
            <InstructionLegStatus<T>>::insert(instruction_id, leg_id, LegStatus::PendingTokenLock);
        }

        // Updates storage
        for portfolio in &portfolios {
            <UserAffirmations>::insert(portfolio, instruction_id, AffirmationStatus::Pending);
            <AffirmsReceived>::remove(instruction_id, portfolio);
            Self::deposit_event(RawEvent::AffirmationWithdrawn(
                did,
                *portfolio,
                instruction_id,
            ));
        }

        <InstructionAffirmsPending>::mutate(instruction_id, |affirms_pending| {
            *affirms_pending += u64::try_from(portfolios.len()).unwrap_or_default()
        });

        Ok(())
    }

    fn ensure_instruction_validity(instruction_id: u64) -> DispatchResult {
        let instruction_details = Self::instruction_details(instruction_id);
        ensure!(
            instruction_details.status == InstructionStatus::Pending,
            Error::<T>::InstructionNotPending
        );
        if let Some(valid_from) = instruction_details.valid_from {
            ensure!(
                <pallet_timestamp::Module<T>>::get() >= valid_from,
                Error::<T>::InstructionWaitingValidity
            );
        }
        if let SettlementType::SettleOnBlock(block_number) = instruction_details.settlement_type {
            ensure!(
                block_number > system::Module::<T>::block_number(),
                Error::<T>::InstructionSettleBlockPassed
            );
        }
        Ok(())
    }

    fn execute_instruction(instruction_id: u64) -> (u32, DispatchResultWithPostInfo) {
        let legs = <InstructionLegs<T>>::iter_prefix(instruction_id).collect::<Vec<_>>();
        let instructions_processed: u32 = u32::try_from(legs.len()).unwrap_or_default();
        Self::unchecked_release_locks(instruction_id, &legs);
        let mut result = DispatchResult::Ok(());
        let weight_for_execution = if Self::instruction_affirms_pending(instruction_id) > 0 {
            // Instruction rejected. Unlock any locked tokens and mark receipts as unused.
            // NB: Leg status is not updated because Instruction related details are deleted after settlement in any case.
            Self::deposit_event(RawEvent::InstructionRejected(
                SettlementDID.as_id(),
                instruction_id,
            ));
            result = DispatchResult::Err(Error::<T>::InstructionFailed.into());
            weight_for::weight_for_execute_instruction_if_pending_affirm::<T>()
        } else {
            let mut transaction_weight = 0;
            // Verify that the venue still has the required permissions for the tokens involved.
            let tickers: BTreeSet<Ticker> = legs.iter().map(|leg| leg.1.asset).collect();
            let venue_id = Self::instruction_details(instruction_id).venue_id;
            for ticker in &tickers {
                if Self::venue_filtering(ticker) && !Self::venue_allow_list(ticker, venue_id) {
                    Self::deposit_event(RawEvent::VenueUnauthorized(
                        SettlementDID.as_id(),
                        *ticker,
                        venue_id,
                    ));
                    result = DispatchResult::Err(Error::<T>::UnauthorizedVenue.into());
                }
            }

            if result.is_ok() {
                match with_transaction(|| {
                    for (leg_id, leg_details) in legs.iter().filter(|(leg_id, _)| {
                        let status = Self::instruction_leg_status(instruction_id, leg_id);
                        status == LegStatus::ExecutionPending
                    }) {
                        let result = T::Asset::base_transfer(
                            leg_details.from,
                            leg_details.to,
                            &leg_details.asset,
                            leg_details.amount,
                        );
                        if let Ok(post_info) = result {
                            transaction_weight += post_info.actual_weight.unwrap_or_default();
                        } else {
                            return Err(leg_id);
                        }
                    }
                    Ok(())
                }) {
                    Ok(_) => {
                        Self::deposit_event(RawEvent::InstructionExecuted(
                            SettlementDID.as_id(),
                            instruction_id,
                        ));
                    }
                    Err(leg_id) => {
                        Self::deposit_event(RawEvent::LegFailedExecution(
                            SettlementDID.as_id(),
                            instruction_id,
                            leg_id.clone(),
                        ));
                        Self::deposit_event(RawEvent::InstructionFailed(
                            SettlementDID.as_id(),
                            instruction_id,
                        ));
                        result = DispatchResult::Err(Error::<T>::InstructionFailed.into());
                    }
                }
            }
            weight_for::weight_for_execute_instruction_if_no_pending_affirm::<T>(transaction_weight)
        };

        // Clean up instruction details to reduce chain bloat
        <InstructionLegs<T>>::remove_prefix(instruction_id);
        <InstructionDetails<T>>::remove(instruction_id);
        <InstructionLegStatus<T>>::remove_prefix(instruction_id);
        InstructionAffirmsPending::remove(instruction_id);
        AffirmsReceived::remove_prefix(instruction_id);
        Self::prune_user_affirmations(&legs, instruction_id);

        let post_info = PostDispatchInfo {
            actual_weight: Some(weight_for_execution.saturating_add(T::DbWeight::get().writes(5))),
            pays_fee: Default::default(),
        };
        (
            instructions_processed,
            result
                .map(|_| post_info)
                .map_err(|error| DispatchErrorWithPostInfo { post_info, error }),
        )
    }

    fn prune_user_affirmations(legs: &Vec<(u64, Leg<T::Balance>)>, instruction_id: u64) {
        // We remove duplicates in memory before triggering storage actions
        let mut counter_parties = Vec::with_capacity(legs.len() * 2);
        for (_, leg) in legs {
            counter_parties.push(leg.from);
            counter_parties.push(leg.to);
        }
        counter_parties.sort();
        counter_parties.dedup();
        for counter_party in counter_parties {
            UserAffirmations::remove(counter_party, instruction_id);
        }
    }

    pub fn unsafe_affirm_instruction(
        did: IdentityId,
        instruction_id: u64,
        portfolios: BTreeSet<PortfolioId>,
    ) -> DispatchResult {
        Self::ensure_instruction_validity(instruction_id)?;
        // checks portfolio's custodian and if it is a counter party with a pending or rejected affirmation
        for portfolio in &portfolios {
            let user_affirmation = Self::user_affirmations(portfolio, instruction_id);
            ensure!(
                user_affirmation == AffirmationStatus::Pending
                    || user_affirmation == AffirmationStatus::Rejected,
                Error::<T>::NoPendingAffirm
            );
            T::Portfolio::ensure_portfolio_custody(*portfolio, did)?;
        }

        with_transaction(|| {
            let legs = <InstructionLegs<T>>::iter_prefix(instruction_id);
            for (leg_id, leg_details) in
                legs.filter(|(_leg_id, leg_details)| portfolios.contains(&leg_details.from))
            {
                if T::Portfolio::lock_tokens(
                    &leg_details.from,
                    &leg_details.asset,
                    &leg_details.amount,
                )
                .is_err()
                {
                    // rustc fails to infer return type of `with_transaction` if you use ?/map_err here
                    return Err(DispatchError::from(Error::<T>::FailedToLockTokens));
                }
                <InstructionLegStatus<T>>::insert(
                    instruction_id,
                    leg_id,
                    LegStatus::ExecutionPending,
                );
            }
            Ok(())
        })?;

        let affirms_pending = Self::instruction_affirms_pending(instruction_id);

        // Updates storage
        for portfolio in &portfolios {
            <UserAffirmations>::insert(portfolio, instruction_id, AffirmationStatus::Affirmed);
            <AffirmsReceived>::insert(instruction_id, portfolio, AffirmationStatus::Affirmed);
            Self::deposit_event(RawEvent::InstructionAffirmed(
                did,
                *portfolio,
                instruction_id,
            ));
        }
        <InstructionAffirmsPending>::insert(
            instruction_id,
            affirms_pending.saturating_sub(u64::try_from(portfolios.len()).unwrap_or_default()),
        );

        Ok(())
    }

    fn unsafe_claim_receipt(
        did: IdentityId,
        instruction_id: u64,
        leg_id: u64,
        receipt_uid: u64,
        signer: T::AccountId,
        signature: T::OffChainSignature,
    ) -> DispatchResult {
        Self::ensure_instruction_validity(instruction_id)?;

        ensure!(
            Self::instruction_leg_status(instruction_id, leg_id) == LegStatus::ExecutionPending,
            Error::<T>::LegNotPending
        );
        let venue_id = Self::instruction_details(instruction_id).venue_id;
        ensure!(
            Self::venue_signers(venue_id, &signer),
            Error::<T>::UnauthorizedSigner
        );
        ensure!(
            !Self::receipts_used(&signer, receipt_uid),
            Error::<T>::ReceiptAlreadyClaimed
        );

        let leg = Self::instruction_legs(instruction_id, leg_id);

        let msg = Receipt {
            receipt_uid,
            from: leg.from,
            to: leg.to,
            asset: leg.asset,
            amount: leg.amount,
        };

        ensure!(
            signature.verify(&msg.encode()[..], &signer),
            Error::<T>::InvalidSignature
        );

        T::Portfolio::unlock_tokens(&leg.from, &leg.asset, &leg.amount)?;

        <ReceiptsUsed<T>>::insert(&signer, receipt_uid, true);

        <InstructionLegStatus<T>>::insert(
            instruction_id,
            leg_id,
            LegStatus::ExecutionToBeSkipped(signer.clone(), receipt_uid),
        );
        Self::deposit_event(RawEvent::ReceiptClaimed(
            did,
            instruction_id,
            leg_id,
            receipt_uid,
            signer,
        ));
        Ok(())
    }

    fn unchecked_release_locks(instruction_id: u64, legs: &Vec<(u64, Leg<T::Balance>)>) {
        for (leg_id, leg_details) in legs.iter() {
            match Self::instruction_leg_status(instruction_id, leg_id) {
                LegStatus::ExecutionToBeSkipped(signer, receipt_uid) => {
                    <ReceiptsUsed<T>>::insert(&signer, receipt_uid, false);
                    Self::deposit_event(RawEvent::ReceiptUnclaimed(
                        SettlementDID.as_id(),
                        instruction_id,
                        *leg_id,
                        receipt_uid,
                        signer,
                    ));
                }
                LegStatus::ExecutionPending => {
                    // This can never return an error since the settlement module
                    // must've locked these tokens when instruction was affirmed
                    T::Portfolio::unlock_tokens(
                        &leg_details.from,
                        &leg_details.asset,
                        &leg_details.amount,
                    )
                    .ok();
                }
                LegStatus::PendingTokenLock => {}
            }
        }
    }

    fn is_instruction_executed(
        affirms_pending: u64,
        settlement_type: SettlementType<T::BlockNumber>,
        id: u64,
    ) -> DispatchResultWithPostInfo {
        let execute_instruction_result =
            if affirms_pending == 0 && settlement_type == SettlementType::SettleOnAffirmation {
                Self::execute_instruction(id).1
            } else {
                Ok(PostDispatchInfo {
                    actual_weight: Some(Zero::zero()),
                    pays_fee: Default::default(),
                })
            };
        execute_instruction_result
    }

    pub fn base_affirm_with_receipts(
        origin: <T as frame_system::Trait>::Origin,
        instruction_id: u64,
        receipt_details: Vec<ReceiptDetails<T::AccountId, T::OffChainSignature>>,
        portfolios: Vec<PortfolioId>,
    ) -> DispatchResultWithPostInfo {
        let did = Self::ensure_origin_perm_and_instruction_validity(origin, instruction_id)?;
        let portfolios_set = portfolios.into_iter().collect::<BTreeSet<_>>();

        // Verify that the receipts provided are unique
        let receipt_ids = receipt_details
            .iter()
            .map(|receipt| (receipt.signer.clone(), receipt.receipt_uid))
            .collect::<BTreeSet<_>>();

        ensure!(
            receipt_ids.len() == receipt_details.len(),
            Error::<T>::ReceiptAlreadyClaimed
        );

        let instruction_details = Self::instruction_details(instruction_id);

        // verify portfolio custodianship and check if it is a counter party with a pending or rejected affirmation
        for portfolio in &portfolios_set {
            T::Portfolio::ensure_portfolio_custody(*portfolio, did)?;
            let userr_affirmation = Self::user_affirmations(portfolio, instruction_id);
            ensure!(
                userr_affirmation == AffirmationStatus::Pending
                    || userr_affirmation == AffirmationStatus::Rejected,
                Error::<T>::NoPendingAffirm
            );
        }

        // Verify that the receipts are valid
        for receipt in &receipt_details {
            ensure!(
                Self::venue_signers(&instruction_details.venue_id, &receipt.signer),
                Error::<T>::UnauthorizedSigner
            );
            ensure!(
                !Self::receipts_used(&receipt.signer, &receipt.receipt_uid),
                Error::<T>::ReceiptAlreadyClaimed
            );

            let leg = Self::instruction_legs(&instruction_id, &receipt.leg_id);
            ensure!(
                portfolios_set.contains(&leg.from),
                Error::<T>::PortfolioMismatch
            );

            let msg = Receipt {
                receipt_uid: receipt.receipt_uid,
                from: leg.from,
                to: leg.to,
                asset: leg.asset,
                amount: leg.amount,
            };

            ensure!(
                receipt.signature.verify(&msg.encode()[..], &receipt.signer),
                Error::<T>::InvalidSignature
            );
        }

        // Lock tokens that do not have a receipt attached to their leg.
        with_transaction(|| {
            let legs = <InstructionLegs<T>>::iter_prefix(instruction_id);
            for (leg_id, leg_details) in
                legs.filter(|(_leg_id, leg_details)| portfolios_set.contains(&leg_details.from))
            {
                // Receipt for the leg was provided
                if let Some(receipt) = receipt_details
                    .iter()
                    .find(|receipt| receipt.leg_id == leg_id)
                {
                    <InstructionLegStatus<T>>::insert(
                        instruction_id,
                        leg_id,
                        LegStatus::ExecutionToBeSkipped(
                            receipt.signer.clone(),
                            receipt.receipt_uid,
                        ),
                    );
                } else {
                    if T::Portfolio::lock_tokens(
                        &leg_details.from,
                        &leg_details.asset,
                        &leg_details.amount,
                    )
                    .is_err()
                    {
                        // rustc fails to infer return type of `with_transaction` if you use ?/map_err here
                        return Err(DispatchError::from(Error::<T>::FailedToLockTokens));
                    }
                    <InstructionLegStatus<T>>::insert(
                        instruction_id,
                        leg_id,
                        LegStatus::ExecutionPending,
                    );
                }
            }
            Ok(())
        })?;

        // Update storage
        let affirms_pending = Self::instruction_affirms_pending(instruction_id)
            .saturating_sub(u64::try_from(portfolios_set.len()).unwrap_or_default());
        for portfolio in portfolios_set {
            <UserAffirmations>::insert(portfolio, instruction_id, AffirmationStatus::Affirmed);
            <AffirmsReceived>::insert(instruction_id, portfolio, AffirmationStatus::Affirmed);
            Self::deposit_event(RawEvent::InstructionAffirmed(
                did,
                portfolio,
                instruction_id,
            ));
        }

        <InstructionAffirmsPending>::insert(instruction_id, affirms_pending);
        for receipt in &receipt_details {
            <ReceiptsUsed<T>>::insert(&receipt.signer, receipt.receipt_uid, true);
            Self::deposit_event(RawEvent::ReceiptClaimed(
                did,
                instruction_id,
                receipt.leg_id,
                receipt.receipt_uid,
                receipt.signer.clone(),
            ));
        }

        // Execute instruction if conditions are met.
        let execute_instruction_weight = Self::is_instruction_executed(
            affirms_pending,
            instruction_details.settlement_type,
            instruction_id,
        );

        execute_instruction_weight.map(|info| {
            info.actual_weight
                .map(|w| {
                    w.saturating_add(weight_for::weight_for_affirmation_with_receipts::<T>(
                        u32::try_from(receipt_details.len()).unwrap_or_default(),
                    ))
                })
                .into()
        })
    }

    pub fn base_affirm_instruction(
        origin: <T as frame_system::Trait>::Origin,
        instruction_id: u64,
        portfolios: Vec<PortfolioId>,
    ) -> DispatchResultWithPostInfo {
        let did = Identity::<T>::ensure_origin_call_permissions(origin.clone())?.primary_did;
        let portfolios_set = portfolios.into_iter().collect::<BTreeSet<_>>();

        // Provide affirmation to the instruction
        Self::unsafe_affirm_instruction(did, instruction_id, portfolios_set)?;

        // Execute the instruction if conditions are met
        let affirms_pending = Self::instruction_affirms_pending(instruction_id);
        let weight_for_instruction_execution = Self::is_instruction_executed(
            affirms_pending,
            Self::instruction_details(instruction_id).settlement_type,
            instruction_id,
        );

        weight_for_instruction_execution.map(|info| {
            info.actual_weight
                .map(|w| w.saturating_add(weight_for::weight_for_affirmation_instruction::<T>()))
                .into()
        })
    }

    #[cfg(feature = "runtime-benchmarks")]
    fn add_venue(did: IdentityId, details: VenueDetails, signers: Vec<T::AccountId>) {
        let venue = Venue::new(did, details, VenueType::Distribution);
        // NB: Venue counter starts with 1.
        let venue_counter = Self::venue_counter();
        <VenueInfo>::insert(venue_counter, venue);
        for signer in signers {
            <VenueSigners<T>>::insert(venue_counter, signer, true);
        }
        <VenueCounter>::put(venue_counter + 1);
    }

    #[cfg(feature = "runtime-benchmarks")]
    fn set_instruction_let_status_to_skipped(
        instruction_id: u64,
        leg_id: u64,
        signer: T::AccountId,
        receipt_uid: u64,
    ) {
        <ReceiptsUsed<T>>::insert(&signer, receipt_uid, true);
        <InstructionLegStatus<T>>::insert(
            instruction_id,
            leg_id,
            LegStatus::ExecutionToBeSkipped(signer, receipt_uid),
        );
    }

    #[cfg(feature = "runtime-benchmarks")]
    fn set_instruction_leg_status_to_pending(
        instruction_id: u64,
        leg_id: u64,
        leg: Leg<T::Balance>,
    ) -> DispatchResult {
        <InstructionLegStatus<T>>::insert(instruction_id, leg_id, LegStatus::ExecutionPending);
        T::Portfolio::lock_tokens(&leg.from, &leg.asset, &leg.amount)
    }

    #[cfg(feature = "runtime-benchmarks")]
    fn set_user_affirmations(
        instruction_id: u64,
        portfolio: PortfolioId,
        affirm: AffirmationStatus,
    ) {
        UserAffirmations::insert(portfolio, instruction_id, affirm);
    }
}<|MERGE_RESOLUTION|>--- conflicted
+++ resolved
@@ -47,11 +47,9 @@
 #![cfg_attr(not(feature = "std"), no_std)]
 #![recursion_limit = "256"]
 
-<<<<<<< HEAD
 #[cfg(feature = "runtime-benchmarks")]
 pub mod benchmarking;
 
-=======
 use codec::{Decode, Encode};
 use frame_support::{
     decl_error, decl_event, decl_module, decl_storage,
@@ -65,7 +63,6 @@
     IterableStorageDoubleMap, Parameter, StorageHasher, Twox128,
 };
 use frame_system::{self as system, ensure_root, RawOrigin};
->>>>>>> b42c3289
 use pallet_identity as identity;
 use polymesh_common_utilities::{
     traits::{
