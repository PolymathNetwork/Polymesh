// This file is part of the Polymesh distribution (https://github.com/PolymathNetwork/Polymesh).
// Copyright (c) 2020 Polymath

// This program is free software: you can redistribute it and/or modify
// it under the terms of the GNU General Public License as published by
// the Free Software Foundation, version 3.

// This program is distributed in the hope that it will be useful, but
// WITHOUT ANY WARRANTY; without even the implied warranty of
// MERCHANTABILITY or FITNESS FOR A PARTICULAR PURPOSE. See the GNU
// General Public License for more details.

// You should have received a copy of the GNU General Public License
// along with this program. If not, see <http://www.gnu.org/licenses/>.

#![cfg(feature = "runtime-benchmarks")]

use crate::*;

use pallet_contracts::PristineCode;
use polymesh_common_utilities::benchs::UserBuilder;
use polymesh_primitives::{MetaDescription, MetaUrl, SmartExtensionType, TemplateMetadata};

use frame_benchmarking::benchmarks;
use frame_support::storage::IterableStorageMap;
use frame_system::RawOrigin;
use parity_wasm::elements::FuncBody;
use sp_runtime::traits::Hash;

type BaseContracts<T> = pallet_contracts::Module<T>;

const MAX_URL_LENGTH: u32 = 100000;
const MAX_DESCRIPTION_LENGTH: u32 = 100000;

// Copied from - https://github.com/paritytech/substrate/blob/v2.0.0/frame/contracts/src/benchmarking.rs#L30
macro_rules! load_module {
    ($name:expr) => {{
        let code = include_bytes!(concat!("../fixtures/", $name, ".wat"));
        compile_module::<T>(code)
    }};
}

// Copied from - https://github.com/paritytech/substrate/blob/v2.0.0/frame/contracts/src/benchmarking.rs#L37
pub fn compile_module<T: Trait>(code: &[u8]) -> (Vec<u8>, <T::Hashing as Hash>::Output) {
    let code = sp_std::str::from_utf8(code).expect("Invalid utf8 in wat file.");
    let binary = wat::parse_str(code).expect("Failed to compile wat file.");
    let hash = T::Hashing::hash(&binary);
    (binary, hash)
}

// Copied from - https://github.com/paritytech/substrate/blob/v2.0.0/frame/contracts/src/benchmarking.rs#L54
fn contract_with_call_body<T: Trait>(body: FuncBody) -> (Vec<u8>, <T::Hashing as Hash>::Output) {
    use parity_wasm::elements::{Instruction::End, Instructions};
    let contract = parity_wasm::builder::ModuleBuilder::new()
        // deploy function (idx 0)
        .function()
        .signature()
        .with_params(vec![])
        .with_return_type(None)
        .build()
        .body()
        .with_instructions(Instructions::new(vec![End]))
        .build()
        .build()
        // call function (idx 1)
        .function()
        .signature()
        .with_params(vec![])
        .with_return_type(None)
        .build()
        .with_body(body)
        .build()
        .export()
        .field("deploy")
        .internal()
        .func(0)
        .build()
        .export()
        .field("call")
        .internal()
        .func(1)
        .build()
        .build();
    let bytes = contract.to_bytes().unwrap();
    let hash = T::Hashing::hash(&bytes);
    (bytes, hash)
}

// Copied from - https://github.com/paritytech/substrate/blob/v2.0.0/frame/contracts/src/benchmarking.rs#L77
fn expanded_contract<T: Trait>(target_bytes: u32) -> (Vec<u8>, <T::Hashing as Hash>::Output) {
    use parity_wasm::elements::{
        BlockType,
        Instruction::{self, End, I32Const, If, Return},
        Instructions,
    };
    // Base size of a contract is 47 bytes and each expansion adds 6 bytes.
    // We do one expansion less to account for the code section and function body
    // size fields inside the binary wasm module representation which are leb128 encoded
    // and therefore grow in size when the contract grows. We are not allowed to overshoot
    // because of the maximum code size that is enforced by `put_code`.
    let expansions = (target_bytes.saturating_sub(47) / 6).saturating_sub(1) as usize;
    const EXPANSION: [Instruction; 4] = [I32Const(0), If(BlockType::NoResult), Return, End];
    let instructions = Instructions::new(
        EXPANSION
            .iter()
            .cycle()
            .take(EXPANSION.len() * expansions)
            .cloned()
            .chain(sp_std::iter::once(End))
            .collect(),
    );
    contract_with_call_body::<T>(FuncBody::new(Vec::new(), instructions))
}

pub fn emulate_blueprint_in_storage<T: Trait>(
    instantiation_fee: u32,
    origin: RawOrigin<T::AccountId>,
    expanded: &'static str,
) -> Result<<T::Hashing as Hash>::Output, DispatchError> {
    let url = Some(MetaUrl::from(
        vec![b'U'; MAX_URL_LENGTH as usize].as_slice(),
    ));
    let description = MetaDescription::from(vec![b'D'; MAX_DESCRIPTION_LENGTH as usize].as_slice());
    let meta_info = TemplateMetadata {
        url,
        se_type: SmartExtensionType::TransferManager,
        usage_fee: 100.into(),
        description,
        version: 5000,
    };
    let (wasm_blob, code_hash) = if expanded == "" {
        expanded_contract::<T>(BaseContracts::<T>::current_schedule().max_code_size)
    } else {
        if expanded == "dummy" {
            load_module!("dummy")
        } else {
            load_module!("ptm")
        }
    };
    Module::<T>::put_code(
        origin.into(),
        meta_info,
        instantiation_fee.into(),
        wasm_blob,
    )?;
    Ok(code_hash)
}

benchmarks! {
    _{}

    put_code {
        // Catalyst for the code size length
        let l in 1 .. BaseContracts::<T>::current_schedule().max_code_size;
        // Catalyst for the MetaUrl length.
        let u in 1 .. MAX_URL_LENGTH;
        // Catalyst for the MetaDescription length.
        let d in 1 .. MAX_DESCRIPTION_LENGTH;

        let url = Some(MetaUrl::from(vec![b'U'; u as usize].as_slice()));
        let description = MetaDescription::from(vec![b'D'; d as usize].as_slice());
        let meta_info = TemplateMetadata {
            url,
            se_type: SmartExtensionType::TransferManager,
            usage_fee: 100.into(),
            description,
            version: 5000
        };
        let (wasm_blob, code_hash) = expanded_contract::<T>(l);
        let user = UserBuilder::<T>::default().generate_did().build("creator");
    }: _(user.origin, meta_info, 1000.into(), wasm_blob)
    verify {
        ensure!(matches!(Module::<T>::get_metadata_of(code_hash), meta_info), "Contracts_putCode: Meta info set incorrect");
        ensure!(PristineCode::<T>::get(code_hash).is_some(), "Contracts_putCode: Base contract doesn't get updated with given code hash");
    }

    // No catalyst.
    instantiate {
        let data = vec![0u8; 128];
        let max_fee = 100;
<<<<<<< HEAD
        let creator = UserBuilder::<T>::default().build_with_did("creator", SEED);
        let code_hash = emulate_blueprint_in_storage::<T>(max_fee, creator.origin, "dummy")?;
        let deployer = UserBuilder::<T>::default().build_with_did("deployer", 1);
=======
        let creator = UserBuilder::<T>::default().generate_did().build("creator");
        let code_hash = emulate_blueprint_in_storage::<T>(max_fee, creator.origin, false)?;
        let deployer = UserBuilder::<T>::default().generate_did().build("deployer");
>>>>>>> ff510bb9
    }: _(deployer.origin, 1_000_000.into(), Weight::max_value(), code_hash, data, max_fee.into())
    verify {
        let (key, value) = ExtensionInfo::<T>::iter().next().unwrap();
        let attributes = Module::<T>::ext_details(&code_hash);
        ensure!(matches!(value, attributes), "Contracts_instantiate: Storage doesn't set correctly");
    }

    // No catalyst.
    freeze_instantiation {
<<<<<<< HEAD
        let creator = UserBuilder::<T>::default().build_with_did("creator", SEED);
        let code_hash = emulate_blueprint_in_storage::<T>(100, creator.origin.clone(), "dummy")?;
=======
        let creator = UserBuilder::<T>::default().generate_did().build("creator");
        let code_hash = emulate_blueprint_in_storage::<T>(100, creator.origin.clone(), false)?;
>>>>>>> ff510bb9
    }: _(creator.origin, code_hash)
    verify {
        ensure!(Module::<T>::get_template_details(code_hash).is_instantiation_frozen(), "Contracts_freeze_instantiation: Failed to freeze instantiation");
    }

    // No catalyst.
    unfreeze_instantiation {
<<<<<<< HEAD
        let creator = UserBuilder::<T>::default().build_with_did("creator", SEED);
        let code_hash = emulate_blueprint_in_storage::<T>(100, creator.origin.clone(), "dummy")?;
=======
        let creator = UserBuilder::<T>::default().generate_did().build("creator");
        let code_hash = emulate_blueprint_in_storage::<T>(100, creator.origin.clone(), false)?;
>>>>>>> ff510bb9
        Module::<T>::freeze_instantiation(creator.origin.clone().into(), code_hash)?;
    }: _(creator.origin, code_hash)
    verify {
        ensure!(!Module::<T>::get_template_details(code_hash).is_instantiation_frozen(), "Contracts_unfreeze_instantiation: Failed to unfreeze instantiation");
    }

    // No catalyst.
    transfer_template_ownership {
<<<<<<< HEAD
        let creator = UserBuilder::<T>::default().build_with_did("creator", SEED);
        let code_hash = emulate_blueprint_in_storage::<T>(100, creator.origin.clone(), "dummy")?;
        let new_owner = UserBuilder::<T>::default().build_with_did("newOwner", 1);
=======
        let creator = UserBuilder::<T>::default().generate_did().build("creator");
        let code_hash = emulate_blueprint_in_storage::<T>(100, creator.origin.clone(), false)?;
        let new_owner = UserBuilder::<T>::default().generate_did().build("newOwner");
>>>>>>> ff510bb9
    }: _(creator.origin, code_hash, new_owner.did())
    verify {
        ensure!(Module::<T>::get_template_details(code_hash).owner == new_owner.did(), "Contracts_transfer_template_ownership: Failed to transfer ownership");
    }

    // No catalyst.
    change_template_fees {
<<<<<<< HEAD
        let creator = UserBuilder::<T>::default().build_with_did("creator", SEED);
        let code_hash = emulate_blueprint_in_storage::<T>(100, creator.origin.clone(), "")?;
=======
        let creator = UserBuilder::<T>::default().generate_did().build("creator");
        let code_hash = emulate_blueprint_in_storage::<T>(100, creator.origin.clone(), true)?;
>>>>>>> ff510bb9
    }: _(creator.origin, code_hash, Some(500.into()), Some(650.into()))
    verify {
        ensure!(Module::<T>::get_template_details(code_hash).get_instantiation_fee() == 500.into(), "Contracts_change_template_fees: Failed to change the instantiation fees");
        ensure!(Module::<T>::get_metadata_of(code_hash).usage_fee == 650.into(), "Contracts_change_template_fees: Failed to change the usage fees");
    }

    change_template_meta_url {
        // Catalyst for the MetaUrl length.
        let u in 1 .. MAX_URL_LENGTH;
        let url = Some(MetaUrl::from(vec![b'U'; u as usize].as_slice()));
<<<<<<< HEAD
        let creator = UserBuilder::<T>::default().build_with_did("creator", SEED);
        let code_hash = emulate_blueprint_in_storage::<T>(100, creator.origin.clone(), "")?;
=======
        let creator = UserBuilder::<T>::default().generate_did().build("creator");
        let code_hash = emulate_blueprint_in_storage::<T>(100, creator.origin.clone(), true)?;
>>>>>>> ff510bb9
    }: _(creator.origin, code_hash, url.clone())
    verify {
        ensure!(Module::<T>::get_metadata_of(code_hash).url == url, "Contracts_change_template_meta_url: Failed to change the url of template");
    }

    // No catalyst.
    update_schedule {
        let schedule = Schedule {
            version: 1,
            .. Default::default()
        };
    }: _(RawOrigin::Root, schedule)
}<|MERGE_RESOLUTION|>--- conflicted
+++ resolved
@@ -178,15 +178,9 @@
     instantiate {
         let data = vec![0u8; 128];
         let max_fee = 100;
-<<<<<<< HEAD
-        let creator = UserBuilder::<T>::default().build_with_did("creator", SEED);
+        let creator = UserBuilder::<T>::default().generate_did().build("creator");
         let code_hash = emulate_blueprint_in_storage::<T>(max_fee, creator.origin, "dummy")?;
-        let deployer = UserBuilder::<T>::default().build_with_did("deployer", 1);
-=======
-        let creator = UserBuilder::<T>::default().generate_did().build("creator");
-        let code_hash = emulate_blueprint_in_storage::<T>(max_fee, creator.origin, false)?;
         let deployer = UserBuilder::<T>::default().generate_did().build("deployer");
->>>>>>> ff510bb9
     }: _(deployer.origin, 1_000_000.into(), Weight::max_value(), code_hash, data, max_fee.into())
     verify {
         let (key, value) = ExtensionInfo::<T>::iter().next().unwrap();
@@ -196,13 +190,8 @@
 
     // No catalyst.
     freeze_instantiation {
-<<<<<<< HEAD
-        let creator = UserBuilder::<T>::default().build_with_did("creator", SEED);
+        let creator = UserBuilder::<T>::default().generate_did().build("creator");
         let code_hash = emulate_blueprint_in_storage::<T>(100, creator.origin.clone(), "dummy")?;
-=======
-        let creator = UserBuilder::<T>::default().generate_did().build("creator");
-        let code_hash = emulate_blueprint_in_storage::<T>(100, creator.origin.clone(), false)?;
->>>>>>> ff510bb9
     }: _(creator.origin, code_hash)
     verify {
         ensure!(Module::<T>::get_template_details(code_hash).is_instantiation_frozen(), "Contracts_freeze_instantiation: Failed to freeze instantiation");
@@ -210,13 +199,8 @@
 
     // No catalyst.
     unfreeze_instantiation {
-<<<<<<< HEAD
-        let creator = UserBuilder::<T>::default().build_with_did("creator", SEED);
+        let creator = UserBuilder::<T>::default().generate_did().build("creator");
         let code_hash = emulate_blueprint_in_storage::<T>(100, creator.origin.clone(), "dummy")?;
-=======
-        let creator = UserBuilder::<T>::default().generate_did().build("creator");
-        let code_hash = emulate_blueprint_in_storage::<T>(100, creator.origin.clone(), false)?;
->>>>>>> ff510bb9
         Module::<T>::freeze_instantiation(creator.origin.clone().into(), code_hash)?;
     }: _(creator.origin, code_hash)
     verify {
@@ -225,15 +209,9 @@
 
     // No catalyst.
     transfer_template_ownership {
-<<<<<<< HEAD
-        let creator = UserBuilder::<T>::default().build_with_did("creator", SEED);
+        let creator = UserBuilder::<T>::default().generate_did().build("creator");
         let code_hash = emulate_blueprint_in_storage::<T>(100, creator.origin.clone(), "dummy")?;
-        let new_owner = UserBuilder::<T>::default().build_with_did("newOwner", 1);
-=======
-        let creator = UserBuilder::<T>::default().generate_did().build("creator");
-        let code_hash = emulate_blueprint_in_storage::<T>(100, creator.origin.clone(), false)?;
         let new_owner = UserBuilder::<T>::default().generate_did().build("newOwner");
->>>>>>> ff510bb9
     }: _(creator.origin, code_hash, new_owner.did())
     verify {
         ensure!(Module::<T>::get_template_details(code_hash).owner == new_owner.did(), "Contracts_transfer_template_ownership: Failed to transfer ownership");
@@ -241,13 +219,8 @@
 
     // No catalyst.
     change_template_fees {
-<<<<<<< HEAD
-        let creator = UserBuilder::<T>::default().build_with_did("creator", SEED);
+        let creator = UserBuilder::<T>::default().generate_did().build("creator");
         let code_hash = emulate_blueprint_in_storage::<T>(100, creator.origin.clone(), "")?;
-=======
-        let creator = UserBuilder::<T>::default().generate_did().build("creator");
-        let code_hash = emulate_blueprint_in_storage::<T>(100, creator.origin.clone(), true)?;
->>>>>>> ff510bb9
     }: _(creator.origin, code_hash, Some(500.into()), Some(650.into()))
     verify {
         ensure!(Module::<T>::get_template_details(code_hash).get_instantiation_fee() == 500.into(), "Contracts_change_template_fees: Failed to change the instantiation fees");
@@ -258,13 +231,8 @@
         // Catalyst for the MetaUrl length.
         let u in 1 .. MAX_URL_LENGTH;
         let url = Some(MetaUrl::from(vec![b'U'; u as usize].as_slice()));
-<<<<<<< HEAD
-        let creator = UserBuilder::<T>::default().build_with_did("creator", SEED);
+        let creator = UserBuilder::<T>::default().generate_did().build("creator");
         let code_hash = emulate_blueprint_in_storage::<T>(100, creator.origin.clone(), "")?;
-=======
-        let creator = UserBuilder::<T>::default().generate_did().build("creator");
-        let code_hash = emulate_blueprint_in_storage::<T>(100, creator.origin.clone(), true)?;
->>>>>>> ff510bb9
     }: _(creator.origin, code_hash, url.clone())
     verify {
         ensure!(Module::<T>::get_metadata_of(code_hash).url == url, "Contracts_change_template_meta_url: Failed to change the url of template");
