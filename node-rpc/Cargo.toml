[package]
name = "polymesh-node-rpc"
version = "0.1.0"
authors = ["Parity Technologies <admin@parity.io>"]
edition = "2018"
license = "Apache-2.0"
repository = "https://github.com/paritytech/substrate/"

[package.metadata.docs.rs]
targets = ["x86_64-unknown-linux-gnu"]

[dependencies]
polymesh-primitives = { path = "../primitives" }
pallet-contracts-rpc = { path = "../pallets/contracts/rpc" }
<<<<<<< HEAD
node-rpc = { path = "../rpc"}
=======
pallet-compliance-manager-rpc = { path = "../pallets/compliance-manager/rpc" }
>>>>>>> c6df37e1
pallet-group-rpc = { path = "../pallets/group/rpc" }
pallet-staking-rpc = { path = "../pallets/staking/rpc" }
<<<<<<< HEAD
pallet-protocol-fee-rpc = {  path = "../pallets/protocol-fee/rpc" }
=======
pallet-protocol-fee-rpc = {  path = "../pallets/protocol-fee/rpc" }
node-rpc = { path = "../rpc"}

jsonrpc-core = "14.2.0"

codec = { package = "parity-scale-codec", version = "1.3.0", default-features = false }
sp-blockchain = { git = "https://github.com/paritytech/substrate", tag = "v2.0.0-rc4" }
sp-runtime = { git = "https://github.com/paritytech/substrate", tag = "v2.0.0-rc4" }
sp-api = { git = "https://github.com/paritytech/substrate", tag = "v2.0.0-rc4" }
sc-client-api = { git = "https://github.com/paritytech/substrate", tag = "v2.0.0-rc4" }
sp-consensus = { git = "https://github.com/paritytech/substrate", tag = "v2.0.0-rc4" }
sp-consensus-babe = { git = "https://github.com/paritytech/substrate", tag = "v2.0.0-rc4" }
sp-block-builder = { git = "https://github.com/paritytech/substrate", tag = "v2.0.0-rc4" }
txpool-api = { package = "sp-transaction-pool", git = "https://github.com/paritytech/substrate", tag = "v2.0.0-rc4" }

sc-rpc = { git = "https://github.com/paritytech/substrate", tag = "v2.0.0-rc4" }
sc-consensus-babe = { git = "https://github.com/paritytech/substrate", tag = "v2.0.0-rc4" }
sc-consensus-babe-rpc = { git = "https://github.com/paritytech/substrate", tag = "v2.0.0-rc4" }
sc-consensus-epochs = { git = "https://github.com/paritytech/substrate", tag = "v2.0.0-rc4" }
sc-finality-grandpa = { git = "https://github.com/paritytech/substrate", tag = "v2.0.0-rc4" }
sc-finality-grandpa-rpc = { git = "https://github.com/paritytech/substrate", tag = "v2.0.0-rc4" }
sc-keystore = { git = "https://github.com/paritytech/substrate", tag = "v2.0.0-rc4" }

frame-rpc-system = { package = "substrate-frame-rpc-system", git = "https://github.com/paritytech/substrate", tag = "v2.0.0-rc4"  }
>>>>>>> c6df37e1
<|MERGE_RESOLUTION|>--- conflicted
+++ resolved
@@ -12,18 +12,10 @@
 [dependencies]
 polymesh-primitives = { path = "../primitives" }
 pallet-contracts-rpc = { path = "../pallets/contracts/rpc" }
-<<<<<<< HEAD
-node-rpc = { path = "../rpc"}
-=======
-pallet-compliance-manager-rpc = { path = "../pallets/compliance-manager/rpc" }
->>>>>>> c6df37e1
 pallet-group-rpc = { path = "../pallets/group/rpc" }
 pallet-staking-rpc = { path = "../pallets/staking/rpc" }
-<<<<<<< HEAD
 pallet-protocol-fee-rpc = {  path = "../pallets/protocol-fee/rpc" }
-=======
-pallet-protocol-fee-rpc = {  path = "../pallets/protocol-fee/rpc" }
-node-rpc = { path = "../rpc"}
+node-rpc = { path = "../rpc" }
 
 jsonrpc-core = "14.2.0"
 
@@ -45,5 +37,4 @@
 sc-finality-grandpa-rpc = { git = "https://github.com/paritytech/substrate", tag = "v2.0.0-rc4" }
 sc-keystore = { git = "https://github.com/paritytech/substrate", tag = "v2.0.0-rc4" }
 
-frame-rpc-system = { package = "substrate-frame-rpc-system", git = "https://github.com/paritytech/substrate", tag = "v2.0.0-rc4"  }
->>>>>>> c6df37e1
+frame-rpc-system = { package = "substrate-frame-rpc-system", git = "https://github.com/paritytech/substrate", tag = "v2.0.0-rc4"  }