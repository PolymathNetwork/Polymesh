--- conflicted
+++ resolved
@@ -205,10 +205,6 @@
     C: HeaderBackend<Block>,
     C: Send + Sync + 'static,
     C::Api: frame_rpc_system::AccountNonceApi<Block, AccountId, Nonce>,
-<<<<<<< HEAD
-    // C::Api: pallet_transaction_payment_rpc::TransactionPaymentRuntimeApi<Block, Balance, UE>,
-=======
->>>>>>> 599f6a24
     C::Api: node_rpc::transaction_payment::TransactionPaymentRuntimeApi<Block, Balance, UE>,
     P: TransactionPool + Sync + Send + 'static,
     F: Fetcher<Block> + 'static,
