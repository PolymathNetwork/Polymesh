--- conflicted
+++ resolved
@@ -13,14 +13,8 @@
 // You should have received a copy of the GNU General Public License
 // along with this program. If not, see <http://www.gnu.org/licenses/>.
 
-<<<<<<< HEAD
 use crate::{identity_id::IdentityId, CddId, InvestorZKProofData, Moment, Ticker};
-use polymesh_primitives_derive::VecU8StrongTyped;
-=======
-use crate::{identity_id::IdentityId, CddId, InvestorZKProofData, Moment};
-
 use crate as polymesh_primitives;
->>>>>>> 29bbdb92
 
 use codec::{Decode, Encode};
 use polymesh_primitives_derive::Migrate;
@@ -28,13 +22,8 @@
 use sp_runtime::{Deserialize, Serialize};
 use sp_std::prelude::*;
 
-<<<<<<< HEAD
-=======
 use super::jurisdiction::{CountryCode, JurisdictionName};
 
-/// Scope: Almost all claim needs a valid scope identity.
-pub type Scope = IdentityId;
->>>>>>> 29bbdb92
 /// It is the asset Id.
 pub type ScopeId = IdentityId;
 
