--- conflicted
+++ resolved
@@ -1,13 +1,8 @@
 //! Ticker symbol
 use codec::{Decode, Encode, Error, Input};
 #[cfg(feature = "std")]
-<<<<<<< HEAD
-use serde::{Deserialize, Serialize, Deserializer, de::{self, Visitor}};
-use sp_std::{prelude::*, fmt, cmp::min};
-=======
 use sp_runtime::{Deserialize, Serialize};
 use sp_std::convert::TryFrom;
->>>>>>> f93648cc
 
 const TICKER_LEN: usize = 12;
 
@@ -16,8 +11,9 @@
 /// This type stores fixed-length case-sensitive byte strings. Any value of this type that is
 /// received by a Substrate module call method has to be converted to canonical uppercase
 /// representation using [`Ticker::canonize`].
+//#[cfg_attr(feature = "std", serde(from = "&[u8]"))]
 #[derive(Encode, Clone, Copy, Debug, Hash, PartialEq, Eq, PartialOrd, Ord)]
-#[cfg_attr(feature = "std", serde(from = "&[u8]"))]
+#[cfg_ttr(feature = "std"), derive(Serialize, Deserialize)]
 pub struct Ticker([u8; TICKER_LEN]);
 
 impl Default for Ticker {
@@ -47,7 +43,6 @@
     }
 }
 
-<<<<<<< HEAD
 #[cfg(feature = "std")]
 impl<'de> Deserialize<'de> for Ticker {
     fn deserialize<D>(deserializer: D) -> Result<Ticker, D::Error>
@@ -72,8 +67,6 @@
 }
 
 /// It custom decoder enforces to upper case.
-=======
->>>>>>> f93648cc
 impl Decode for Ticker {
     fn decode<I: Input>(input: &mut I) -> Result<Self, Error> {
         let inner = <[u8; TICKER_LEN]>::decode(input)?;
