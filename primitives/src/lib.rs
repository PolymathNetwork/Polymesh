--- conflicted
+++ resolved
@@ -169,10 +169,9 @@
 pub mod identity_claim;
 pub use identity_claim::{Claim, ClaimType, IdentityClaim, JurisdictionName, Scope, ScopeId};
 
-<<<<<<< HEAD
-/// This module contains entities related with signing keys.
-pub mod signing_key;
-pub use signing_key::{
+/// This module contains entities related with secondary keys.
+pub mod secondary_key;
+pub use secondary_key::{
     AssetPermissions, ExtrinsicPermissions, Permissions, PortfolioPermissions, Signatory,
     SigningKey,
 };
@@ -180,11 +179,6 @@
 /// Subset type.
 pub mod subset;
 pub use subset::{LatticeOrd, LatticeOrdering, Subset};
-=======
-/// This module contains entities related with secondary keys.
-pub mod secondary_key;
-pub use secondary_key::{Permission, SecondaryKey, Signatory};
->>>>>>> 42367bfd
 
 /// Generic authorization data types for all two step processes
 pub mod authorization;
