--- conflicted
+++ resolved
@@ -31,37 +31,20 @@
     Specific(IdentityId),
 }
 
-<<<<<<< HEAD
-#[cfg_attr(feature = "std", derive(Serialize, Deserialize))]
-#[derive(Encode, Decode, Clone, PartialEq, Eq, Debug)]
 /// It defines the type of condition supported, and the filter information we will use to evaluate as a
-/// predicate.
-pub enum ConditionType {
-    /// Condition to ensure that claim filter produces one claim.
-    IsPresent(Claim),
-    /// Condition to ensure that claim filter produces an empty list.
-    IsAbsent(Claim),
-    /// Condition to ensure that at least one claim is fetched when filter is applied.
-    IsAnyOf(Vec<Claim>),
-    /// Condition to ensure that at none of claims is fetched when filter is applied.
-    IsNoneOf(Vec<Claim>),
-    /// Condition to ensure that the sender/receiver is a particular identity or primary issuance agent
-=======
-/// It defines the type of rule supported, and the filter information we will use to evaluate as a
 /// predicate.
 #[cfg_attr(feature = "std", derive(Serialize, Deserialize))]
 #[derive(Encode, Decode, Clone, PartialEq, Eq, Debug, Migrate)]
-pub enum RuleType {
-    /// Rule to ensure that claim filter produces one claim.
+pub enum ConditionType {
+    /// Condition to ensure that claim filter produces one claim.
     IsPresent(#[migrate] Claim),
-    /// Rule to ensure that claim filter produces an empty list.
+    /// Condition to ensure that claim filter produces an empty list.
     IsAbsent(#[migrate] Claim),
-    /// Rule to ensure that at least one claim is fetched when filter is applied.
+    /// Condition to ensure that at least one claim is fetched when filter is applied.
     IsAnyOf(#[migrate(Claim)] Vec<Claim>),
-    /// Rule to ensure that at none of claims is fetched when filter is applied.
+    /// Condition to ensure that at none of claims is fetched when filter is applied.
     IsNoneOf(#[migrate(Claim)] Vec<Claim>),
-    /// Rule to ensure that the sender/receiver is a particular identity or primary issuance agent
->>>>>>> fefe1ee2
+    /// Condition to ensure that the sender/receiver is a particular identity or primary issuance agent
     IsIdentity(TargetIdentity),
     /// Condition to ensure that the target identity has a valid `InvestorZKProof` claim for the given
     /// ticker.
@@ -70,18 +53,11 @@
 
 /// Type of claim requirements that a condition can have
 #[cfg_attr(feature = "std", derive(Serialize, Deserialize))]
-<<<<<<< HEAD
-#[derive(Encode, Decode, Clone, PartialEq, Eq, Debug)]
+#[derive(Encode, Decode, Clone, PartialEq, Eq, Debug, Migrate)]
 pub struct Condition {
     /// Type of condition.
+    #[migrate]
     pub condition_type: ConditionType,
-=======
-#[derive(Encode, Decode, Clone, PartialEq, Eq, Debug, Migrate)]
-pub struct Rule {
-    /// Type of rule.
-    #[migrate]
-    pub rule_type: RuleType,
->>>>>>> fefe1ee2
     /// Trusted issuers.
     pub issuers: Vec<IdentityId>,
 }
