--- conflicted
+++ resolved
@@ -1,17 +1,12 @@
 use codec::{Decode, Encode};
 use core::fmt::{Display, Formatter};
 use core::str;
-<<<<<<< HEAD
 use sp_io;
 use sp_runtime::traits::Printable;
 use sp_std::prelude::*;
-=======
-use rstd::prelude::*;
-use runtime_primitives::traits::Printable;
 #[cfg(feature = "std")]
-use runtime_primitives::{Deserialize, Serialize};
-use sr_io;
->>>>>>> ef59dcae
+use sp_runtime::{Deserialize, Serialize};
+
 const _POLY_DID_PREFIX: &'static str = "did:poly:";
 const POLY_DID_PREFIX_LEN: usize = 9; // _POLY_DID_PREFIX.len(); // CI does not support: #![feature(const_str_len)]
 const POLY_DID_LEN: usize = POLY_DID_PREFIX_LEN + UUID_LEN * 2;
