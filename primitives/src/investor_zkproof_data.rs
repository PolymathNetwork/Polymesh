use crate::{IdentityId, InvestorUid, Ticker};
use cryptography::claim_proofs::{
    build_scope_claim_proof_data, CddClaimData, ProofKeyPair, ScopeClaimData,
};

use blake2::{Blake2s, Digest};
use schnorrkel::Signature;

use codec::{Decode, Encode, Error as CodecError, Input, Output};
#[cfg(feature = "std")]
use sp_runtime::{Deserialize, Serialize};

/// It is a wrapper over the signature generated by `ProofKeyPair::generate_id_match_proof`.
#[derive(Clone, PartialEq, Eq, Debug)]
#[cfg_attr(feature = "std", derive(Serialize, Deserialize))]
pub struct InvestorZKProofData(pub Signature);

impl InvestorZKProofData {
    /// Creates the proof.
    pub fn new(did: &IdentityId, investor: &InvestorUid, ticker: &Ticker) -> Self {
        // Create CDD Claim and Scope claim.
        let cdd_claim = Self::make_cdd_claim(did, investor);
        let scope_claim = Self::make_scope_claim(ticker.as_slice(), investor);

        // Create the scope claim proof.
        let sc_proof = build_scope_claim_proof_data(&cdd_claim, &scope_claim);
        let pair = ProofKeyPair::from(sc_proof);

        // Generate the message and its ID match proof.
        let message = Self::make_message(did, ticker.as_slice());
        let proof = pair.generate_id_match_proof(&message[..]);

        Self(proof)
    }

    /// Returns the CDD claim of the given `investor_did` and `investor_uid`.
<<<<<<< HEAD
    pub fn make_cdd_claim(investor_did: &IdentityId, investor_uid: &InvestorUid) -> CddClaimData {
        CddClaimData::new(investor_did.as_bytes(), &investor_uid)
    }

    /// Returns the Scope claim of the given `ticker` and `investor_uid`.
    pub fn make_scope_claim(ticker: &Ticker, investor_uid: &InvestorUid) -> ScopeClaimData {
        ScopeClaimData::new(ticker.as_slice(), &investor_uid)
=======
    pub fn make_cdd_claim(
        investor_did: &IdentityId,
        investor_unique_id: &InvestorUid,
    ) -> CddClaimData {
        CddClaimData::new(&investor_did.to_bytes(), &investor_unique_id.to_bytes())
    }

    /// Returns the Scope claim of the given `ticker` and `investor_uid`.
    pub fn make_scope_claim(scope: &[u8], investor_unique_id: &InvestorUid) -> ScopeClaimData {
        ScopeClaimData::new(scope, &investor_unique_id.to_bytes())
>>>>>>> 130f38f8
    }

    /// Returns the message used for testing the proof.
    pub fn make_message(investor_did: &IdentityId, scope: &[u8]) -> [u8; 32] {
        Blake2s::default()
            .chain(investor_did)
            .chain(scope)
            .finalize()
            .into()
    }
}

impl Encode for InvestorZKProofData {
    #[inline]
    fn size_hint(&self) -> usize {
        64
    }

    fn encode_to<W: Output>(&self, dest: &mut W) {
        let signature = self.0.to_bytes();
        signature.encode_to(dest);
    }
}

impl Decode for InvestorZKProofData {
    fn decode<I: Input>(input: &mut I) -> Result<Self, CodecError> {
        let signature_data = <[u8; 64]>::decode(input)?;
        let signature = Signature::from_bytes(&signature_data)
            .map_err(|_| CodecError::from("Invalid ProofData"))?;

        Ok(InvestorZKProofData(signature))
    }
}<|MERGE_RESOLUTION|>--- conflicted
+++ resolved
@@ -34,15 +34,6 @@
     }
 
     /// Returns the CDD claim of the given `investor_did` and `investor_uid`.
-<<<<<<< HEAD
-    pub fn make_cdd_claim(investor_did: &IdentityId, investor_uid: &InvestorUid) -> CddClaimData {
-        CddClaimData::new(investor_did.as_bytes(), &investor_uid)
-    }
-
-    /// Returns the Scope claim of the given `ticker` and `investor_uid`.
-    pub fn make_scope_claim(ticker: &Ticker, investor_uid: &InvestorUid) -> ScopeClaimData {
-        ScopeClaimData::new(ticker.as_slice(), &investor_uid)
-=======
     pub fn make_cdd_claim(
         investor_did: &IdentityId,
         investor_unique_id: &InvestorUid,
@@ -53,7 +44,6 @@
     /// Returns the Scope claim of the given `ticker` and `investor_uid`.
     pub fn make_scope_claim(scope: &[u8], investor_unique_id: &InvestorUid) -> ScopeClaimData {
         ScopeClaimData::new(scope, &investor_unique_id.to_bytes())
->>>>>>> 130f38f8
     }
 
     /// Returns the message used for testing the proof.
