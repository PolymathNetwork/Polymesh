[package]
name = "polymesh-primitives"
version = "0.6.0"
authors = ["Polymath"]
edition = "2018"

[dependencies]
<<<<<<< HEAD
serde = { version = "1.0", optional = true, features = ["derive"] }
codec = { package = "parity-scale-codec", version = "^1.1.2", default-features = false, features = ["derive"] }
bitvec = { version = "^0.17.2", default-features = false, features = ["alloc"] }
hex = "0.4.0"
=======
serde = { version = "1.0.101", optional = true, features = ["derive"] }

codec = { package = "parity-scale-codec", version = "^1.1.2", default-features = false, features = ["derive"] }
>>>>>>> 5642deee

sp-core = { package = "sp-core", git = "https://github.com/paritytech/substrate", default-features = false, rev = "93569d0d1af7aa5eb67b9de8b58d7fffde63b421" }
sp-version = { git = "https://github.com/paritytech/substrate", default-features = false, rev = "93569d0d1af7aa5eb67b9de8b58d7fffde63b421" }
sp-std = { package = "sp-std", git = "https://github.com/paritytech/substrate", default-features = false, rev = "93569d0d1af7aa5eb67b9de8b58d7fffde63b421" }
sp-runtime = { package = "sp-runtime", git = "https://github.com/paritytech/substrate", default-features = false, rev = "93569d0d1af7aa5eb67b9de8b58d7fffde63b421" }
sp-io = { git = "https://github.com/paritytech/substrate", default-features = false, rev = "93569d0d1af7aa5eb67b9de8b58d7fffde63b421" }
<<<<<<< HEAD
frame-support = { git = "https://github.com/paritytech/substrate", default-features = false, rev = "93569d0d1af7aa5eb67b9de8b58d7fffde63b421" }
frame-system = { git = "https://github.com/paritytech/substrate", default-features = false, rev = "93569d0d1af7aa5eb67b9de8b58d7fffde63b421" }
pallet-babe = { package = "pallet-babe", git = "https://github.com/paritytech/substrate", default-features = false, rev = "93569d0d1af7aa5eb67b9de8b58d7fffde63b421" }
=======

frame-support = { git = "https://github.com/paritytech/substrate", default-features = false, rev = "93569d0d1af7aa5eb67b9de8b58d7fffde63b421" }
frame-system = { git = "https://github.com/paritytech/substrate", default-features = false, rev = "93569d0d1af7aa5eb67b9de8b58d7fffde63b421" }
>>>>>>> 5642deee

[dev-dependencies]
hex = { version = "^0.4.0", default-features = false }

[features]
default = ["std"]
std = [
	"codec/std",
	"sp-core/std",
	"serde",
	"sp-std/std",
	"sp-version/std",
	"sp-runtime/std",
	"frame-support/std",
	"frame-system/std",
	"sp-io/std",
]<|MERGE_RESOLUTION|>--- conflicted
+++ resolved
@@ -5,31 +5,18 @@
 edition = "2018"
 
 [dependencies]
-<<<<<<< HEAD
-serde = { version = "1.0", optional = true, features = ["derive"] }
-codec = { package = "parity-scale-codec", version = "^1.1.2", default-features = false, features = ["derive"] }
-bitvec = { version = "^0.17.2", default-features = false, features = ["alloc"] }
-hex = "0.4.0"
-=======
 serde = { version = "1.0.101", optional = true, features = ["derive"] }
 
 codec = { package = "parity-scale-codec", version = "^1.1.2", default-features = false, features = ["derive"] }
->>>>>>> 5642deee
 
 sp-core = { package = "sp-core", git = "https://github.com/paritytech/substrate", default-features = false, rev = "93569d0d1af7aa5eb67b9de8b58d7fffde63b421" }
 sp-version = { git = "https://github.com/paritytech/substrate", default-features = false, rev = "93569d0d1af7aa5eb67b9de8b58d7fffde63b421" }
 sp-std = { package = "sp-std", git = "https://github.com/paritytech/substrate", default-features = false, rev = "93569d0d1af7aa5eb67b9de8b58d7fffde63b421" }
 sp-runtime = { package = "sp-runtime", git = "https://github.com/paritytech/substrate", default-features = false, rev = "93569d0d1af7aa5eb67b9de8b58d7fffde63b421" }
 sp-io = { git = "https://github.com/paritytech/substrate", default-features = false, rev = "93569d0d1af7aa5eb67b9de8b58d7fffde63b421" }
-<<<<<<< HEAD
-frame-support = { git = "https://github.com/paritytech/substrate", default-features = false, rev = "93569d0d1af7aa5eb67b9de8b58d7fffde63b421" }
-frame-system = { git = "https://github.com/paritytech/substrate", default-features = false, rev = "93569d0d1af7aa5eb67b9de8b58d7fffde63b421" }
-pallet-babe = { package = "pallet-babe", git = "https://github.com/paritytech/substrate", default-features = false, rev = "93569d0d1af7aa5eb67b9de8b58d7fffde63b421" }
-=======
 
 frame-support = { git = "https://github.com/paritytech/substrate", default-features = false, rev = "93569d0d1af7aa5eb67b9de8b58d7fffde63b421" }
 frame-system = { git = "https://github.com/paritytech/substrate", default-features = false, rev = "93569d0d1af7aa5eb67b9de8b58d7fffde63b421" }
->>>>>>> 5642deee
 
 [dev-dependencies]
 hex = { version = "^0.4.0", default-features = false }
