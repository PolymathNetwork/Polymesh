use node_template_runtime::{
    AccountId, AssetConfig, BalancesConfig, ConsensusConfig, GenesisConfig, IdentityConfig,
    IndicesConfig, SudoConfig, TimestampConfig,
};
use primitives::{ed25519, sr25519, Pair};
use substrate_service;

use ed25519::Public as AuthorityId;

// Note this is the URL for the telemetry server
//const STAGING_TELEMETRY_URL: &str = "wss://telemetry.polkadot.io/submit/";

/// Specialized `ChainSpec`. This is a specialization of the general Substrate ChainSpec type.
pub type ChainSpec = substrate_service::ChainSpec<GenesisConfig>;

/// The chain specification option. This is expected to come in from the CLI and
/// is little more than one of a number of alternatives which can easily be converted
/// from a string (`--chain=...`) into a `ChainSpec`.
#[derive(Clone, Debug)]
pub enum Alternative {
<<<<<<< HEAD
	/// Whatever the current runtime is, with just Alice as an auth.
	Development,
	/// Whatever the current runtime is, with simple Alice/Bob auths.
	LocalTestnet,
=======
    /// Whatever the current runtime is, with just Alice as an auth.
    Development,
    /// Whatever the current runtime is, with simple Alice/Bob auths.
    LocalTestnet,
>>>>>>> 12136d91
    Aws,
}

fn authority_key(s: &str) -> AuthorityId {
    ed25519::Pair::from_string(&format!("//{}", s), None)
        .expect("static values are valid; qed")
        .public()
}

fn account_key(s: &str) -> AccountId {
    sr25519::Pair::from_string(&format!("//{}", s), None)
        .expect("static values are valid; qed")
        .public()
}

impl Alternative {
<<<<<<< HEAD
	/// Get an actual chain config from one of the alternatives.
	pub(crate) fn load(self) -> Result<ChainSpec, String> {
		Ok(match self {
			Alternative::Aws => ChainSpec::from_genesis(
				"AWS",
				"aws",
				|| testnet_genesis(vec![
					authority_key("Alice"),
                    authority_key("Bob"),
                    authority_key("Charlie")
				], vec![
					account_key("Alice"),
                    account_key("Bob"),
                    account_key("Charlie"),
                    account_key("Dave")
				],
					account_key("Alice")
				),
				vec![],
				None,
				None,
				None,
				None
			),
            Alternative::Development => ChainSpec::from_genesis(
				"Development",
				"dev",
				|| testnet_genesis(vec![
					authority_key("Alice")
				], vec![
					account_key("Alice"),
                    account_key("Dave")
				],
					account_key("Alice")
				),
				vec![],
				None,
				None,
				None,
				None
			),
			Alternative::LocalTestnet => ChainSpec::from_genesis(
				"Local Testnet",
				"local_testnet",
				|| testnet_genesis(vec![
					authority_key("Alice"),
					authority_key("Bob"),
				], vec![
					account_key("Alice"),
					account_key("Bob"),
					account_key("Charlie"),
					account_key("Dave"),
					account_key("Eve"),
					account_key("Ferdie"),
				],
					account_key("Alice"),
				),
				vec![],
				None,
				None,
				None,
				None
			),
		})
	}

	pub(crate) fn from(s: &str) -> Option<Self> {
		match s {
			"dev" => Some(Alternative::Development),
			"local2" => Some(Alternative::LocalTestnet),
			"" | "aws" => Some(Alternative::Aws),
			_ => None,
		}
	}
=======
    /// Get an actual chain config from one of the alternatives.
    pub(crate) fn load(self) -> Result<ChainSpec, String> {
        Ok(match self {
            Alternative::Aws => ChainSpec::from_genesis(
                "AWS",
                "aws",
                || {
                    testnet_genesis(
                        vec![
                            authority_key("Alice"),
                            authority_key("Bob"),
                            authority_key("Charlie"),
                        ],
                        vec![
                            account_key("Alice"),
                            account_key("Bob"),
                            account_key("Charlie"),
                            account_key("Dave"),
                        ],
                        account_key("Alice"),
                    )
                },
                vec![],
                None,
                None,
                None,
                None,
            ),
            Alternative::Development => ChainSpec::from_genesis(
                "Development",
                "dev",
                || {
                    testnet_genesis(
                        vec![authority_key("Alice")],
                        vec![account_key("Alice"), account_key("Dave")],
                        account_key("Alice"),
                    )
                },
                vec![],
                None,
                None,
                None,
                None,
            ),
            Alternative::LocalTestnet => ChainSpec::from_genesis(
                "Local Testnet",
                "local_testnet",
                || {
                    testnet_genesis(
                        vec![authority_key("Alice"), authority_key("Bob")],
                        vec![
                            account_key("Alice"),
                            account_key("Bob"),
                            account_key("Charlie"),
                            account_key("Dave"),
                            account_key("Eve"),
                            account_key("Ferdie"),
                        ],
                        account_key("Alice"),
                    )
                },
                vec![],
                None,
                None,
                None,
                None,
            ),
        })
    }

    pub(crate) fn from(s: &str) -> Option<Self> {
        match s {
            "dev" => Some(Alternative::Development),
            "local2" => Some(Alternative::LocalTestnet),
            "" | "aws" => Some(Alternative::Aws),
            _ => None,
        }
    }
>>>>>>> 12136d91
}

fn testnet_genesis(
    initial_authorities: Vec<AuthorityId>,
    endowed_accounts: Vec<AccountId>,
    root_key: AccountId,
) -> GenesisConfig {
    GenesisConfig {
	consensus: Some(ConsensusConfig {
	    code: include_bytes!("../runtime/wasm/target/wasm32-unknown-unknown/release/node_template_runtime_wasm.compact.wasm").to_vec(),
	    authorities: initial_authorities.clone(),
	}),
	system: None,
	timestamp: Some(TimestampConfig {
	    minimum_period: 5, // 10 second block time.
	}),
	indices: Some(IndicesConfig {
	    ids: endowed_accounts.clone(),
	}),
	asset: Some(AssetConfig {
	    asset_creation_fee: 250,
	    fee_collector: account_key("Dave"),
	}),
	balances: Some(BalancesConfig {
	    transaction_base_fee: 1,
	    transaction_byte_fee: 0,
	    existential_deposit: 500,
	    transfer_fee: 0,
	    creation_fee: 0,
	    balances: endowed_accounts.iter().cloned().map(|k|(k, 10000)).collect(),
	    vesting: vec![],
	}),
	sudo: Some(SudoConfig {
	    key: root_key,
	}),
	identity: Some(IdentityConfig {
	    owner: account_key("Dave"),
	})
    }
}<|MERGE_RESOLUTION|>--- conflicted
+++ resolved
@@ -18,18 +18,11 @@
 /// from a string (`--chain=...`) into a `ChainSpec`.
 #[derive(Clone, Debug)]
 pub enum Alternative {
-<<<<<<< HEAD
 	/// Whatever the current runtime is, with just Alice as an auth.
 	Development,
 	/// Whatever the current runtime is, with simple Alice/Bob auths.
 	LocalTestnet,
-=======
-    /// Whatever the current runtime is, with just Alice as an auth.
-    Development,
-    /// Whatever the current runtime is, with simple Alice/Bob auths.
-    LocalTestnet,
->>>>>>> 12136d91
-    Aws,
+  Aws,
 }
 
 fn authority_key(s: &str) -> AuthorityId {
@@ -45,7 +38,6 @@
 }
 
 impl Alternative {
-<<<<<<< HEAD
 	/// Get an actual chain config from one of the alternatives.
 	pub(crate) fn load(self) -> Result<ChainSpec, String> {
 		Ok(match self {
@@ -120,86 +112,6 @@
 			_ => None,
 		}
 	}
-=======
-    /// Get an actual chain config from one of the alternatives.
-    pub(crate) fn load(self) -> Result<ChainSpec, String> {
-        Ok(match self {
-            Alternative::Aws => ChainSpec::from_genesis(
-                "AWS",
-                "aws",
-                || {
-                    testnet_genesis(
-                        vec![
-                            authority_key("Alice"),
-                            authority_key("Bob"),
-                            authority_key("Charlie"),
-                        ],
-                        vec![
-                            account_key("Alice"),
-                            account_key("Bob"),
-                            account_key("Charlie"),
-                            account_key("Dave"),
-                        ],
-                        account_key("Alice"),
-                    )
-                },
-                vec![],
-                None,
-                None,
-                None,
-                None,
-            ),
-            Alternative::Development => ChainSpec::from_genesis(
-                "Development",
-                "dev",
-                || {
-                    testnet_genesis(
-                        vec![authority_key("Alice")],
-                        vec![account_key("Alice"), account_key("Dave")],
-                        account_key("Alice"),
-                    )
-                },
-                vec![],
-                None,
-                None,
-                None,
-                None,
-            ),
-            Alternative::LocalTestnet => ChainSpec::from_genesis(
-                "Local Testnet",
-                "local_testnet",
-                || {
-                    testnet_genesis(
-                        vec![authority_key("Alice"), authority_key("Bob")],
-                        vec![
-                            account_key("Alice"),
-                            account_key("Bob"),
-                            account_key("Charlie"),
-                            account_key("Dave"),
-                            account_key("Eve"),
-                            account_key("Ferdie"),
-                        ],
-                        account_key("Alice"),
-                    )
-                },
-                vec![],
-                None,
-                None,
-                None,
-                None,
-            ),
-        })
-    }
-
-    pub(crate) fn from(s: &str) -> Option<Self> {
-        match s {
-            "dev" => Some(Alternative::Development),
-            "local2" => Some(Alternative::LocalTestnet),
-            "" | "aws" => Some(Alternative::Aws),
-            _ => None,
-        }
-    }
->>>>>>> 12136d91
 }
 
 fn testnet_genesis(
