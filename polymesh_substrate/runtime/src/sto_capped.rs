--- conflicted
+++ resolved
@@ -24,15 +24,9 @@
     type SimpleTokenTrait: simple_token::SimpleTokenTrait<Self::TokenBalance>;
 }
 
-<<<<<<< HEAD
 #[derive(codec::Encode, codec::Decode, Default, Clone, PartialEq, Debug)]
-pub struct STO<U, V, W> {
-    beneficiary: U,
-=======
-#[derive(parity_codec::Encode, parity_codec::Decode, Default, Clone, PartialEq, Debug)]
 pub struct STO<V, W> {
     beneficiary_did: Vec<u8>,
->>>>>>> 7a6ab773
     cap: V,
     sold: V,
     rate: u64,
@@ -41,15 +35,9 @@
     active: bool,
 }
 
-<<<<<<< HEAD
 #[derive(codec::Encode, codec::Decode, Default, Clone, PartialEq, Debug)]
-pub struct Investment<U, V, W> {
-    investor: U,
-=======
-#[derive(parity_codec::Encode, parity_codec::Decode, Default, Clone, PartialEq, Debug)]
 pub struct Investment<V, W> {
     investor_did: Vec<u8>,
->>>>>>> 7a6ab773
     amount_paid: V,
     tokens_purchased: V,
     last_purchase_date: W,
@@ -106,13 +94,9 @@
             ensure!(<identity::Module<T>>::is_signing_key(did.clone(), &sender.encode()), "sender must be a signing key for DID");
 
             let ticker = utils::bytes_to_upper(_ticker.as_slice());
-<<<<<<< HEAD
-            ensure!(Self::is_owner(ticker.clone(),sender.clone()),"Sender must be the token owner");
             let sold:T::TokenBalance = 0.into();
-=======
             ensure!(Self::is_owner(ticker.clone(), did.clone()),"Sender must be the token owner");
 
->>>>>>> 7a6ab773
             let sto = STO {
                 beneficiary_did,
                 cap,
@@ -134,19 +118,11 @@
             <StosByToken<T>>::insert((ticker.clone(),sto_count), sto);
             <StoCount>::insert(ticker.clone(),new_sto_count);
 
-<<<<<<< HEAD
-            if erc20_ticker.len() > 0 {
-                // Addition of the ERC20 token as the fund raised type.
-                <TokenIndexForSTO>::insert((ticker.clone(), sto_count, erc20_ticker.clone()), new_token_count);
-                <AllowedTokens>::insert((ticker.clone(), sto_count, new_token_count), erc20_ticker.clone());
-                <TokensCountForSto>::insert((ticker.clone(), sto_count), new_token_count);
-=======
             if simple_token_ticker.len() > 0 {
                 // Addition of the SimpleToken token as the fund raised type.
-                <TokenIndexForSTO<T>>::insert((ticker.clone(), sto_count, simple_token_ticker.clone()), new_token_count);
-                <AllowedTokens<T>>::insert((ticker.clone(), sto_count, new_token_count), simple_token_ticker.clone());
-                <TokensCountForSto<T>>::insert((ticker.clone(), sto_count), new_token_count);
->>>>>>> 7a6ab773
+                <TokenIndexForSTO>::insert((ticker.clone(), sto_count, simple_token_ticker.clone()), new_token_count);
+                <AllowedTokens>::insert((ticker.clone(), sto_count, new_token_count), simple_token_ticker.clone());
+                <TokensCountForSto>::insert((ticker.clone(), sto_count), new_token_count);
 
                 Self::deposit_event(RawEvent::ModifyAllowedTokens(ticker, simple_token_ticker, sto_count, true));
             }
@@ -234,25 +210,14 @@
 
             if modify_status {
                 let new_count = token_count.checked_add(1).ok_or("overflow new token count value")?;
-<<<<<<< HEAD
-                <TokenIndexForSTO>::insert((ticker.clone(), sto_id, erc20_ticker.clone()), new_count);
-                <AllowedTokens>::insert((ticker.clone(), sto_id, new_count), erc20_ticker.clone());
+                <TokenIndexForSTO>::insert((ticker.clone(), sto_id, simple_token_ticker.clone()), new_count);
+                <AllowedTokens>::insert((ticker.clone(), sto_id, new_count), simple_token_ticker.clone());
                 <TokensCountForSto>::insert((ticker.clone(), sto_id), new_count);
             } else {
                 let new_count = token_count.checked_sub(1).ok_or("underflow new token count value")?;
-                <TokenIndexForSTO>::insert((ticker.clone(), sto_id, erc20_ticker.clone()), new_count);
+                <TokenIndexForSTO>::insert((ticker.clone(), sto_id, simple_token_ticker.clone()), new_count);
                 <AllowedTokens>::insert((ticker.clone(), sto_id, new_count), vec![]);
                 <TokensCountForSto>::insert((ticker.clone(), sto_id), new_count);
-=======
-                <TokenIndexForSTO<T>>::insert((ticker.clone(), sto_id, simple_token_ticker.clone()), new_count);
-                <AllowedTokens<T>>::insert((ticker.clone(), sto_id, new_count), simple_token_ticker.clone());
-                <TokensCountForSto<T>>::insert((ticker.clone(), sto_id), new_count);
-            } else {
-                let new_count = token_count.checked_sub(1).ok_or("underflow new token count value")?;
-                <TokenIndexForSTO<T>>::insert((ticker.clone(), sto_id, simple_token_ticker.clone()), new_count);
-                <AllowedTokens<T>>::insert((ticker.clone(), sto_id, new_count), vec![]);
-                <TokensCountForSto<T>>::insert((ticker.clone(), sto_id), new_count);
->>>>>>> 7a6ab773
             }
 
             Self::deposit_event(RawEvent::ModifyAllowedTokens(ticker, simple_token_ticker, sto_id, modify_status));
