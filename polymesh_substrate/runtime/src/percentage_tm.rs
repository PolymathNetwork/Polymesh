--- conflicted
+++ resolved
@@ -19,12 +19,7 @@
 
 decl_storage! {
 	trait Store for Module<T: Trait> as PercentageTM {
-<<<<<<< HEAD
-
         MaximumPercentageEnabledForToken get(maximum_percentage_enabled_for_token): map Vec<u8> => (bool,u16);
-=======
-        MaximumPercentageEnabledForToken get(maximum_percentage_enabled_for_token): map u32 => (bool,u16);
->>>>>>> 3e677dc8
 	}
 }
 
@@ -35,16 +30,17 @@
 		// this is needed only if you are using events in your module
 		fn deposit_event<T>() = default;
 
-		fn toggle_maximum_percentage_restriction(origin, token_id:u32, enable:bool, max_percentage: u16) -> Result  {
+		fn toggle_maximum_percentage_restriction(origin, _ticker: Vec<u8>, enable:bool, max_percentage: u16) -> Result  {
+			let ticker = Self::_toUpper(_ticker);
 			let sender = ensure_signed(origin)?;
-			ensure!(Self::is_owner(token_id, sender.clone()),"Sender must be the token owner");
+			ensure!(Self::is_owner(ticker.clone(), sender.clone()),"Sender must be the token owner");
 
 			//PABLO: TODO: Move all the max % logic to a new module and call that one instead of holding all the different logics in just one module.
-			<MaximumPercentageEnabledForToken<T>>::insert(token_id,(enable,max_percentage));
+			<MaximumPercentageEnabledForToken<T>>::insert(ticker.clone(),(enable,max_percentage));
 
 			if enable{
 				runtime_io::print("Maximum percentage restriction enabled!");
-			}else{ 
+			}else{
 				runtime_io::print("Maximum percentage restriction disabled!");
 			}
 
@@ -60,65 +56,38 @@
 	}
 );
 
-<<<<<<< HEAD
-impl<T: Trait> Module<T> {
-
-        pub fn toggle_maximum_percentage_restriction(_ticker: Vec<u8>, enable:bool, max_percentage: u16) {
-					  let ticker = Self::_toUpper(_ticker);
-            <MaximumPercentageEnabledForToken<T>>::insert(ticker.clone(),(enable,max_percentage));
-
-            if enable{
-                runtime_io::print("Maximum percentage restriction enabled!");
-            }else{
-                runtime_io::print("Maximum percentage restriction disabled!");
-            }
-        }
-
-        // Transfer restriction verification logic
-
-        pub fn verify_totalsupply_percentage(_ticker: Vec<u8>, from: T::AccountId, to: T::AccountId, value: T::TokenBalance, totalSupply: T::TokenBalance) -> (bool,&'static str) {
-            let ticker = Self::_toUpper(_ticker);
-						let mut _can_transfer = Self::maximum_percentage_enabled_for_token(ticker.clone());
-            let enabled = _can_transfer.0;
-            // If the restriction is enabled, then we need to make the calculations, otherwise all good
-            if enabled {
-                (false, "Transfer failed: percentage of total supply surpassed")
-            }else{
-                (true,"")
-            }
-        }
-
-				fn _toUpper(_hexArray: Vec<u8>) -> Vec<u8> {
-					let mut hexArray = _hexArray.clone();
-					for i in &mut hexArray {
-							if *i >= 97 && *i <= 122 {
-									*i -= 32;
-							}
-					}
-					return hexArray;
-			}
-=======
 impl<T: Trait> Module<T>{
-    pub fn is_owner(token_id:u32, sender: T::AccountId) -> bool {
-		T::Asset::is_owner(token_id, sender)
+    pub fn is_owner(_ticker: Vec<u8>, sender: T::AccountId) -> bool {
+			let ticker = Self::_toUpper(_ticker);
+			T::Asset::is_owner(ticker.clone(), sender)
         // let token = T::Asset::token_details(token_id);
         // token.owner == sender
     }
 
 	// Transfer restriction verification logic
-	pub fn verify_restriction(token_id: u32, from: T::AccountId, to: T::AccountId, value: T::TokenBalance) -> Result {
-		let mut _can_transfer = Self::maximum_percentage_enabled_for_token(token_id);
+	pub fn verify_restriction(_ticker: Vec<u8>, from: T::AccountId, to: T::AccountId, value: T::TokenBalance) -> Result {
+		let ticker = Self::_toUpper(_ticker);
+		let mut _can_transfer = Self::maximum_percentage_enabled_for_token(ticker.clone());
 		let enabled = _can_transfer.0;
 		// If the restriction is enabled, then we need to make the calculations, otherwise all good
 		if enabled {
 			Err("Cannot Transfer: Percentage TM restrictions not satisfied")
 		}else{
 			Ok(())
-		}                    
+		}
+	}
+
+	fn _toUpper(_hexArray: Vec<u8>) -> Vec<u8> {
+			let mut hexArray = _hexArray.clone();
+			for i in &mut hexArray {
+					if *i >= 97 && *i <= 122 {
+							*i -= 32;
+					}
+			}
+			return hexArray;
 	}
 
 
->>>>>>> 3e677dc8
 }
 
 /// tests for this module
