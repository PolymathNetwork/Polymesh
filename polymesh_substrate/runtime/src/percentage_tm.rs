--- conflicted
+++ resolved
@@ -6,15 +6,10 @@
 use crate::utils;
 
 use rstd::prelude::*;
-<<<<<<< HEAD
-use runtime_primitives::traits::{As, CheckedAdd, CheckedDiv, CheckedMul, CheckedSub};
+use runtime_primitives::traits::{CheckedAdd, CheckedDiv, CheckedMul};
 use support::{
     decl_event, decl_module, decl_storage, dispatch::Result, ensure, StorageMap, StorageValue,
 };
-=======
-
-use support::{decl_event, decl_module, decl_storage, dispatch::Result, ensure, StorageMap};
->>>>>>> 8ee61e97
 use system::{self, ensure_signed};
 
 /// The module's configuration trait.
@@ -49,13 +44,8 @@
         // this is needed only if you are using events in your module
         fn deposit_event<T>() = default;
 
-<<<<<<< HEAD
         fn toggle_maximum_percentage_restriction(origin, _ticker: Vec<u8>, max_percentage: u16) -> Result  {
-            let ticker = Self::_toUpper(_ticker);
-=======
-        fn toggle_maximum_percentage_restriction(origin, _ticker: Vec<u8>, enable:bool, max_percentage: u16) -> Result  {
             let ticker = utils::bytes_to_upper(_ticker.as_slice());
->>>>>>> 8ee61e97
             let sender = ensure_signed(origin)?;
             ensure!(Self::is_owner(ticker.clone(), sender.clone()),"Sender must be the token owner");
             // if max_percentage == 0 then it means we are disallowing the percentage transfer restriction to that ticker.
@@ -91,16 +81,15 @@
         _to: T::AccountId,
         _value: T::TokenBalance,
     ) -> Result {
-<<<<<<< HEAD
-        let ticker = Self::_toUpper(_ticker);
+        let ticker = utils::bytes_to_upper(_ticker.as_slice());
         let max_percentage = Self::maximum_percentage_enabled_for_token(ticker.clone());
         // check whether the to address is in the exemption list or not
         // 2 refers to percentageTM
         // TODO: Mould the integer into the module identity
-        let is_exempted = T::ExemptionTrait::is_exempted(ticker.clone(), 2, to.clone());
+        let is_exempted = T::ExemptionTrait::is_exempted(ticker.clone(), 2, _to.clone());
         if max_percentage != 0 && !is_exempted {
-            let newBalance = (T::AssetTrait::balance(ticker.clone(), to.clone()))
-                .checked_add(&value)
+            let newBalance = (T::AssetTrait::balance(ticker.clone(), _to.clone()))
+                .checked_add(&_value)
                 .ok_or("Balance of to will get overflow")?;
             let totalSupply = T::AssetTrait::total_supply(ticker);
 
@@ -120,16 +109,6 @@
                 );
                 return Err("Cannot Transfer: Percentage TM restrictions not satisfied");
             }
-=======
-        let ticker = utils::bytes_to_upper(_ticker.as_slice());
-        let mut _can_transfer = Self::maximum_percentage_enabled_for_token(ticker.clone());
-        let enabled = _can_transfer.0;
-        // If the restriction is enabled, then we need to make the calculations, otherwise all good
-        if enabled {
-            Err("Cannot Transfer: Percentage TM restrictions not satisfied")
-        } else {
-            Ok(())
->>>>>>> 8ee61e97
         }
         runtime_io::print("It is passing thorugh the PercentageTM");
         Ok(())
@@ -181,13 +160,7 @@
         type Log = DigestItem;
     }
 
-<<<<<<< HEAD
     impl Trait for Test {
-=======
-    impl balances::Trait for Test {
-        type Balance = u128;
-        type DustRemoval = ();
->>>>>>> 8ee61e97
         type Event = ();
         type OnFreeBalanceZero = ();
         type OnNewAccount = ();
@@ -203,120 +176,113 @@
         type Moment = u64;
         type OnTimestampSet = ();
     }
-<<<<<<< HEAD
-    type Tcr = Module<Test>;
-
-    type PercentageTM = Module<Test>;
-
-=======
-
-    impl asset::HasOwner<<Test as system::Trait>::AccountId> for Module<Test> {
-        fn is_owner(_ticker: Vec<u8>, sender: <Test as system::Trait>::AccountId) -> bool {
-            if let Some(token) = TOKEN_MAP.lock().unwrap().get(&_ticker) {
-                token.owner == sender
-            } else {
-                false
-            }
-        }
-    }
-
-    impl Trait for Test {
-        type Event = ();
-        type Asset = Module<Test>;
-    }
-    // This function basically just builds a genesis storage key/value store according to
-    // our desired mockup.
-    fn new_test_ext() -> runtime_io::TestExternalities<Blake2Hasher> {
-        system::GenesisConfig::<Test>::default()
-            .build_storage()
-            .unwrap()
-            .0
-            .into()
-    }
-    type PercentageTM = Module<Test>;
-
-    lazy_static! {
-        static ref TOKEN_MAP: Arc<
-            Mutex<
-                HashMap<
-                    Vec<u8>,
-                    SecurityToken<
-                        <Test as utils::Trait>::TokenBalance,
-                        <Test as system::Trait>::AccountId,
-                    >,
-                >,
-            >,
-        > = Arc::new(Mutex::new(HashMap::new()));
-        /// Because Rust's Mutex is not recursive a second symbolic lock is necessary
-        static ref TOKEN_MAP_OUTER_LOCK: Arc<Mutex<()>> = Arc::new(Mutex::new(()));
-    }
-
-    #[test]
-    fn discards_non_owners() {
-        with_externalities(&mut new_test_ext(), || {
-            let ticker = vec![0x01];
-
-            // We need the lock to exist till assertions are done
-            let outer = TOKEN_MAP_OUTER_LOCK.lock().unwrap();
-
-            // Prepare a token entry with mismatched owner
-            *TOKEN_MAP.lock().unwrap() = {
-                let mut map = HashMap::new();
-                let token = SecurityToken {
-                    name: ticker.clone(),
-                    owner: 1337,
-                    total_supply: 1_000_000,
-                };
-                map.insert(ticker.clone(), token);
-                map
-            };
-
-            // But look up against 1
-            assert_noop!(
-                PercentageTM::toggle_maximum_percentage_restriction(
-                    Origin::signed(1),
-                    ticker,
-                    true,
-                    15
-                ),
-                "Sender must be the token owner"
-            );
-            drop(outer);
-        });
-    }
-
-    #[test]
-    fn accepts_real_owners() {
-        with_externalities(&mut new_test_ext(), || {
-            let ticker = vec![0x01];
-            let matching_owner = 1;
-
-            // We need the lock to exist till assertions are done
-            let outer = TOKEN_MAP_OUTER_LOCK.lock().unwrap();
-
-            *TOKEN_MAP.lock().unwrap() = {
-                let mut map = HashMap::new();
-                let token = SecurityToken {
-                    name: ticker.clone(),
-                    owner: matching_owner,
-                    total_supply: 1_000_000,
-                };
-                map.insert(ticker.clone(), token);
-                map
-            };
-
-            assert_ok!(PercentageTM::toggle_maximum_percentage_restriction(
-                Origin::signed(matching_owner),
-                ticker.clone(),
-                true,
-                15
-            ));
-            assert_eq!(
-                PercentageTM::maximum_percentage_enabled_for_token(ticker.clone()),
-                (true, 15)
-            );
-            drop(outer);
-        });
-    }
->>>>>>> 8ee61e97
+
+    // impl asset::HasOwner<<Test as system::Trait>::AccountId> for Module<Test> {
+    //     fn is_owner(_ticker: Vec<u8>, sender: <Test as system::Trait>::AccountId) -> bool {
+    //         if let Some(token) = TOKEN_MAP.lock().unwrap().get(&_ticker) {
+    //             token.owner == sender
+    //         } else {
+    //             false
+    //         }
+    //     }
+    // }
+
+    // impl Trait for Test {
+    //     type Event = ();
+    //     type Asset = Module<Test>;
+    // }
+    // // This function basically just builds a genesis storage key/value store according to
+    // // our desired mockup.
+    // fn new_test_ext() -> runtime_io::TestExternalities<Blake2Hasher> {
+    //     system::GenesisConfig::<Test>::default()
+    //         .build_storage()
+    //         .unwrap()
+    //         .0
+    //         .into()
+    // }
+    // type PercentageTM = Module<Test>;
+
+    // lazy_static! {
+    //     static ref TOKEN_MAP: Arc<
+    //         Mutex<
+    //             HashMap<
+    //                 Vec<u8>,
+    //                 SecurityToken<
+    //                     <Test as utils::Trait>::TokenBalance,
+    //                     <Test as system::Trait>::AccountId,
+    //                 >,
+    //             >,
+    //         >,
+    //     > = Arc::new(Mutex::new(HashMap::new()));
+    //     /// Because Rust's Mutex is not recursive a second symbolic lock is necessary
+    //     static ref TOKEN_MAP_OUTER_LOCK: Arc<Mutex<()>> = Arc::new(Mutex::new(()));
+    // }
+
+    // #[test]
+    // fn discards_non_owners() {
+    //     with_externalities(&mut new_test_ext(), || {
+    //         let ticker = vec![0x01];
+
+    //         // We need the lock to exist till assertions are done
+    //         let outer = TOKEN_MAP_OUTER_LOCK.lock().unwrap();
+
+    //         // Prepare a token entry with mismatched owner
+    //         *TOKEN_MAP.lock().unwrap() = {
+    //             let mut map = HashMap::new();
+    //             let token = SecurityToken {
+    //                 name: ticker.clone(),
+    //                 owner: 1337,
+    //                 total_supply: 1_000_000,
+    //             };
+    //             map.insert(ticker.clone(), token);
+    //             map
+    //         };
+
+    //         // But look up against 1
+    //         assert_noop!(
+    //             PercentageTM::toggle_maximum_percentage_restriction(
+    //                 Origin::signed(1),
+    //                 ticker,
+    //                 true,
+    //                 15
+    //             ),
+    //             "Sender must be the token owner"
+    //         );
+    //         drop(outer);
+    //     });
+    // }
+
+    // #[test]
+    // fn accepts_real_owners() {
+    //     with_externalities(&mut new_test_ext(), || {
+    //         let ticker = vec![0x01];
+    //         let matching_owner = 1;
+
+    //         // We need the lock to exist till assertions are done
+    //         let outer = TOKEN_MAP_OUTER_LOCK.lock().unwrap();
+
+    //         *TOKEN_MAP.lock().unwrap() = {
+    //             let mut map = HashMap::new();
+    //             let token = SecurityToken {
+    //                 name: ticker.clone(),
+    //                 owner: matching_owner,
+    //                 total_supply: 1_000_000,
+    //             };
+    //             map.insert(ticker.clone(), token);
+    //             map
+    //         };
+
+    //         assert_ok!(PercentageTM::toggle_maximum_percentage_restriction(
+    //             Origin::signed(matching_owner),
+    //             ticker.clone(),
+    //             true,
+    //             15
+    //         ));
+    //         assert_eq!(
+    //             PercentageTM::maximum_percentage_enabled_for_token(ticker.clone()),
+    //             (true, 15)
+    //         );
+    //         drop(outer);
+    //     });
+    // }
 }