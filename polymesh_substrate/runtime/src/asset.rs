use crate::general_tm;
use crate::identity;
use crate::percentage_tm;
use crate::utils;
use rstd::prelude::*;
//use parity_codec::Codec;
use runtime_primitives::traits::{As, CheckedAdd, CheckedSub};
use support::traits::{Currency, ExistenceRequirement, Imbalance, OnUnbalanced, WithdrawReason};
use support::{
    decl_event, decl_module, decl_storage, dispatch::Result, ensure, StorageMap, StorageValue,
};
use system::{self, ensure_signed};

type FeeOf<T> = <<T as Trait>::Currency as Currency<<T as system::Trait>::AccountId>>::Balance;
type NegativeImbalanceOf<T> =
    <<T as Trait>::Currency as Currency<<T as system::Trait>::AccountId>>::NegativeImbalance;

/// The module's configuration trait.
pub trait Trait:
    system::Trait
    + general_tm::Trait
    + percentage_tm::Trait
    + utils::Trait
    + balances::Trait
    + identity::Trait
{
    // TODO: Add other types and constants required configure this module.

    /// The overarching event type.
    type Event: From<Event<Self>> + Into<<Self as system::Trait>::Event>;
    //type TokenBalance: Parameter + Member + SimpleArithmetic + Codec + Default + Copy + As<usize> + As<u64>;
    type Currency: Currency<Self::AccountId>;
    // Handler for the unbalanced decrease when charging fee
    type TokenFeeCharge: OnUnbalanced<NegativeImbalanceOf<Self>>;
}

// struct to store the token details
#[derive(parity_codec::Encode, parity_codec::Decode, Default, Clone, PartialEq, Debug)]
pub struct SecurityToken<U, V> {
    name: Vec<u8>,
    total_supply: U,
    pub owner: V,
}

decl_storage! {
    trait Store for Module<T: Trait> as Asset {
        FeeCollector get(fee_collector) config(): T::AccountId;
        // details of the token corresponding to the token ticker
        Tokens get(token_details): map Vec<u8> => SecurityToken<T::TokenBalance, T::AccountId>;
        // balances mapping for an account and token
        BalanceOf get(balance_of): map (Vec<u8>, T::AccountId) => T::TokenBalance;
        // allowance for an account and token
        Allowance get(allowance): map (Vec<u8>, T::AccountId, T::AccountId) => T::TokenBalance;
        // cost in base currency to create a token
        AssetCreationFee get(asset_creation_fee) config(): FeeOf<T>;
        // Checkpoints created per token
        TotalCheckpoints get(total_checkpoints_of): map (Vec<u8>) => u32;
        // Total supply of the token at the checkpoint
        CheckpointTotalSupply get(total_supply_at): map (Vec<u8>, u32) => T::TokenBalance;
        // Balance of a user at a checkpoint
        CheckpointBalance get(balance_at_checkpoint): map (Vec<u8>, T::AccountId, u32) => Option<T::TokenBalance>;
        // Last checkpoint updated for user balance
        LatestUserCheckpoint get(latest_user_checkpoint): map (Vec<u8>, T::AccountId) => u32;
    }
}

// public interface for this runtime module
decl_module! {
  pub struct Module<T: Trait> for enum Call where origin: T::Origin {
      // initialize the default event for this module
      fn deposit_event<T>() = default;

      // initializes a new token
      // takes a name, ticker, total supply for the token
      // makes the initiating account the owner of the token
      // the balance of the owner is set to total supply
      fn issue_token(origin, name: Vec<u8>, _ticker: Vec<u8>, total_supply: T::TokenBalance) -> Result {
          let ticker = Self::_toUpper(_ticker);
          let sender = ensure_signed(origin)?;
          ensure!(<identity::Module<T>>::is_issuer(sender.clone()),"user is not authorized");

          // Fee is burnt (could override the on_unbalanced function to instead distribute to stakers / validators)
          let imbalance = T::Currency::withdraw(&sender, Self::asset_creation_fee(), WithdrawReason::Fee, ExistenceRequirement::KeepAlive)?;

          // Alternative way to take a fee - fee is paid to `fee_collector`
          let my_fee = <T::Balance as As<u64>>::sa(1337);
          <balances::Module<T> as Currency<_>>::transfer(&sender, &Self::fee_collector(), my_fee)?;
          T::TokenFeeCharge::on_unbalanced(imbalance);

          // checking max size for name and ticker
          // byte arrays (vecs) with no max size should be avoided
          ensure!(name.len() <= 64, "token name cannot exceed 64 bytes");
          ensure!(ticker.len() <= 32, "token ticker cannot exceed 32 bytes");

          // take fee for creating asset

          let token = SecurityToken {
              name,
              total_supply,
              owner:sender.clone()
          };

          <Tokens<T>>::insert(ticker.clone(), token);
          <BalanceOf<T>>::insert((ticker.clone(), sender), total_supply);

          runtime_io::print("Initialized!!!");

          Ok(())
      }

      // transfer tokens from one account to another
      // origin is assumed as sender
      fn transfer(_origin, _ticker: Vec<u8>, to: T::AccountId, value: T::TokenBalance) -> Result {
          let ticker = Self::_toUpper(_ticker);
          let sender = ensure_signed(_origin)?;
          //Self::_isValidTransfer(ticker.clone(), sender.clone(), to.clone(), value);
          Self::_transfer(ticker.clone(), sender, to, value)
      }

      // approve token transfer from one account to another
      // once this is done, transfer_from can be called with corresponding values
      fn approve(_origin, _ticker: Vec<u8>, spender: T::AccountId, value: T::TokenBalance) -> Result {
          let ticker = Self::_toUpper(_ticker);
          let sender = ensure_signed(_origin)?;
          ensure!(<BalanceOf<T>>::exists((ticker.clone(), sender.clone())), "Account does not own this token");

          let allowance = Self::allowance((ticker.clone(), sender.clone(), spender.clone()));
          let updated_allowance = allowance.checked_add(&value).ok_or("overflow in calculating allowance")?;
          <Allowance<T>>::insert((ticker.clone(), sender.clone(), spender.clone()), updated_allowance);

          Self::deposit_event(RawEvent::Approval(ticker.clone(), sender.clone(), spender.clone(), value));

          Ok(())
      }

      // the ERC20 standard transfer_from function
      // implemented in the open-zeppelin way - increase/decrease allownace
      // if approved, transfer from an account to another account without owner's signature
      pub fn transfer_from(_origin, _ticker: Vec<u8>, from: T::AccountId, to: T::AccountId, value: T::TokenBalance) -> Result {
        let ticker = Self::_toUpper(_ticker);
        ensure!(<Allowance<T>>::exists((ticker.clone(), from.clone(), to.clone())), "Allowance does not exist.");
        let allowance = Self::allowance((ticker.clone(), from.clone(), to.clone()));
        ensure!(allowance >= value, "Not enough allowance.");

        // using checked_sub (safe math) to avoid overflow
        let updated_allowance = allowance.checked_sub(&value).ok_or("overflow in calculating allowance")?;
        <Allowance<T>>::insert((ticker.clone(), from.clone(), to.clone()), updated_allowance);

        Self::deposit_event(RawEvent::Approval(ticker.clone(), from.clone(), to.clone(), value));
        Self::_transfer(ticker.clone(), from, to, value)
      }

      // called by issuer to create checkpoints
        pub fn create_checkpoint(_origin, _ticker: Vec<u8>) -> Result {
            let ticker = Self::_toUpper(_ticker);
            let sender = ensure_signed(_origin)?;

            ensure!(Self::is_owner(ticker.clone(), sender.clone()), "user is not authorized");
            Self::_create_checkpoint(ticker.clone())
        }

        // called by issuer to create checkpoints
        pub fn balance_at(_origin, _ticker: Vec<u8>, owner: T::AccountId, checkpoint: u32) -> Result {
            ensure_signed(_origin)?; //not needed
            let ticker = Self::_toUpper(_ticker);
            Self::deposit_event(RawEvent::BalanceAt(ticker.clone(), owner.clone(), checkpoint, Self::get_balance_at(ticker.clone(), owner, checkpoint)));
            Ok(())
        }

        pub fn mint(_origin, _ticker: Vec<u8>, to: T::AccountId, value: T::TokenBalance) -> Result {
            let ticker = Self::_toUpper(_ticker.clone());
            let sender = ensure_signed(_origin)?;

            ensure!(Self::is_owner(ticker.clone(), sender.clone()), "user is not authorized");
            Self::_mint(_ticker,to,value)
        }

        pub fn burn(_origin, _ticker: Vec<u8>, value: T::TokenBalance) -> Result {
            let ticker = Self::_toUpper(_ticker);
            let sender = ensure_signed(_origin)?;

            ensure!(<BalanceOf<T>>::exists((ticker.clone(), sender.clone())), "Account does not own this token");
            let burner_balance = Self::balance_of((ticker.clone(), sender.clone()));
            ensure!(burner_balance >= value, "Not enough balance.");

            // Reduce sender's balance
            let updated_burner_balance = burner_balance
            .checked_sub(&value)
            .ok_or("overflow in calculating balance")?;

            //PABLO: TODO: Add verify transfer check

            //Decrease total suply
            let mut token = Self::token_details(ticker.clone());
            token.total_supply = token.total_supply.checked_sub(&value).ok_or("overflow in calculating balance")?;

            Self::_update_checkpoint(ticker.clone(), sender.clone(), burner_balance);

            <BalanceOf<T>>::insert((ticker.clone(), sender.clone()), updated_burner_balance);
            <Tokens<T>>::insert(ticker.clone(), token);

            Self::deposit_event(RawEvent::Burned(ticker.clone(), sender, value));

            Ok(())

        }
  }
}

decl_event!(
    pub enum Event<T>
    where
        AccountId = <T as system::Trait>::AccountId,
        Balance = <T as utils::Trait>::TokenBalance,
    {
        // event for transfer of tokens
        // ticker, from, to, value
        Transfer(Vec<u8>, AccountId, AccountId, Balance),
        // event when an approval is made
        // ticker, owner, spender, value
        Approval(Vec<u8>, AccountId, AccountId, Balance),
        // event - used for testing in the absence of custom getters
        // ticker, owner, checkpoint, balance
        BalanceAt(Vec<u8>, AccountId, u32, Balance),
        // event mint
        // ticker, account, value
        Minted(Vec<u8>, AccountId, Balance),
        // event burn
        // ticker, account, value
        Burned(Vec<u8>, AccountId, Balance),
    }
);

pub trait HasOwner<T> {
    fn is_owner(_ticker: Vec<u8>, who: T) -> bool;
}

impl<T: Trait> HasOwner<T::AccountId> for Module<T> {
    fn is_owner(_ticker: Vec<u8>, sender: T::AccountId) -> bool {
        let token = Self::token_details(_ticker);
        token.owner == sender
    }
}

pub trait AssetTrait<T, V> {
    fn _mint_from_sto(ticker: Vec<u8>, sender: T, tokens_purchased: V) -> Result;

    fn is_owner(_ticker: Vec<u8>, who: T) -> bool;
}

impl<T: Trait> AssetTrait<T::AccountId, T::TokenBalance> for Module<T> {
    fn _mint_from_sto(
        ticker: Vec<u8>,
        sender: T::AccountId,
        tokens_purchased: T::TokenBalance,
    ) -> Result {
        Self::_mint(ticker, sender, tokens_purchased)
    }

    fn is_owner(_ticker: Vec<u8>, sender: T::AccountId) -> bool {
        let token = Self::token_details(_ticker);
        token.owner == sender
    }
}

/// All functions in the decl_module macro become part of the public interface of the module
/// If they are there, they are accessible via extrinsics calls whether they are public or not
/// However, in the impl module section (this, below) the functions can be public and private
/// Private functions are internal to this module e.g.: _transfer
/// Public functions can be called from other modules e.g.: lock and unlock (being called from the tcr module)
/// All functions in the impl module section are not part of public interface because they are not part of the Call enum
impl<T: Trait> Module<T> {
    // Public immutables

    /// Get the asset `id` balance of `who`.
    pub fn balance(_ticker: Vec<u8>, who: T::AccountId) -> T::TokenBalance {
        let ticker = Self::_toUpper(_ticker);
        Self::balance_of((ticker, who))
    }

    // Get the total supply of an asset `id`
    pub fn total_supply(_ticker: Vec<u8>) -> T::TokenBalance {
        let ticker = Self::_toUpper(_ticker);
        Self::token_details(ticker).total_supply
    }

    pub fn get_balance_at(_ticker: Vec<u8>, _of: T::AccountId, mut _at: u32) -> T::TokenBalance {
        let ticker = Self::_toUpper(_ticker);
        let max = Self::total_checkpoints_of(ticker.clone());

        if _at > max {
            _at = max;
        }

        if <LatestUserCheckpoint<T>>::exists((ticker.clone(), _of.clone())) {
            let latest_checkpoint = Self::latest_user_checkpoint((ticker.clone(), _of.clone()));
            if _at <= latest_checkpoint {
                while _at > 0u32 {
                    match Self::balance_at_checkpoint((ticker.clone(), _of.clone(), _at)) {
                        Some(x) => return x,
                        None => _at -= 1,
                    }
                }
            }
        }

        return Self::balance_of((ticker, _of));
    }

    fn _is_valid_transfer(
        _ticker: Vec<u8>,
        from: T::AccountId,
        to: T::AccountId,
        value: T::TokenBalance,
    ) -> Result {
        let ticker = Self::_toUpper(_ticker);
        let verification_whitelist = <general_tm::Module<T>>::verify_restriction(
            ticker.clone(),
            from.clone(),
            to.clone(),
            value,
        )?;
        let verification_percentage = <percentage_tm::Module<T>>::verify_restriction(
            ticker.clone(),
            from.clone(),
            to.clone(),
            value,
        )?;
        Ok(())
        // if !verification_whitelist.0 {verification_whitelist}
        // else if !verification_percentage.0 {verification_percentage}
        // else {(true,"")}
    }

    // the ERC20 standard transfer function
    // internal
    fn _transfer(
        _ticker: Vec<u8>,
        from: T::AccountId,
        to: T::AccountId,
        value: T::TokenBalance,
    ) -> Result {
        let ticker = Self::_toUpper(_ticker);
        Self::_is_valid_transfer(ticker.clone(), from.clone(), to.clone(), value)?;
        ensure!(
            <BalanceOf<T>>::exists((ticker.clone(), from.clone())),
            "Account does not own this token"
        );
        let sender_balance = Self::balance_of((ticker.clone(), from.clone()));
        ensure!(sender_balance >= value, "Not enough balance.");

        let updated_from_balance = sender_balance
            .checked_sub(&value)
            .ok_or("overflow in calculating balance")?;
        let receiver_balance = Self::balance_of((ticker.clone(), to.clone()));
        let updated_to_balance = receiver_balance
            .checked_add(&value)
            .ok_or("overflow in calculating balance")?;

        Self::_update_checkpoint(ticker.clone(), from.clone(), sender_balance);
        Self::_update_checkpoint(ticker.clone(), to.clone(), receiver_balance);
        // reduce sender's balance
        <BalanceOf<T>>::insert((ticker.clone(), from.clone()), updated_from_balance);

        // increase receiver's balance
        <BalanceOf<T>>::insert((ticker.clone(), to.clone()), updated_to_balance);

        Self::deposit_event(RawEvent::Transfer(ticker.clone(), from, to, value));
        Ok(())
    }

    fn _create_checkpoint(_ticker: Vec<u8>) -> Result {
        let ticker = Self::_toUpper(_ticker);
        if <TotalCheckpoints<T>>::exists(ticker.clone()) {
            let mut checkpoint_count = Self::total_checkpoints_of(ticker.clone());
            checkpoint_count = checkpoint_count
                .checked_add(1)
                .ok_or("overflow in adding checkpoint")?;
            <TotalCheckpoints<T>>::insert(ticker.clone(), checkpoint_count);
            <CheckpointTotalSupply<T>>::insert(
                (ticker.clone(), checkpoint_count),
                Self::token_details(ticker.clone()).total_supply,
            );
        } else {
            <TotalCheckpoints<T>>::insert(ticker.clone(), 1);
            <CheckpointTotalSupply<T>>::insert(
                (ticker.clone(), 1),
                Self::token_details(ticker.clone()).total_supply,
            );
        }
        Ok(())
    }

    fn _update_checkpoint(
        _ticker: Vec<u8>,
        user: T::AccountId,
        user_balance: T::TokenBalance,
    ) -> Result {
        let ticker = Self::_toUpper(_ticker);
        if <TotalCheckpoints<T>>::exists(ticker.clone()) {
            let checkpoint_count = Self::total_checkpoints_of(ticker.clone());
            if !<CheckpointBalance<T>>::exists((ticker.clone(), user.clone(), checkpoint_count)) {
                <CheckpointBalance<T>>::insert(
                    (ticker.clone(), user.clone(), checkpoint_count),
                    user_balance,
                );
                <LatestUserCheckpoint<T>>::insert((ticker, user), checkpoint_count);
            }
        }
        Ok(())
    }

    pub fn _toUpper(_hexArray: Vec<u8>) -> Vec<u8> {
        let mut hexArray = _hexArray.clone();
        for i in &mut hexArray {
            if *i >= 97 && *i <= 122 {
                *i -= 32;
            }
        }
        return hexArray;
    }

    fn is_owner(_ticker: Vec<u8>, sender: T::AccountId) -> bool {
        let token = Self::token_details(_ticker);
        token.owner == sender
    }

    pub fn _mint(_ticker: Vec<u8>, to: T::AccountId, value: T::TokenBalance) -> Result {
        let ticker = Self::_toUpper(_ticker);

        //Increase receiver balance
        let current_to_balance = Self::balance_of((ticker.clone(), to.clone()));
        let updated_to_balance = current_to_balance
            .checked_add(&value)
            .ok_or("overflow in calculating balance")?;

        //Increase total suply
        let mut token = Self::token_details(ticker.clone());
<<<<<<< HEAD
        token.total_supply = token.total_supply
=======
        token.total_supply = token
            .total_supply
>>>>>>> 8bfe931a
            .checked_add(&value)
            .ok_or("overflow in calculating balance")?;

        //PABLO: TODO: Add verify transfer check

        Self::_update_checkpoint(ticker.clone(), to.clone(), current_to_balance);

        <BalanceOf<T>>::insert((ticker.clone(), to.clone()), updated_to_balance);
        <Tokens<T>>::insert(ticker.clone(), token);

        Self::deposit_event(RawEvent::Minted(ticker.clone(), to, value));

        Ok(())
    }
}

/// tests for this module
#[cfg(test)]
mod tests {
    use super::*;

    use primitives::{Blake2Hasher, H256};
    use runtime_io::with_externalities;
    use runtime_primitives::{
        testing::{Digest, DigestItem, Header},
        traits::{BlakeTwo256, IdentityLookup},
        BuildStorage,
    };
    use support::{assert_ok, impl_outer_origin};

    impl_outer_origin! {
        pub enum Origin for Test {}
    }

    // For testing the module, we construct most of a mock runtime. This means
    // first constructing a configuration type (`Test`) which `impl`s each of the
    // configuration traits of modules we want to use.
    #[derive(Clone, Eq, PartialEq)]
    pub struct Test;
    impl system::Trait for Test {
        type Origin = Origin;
        type Index = u64;
        type BlockNumber = u64;
        type Hash = H256;
        type Hashing = BlakeTwo256;
        type Digest = Digest;
        type AccountId = u64;
        type Lookup = IdentityLookup<Self::AccountId>;
        type Header = Header;
        type Event = ();
        type Log = DigestItem;
    }
    impl Trait for Test {
        type Event = ();
    }
    type asset = Module<Test>;

    // This function basically just builds a genesis storage key/value store according to
    // our desired mockup.
    fn new_test_ext() -> runtime_io::TestExternalities<Blake2Hasher> {
        system::GenesisConfig::<Test>::default()
            .build_storage()
            .unwrap()
            .0
            .into()
    }

    //#[test]
    // fn it_works_for_default_value() {
    // 	with_externalities(&mut new_test_ext(), || {
    // 		// Just a dummy test for the dummy funtion `do_something`
    // 		// calling the `do_something` function with a value 42
    // 		assert_ok!(asset::do_something(Origin::signed(1), 42));
    // 		// asserting that the stored value is equal to what we stored
    // 		assert_eq!(asset::something(), Some(42));
    // 	});
    // }
}<|MERGE_RESOLUTION|>--- conflicted
+++ resolved
@@ -436,12 +436,9 @@
 
         //Increase total suply
         let mut token = Self::token_details(ticker.clone());
-<<<<<<< HEAD
-        token.total_supply = token.total_supply
-=======
+
         token.total_supply = token
             .total_supply
->>>>>>> 8bfe931a
             .checked_add(&value)
             .ok_or("overflow in calculating balance")?;
 
