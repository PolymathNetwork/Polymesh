--- conflicted
+++ resolved
@@ -8,14 +8,9 @@
 proc-macro = true
 
 [dependencies]
-<<<<<<< HEAD
-syn = { version = "1.0.8", features = ["visit-mut"] }
-quote = "1.0.2"
-proc-macro2 = "1.0.6"
-=======
-syn = { version = "=1.0.57", features = ["visit-mut"] }
+syn = { version = "1.0.58", features = ["visit-mut"] }
 quote = "1.0.7"
->>>>>>> e377127e
+proc-macro2 = "1.0.24"
 
 [features]
 default = ["std"]
