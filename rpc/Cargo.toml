--- conflicted
+++ resolved
@@ -9,12 +9,9 @@
 
 polymesh-primitives = { path = "../primitives", default-features = false }
 pallet-pips = { path = "../pallets/pips", default-features = false }
-<<<<<<< HEAD
 pallet-portfolio = { path = "../pallets/portfolio", default-features = false }
-=======
-pallet-identity= { path = "../pallets/identity", default-features = false }
+pallet-identity = { path = "../pallets/identity", default-features = false }
 pallet-transaction-payment = { path = "../pallets/transaction-payment", default-features = false }
->>>>>>> 69a266f3
 
 # Substrate
 codec = { package = "parity-scale-codec", version = "1.2.0" }
@@ -38,22 +35,15 @@
 [features]
 default = ["std"]
 std = [
-<<<<<<< HEAD
-    "polymesh-primitives/std",
+    "frame-support/std",
+    "node-rpc-runtime-api/std",
+    "pallet-identity/std",
     "pallet-pips/std",
     "pallet-portfolio/std",
-    "frame-support/std",
+    "pallet-transaction-payment/std",
+    "polymesh-primitives/std",
+    "sp-api/std",
+    "sp-core/std",
     "sp-runtime/std",
-=======
-	"node-rpc-runtime-api/std",
-	"polymesh-primitives/std",
-	"pallet-pips/std",
-	"pallet-identity/std",
-	"pallet-transaction-payment/std",
-	"frame-support/std",
-	"sp-core/std",
-	"sp-std/std",
-	"sp-api/std",
-	"sp-runtime/std",
->>>>>>> 69a266f3
+    "sp-std/std",
 ]