[package]
name = "node-rpc-runtime-api"
version = "0.1.0"
authors = ["Polymath"]
edition = "2018"

[dependencies]
# Our pallets
polymesh-primitives = { path = "../../primitives", default-features = false }
<<<<<<< HEAD
pallet-pips = { path = "../../pallets/pips", default-features = false  }
pallet-portfolio = { path = "../../pallets/portfolio", default-features = false }
=======
pallet-pips = { path = "../../pallets/pips", default-features = false }
pallet-identity = { path = "../../pallets/identity", default-features = false }
pallet-transaction-payment = { path = "../../pallets/transaction-payment", default-features = false }
>>>>>>> 69a266f3

# Other
serde = { version = "1.0.104", optional = true, features = ["derive"] }

# Substrate
codec = { package = "parity-scale-codec", version = "1.2.0", default-features = false, features = ["derive"] }
sp-api = { git = 'https://github.com/paritytech/substrate', default_features = false, tag = "v2.0.0-rc4"}
sp-std = { git = 'https://github.com/paritytech/substrate', default_features = false, tag = "v2.0.0-rc4"}
sp-runtime = { git = 'https://github.com/paritytech/substrate', default_features = false, tag = "v2.0.0-rc4"}
frame-support = { git = "https://github.com/paritytech/substrate", default-features = false, tag = "v2.0.0-rc4"}

[dev-dependencies]
serde_json = "1.0.41"

[features]
default = ["std"]
std = [
<<<<<<< HEAD
    "serde",
    "sp-api/std",
    "codec/std",
    "pallet-pips/std",
    "pallet-portfolio/std",
    "sp-std/std",
    "sp-runtime/std",
    "frame-support/std",
    "polymesh-primitives/std",
=======
	"serde",
	"codec/std",
	"sp-api/std",
	"sp-std/std",
	"sp-runtime/std",
	"frame-support/std",
	"polymesh-primitives/std",
	"pallet-pips/std",
	"pallet-identity/std",
	"pallet-transaction-payment/std",
>>>>>>> 69a266f3
]<|MERGE_RESOLUTION|>--- conflicted
+++ resolved
@@ -7,14 +7,10 @@
 [dependencies]
 # Our pallets
 polymesh-primitives = { path = "../../primitives", default-features = false }
-<<<<<<< HEAD
-pallet-pips = { path = "../../pallets/pips", default-features = false  }
+pallet-pips = { path = "../../pallets/pips", default-features = false }
 pallet-portfolio = { path = "../../pallets/portfolio", default-features = false }
-=======
-pallet-pips = { path = "../../pallets/pips", default-features = false }
 pallet-identity = { path = "../../pallets/identity", default-features = false }
 pallet-transaction-payment = { path = "../../pallets/transaction-payment", default-features = false }
->>>>>>> 69a266f3
 
 # Other
 serde = { version = "1.0.104", optional = true, features = ["derive"] }
@@ -32,26 +28,15 @@
 [features]
 default = ["std"]
 std = [
-<<<<<<< HEAD
+    "codec/std",
+    "frame-support/std",
+    "pallet-identity/std",
+    "pallet-pips/std",
+    "pallet-portfolio/std",
+    "pallet-transaction-payment/std",
+    "polymesh-primitives/std",
     "serde",
     "sp-api/std",
-    "codec/std",
-    "pallet-pips/std",
-    "pallet-portfolio/std",
+    "sp-runtime/std",
     "sp-std/std",
-    "sp-runtime/std",
-    "frame-support/std",
-    "polymesh-primitives/std",
-=======
-	"serde",
-	"codec/std",
-	"sp-api/std",
-	"sp-std/std",
-	"sp-runtime/std",
-	"frame-support/std",
-	"polymesh-primitives/std",
-	"pallet-pips/std",
-	"pallet-identity/std",
-	"pallet-transaction-payment/std",
->>>>>>> 69a266f3
 ]