--- conflicted
+++ resolved
@@ -164,8 +164,7 @@
         "checkpoint_id": "u64",
         "voting_start": "Moment",
         "voting_end": "Moment",
-<<<<<<< HEAD
-        "proposals": "Vec<Proposal>"
+        "motions": "Vec<Motion>"
     },
     "MipsMetadata": {
         "index": "u32",
@@ -178,8 +177,4 @@
         "nays": "Vec<(IdentityId, Balance)>"
     },
     "MipsIndex": "u32"
-=======
-        "motions": "Vec<Motion>"
-    }
->>>>>>> cd7947b6
 }