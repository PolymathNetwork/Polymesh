{
    "IdentityId":"H256",
    "Ticker": "[u8; 12]",
    "AssetType": {
        "_enum": {
            "Equity": "",
            "Debt": "",
            "Commodity": "",
            "StructuredProduct": "",
            "Custom": "Vec<u8>"
        }
    },
    "IdentifierType": {
        "_enum": {
            "Isin": "",
            "Cusip": "",
            "Custom": "Vec<u8>"
        }
    },
    "SecurityToken": {
        "name": "Vec<u8>",
        "total_supply": "Balance",
        "owner_did": "IdentityId",
        "divisible": "bool",
        "asset_type": "AssetType"
    },
    "LinkedKeyInfo": {
        "_enum": {
            "Unique": "IdentityId",
            "Group": "Vec<IdentityId>"
        }
    },
    "LinkData": {
        "_enum": {
            "TickerOwned": "Vec<u8>",
            "TokenOwned": "Vec<u8>"
        }
    },
    "Key": "[u8;32]",
    "Permission": {
        "_enum": [
            "Full",
            "Admin",
            "Operator",
            "SpendFunds"
       ]
    },
    "Link": {
        "link_data": "LinkData",
        "expiry": "Option<Moment>",
        "next_link": "u64",
        "previous_link": "u64"
    },
    "LinkData": {
       "_enum": {
            "TickerOwned": "Ticker",
            "TokenOwned": "Ticker"
       }
    },
    "SignerType": {
        "_enum": [
            "External",
            "Identity",
            "MultiSig",
            "Relayer"
        ]
    },
    "Signer":{
       "_enum": {
            "Identity": "IdentityId",
            "Key": "Key"
        }
    },
    "SigningItem": {
        "signer": "Signer",
        "signer_type": "SignerType",
        "permissions": "Vec<Permission>"
    },
    "SigningItemWithAuth":{
        "signing_item": "SigningItem",
        "auth_signature": "Signature"
    },
    "IdentityRole": {
        "_enum": [
            "Issuer",
            "SimpleTokenIssuer",
            "Validator",
            "ClaimIssuer",
            "Investor",
            "NodeRunner",
            "PM",
            "KYCAMLClaimIssuer",
            "AccreditedInvestorClaimIssuer",
            "VerifiedIdentityClaimIssuer"
        ]
    },
    "PreAuthorizedKeyInfo": {
        "target_id": "IdentityId",
        "signing_item": "SigningItem"
    },
    "DidRecord": {
        "roles": "Vec<IdentityRole>",
        "master_key": "Key",
        "signing_items": "Vec<SigningItem>"
    },
    "Claim": {
        "issuance_date": "Moment",
        "expiry": "Moment",
        "claim_value": "ClaimValue"
    },
    "ClaimMetaData": {
        "claim_key": "Vec<u8>",
        "claim_issuer": "IdentityId"
    },
    "ClaimValue": {
        "data_type": "DataTypes",
        "value": "Vec<u8>"
    },
    "ClaimRecord": {
        "did": "IdentityId",
        "claim_key": "Vec<u8>",
        "expiry": "Moment",
        "claim_value": "ClaimValue"
    },
    "DataTypes": {
        "_enum": [
            "U8",
            "U16",
            "U32",
            "U64",
            "U128",
            "Bool",
            "VecU8"
        ]
    },
    "AssetRule": {
        "sender_rules": "Vec<RuleData>",
        "receiver_rules":"Vec<RuleData>"
    },
    "Operators": {
        "_enum": [
            "EqualTo",
            "NotEqualTo",
            "LessThan",
            "GreaterThan",
            "LessOrEqualTo",
            "GreaterOrEqualTo"
        ]
    },
    "RuleData": {
        "key": "Vec<u8>",
        "value": "Vec<u8>",
        "trusted_issuers": "Vec<IdentityId>",
        "operator": "Operators"
    },
    "STO": {
        "beneficiary_did": "IdentityId",
        "cap": "Balance",
        "sold": "Balance",
        "rate": "u64",
        "start_date": "Moment",
        "end_date": "Moment",
        "active": "bool"
    },
    "Investment": {
        "investor_did": "IdentityId",
        "amount_paid": "Balance",
        "tokens_purchased": "Balance",
        "last_purchase_date": "Moment"
    },
    "SimpleTokenRecord": {
        "ticker": "Ticker",
        "total_supply": "Balance",
        "owner_did": "IdentityId"
    },
    "FeeOf": "Balance",
    "Dividend": {
        "amount": "Balance",
        "active": "bool",
        "maturates_at": "Option<u64>",
        "expires_at": "Option<u64>",
        "payout_currency": "Option<Vec<u8>>",
        "checkpoint_id": "u64"
    },
    "TargetIdAuthorization": {
        "target_id": "IdentityId",
        "nonce": "u64",
        "expires_at": "Moment"
    },
    "TickerRegistration": {
        "owner": "IdentityId",
        "expiry": "Option<Moment>"
    },
    "TickerRegistrationConfig": {
        "max_ticker_length": "u8",
        "registration_length": "Option<Moment>"
    },
    "SignData": {
        "custodian_did": "IdentityId",
        "holder_did": "IdentityId",
        "ticker": "Ticker",
        "value": "Balance",
        "nonce": "u16"
    },
    "Motion": {
        "title": "Vec<u8>",
        "info_link": "Vec<u8>",
        "choices": "Vec<Vec<u8>>"
    },
    "Ballot": {
        "checkpoint_id": "u64",
        "voting_start": "Moment",
        "voting_end": "Moment",
        "motions": "Vec<Motion>"
    },
    "MipsMetadata": {
        "index": "u32",
        "end": "u64",
        "proposal_hash": "Hash"
    },
    "Votes": {
        "index": "u32",
        "ayes": "Vec<(IdentityId, Balance)>",
        "nays": "Vec<(IdentityId, Balance)>"
    },
    "MipsIndex": "u32",
    "MipsPriority": {
        "_enum": [
            "High",
            "Normal"
        ]
    },
    "TickerTransferApproval": {
        "authorized_by": "IdentityId",
        "next_ticker": "Option<Ticker>",
        "previous_ticker": "Option<Ticker>"
    },
    "OffChainSignature": "H512",
    "PermissionedValidator": {
        "compliance": "Compliance"
    },
    "Authorization": {
        "authorization_data": "AuthorizationData",
        "authorized_by": "IdentityId",
        "expiry": "Option<Moment>",
        "next_authorization": "u64",
        "previous_authorization": "u64"
    },
    "AuthorizationData": {
        "_enum": {
            "AttestMasterKeyRotation": "IdentityId",
            "RotateMasterKey": "IdentityId",
            "TransferTicker": "Ticker",
            "AddMultiSigSigner": "",
            "TransferTokenOwnership": "Ticker",
            "Custom": "Vec<u8>",
            "NoData": ""
        }
    },
    "Compliance": {
        "_enum": [
            "Pending",
            "Active"
        ]
    },
    "AuthorizationNonce": "u64",
<<<<<<< HEAD
    "Document": {
        "name": "Vec<u8>",
        "uri": "Vec<u8>",
        "hash": "Vec<u8>"
=======
    "ProportionMatch": {
        "_enum": [
            "AtLeast",
            "MoreThan"
        ]
>>>>>>> 6bb59808
    }
}<|MERGE_RESOLUTION|>--- conflicted
+++ resolved
@@ -28,12 +28,6 @@
         "_enum": {
             "Unique": "IdentityId",
             "Group": "Vec<IdentityId>"
-        }
-    },
-    "LinkData": {
-        "_enum": {
-            "TickerOwned": "Vec<u8>",
-            "TokenOwned": "Vec<u8>"
         }
     },
     "Key": "[u8;32]",
@@ -264,17 +258,15 @@
         ]
     },
     "AuthorizationNonce": "u64",
-<<<<<<< HEAD
     "Document": {
         "name": "Vec<u8>",
         "uri": "Vec<u8>",
         "hash": "Vec<u8>"
-=======
+    },
     "ProportionMatch": {
         "_enum": [
             "AtLeast",
             "MoreThan"
         ]
->>>>>>> 6bb59808
     }
 }