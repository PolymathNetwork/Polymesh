--- conflicted
+++ resolved
@@ -310,9 +310,7 @@
             "ForceValid"
         ]
     },
-<<<<<<< HEAD
-    "Memo": "[u8;32]"
-=======
+    "Memo": "[u8;32]",
     "Document": {
         "name": "Vec<u8>",
         "uri": "Vec<u8>",
@@ -334,5 +332,4 @@
         "did": "IdentityId",
         "bridge_tx": "BridgeTx"
     }
->>>>>>> f28a09d8
 }