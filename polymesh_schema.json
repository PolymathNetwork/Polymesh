--- conflicted
+++ resolved
@@ -1,1553 +1,4 @@
 {
-<<<<<<< HEAD
-    "types": {
-        "AccountInfo": "AccountInfoWithRefCount",
-        "Address": "IndicesLookupSource",
-        "LookupSource": "IndicesLookupSource",
-        "ValidatorPrefsWithBlocked": {
-            "commission": "Compact<Perbill>"
-        },
-        "IdentityId": "[u8; 32]",
-        "EventDid": "IdentityId",
-        "EventCounts": "Vec<u32>",
-        "ErrorAt": "(u32, DispatchError)",
-        "InvestorUid": "[u8; 16]",
-        "Ticker": "[u8; 12]",
-        "CddId": "[u8; 32]",
-        "ScopeId": "[u8; 32]",
-        "PosRatio": "(u32, u32)",
-        "DocumentId": "u32",
-        "DocumentName": "Text",
-        "DocumentUri": "Text",
-        "DocumentHash": {
-            "_enum": {
-                "None": "",
-                "H512": "[u8; 64]",
-                "H384": "[u8; 48]",
-                "H320": "[u8; 40]",
-                "H256": "[u8; 32]",
-                "H224": "[u8; 28]",
-                "H192": "[u8; 24]",
-                "H160": "[u8; 20]",
-                "H128": "[u8; 16]"
-            }
-        },
-        "DocumentType": "Text",
-        "Document": {
-            "uri": "DocumentUri",
-            "content_hash": "DocumentHash",
-            "name": "DocumentName",
-            "doc_type": "Option<DocumentType>",
-            "filing_date": "Option<Moment>"
-        },
-        "Version": "u8",
-        "AssetType": {
-            "_enum": {
-                "EquityCommon": "",
-                "EquityPreferred": "",
-                "Commodity": "",
-                "FixedIncome": "",
-                "REIT": "",
-                "Fund": "",
-                "RevenueShareAgreement": "",
-                "StructuredProduct": "",
-                "Derivative": "",
-                "Custom": "Vec<u8>",
-                "StableCoin": ""
-            }
-        },
-        "AssetIdentifier": {
-            "_enum": {
-                "CUSIP": "[u8; 9]",
-                "CINS": "[u8; 9]",
-                "ISIN": "[u8; 12]",
-                "LEI": "[u8; 20]"
-            }
-        },
-        "AssetOwnershipRelation": {
-            "_enum": {
-                "NotOwned": "",
-                "TickerOwned": "",
-                "AssetOwned": ""
-            }
-        },
-        "AssetName": "Text",
-        "FundingRoundName": "Text",
-        "VenueDetails": "Text",
-        "SecurityToken": {
-            "name": "AssetName",
-            "total_supply": "Balance",
-            "owner_did": "IdentityId",
-            "divisible": "bool",
-            "asset_type": "AssetType"
-        },
-        "PalletName": "Text",
-        "DispatchableName": "Text",
-        "AssetPermissions": {
-            "_enum": {
-                "Whole": "",
-                "These": "Vec<Ticker>",
-                "Except": "Vec<Ticker>"
-            }
-        },
-        "PortfolioPermissions": {
-            "_enum": {
-                "Whole": "",
-                "These": "Vec<PortfolioId>",
-                "Except": "Vec<PortfolioId>"
-            }
-        },
-        "DispatchableNames": {
-            "_enum": {
-                "Whole": "",
-                "These": "Vec<DispatchableName>",
-                "Except": "Vec<DispatchableName>"
-            }
-        },
-        "PalletPermissions": {
-            "pallet_name": "PalletName",
-            "dispatchable_names": "DispatchableNames"
-        },
-        "ExtrinsicPermissions": {
-            "_enum": {
-                "Whole": "",
-                "These": "Vec<PalletPermissions>",
-                "Except": "Vec<PalletPermissions>"
-            }
-        },
-        "Permissions": {
-            "asset": "AssetPermissions",
-            "extrinsic": "ExtrinsicPermissions",
-            "portfolio": "PortfolioPermissions"
-        },
-        "LegacyPalletPermissions": {
-            "pallet_name": "PalletName",
-            "total": "bool",
-            "dispatchable_names": "Vec<DispatchableName>"
-        },
-        "LegacyPermissions": {
-            "asset": "Option<Vec<Ticker>>",
-            "extrinsic": "Option<Vec<LegacyPalletPermissions>>",
-            "portfolio": "Option<Vec<PortfolioId>>"
-        },
-        "Signatory": {
-            "_enum": {
-                "Identity": "IdentityId",
-                "Account": "AccountId"
-            }
-        },
-        "SecondaryKey": {
-            "signer": "Signatory",
-            "permissions": "Permissions"
-        },
-        "SecondaryKeyWithAuth": {
-            "secondary_key": "SecondaryKey",
-            "auth_signature": "Signature"
-        },
-        "IdentityRole": {
-            "_enum": [
-                "Issuer",
-                "SimpleTokenIssuer",
-                "Validator",
-                "ClaimIssuer",
-                "Investor",
-                "NodeRunner",
-                "PM",
-                "CDDAMLClaimIssuer",
-                "AccreditedInvestorClaimIssuer",
-                "VerifiedIdentityClaimIssuer"
-            ]
-        },
-        "PreAuthorizedKeyInfo": {
-            "target_id": "IdentityId",
-            "secondary_key": "SecondaryKey"
-        },
-        "DidRecord": {
-            "primary_key": "AccountId",
-            "secondary_keys": "Vec<SecondaryKey>"
-        },
-        "KeyIdentityData": {
-            "identity": "IdentityId",
-            "permissions": "Option<Permissions>"
-        },
-        "CountryCode": {
-            "_enum": [
-                "AF",
-                "AX",
-                "AL",
-                "DZ",
-                "AS",
-                "AD",
-                "AO",
-                "AI",
-                "AQ",
-                "AG",
-                "AR",
-                "AM",
-                "AW",
-                "AU",
-                "AT",
-                "AZ",
-                "BS",
-                "BH",
-                "BD",
-                "BB",
-                "BY",
-                "BE",
-                "BZ",
-                "BJ",
-                "BM",
-                "BT",
-                "BO",
-                "BA",
-                "BW",
-                "BV",
-                "BR",
-                "VG",
-                "IO",
-                "BN",
-                "BG",
-                "BF",
-                "BI",
-                "KH",
-                "CM",
-                "CA",
-                "CV",
-                "KY",
-                "CF",
-                "TD",
-                "CL",
-                "CN",
-                "HK",
-                "MO",
-                "CX",
-                "CC",
-                "CO",
-                "KM",
-                "CG",
-                "CD",
-                "CK",
-                "CR",
-                "CI",
-                "HR",
-                "CU",
-                "CY",
-                "CZ",
-                "DK",
-                "DJ",
-                "DM",
-                "DO",
-                "EC",
-                "EG",
-                "SV",
-                "GQ",
-                "ER",
-                "EE",
-                "ET",
-                "FK",
-                "FO",
-                "FJ",
-                "FI",
-                "FR",
-                "GF",
-                "PF",
-                "TF",
-                "GA",
-                "GM",
-                "GE",
-                "DE",
-                "GH",
-                "GI",
-                "GR",
-                "GL",
-                "GD",
-                "GP",
-                "GU",
-                "GT",
-                "GG",
-                "GN",
-                "GW",
-                "GY",
-                "HT",
-                "HM",
-                "VA",
-                "HN",
-                "HU",
-                "IS",
-                "IN",
-                "ID",
-                "IR",
-                "IQ",
-                "IE",
-                "IM",
-                "IL",
-                "IT",
-                "JM",
-                "JP",
-                "JE",
-                "JO",
-                "KZ",
-                "KE",
-                "KI",
-                "KP",
-                "KR",
-                "KW",
-                "KG",
-                "LA",
-                "LV",
-                "LB",
-                "LS",
-                "LR",
-                "LY",
-                "LI",
-                "LT",
-                "LU",
-                "MK",
-                "MG",
-                "MW",
-                "MY",
-                "MV",
-                "ML",
-                "MT",
-                "MH",
-                "MQ",
-                "MR",
-                "MU",
-                "YT",
-                "MX",
-                "FM",
-                "MD",
-                "MC",
-                "MN",
-                "ME",
-                "MS",
-                "MA",
-                "MZ",
-                "MM",
-                "NA",
-                "NR",
-                "NP",
-                "NL",
-                "AN",
-                "NC",
-                "NZ",
-                "NI",
-                "NE",
-                "NG",
-                "NU",
-                "NF",
-                "MP",
-                "NO",
-                "OM",
-                "PK",
-                "PW",
-                "PS",
-                "PA",
-                "PG",
-                "PY",
-                "PE",
-                "PH",
-                "PN",
-                "PL",
-                "PT",
-                "PR",
-                "QA",
-                "RE",
-                "RO",
-                "RU",
-                "RW",
-                "BL",
-                "SH",
-                "KN",
-                "LC",
-                "MF",
-                "PM",
-                "VC",
-                "WS",
-                "SM",
-                "ST",
-                "SA",
-                "SN",
-                "RS",
-                "SC",
-                "SL",
-                "SG",
-                "SK",
-                "SI",
-                "SB",
-                "SO",
-                "ZA",
-                "GS",
-                "SS",
-                "ES",
-                "LK",
-                "SD",
-                "SR",
-                "SJ",
-                "SZ",
-                "SE",
-                "CH",
-                "SY",
-                "TW",
-                "TJ",
-                "TZ",
-                "TH",
-                "TL",
-                "TG",
-                "TK",
-                "TO",
-                "TT",
-                "TN",
-                "TR",
-                "TM",
-                "TC",
-                "TV",
-                "UG",
-                "UA",
-                "AE",
-                "GB",
-                "US",
-                "UM",
-                "UY",
-                "UZ",
-                "VU",
-                "VE",
-                "VN",
-                "VI",
-                "WF",
-                "EH",
-                "YE",
-                "ZM",
-                "ZW",
-                "BQ",
-                "CW",
-                "SX"
-            ]
-        },
-        "Scope": {
-            "_enum": {
-                "Identity": "IdentityId",
-                "Ticker": "Ticker",
-                "Custom": "Vec<u8>"
-            }
-        },
-        "InvestorZKProofData": "Signature",
-        "Scalar": "[u8; 32]",
-        "RistrettoPoint": "[u8; 32]",
-        "ZkProofData": {
-            "challenge_responses": "[Scalar; 2]",
-            "subtract_expressions_res": "RistrettoPoint",
-            "blinded_scope_did_hash": "RistrettoPoint"
-        },
-        "ScopeClaimProof": {
-            "proof_scope_id_wellformed": "Signature",
-            "proof_scope_id_cdd_id_match": "ZkProofData",
-            "scope_id": "RistrettoPoint"
-        },
-        "Claim": {
-            "_enum": {
-                "Accredited": "Scope",
-                "Affiliate": "Scope",
-                "BuyLockup": "Scope",
-                "SellLockup": "Scope",
-                "CustomerDueDiligence": "CddId",
-                "KnowYourCustomer": "Scope",
-                "Jurisdiction": "(CountryCode, Scope)",
-                "Exempted": "Scope",
-                "Blocked": "Scope",
-                "InvestorUniqueness": "(Scope, ScopeId, CddId)",
-                "NoData": "",
-                "InvestorUniquenessV2": "(CddId)"
-            }
-        },
-        "ClaimType": {
-            "_enum": {
-                "Accredited": "",
-                "Affiliate": "",
-                "BuyLockup": "",
-                "SellLockup": "",
-                "CustomerDueDiligence": "",
-                "KnowYourCustomer": "",
-                "Jurisdiction": "",
-                "Exempted": "",
-                "Blocked": "",
-                "InvestorUniqueness": "",
-                "NoData": "",
-                "InvestorUniquenessV2": ""
-            }
-        },
-        "IdentityClaim": {
-            "claim_issuer": "IdentityId",
-            "issuance_date": "Moment",
-            "last_update_date": "Moment",
-            "expiry": "Option<Moment>",
-            "claim": "Claim"
-        },
-        "IdentityClaimKey": {
-            "id": "IdentityId",
-            "claim_type": "ClaimType"
-        },
-        "ComplianceRequirement": {
-            "sender_conditions": "Vec<Condition>",
-            "receiver_conditions": "Vec<Condition>",
-            "id": "u32"
-        },
-        "ComplianceRequirementResult": {
-            "sender_conditions": "Vec<ConditionResult>",
-            "receiver_conditions": "Vec<ConditionResult>",
-            "id": "u32",
-            "result": "bool"
-        },
-        "ConditionType": {
-            "_enum": {
-                "IsPresent": "Claim",
-                "IsAbsent": "Claim",
-                "IsAnyOf": "Vec<Claim>",
-                "IsNoneOf": "Vec<Claim>",
-                "IsIdentity": "TargetIdentity"
-            }
-        },
-        "TrustedFor": {
-            "_enum": {
-                "Any": "",
-                "Specific": "Vec<ClaimType>"
-            }
-        },
-        "TrustedIssuer": {
-            "issuer": "IdentityId",
-            "trusted_for": "TrustedFor"
-        },
-        "Condition": {
-            "condition_type": "ConditionType",
-            "issuers": "Vec<TrustedIssuer>"
-        },
-        "ConditionResult": {
-            "condition": "Condition",
-            "result": "bool"
-        },
-        "SimpleTokenRecord": {
-            "ticker": "Ticker",
-            "total_supply": "Balance",
-            "owner_did": "IdentityId"
-        },
-        "FeeOf": "Balance",
-        "TargetIdAuthorization": {
-            "target_id": "IdentityId",
-            "nonce": "u64",
-            "expires_at": "Moment"
-        },
-        "TickerRegistration": {
-            "owner": "IdentityId",
-            "expiry": "Option<Moment>"
-        },
-        "TickerRegistrationConfig": {
-            "max_ticker_length": "u8",
-            "registration_length": "Option<Moment>"
-        },
-        "ClassicTickerRegistration": {
-            "eth_owner": "EthereumAddress",
-            "is_created": "bool"
-        },
-        "ClassicTickerImport": {
-            "eth_owner": "EthereumAddress",
-            "ticker": "Ticker",
-            "is_contract": "bool",
-            "is_created": "bool"
-        },
-        "EthereumAddress": "[u8; 20]",
-        "EcdsaSignature": "[u8; 65]",
-        "MotionTitle": "Text",
-        "MotionInfoLink": "Text",
-        "ChoiceTitle": "Text",
-        "Motion": {
-            "title": "MotionTitle",
-            "info_link": "MotionInfoLink",
-            "choices": "Vec<ChoiceTitle>"
-        },
-        "BallotTitle": "Text",
-        "BallotMeta": {
-            "title": "BallotTitle",
-            "motions": "Vec<Motion>"
-        },
-        "BallotTimeRange": {
-            "start": "Moment",
-            "end": "Moment"
-        },
-        "BallotVote": {
-            "power": "Balance",
-            "fallback": "Option<u16>"
-        },
-        "MaybeBlock": {
-            "_enum": {
-                "Some": "BlockNumber",
-                "None": ""
-            }
-        },
-        "Url": "Text",
-        "PipDescription": "Text",
-        "PipsMetadata": {
-            "id": "PipId",
-            "url": "Option<Url>",
-            "description": "Option<PipDescription>",
-            "created_at": "BlockNumber",
-            "transaction_version": "u32",
-            "expiry": "MaybeBlock"
-        },
-        "Proposer": {
-            "_enum": {
-                "Community": "AccountId",
-                "Committee": "Committee"
-            }
-        },
-        "Committee": {
-            "_enum": {
-                "Technical": "",
-                "Upgrade": ""
-            }
-        },
-        "SkippedCount": "u8",
-        "SnapshottedPip": {
-            "id": "PipId",
-            "weight": "(bool, Balance)"
-        },
-        "SnapshotId": "u32",
-        "SnapshotMetadata": {
-            "created_at": "BlockNumber",
-            "made_by": "AccountId",
-            "id": "SnapshotId"
-        },
-        "SnapshotResult": {
-            "_enum": {
-                "Approve": "",
-                "Reject": "",
-                "Skip": ""
-            }
-        },
-        "Beneficiary": {
-            "id": "IdentityId",
-            "amount": "Balance"
-        },
-        "DepositInfo": {
-            "owner": "AccountId",
-            "amount": "Balance"
-        },
-        "PolymeshVotes": {
-            "index": "u32",
-            "ayes": "Vec<(IdentityId, Balance)>",
-            "nays": "Vec<(IdentityId, Balance)>",
-            "end": "BlockNumber",
-            "expiry": "MaybeBlock"
-        },
-        "PipId": "u32",
-        "ProposalState": {
-            "_enum": [
-                "Pending",
-                "Rejected",
-                "Scheduled",
-                "Failed",
-                "Executed",
-                "Expired"
-            ]
-        },
-        "Pip": {
-            "id": "PipId",
-            "proposal": "Call",
-            "state": "ProposalState",
-            "proposer": "Proposer"
-        },
-        "ProposalData": {
-            "_enum": {
-                "Hash": "Hash",
-                "Proposal": "Vec<u8>"
-            }
-        },
-        "TickerTransferApproval": {
-            "authorized_by": "IdentityId",
-            "next_ticker": "Option<Ticker>",
-            "previous_ticker": "Option<Ticker>"
-        },
-        "OffChainSignature": {
-            "_enum": {
-                "Ed25519": "H512",
-                "Sr25519": "H512",
-                "Ecdsa": "H512"
-            }
-        },
-        "Authorization": {
-            "authorization_data": "AuthorizationData",
-            "authorized_by": "IdentityId",
-            "expiry": "Option<Moment>",
-            "auth_id": "u64"
-        },
-        "AuthorizationData": {
-            "_enum": {
-                "AttestPrimaryKeyRotation": "IdentityId",
-                "RotatePrimaryKey": "IdentityId",
-                "TransferTicker": "Ticker",
-                "TransferPrimaryIssuanceAgent": "Ticker",
-                "AddMultiSigSigner": "AccountId",
-                "TransferAssetOwnership": "Ticker",
-                "JoinIdentity": "Permissions",
-                "PortfolioCustody": "PortfolioId",
-                "Custom": "Ticker",
-                "NoData": "",
-                "TransferCorporateActionAgent": "Ticker",
-                "BecomeAgent": "(Ticker, AgentGroup)",
-                "AddRelayerPayingKey": "(AccountId, AccountId, Balance)"
-            }
-        },
-        "SmartExtensionType": {
-            "_enum": {
-                "TransferManager": "",
-                "Offerings": "",
-                "SmartWallet": "",
-                "Custom": "Vec<u8>"
-            }
-        },
-        "SmartExtensionName": "Text",
-        "SmartExtension": {
-            "extension_type": "SmartExtensionType",
-            "extension_name": "SmartExtensionName",
-            "extension_id": "AccountId",
-            "is_archive": "bool"
-        },
-        "MetaUrl": "Text",
-        "MetaDescription": "Text",
-        "MetaVersion": "u32",
-        "ExtVersion": "u32",
-        "TemplateMetadata": {
-            "url": "Option<MetaUrl>",
-            "se_type": "SmartExtensionType",
-            "usage_fee": "Balance",
-            "description": "MetaDescription",
-            "version": "MetaVersion"
-        },
-        "TemplateDetails": {
-            "instantiation_fee": "Balance",
-            "owner": "IdentityId",
-            "frozen": "bool"
-        },
-        "ProportionMatch": {
-            "_enum": [
-                "AtLeast",
-                "MoreThan"
-            ]
-        },
-        "AuthorizationNonce": "u64",
-        "Counter": "u64",
-        "Percentage": "Permill",
-        "TransferManager": {
-            "_enum": {
-                "CountTransferManager": "Counter",
-                "PercentageTransferManager": "Percentage"
-            }
-        },
-        "RestrictionResult": {
-            "_enum": [
-                "Valid",
-                "Invalid",
-                "ForceValid"
-            ]
-        },
-        "Memo": "[u8;32]",
-        "IssueRecipient": {
-            "_enum": {
-                "Account": "AccountId",
-                "Identity": "IdentityId"
-            }
-        },
-        "BridgeTx": {
-            "nonce": "u32",
-            "recipient": "AccountId",
-            "value": "Balance",
-            "tx_hash": "H256"
-        },
-        "PendingTx": {
-            "did": "IdentityId",
-            "bridge_tx": "BridgeTx"
-        },
-        "AssetCompliance": {
-            "is_paused": "bool",
-            "requirements": "Vec<ComplianceRequirement>"
-        },
-        "AssetComplianceResult": {
-            "paused": "bool",
-            "requirements": "Vec<ComplianceRequirementResult>",
-            "result": "bool"
-        },
-        "Claim1stKey": {
-            "target": "IdentityId",
-            "claim_type": "ClaimType"
-        },
-        "Claim2ndKey": {
-            "issuer": "IdentityId",
-            "scope": "Option<Scope>"
-        },
-        "BatchAddClaimItem": {
-            "target": "IdentityId",
-            "claim": "Claim",
-            "expiry": "Option<Moment>"
-        },
-        "BatchRevokeClaimItem": {
-            "target": "IdentityId",
-            "claim": "Claim"
-        },
-        "InactiveMember": {
-            "id": "IdentityId",
-            "deactivated_at": "Moment",
-            "expiry": "Option<Moment>"
-        },
-        "VotingResult": {
-            "ayes_count": "u32",
-            "ayes_stake": "Balance",
-            "nays_count": "u32",
-            "nays_stake": "Balance"
-        },
-        "ProtocolOp": {
-            "_enum": [
-                "AssetRegisterTicker",
-                "AssetIssue",
-                "AssetAddDocument",
-                "AssetCreateAsset",
-                "AssetCreateCheckpointSchedule",
-                "DividendNew",
-                "ComplianceManagerAddComplianceRequirement",
-                "IdentityRegisterDid",
-                "IdentityCddRegisterDid",
-                "IdentityAddClaim",
-                "IdentitySetPrimaryKey",
-                "IdentityAddSecondaryKeysWithAuthorization",
-                "PipsPropose",
-                "VotingAddBallot",
-                "ContractsPutCode",
-                "BallotAttachBallot",
-                "DistributionDistribute"
-            ]
-        },
-        "CddStatus": {
-            "_enum": {
-                "Ok": "IdentityId",
-                "Err": "Vec<u8>"
-            }
-        },
-        "AssetDidResult": {
-            "_enum": {
-                "Ok": "IdentityId",
-                "Err": "Vec<u8>"
-            }
-        },
-        "DidRecordsSuccess": {
-            "primary_key": "AccountId",
-            "secondary_key": "Vec<SecondaryKey>"
-        },
-        "DidRecords": {
-            "_enum": {
-                "Success": "DidRecordsSuccess",
-                "IdNotFound": "Vec<u8>"
-            }
-        },
-        "VoteCountProposalFound": {
-            "ayes": "u64",
-            "nays": "u64"
-        },
-        "VoteCount": {
-            "_enum": {
-                "ProposalFound": "VoteCountProposalFound",
-                "ProposalNotFound": "Vec<u8>"
-            }
-        },
-        "Vote": "(bool, Balance)",
-        "VoteByPip": {
-            "pip": "PipId",
-            "vote": "Vote"
-        },
-        "BridgeTxDetail": {
-            "amount": "Balance",
-            "status": "BridgeTxStatus",
-            "execution_block": "BlockNumber",
-            "tx_hash": "H256"
-        },
-        "BridgeTxStatus": {
-            "_enum": {
-                "Absent": "",
-                "Pending": "u8",
-                "Frozen": "",
-                "Timelocked": "",
-                "Handled": ""
-            }
-        },
-        "HandledTxStatus": {
-            "_enum": {
-                "Success": "",
-                "Error": "Text"
-            }
-        },
-        "CappedFee": "u64",
-        "CanTransferResult": {
-            "_enum": {
-                "Ok": "u8",
-                "Err": "Vec<u8>"
-            }
-        },
-        "AuthorizationType": {
-            "_enum": {
-                "AttestPrimaryKeyRotation": "",
-                "RotatePrimaryKey": "",
-                "TransferTicker": "",
-                "TransferPrimaryIssuanceAgent": "",
-                "AddMultiSigSigner": "",
-                "TransferAssetOwnership": "",
-                "JoinIdentity": "",
-                "PortfolioCustody": "",
-                "Custom": "",
-                "NoData": "",
-                "TransferCorporateActionAgent": ""
-            }
-        },
-        "ProposalDetails": {
-            "approvals": "u64",
-            "rejections": "u64",
-            "status": "ProposalStatus",
-            "expiry": "Option<Moment>",
-            "auto_close": "bool"
-        },
-        "ProposalStatus": {
-            "_enum": {
-                "Invalid": "",
-                "ActiveOrExpired": "",
-                "ExecutionSuccessful": "",
-                "ExecutionFailed": "",
-                "Rejected": ""
-            }
-        },
-        "DidStatus": {
-            "_enum": {
-                "Unknown": "",
-                "Exists": "",
-                "CddVerified": ""
-            }
-        },
-        "PortfolioName": "Text",
-        "PortfolioNumber": "u64",
-        "PortfolioKind": {
-            "_enum": {
-                "Default": "",
-                "User": "PortfolioNumber"
-            }
-        },
-        "PortfolioId": {
-            "did": "IdentityId",
-            "kind": "PortfolioKind"
-        },
-        "ProverTickerKey": {
-            "prover": "IdentityId",
-            "ticker": "Ticker"
-        },
-        "TickerRangeProof": {
-            "initial_message": "[u8; 32]",
-            "final_response": "Vec<u8>",
-            "max_two_exp": "u32"
-        },
-        "Moment": "u64",
-        "CalendarUnit": {
-            "_enum": [
-                "Second",
-                "Minute",
-                "Hour",
-                "Day",
-                "Week",
-                "Month",
-                "Year"
-            ]
-        },
-        "CalendarPeriod": {
-            "unit": "CalendarUnit",
-            "amount": "u64"
-        },
-        "CheckpointSchedule": {
-            "start": "Moment",
-            "period": "CalendarPeriod"
-        },
-        "CheckpointId": "u64",
-        "ScheduleId": "u64",
-        "StoredSchedule": {
-            "schedule": "CheckpointSchedule",
-            "id": "ScheduleId",
-            "at": "Moment",
-            "remaining": "u32"
-        },
-        "ScheduleSpec": {
-            "start": "Option<Moment>",
-            "period": "CalendarPeriod",
-            "remaining": "u32"
-        },
-        "InstructionStatus": {
-            "_enum": {
-                "Unknown": "",
-                "Pending": "",
-                "Failed": ""
-            }
-        },
-        "LegStatus": {
-            "_enum": {
-                "PendingTokenLock": "",
-                "ExecutionPending": "",
-                "ExecutionToBeSkipped": "(AccountId, u64)"
-            }
-        },
-        "AffirmationStatus": {
-            "_enum": {
-                "Unknown": "",
-                "Pending": "",
-                "Affirmed": "",
-                "Rejected": ""
-            }
-        },
-        "SettlementType": {
-            "_enum": {
-                "SettleOnAffirmation": "",
-                "SettleOnBlock": "BlockNumber"
-            }
-        },
-        "Instruction": {
-            "instruction_id": "u64",
-            "venue_id": "u64",
-            "status": "InstructionStatus",
-            "settlement_type": "SettlementType",
-            "created_at": "Option<Moment>",
-            "trade_date": "Option<Moment>",
-            "value_date": "Option<Moment>"
-        },
-        "Leg": {
-            "from": "PortfolioId",
-            "to": "PortfolioId",
-            "asset": "Ticker",
-            "amount": "Balance"
-        },
-        "Venue": {
-            "creator": "IdentityId",
-            "instructions": "Vec<u64>",
-            "details": "VenueDetails",
-            "venue_type": "VenueType"
-        },
-        "Receipt": {
-            "receipt_uid": "u64",
-            "from": "PortfolioId",
-            "to": "PortfolioId",
-            "asset": "Ticker",
-            "amount": "Balance"
-        },
-        "ReceiptMetadata": "Text",
-        "ReceiptDetails": {
-            "receipt_uid": "u64",
-            "leg_id": "u64",
-            "signer": "AccountId",
-            "signature": "OffChainSignature",
-            "metadata": "ReceiptMetadata"
-        },
-        "UniqueCall": {
-            "nonce": "u64",
-            "call": "Call"
-        },
-        "MovePortfolioItem": {
-            "ticker": "Ticker",
-            "amount": "Balance",
-            "memo": "Option<Memo>"
-        },
-        "WeightToFeeCoefficient": {
-            "coeffInteger": "Balance",
-            "coeffFrac": "Perbill",
-            "negative": "bool",
-            "degree": "u8"
-        },
-        "TargetIdentity": {
-            "_enum": {
-                "ExternalAgent": "",
-                "Specific": "IdentityId"
-            }
-        },
-        "FundraiserName": "Text",
-        "FundraiserStatus": {
-            "_enum": [
-                "Live",
-                "Frozen",
-                "Closed",
-                "ClosedEarly"
-            ]
-        },
-        "FundraiserTier": {
-            "total": "Balance",
-            "price": "Balance",
-            "remaining": "Balance"
-        },
-        "Fundraiser": {
-            "creator": "IdentityId",
-            "offering_portfolio": "PortfolioId",
-            "offering_asset": "Ticker",
-            "raising_portfolio": "PortfolioId",
-            "raising_asset": "Ticker",
-            "tiers": "Vec<FundraiserTier>",
-            "venue_id": "u64",
-            "start": "Moment",
-            "end": "Option<Moment>",
-            "status": "FundraiserStatus",
-            "minimum_investment": "Balance"
-        },
-        "VenueType": {
-            "_enum": [
-                "Other",
-                "Distribution",
-                "Sto",
-                "Exchange"
-            ]
-        },
-        "Payload": {
-            "block_number": "BlockNumber",
-            "nominators": "Vec<AccountId>",
-            "public": "H256"
-        },
-        "ExtensionAttributes": {
-            "usage_fee": "Balance",
-            "version": "MetaVersion"
-        },
-        "Tax": "Permill",
-        "TargetIdentities": {
-            "identities": "Vec<IdentityId>",
-            "treatment": "TargetTreatment"
-        },
-        "TargetTreatment": {
-            "_enum": [
-                "Include",
-                "Exclude"
-            ]
-        },
-        "CAKind": {
-            "_enum": [
-                "PredictableBenefit",
-                "UnpredictableBenefit",
-                "IssuerNotice",
-                "Reorganization",
-                "Other"
-            ]
-        },
-        "CADetails": "Text",
-        "CACheckpoint": {
-            "_enum": {
-                "Scheduled": "(ScheduleId, u64)",
-                "Existing": "CheckpointId"
-            }
-        },
-        "RecordDate": {
-            "date": "Moment",
-            "checkpoint": "CACheckpoint"
-        },
-        "RecordDateSpec": {
-            "_enum": {
-                "Scheduled": "Moment",
-                "ExistingSchedule": "ScheduleId",
-                "Existing": "CheckpointId"
-            }
-        },
-        "CorporateAction": {
-            "kind": "CAKind",
-            "decl_date": "Moment",
-            "record_date": "Option<RecordDate>",
-            "details": "Text",
-            "targets": "TargetIdentities",
-            "default_withholding_tax": "Tax",
-            "withholding_tax": "Vec<(IdentityId, Tax)>"
-        },
-        "LocalCAId": "u32",
-        "CAId": {
-            "ticker": "Ticker",
-            "local_id": "LocalCAId"
-        },
-        "Distribution": {
-            "from": "PortfolioId",
-            "currency": "Ticker",
-            "per_share": "Balance",
-            "amount": "Balance",
-            "remaining": "Balance",
-            "reclaimed": "bool",
-            "payment_at": "Moment",
-            "expires_at": "Option<Moment>"
-        },
-        "SlashingSwitch": {
-            "_enum": [
-                "Validator",
-                "ValidatorAndNominator",
-                "None"
-            ]
-        },
-        "PriceTier": {
-            "total": "Balance",
-            "price": "Balance"
-        },
-        "AssetMigrationError": {
-            "_enum": {
-                "AssetDocumentFail": "(Ticker, DocumentId)"
-            }
-        },
-        "MigrationError": {
-            "_enum": {
-                "DecodeKey": "Vec<u8>",
-                "Map": "AssetMigrationError"
-            }
-        },
-        "PermissionedIdentityPrefs": {
-            "intended_count": "u32",
-            "running_count": "u32"
-        },
-        "GranularCanTransferResult": {
-            "invalid_granularity": "bool",
-            "self_transfer": "bool",
-            "invalid_receiver_cdd": "bool",
-            "invalid_sender_cdd": "bool",
-            "missing_scope_claim": "bool",
-            "receiver_custodian_error": "bool",
-            "sender_custodian_error": "bool",
-            "sender_insufficient_balance": "bool",
-            "portfolio_validity_result": "PortfolioValidityResult",
-            "asset_frozen": "bool",
-            "statistics_result": "Vec<TransferManagerResult>",
-            "compliance_result": "AssetComplianceResult",
-            "result": "bool"
-        },
-        "PortfolioValidityResult": {
-            "receiver_is_same_portfolio": "bool",
-            "sender_portfolio_does_not_exist": "bool",
-            "receiver_portfolio_does_not_exist": "bool",
-            "sender_insufficient_balance": "bool",
-            "result": "bool"
-        },
-        "TransferManagerResult": {
-            "tm": "TransferManager",
-            "result": "bool"
-        },
-        "AGId": "u32",
-        "AgentGroup": {
-            "_enum": {
-                "Full": "",
-                "Custom": "AGId",
-                "ExceptMeta": "",
-                "PolymeshV1CAA": "",
-                "PolymeshV1PIA": ""
-            }
-        }
-    },
-    "rpc": {
-        "compliance": {
-            "canTransfer": {
-                "description": "Checks whether a transaction with given parameters is compliant to the compliance manager conditions",
-                "params": [
-                    {
-                        "name": "ticker",
-                        "type": "Ticker",
-                        "isOptional": false
-                    },
-                    {
-                        "name": "from_did",
-                        "type": "Option<IdentityId>",
-                        "isOptional": false
-                    },
-                    {
-                        "name": "to_did",
-                        "type": "Option<IdentityId>",
-                        "isOptional": false
-                    },
-                    {
-                        "name": "blockHash",
-                        "type": "Hash",
-                        "isOptional": true
-                    }
-                ],
-                "type": "AssetComplianceResult"
-            }
-        },
-        "identity": {
-            "isIdentityHasValidCdd": {
-                "description": "use to tell whether the given did has valid cdd claim or not",
-                "params": [
-                    {
-                        "name": "did",
-                        "type": "IdentityId",
-                        "isOptional": false
-                    },
-                    {
-                        "name": "buffer_time",
-                        "type": "u64",
-                        "isOptional": true
-                    },
-                    {
-                        "name": "blockHash",
-                        "type": "Hash",
-                        "isOptional": true
-                    }
-                ],
-                "type": "CddStatus"
-            },
-            "getAssetDid": {
-                "description": "function is used to query the given ticker DID",
-                "params": [
-                    {
-                        "name": "ticker",
-                        "type": "Ticker",
-                        "isOptional": false
-                    },
-                    {
-                        "name": "blockHash",
-                        "type": "Hash",
-                        "isOptional": true
-                    }
-                ],
-                "type": "AssetDidResult"
-            },
-            "getDidRecords": {
-                "description": "Used to get the did record values for a given DID",
-                "params": [
-                    {
-                        "name": "did",
-                        "type": "IdentityId",
-                        "isOptional": false
-                    },
-                    {
-                        "name": "blockHash",
-                        "type": "Hash",
-                        "isOptional": true
-                    }
-                ],
-                "type": "DidRecords"
-            },
-            "getDidStatus": {
-                "description": "Retrieve status of the DID",
-                "params": [
-                    {
-                        "name": "did",
-                        "type": "Vec<IdentityId>",
-                        "isOptional": false
-                    },
-                    {
-                        "name": "blockHash",
-                        "type": "Hash",
-                        "isOptional": true
-                    }
-                ],
-                "type": "Vec<DidStatus>"
-            },
-            "getFilteredAuthorizations": {
-                "description": "Retrieve authorizations data for a given signatory and filtered using the given authorization type",
-                "params": [
-                    {
-                        "name": "signatory",
-                        "type": "Signatory",
-                        "isOptional": false
-                    },
-                    {
-                        "name": "allow_expired",
-                        "type": "bool",
-                        "isOptional": false
-                    },
-                    {
-                        "name": "auth_type",
-                        "type": "AuthorizationType",
-                        "isOptional": true
-                    },
-                    {
-                        "name": "blockHash",
-                        "type": "Hash",
-                        "isOptional": true
-                    }
-                ],
-                "type": "Vec<Authorization>"
-            },
-            "getKeyIdentityData": {
-                "description": "Query relation between a signing key and a DID",
-                "params": [
-                    {
-                        "name": "acc",
-                        "type": "AccountId",
-                        "isOptional": false
-                    },
-                    {
-                        "name": "blockHash",
-                        "type": "Hash",
-                        "isOptional": true
-                    }
-                ],
-                "type": "Option<KeyIdentityData>"
-            }
-        },
-        "pips": {
-            "getVotes": {
-                "description": "Summary of votes of a proposal given by index",
-                "params": [
-                    {
-                        "name": "index",
-                        "type": "u32",
-                        "isOptional": false
-                    },
-                    {
-                        "name": "blockHash",
-                        "type": "Hash",
-                        "isOptional": true
-                    }
-                ],
-                "type": "VoteCount"
-            },
-            "proposedBy": {
-                "description": "Retrieves proposal indices started by address",
-                "params": [
-                    {
-                        "name": "address",
-                        "type": "AccountId",
-                        "isOptional": false
-                    },
-                    {
-                        "name": "blockHash",
-                        "type": "Hash",
-                        "isOptional": true
-                    }
-                ],
-                "type": "Vec<u32>"
-            },
-            "votedOn": {
-                "description": "Retrieves proposal address indices voted on",
-                "params": [
-                    {
-                        "name": "address",
-                        "type": "AccountId",
-                        "isOptional": false
-                    },
-                    {
-                        "name": "blockHash",
-                        "type": "Hash",
-                        "isOptional": true
-                    }
-                ],
-                "type": "Vec<u32>"
-            }
-        },
-        "protocolFee": {
-            "computeFee": {
-                "description": "Gets the fee of a chargeable extrinsic operation",
-                "params": [
-                    {
-                        "name": "op",
-                        "type": "ProtocolOp",
-                        "isOptional": false
-                    },
-                    {
-                        "name": "blockHash",
-                        "type": "Hash",
-                        "isOptional": true
-                    }
-                ],
-                "type": "CappedFee"
-            }
-        },
-        "staking": {
-            "getCurve": {
-                "description": "Retrieves curves parameters",
-                "params": [
-                    {
-                        "name": "blockHash",
-                        "type": "Hash",
-                        "isOptional": true
-                    }
-                ],
-                "type": "Vec<(Perbill, Perbill)>"
-            }
-        },
-        "asset": {
-            "canTransfer": {
-                "description": "Checks whether a transaction with given parameters can take place or not",
-                "params": [
-                    {
-                        "name": "sender",
-                        "type": "AccountId",
-                        "isOptional": false
-                    },
-                    {
-                        "name": "from_custodian",
-                        "type": "Option<IdentityId>",
-                        "isOptional": false
-                    },
-                    {
-                        "name": "from_portfolio",
-                        "type": "PortfolioId",
-                        "isOptional": false
-                    },
-                    {
-                        "name": "to_custodian",
-                        "type": "Option<IdentityId>",
-                        "isOptional": false
-                    },
-                    {
-                        "name": "to_portfolio",
-                        "type": "PortfolioId",
-                        "isOptional": false
-                    },
-                    {
-                        "name": "ticker",
-                        "type": "Ticker",
-                        "isOptional": false
-                    },
-                    {
-                        "name": "value",
-                        "type": "Balance",
-                        "isOptional": false
-                    },
-                    {
-                        "name": "blockHash",
-                        "type": "Hash",
-                        "isOptional": true
-                    }
-                ],
-                "type": "CanTransferResult"
-            },
-            "canTransferGranular": {
-                "description": "Checks whether a transaction with given parameters can take place or not. The result is granular meaning each check is run and returned regardless of outcome.",
-                "params": [
-                    {
-                        "name": "from_custodian",
-                        "type": "Option<IdentityId>",
-                        "isOptional": false
-                    },
-                    {
-                        "name": "from_portfolio",
-                        "type": "PortfolioId",
-                        "isOptional": false
-                    },
-                    {
-                        "name": "to_custodian",
-                        "type": "Option<IdentityId>",
-                        "isOptional": false
-                    },
-                    {
-                        "name": "to_portfolio",
-                        "type": "PortfolioId",
-                        "isOptional": false
-                    },
-                    {
-                        "name": "ticker",
-                        "type": "Ticker",
-                        "isOptional": false
-                    },
-                    {
-                        "name": "value",
-                        "type": "Balance",
-                        "isOptional": false
-                    },
-                    {
-                        "name": "blockHash",
-                        "type": "Hash",
-                        "isOptional": true
-                    }
-                ],
-                "type": "GranularCanTransferResult"
-            }
-        }
-=======
   "types": {
     "Address": "MultiAddress",
     "LookupSource": "MultiAddress",
@@ -2240,7 +691,8 @@
         "Custom": "Ticker",
         "NoData": "",
         "TransferCorporateActionAgent": "Ticker",
-        "BecomeAgent": "(Ticker, AgentGroup)"
+        "BecomeAgent": "(Ticker, AgentGroup)",
+        "AddRelayerPayingKey": "(AccountId, AccountId, Balance)"
       }
     },
     "SmartExtensionType": {
@@ -3059,7 +1511,6 @@
         ],
         "type": "GranularCanTransferResult"
       }
->>>>>>> b1b94879
     }
   }
 }