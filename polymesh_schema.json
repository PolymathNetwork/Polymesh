{
    "IdentityId":"H256",
    "Ticker": "[u8; 12]",
    "AssetType": {
        "_enum": {
            "Equity": "",
            "Debt": "",
            "Commodity": "",
            "StructuredProduct": "",
            "Custom": "Vec<u8>"
        }
    },
    "IdentifierType": {
        "_enum": {
            "Isin": "",
            "Cusip": "",
            "Custom": "Vec<u8>"
        }
    },
    "SecurityToken": {
        "name": "Vec<u8>",
        "total_supply": "Balance",
        "owner_did": "IdentityId",
        "divisible": "bool",
        "asset_type": "AssetType"
    },
    "LinkedKeyInfo": {
        "_enum": {
            "Unique": "IdentityId",
            "Group": "Vec<IdentityId>"
        }
    },
    "LinkData": {
        "_enum": {
            "TickerOwned": "Vec<u8>",
            "TokenOwned": "Vec<u8>"
        }
    },
    "Key": "[u8;32]",
    "Permission": {
        "_enum": [
            "Full",
            "Admin",
            "Operator",
            "SpendFunds"
       ]
    },
    "Link": {
        "link_data": "LinkData",
        "expiry": "Option<Moment>",
        "next_link": "u64",
        "previous_link": "u64"
    },
<<<<<<< HEAD
=======
    "LinkData": {
       "_enum": {
            "TickerOwned": "Ticker",
            "TokenOwned": "Ticker"
       }
    },
>>>>>>> ba512122
    "SignerType": {
        "_enum": [
            "External",
            "Identity",
            "MultiSig",
            "Relayer"
        ]
    },
    "Signer":{
       "_enum": {
            "Identity": "IdentityId",
            "Key": "Key"
        }
    },
    "SigningItem": {
        "signer": "Signer",
        "signer_type": "SignerType",
        "permissions": "Vec<Permission>"
    },
    "SigningItemWithAuth":{
        "signing_item": "SigningItem",
        "auth_signature": "Signature"
    },
    "IdentityRole": {
        "_enum": [
            "Issuer",
            "SimpleTokenIssuer",
            "Validator",
            "ClaimIssuer",
            "Investor",
            "NodeRunner",
            "PM",
            "KYCAMLClaimIssuer",
            "AccreditedInvestorClaimIssuer",
            "VerifiedIdentityClaimIssuer"
        ]
    },
    "PreAuthorizedKeyInfo": {
        "target_id": "IdentityId",
        "signing_item": "SigningItem"
    },
    "DidRecord": {
        "roles": "Vec<IdentityRole>",
        "master_key": "Key",
        "signing_items": "Vec<SigningItem>"
    },
    "Claim": {
        "issuance_date": "Moment",
        "expiry": "Moment",
        "claim_value": "ClaimValue"
    },
    "ClaimMetaData": {
        "claim_key": "Vec<u8>",
        "claim_issuer": "IdentityId"
    },
    "ClaimValue": {
        "data_type": "DataTypes",
        "value": "Vec<u8>"
    },
    "ClaimRecord": {
        "did": "IdentityId",
        "claim_key": "Vec<u8>",
        "expiry": "Moment",
        "claim_value": "ClaimValue"
    },
    "DataTypes": {
        "_enum": [
            "U8",
            "U16",
            "U32",
            "U64",
            "U128",
            "Bool",
            "VecU8"
        ]
    },
    "AssetRule": {
        "sender_rules": "Vec<RuleData>",
        "receiver_rules":"Vec<RuleData>"
    },
    "Operators": {
        "_enum": [
            "EqualTo",
            "NotEqualTo",
            "LessThan",
            "GreaterThan",
            "LessOrEqualTo",
            "GreaterOrEqualTo"
        ]
    },
    "RuleData": {
        "key": "Vec<u8>",
        "value": "Vec<u8>",
        "trusted_issuers": "Vec<IdentityId>",
        "operator": "Operators"
    },
    "STO": {
        "beneficiary_did": "IdentityId",
        "cap": "Balance",
        "sold": "Balance",
        "rate": "u64",
        "start_date": "Moment",
        "end_date": "Moment",
        "active": "bool"
    },
    "Investment": {
        "investor_did": "IdentityId",
        "amount_paid": "Balance",
        "tokens_purchased": "Balance",
        "last_purchase_date": "Moment"
    },
    "SimpleTokenRecord": {
        "ticker": "Ticker",
        "total_supply": "Balance",
        "owner_did": "IdentityId"
    },
    "FeeOf": "Balance",
    "Dividend": {
        "amount": "Balance",
        "active": "bool",
        "maturates_at": "Option<u64>",
        "expires_at": "Option<u64>",
        "payout_currency": "Option<Vec<u8>>",
        "checkpoint_id": "u64"
    },
    "TargetIdAuthorization": {
        "target_id": "IdentityId",
        "nonce": "u64",
        "expires_at": "Moment"
    },
    "TickerRegistration": {
        "owner": "IdentityId",
        "expiry": "Option<Moment>"
    },
    "TickerRegistrationConfig": {
        "max_ticker_length": "u8",
        "registration_length": "Option<Moment>"
    },
    "SignData": {
        "custodian_did": "IdentityId",
        "holder_did": "IdentityId",
        "ticker": "Ticker",
        "value": "Balance",
        "nonce": "u16"
    },
    "Motion": {
        "title": "Vec<u8>",
        "info_link": "Vec<u8>",
        "choices": "Vec<Vec<u8>>"
    },
    "Ballot": {
        "checkpoint_id": "u64",
        "voting_start": "Moment",
        "voting_end": "Moment",
        "motions": "Vec<Motion>"
    },
    "MipsMetadata": {
        "index": "u32",
        "end": "u64",
        "proposal_hash": "Hash"
    },
    "Votes": {
        "index": "u32",
        "ayes": "Vec<(IdentityId, Balance)>",
        "nays": "Vec<(IdentityId, Balance)>"
    },
    "MipsIndex": "u32",
    "MipsPriority": {
        "_enum": [
            "High",
            "Normal"
        ]
    },
    "TickerTransferApproval": {
        "authorized_by": "IdentityId",
        "next_ticker": "Option<Ticker>",
        "previous_ticker": "Option<Ticker>"
    },
    "OffChainSignature": "H512",
    "PermissionedValidator": {
        "compliance": "Compliance"
    },
    "Authorization": {
        "authorization_data": "AuthorizationData",
        "authorized_by": "IdentityId",
        "expiry": "Option<Moment>",
        "next_authorization": "u64",
        "previous_authorization": "u64"
    },
    "AuthorizationData": {
        "_enum": {
            "TransferTicker": "Ticker",
            "AddMultiSigSigner": "",
            "TransferTokenOwnership": "Ticker",
            "Custom": "Vec<u8>",
            "NoData": ""
        }
    },
    "Compliance": {
        "_enum": [
            "Pending",
            "Active"
        ]
    },
    "AuthorizationNonce": "u64"
}<|MERGE_RESOLUTION|>--- conflicted
+++ resolved
@@ -51,15 +51,12 @@
         "next_link": "u64",
         "previous_link": "u64"
     },
-<<<<<<< HEAD
-=======
     "LinkData": {
        "_enum": {
             "TickerOwned": "Ticker",
             "TokenOwned": "Ticker"
        }
     },
->>>>>>> ba512122
     "SignerType": {
         "_enum": [
             "External",
