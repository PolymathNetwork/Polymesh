--- conflicted
+++ resolved
@@ -310,15 +310,7 @@
             "ForceValid"
         ]
     },
-<<<<<<< HEAD
     "Memo": "[u8;32]",
-    "Document": {
-        "name": "Vec<u8>",
-        "uri": "Vec<u8>",
-        "hash": "Vec<u8>"
-    },
-=======
->>>>>>> b270da86
     "IssueRecipient": {
         "_enum": {
             "Account": "AccountKey",
