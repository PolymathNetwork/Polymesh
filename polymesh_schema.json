{
    "IdentityId":"[u8; 32]",
    "Ticker": "[u8; 12]",
    "PosRatio": "(u32, u32)",
    "DocumentName": "Text",
    "DocumentUri": "Text",
    "DocumentHash": "Text",
    "Document": {
        "name": "DocumentName",
        "uri": "DocumentUri",
        "content_hash": "DocumentHash"
    },
    "AssetType": {
        "_enum": {
            "Equity": "",
            "Debt": "",
            "Commodity": "",
            "StructuredProduct": "",
            "Custom": "Vec<u8>"
        }
    },
    "IdentifierType": {
        "_enum": {
            "Cins": "",
            "Cusip": "",
            "Isin": ""
        }
    },
    "TokenName": "Text",
    "AssetIdentifier": "Text",
    "FundingRoundName": "Text",
    "SecurityToken": {
        "name": "TokenName",
        "total_supply": "Balance",
        "owner_did": "IdentityId",
        "divisible": "bool",
        "asset_type": "AssetType",
        "link_id": "u64"
    },
    "LinkedKeyInfo": {
        "_enum": {
            "Unique": "IdentityId",
            "Group": "Vec<IdentityId>"
        }
    },
    "AccountKey": "[u8;32]",
    "Permission": {
        "_enum": [
            "Full",
            "Admin",
            "Operator",
            "SpendFunds"
        ]
    },
    "Link": {
        "link_data": "LinkData",
        "expiry": "Option<Moment>",
        "link_id": "u64"
    },
    "LinkData": {
       "_enum": {
            "DocumentOwned": "Document",
            "TickerOwned": "Ticker",
            "TokenOwned": "Ticker"
        }
    },
    "SignatoryType": {
        "_enum": [
            "External",
            "Identity",
            "MultiSig",
            "Relayer"
        ]
    },
    "Signatory":{
        "_enum": {
            "Identity": "IdentityId",
            "AccountKey": "AccountKey"
        }
    },
    "SigningItem": {
        "signer": "Signatory",
        "signer_type": "SignatoryType",
        "permissions": "Vec<Permission>"
    },
    "SigningItemWithAuth":{
        "signing_item": "SigningItem",
        "auth_signature": "Signature"
    },
    "IdentityRole": {
        "_enum": [
            "Issuer",
            "SimpleTokenIssuer",
            "Validator",
            "ClaimIssuer",
            "Investor",
            "NodeRunner",
            "PM",
            "CDDAMLClaimIssuer",
            "AccreditedInvestorClaimIssuer",
            "VerifiedIdentityClaimIssuer"
        ]
    },
    "PreAuthorizedKeyInfo": {
        "target_id": "IdentityId",
        "signing_item": "SigningItem"
    },
    "DidRecord": {
        "roles": "Vec<IdentityRole>",
        "master_key": "AccountKey",
        "signing_items": "Vec<SigningItem>"
    },
    "JurisdictionName": "Text",
    "Scope": "IdentityId",
    "Claim": {
        "_enum": {
            "Accredited": "Scope",
            "Affiliate": "Scope",
            "BuyLockup": "Scope",
            "SellLockup": "Scope",
            "CustomerDueDiligence": "",
            "KnowYourCustomer": "Scope",
            "Jurisdiction": "(JurisdictionName, Scope)",
            "Whitelisted": "Scope",
            "Blacklisted": "Scope",
            "NoData": ""
        }
    },
    "ClaimType": {
        "_enum": {
            "Accredited": "",
            "Affiliate": "",
            "BuyLockup": "",
            "SellLockup": "",
            "CustomerDueDiligence": "",
            "KnowYourCustomer": "",
            "Jurisdiction": "",
            "Whitelisted": "",
            "Blacklisted": "",
            "NoType": ""
        }
    },
    "IdentityClaim": {
        "claim_issuer": "IdentityId",
        "issuance_date": "Moment",
        "last_update_date": "Moment",
        "expiry": "Option<Moment>",
        "claim": "Claim"
    },
    "IdentityClaimKey": {
        "id": "IdentityId",
        "claim_type": "ClaimType"
    },
    "AssetTransferRule": {
        "sender_rules": "Vec<Rule>",
        "receiver_rules":"Vec<Rule>",
        "rule_id": "u32"
    },
    "RuleType": {
        "_enum": {
            "IsPresent" : "Claim",
            "IsAbsent": "Claim",
            "IsAnyOf": "Vec<Claim>",
            "IsNoneOf": "Vec<Claim>"
        }
    },
    "Rule": {
        "rule_type": "RuleType",
        "issuers": "Vec<IdentityId>"
    },
    "STO": {
        "beneficiary_did": "IdentityId",
        "cap": "Balance",
        "sold": "Balance",
        "rate": "u64",
        "start_date": "Moment",
        "end_date": "Moment",
        "active": "bool"
    },
    "Investment": {
        "investor_did": "IdentityId",
        "amount_paid": "Balance",
        "tokens_purchased": "Balance",
        "last_purchase_date": "Moment"
    },
    "SimpleTokenRecord": {
        "ticker": "Ticker",
        "total_supply": "Balance",
        "owner_did": "IdentityId"
    },
    "FeeOf": "Balance",
    "Dividend": {
        "amount": "Balance",
        "active": "bool",
        "maturates_at": "Option<u64>",
        "expires_at": "Option<u64>",
        "payout_currency": "Option<Ticker>",
        "checkpoint_id": "u64"
    },
    "TargetIdAuthorization": {
        "target_id": "IdentityId",
        "nonce": "u64",
        "expires_at": "Moment"
    },
    "TickerRegistration": {
        "owner": "IdentityId",
        "expiry": "Option<Moment>",
        "link_id": "u64"
    },
    "TickerRegistrationConfig": {
        "max_ticker_length": "u8",
        "registration_length": "Option<Moment>"
    },
    "SignData": {
        "custodian_did": "IdentityId",
        "holder_did": "IdentityId",
        "ticker": "Ticker",
        "value": "Balance",
        "nonce": "u16"
    },
    "MotionTitle": "Text",
    "MotionInfoLink": "Text",
    "Motion": {
        "title": "MotionTitle",
        "info_link": "MotionInfoLink",
        "choices": "Vec<MotionTitle>"
    },
    "Ballot": {
        "checkpoint_id": "u64",
        "voting_start": "Moment",
        "voting_end": "Moment",
        "motions": "Vec<Motion>"
    },
    "Url": "Text",
    "MipDescription": "Text",
    "MipsMetadata": {
        "proposer": "AccountKey",
        "index": "u32",
        "end": "u32",
        "url": "Option<Url>",
        "description": "Option<MipDescription>",
        "cool_off_until": "u32"
    },
    "DepositInfo": {
        "owner": "AccountKey",
        "amount": "Balance"
    },
    "PolymeshVotes": {
        "index": "u32",
        "ayes": "Vec<(IdentityId, Balance)>",
        "nays": "Vec<(IdentityId, Balance)>"
    },
    "MipsIndex": "u32",
    "MipsPriority": {
        "_enum": [
            "High",
            "Normal"
        ]
    },
    "MipsState": {
        "_enum": [
            "Ratified",
            "Scheduled",
            "Rejected",
            "Executed"
        ]
    },
    "MIP": {
        "index": "MipsIndex",
        "proposal":"Call"
    },
    "Referendum": {
        "index": "MipsIndex",
        "priority": "MipsPriority",
        "state": "MipsState",
        "enactment_period": "u32",
        "proposal": "Call"
    },
    "TickerTransferApproval": {
        "authorized_by": "IdentityId",
        "next_ticker": "Option<Ticker>",
        "previous_ticker": "Option<Ticker>"
    },
    "OffChainSignature": "H512",
    "PermissionedValidator": {
        "compliance": "Compliance"
    },
    "Authorization": {
        "authorization_data": "AuthorizationData",
        "authorized_by": "Signatory",
        "expiry": "Option<Moment>",
        "auth_id": "u64"
    },
    "AuthorizationData": {
        "_enum": {
            "AttestMasterKeyRotation": "IdentityId",
            "RotateMasterKey": "IdentityId",
            "TransferTicker": "Ticker",
            "AddMultiSigSigner": "",
            "TransferTokenOwnership": "Ticker",
            "JoinIdentity": "IdentityId",
            "Custom": "Vec<u8>",
            "NoData": ""
        }
    },
    "AuthIdentifier": {
        "signatory": "Signatory",
        "auth_id": "u64"
    },
    "Compliance": {
        "_enum": [
            "Pending",
            "Active"
        ]
    },
    "SmartExtensionType": {
        "_enum": {
            "TransferManager": "",
            "Offerings": "",
            "Custom": "Vec<u8>"
        }
    },
    "SmartExtensionName": "Text",
    "SmartExtension": {
        "extension_type": "SmartExtensionType",
        "extension_name": "SmartExtensionName",
        "extension_id": "IdentityId",
        "is_archive": "bool"
    },
    "ProportionMatch": {
        "_enum": [
            "AtLeast",
            "MoreThan"
        ]
    },
    "AuthorizationNonce": "u64",
    "Counter": "u64",
    "Commission": {
        "_enum": {
            "Individual": "",
            "Global": "u32"
        }
    },
    "RestrictionResult": {
        "_enum": [
            "Valid",
            "Invalid",
            "ForceValid"
        ]
    },
    "Memo": "[u8;32]",
    "IssueRecipient": {
        "_enum": {
            "Account": "AccountKey",
            "Identity": "IdentityId"
        }
    },
    "BridgeTx": {
        "nonce": "u64",
        "recipient": "IssueRecipient",
        "value": "u128",
        "tx_hash": "H256"
    },
    "PendingTx": {
        "did": "IdentityId",
        "bridge_tx": "BridgeTx"
    },
    "OfflineSlashingParams": {
        "max_offline_percent": "u32",
        "constant": "u32",
        "max_slash_percent": "u32"
    },
    "AssetTransferRules": {
        "is_paused": "bool",
        "rules": "Vec<AssetTransferRule>"
    },
    "Claim1stKey": {
        "target": "IdentityId",
        "claim_type": "ClaimType"
    },
    "Claim2ndKey": {
        "issuer": "IdentityId",
        "scope": "Option<Scope>"
    },
    "BatchAddClaimItem": {
        "target": "IdentityId",
        "claim": "Claim",
        "expiry": "Option<u64>"
    },
    "BatchRevokeClaimItem": {
        "target": "IdentityId",
        "claim": "Claim"
    },
    "InactiveMember" : {
        "id": "IdentityId",
        "deactivated_at": "Moment",
        "expiry": "Option<Moment>"
    },
    "ProtocolOp": {
        "_enum": [
            "AssetRegisterTicker",
            "AssetIssue",
            "AssetAddDocument",
            "AssetCreateToken",
            "DividendNew",
            "GeneralTmAddActiveRule",
            "IdentityRegisterDid",
            "IdentityCddRegisterDid",
            "IdentityAddClaim",
            "IdentitySetMasterKey",
            "IdentityAddSigningItem",
            "MipsPropose",
            "VotingAddBallot"
        ]
    },
<<<<<<< HEAD
=======
    "RpcResult": {
        "Ok": "IdentityId",
        "Err": "Vec<u8>"
    },
>>>>>>> 17138343
    "CddStatus": {
        "_enum": {
            "Ok": "IdentityId",
            "Err": "Vec<u8>"
        }
    },
    "AssetDidResult": {
        "_enum": {
            "Ok": "IdentityId",
            "Err": "Vec<u8>"
        }
    },
    "DidRecords": {
        "_enum": {
            "Success": {
                "master_key" : "AccountKey",
                "signing_items": "Vec<SigningItem>"
            },
            "IdNotFound": "Vec<u8>"
        }
    },
    "CappedVoteCount": {
<<<<<<< HEAD
        "_enum": {
            "Success": {
                "ayes": "u64",
                "nays": "u64"
            },
            "ProposalNotFound": "Vec<u8>"
        }
    }
=======
        "Success": "VoteCountRpcSuccess",
        "ProposalNotFound": "Vec<u8>"
    },
    "Weight": "u32"
>>>>>>> 17138343
}<|MERGE_RESOLUTION|>--- conflicted
+++ resolved
@@ -413,13 +413,6 @@
             "VotingAddBallot"
         ]
     },
-<<<<<<< HEAD
-=======
-    "RpcResult": {
-        "Ok": "IdentityId",
-        "Err": "Vec<u8>"
-    },
->>>>>>> 17138343
     "CddStatus": {
         "_enum": {
             "Ok": "IdentityId",
@@ -442,7 +435,6 @@
         }
     },
     "CappedVoteCount": {
-<<<<<<< HEAD
         "_enum": {
             "Success": {
                 "ayes": "u64",
@@ -450,11 +442,6 @@
             },
             "ProposalNotFound": "Vec<u8>"
         }
-    }
-=======
-        "Success": "VoteCountRpcSuccess",
-        "ProposalNotFound": "Vec<u8>"
     },
     "Weight": "u32"
->>>>>>> 17138343
 }