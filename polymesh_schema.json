{
<<<<<<< HEAD
    "IdentityId":"[u8; 32]",
    "Ticker": "[u8; 12]",
    "PosRatio": "(u32, u32)",
    "DocumentName": "Text",
    "DocumentUri": "Text",
    "DocumentHash": "Text",
    "Document": {
        "name": "DocumentName",
        "uri": "DocumentUri",
        "content_hash": "DocumentHash"
    },
    "AssetType": {
        "_enum": {
            "Equity": "",
            "Debt": "",
            "Commodity": "",
            "StructuredProduct": "",
            "Custom": "Vec<u8>"
        }
    },
    "IdentifierType": {
        "_enum": {
            "Cins": "",
            "Cusip": "",
            "Isin": ""
        }
    },
    "TokenName": "Text",
    "AssetIdentifier": "Text",
    "FundingRoundName": "Text",
    "SecurityToken": {
        "name": "TokenName",
        "total_supply": "Balance",
        "owner_did": "IdentityId",
        "divisible": "bool",
        "asset_type": "AssetType",
        "link_id": "u64"
    },
    "LinkedKeyInfo": {
        "_enum": {
            "Unique": "IdentityId",
            "Group": "Vec<IdentityId>"
        }
    },
    "AccountKey": "[u8;32]",
    "Permission": {
        "_enum": [
            "Full",
            "Admin",
            "Operator",
            "SpendFunds"
        ]
    },
    "Link": {
        "link_data": "LinkData",
        "expiry": "Option<Moment>",
        "link_id": "u64"
    },
    "LinkData": {
       "_enum": {
            "DocumentOwned": "Document",
            "TickerOwned": "Ticker",
            "TokenOwned": "Ticker"
        }
    },
    "SignatoryType": {
        "_enum": [
            "External",
            "Identity",
            "MultiSig",
            "Relayer"
        ]
    },
    "Signatory":{
        "_enum": {
            "Identity": "IdentityId",
            "AccountKey": "AccountKey"
        }
    },
    "SigningItem": {
        "signer": "Signatory",
        "signer_type": "SignatoryType",
        "permissions": "Vec<Permission>"
    },
    "SigningItemWithAuth":{
        "signing_item": "SigningItem",
        "auth_signature": "Signature"
    },
    "IdentityRole": {
        "_enum": [
            "Issuer",
            "SimpleTokenIssuer",
            "Validator",
            "ClaimIssuer",
            "Investor",
            "NodeRunner",
            "PM",
            "CDDAMLClaimIssuer",
            "AccreditedInvestorClaimIssuer",
            "VerifiedIdentityClaimIssuer"
        ]
    },
    "PreAuthorizedKeyInfo": {
        "target_id": "IdentityId",
        "signing_item": "SigningItem"
    },
    "DidRecord": {
        "roles": "Vec<IdentityRole>",
        "master_key": "AccountKey",
        "signing_items": "Vec<SigningItem>"
    },
    "JurisdictionName": "Text",
    "Scope": "IdentityId",
    "Claim": {
        "_enum": {
            "Accredited": "Scope",
            "Affiliate": "Scope",
            "BuyLockup": "Scope",
            "SellLockup": "Scope",
            "CustomerDueDiligence": "",
            "KnowYourCustomer": "Scope",
            "Jurisdiction": "(JurisdictionName, Scope)",
            "Whitelisted": "Scope",
            "Blacklisted": "Scope",
            "NoData": ""
        }
    },
    "ClaimType": {
        "_enum": {
            "Accredited": "",
            "Affiliate": "",
            "BuyLockup": "",
            "SellLockup": "",
            "CustomerDueDiligence": "",
            "KnowYourCustomer": "",
            "Jurisdiction": "",
            "Whitelisted": "",
            "Blacklisted": "",
            "NoType": ""
        }
    },
    "IdentityClaim": {
        "claim_issuer": "IdentityId",
        "issuance_date": "Moment",
        "last_update_date": "Moment",
        "expiry": "Option<Moment>",
        "claim": "Claim"
    },
    "IdentityClaimKey": {
        "id": "IdentityId",
        "claim_type": "ClaimType"
    },
    "AssetTransferRule": {
        "sender_rules": "Vec<Rule>",
        "receiver_rules":"Vec<Rule>",
        "rule_id": "u32"
    },
    "RuleType": {
        "_enum": {
            "IsPresent" : "Claim",
            "IsAbsent": "Claim",
            "IsAnyOf": "Vec<Claim>",
            "IsNoneOf": "Vec<Claim>"
        }
    },
    "Rule": {
        "rule_type": "RuleType",
        "issuers": "Vec<IdentityId>"
    },
    "STO": {
        "beneficiary_did": "IdentityId",
        "cap": "Balance",
        "sold": "Balance",
        "rate": "u64",
        "start_date": "Moment",
        "end_date": "Moment",
        "active": "bool"
    },
    "Investment": {
        "investor_did": "IdentityId",
        "amount_paid": "Balance",
        "tokens_purchased": "Balance",
        "last_purchase_date": "Moment"
    },
    "SimpleTokenRecord": {
        "ticker": "Ticker",
        "total_supply": "Balance",
        "owner_did": "IdentityId"
    },
    "FeeOf": "Balance",
    "Dividend": {
        "amount": "Balance",
        "active": "bool",
        "maturates_at": "Option<u64>",
        "expires_at": "Option<u64>",
        "payout_currency": "Option<Ticker>",
        "checkpoint_id": "u64"
    },
    "TargetIdAuthorization": {
        "target_id": "IdentityId",
        "nonce": "u64",
        "expires_at": "Moment"
    },
    "TickerRegistration": {
        "owner": "IdentityId",
        "expiry": "Option<Moment>",
        "link_id": "u64"
    },
    "TickerRegistrationConfig": {
        "max_ticker_length": "u8",
        "registration_length": "Option<Moment>"
    },
    "SignData": {
        "custodian_did": "IdentityId",
        "holder_did": "IdentityId",
        "ticker": "Ticker",
        "value": "Balance",
        "nonce": "u16"
    },
    "MotionTitle": "Text",
    "MotionInfoLink": "Text",
    "Motion": {
        "title": "MotionTitle",
        "info_link": "MotionInfoLink",
        "choices": "Vec<MotionTitle>"
    },
    "Ballot": {
        "checkpoint_id": "u64",
        "voting_start": "Moment",
        "voting_end": "Moment",
        "motions": "Vec<Motion>"
    },
    "Url": "Text",
    "PipDescription": "Text",
    "PipsMetadata": {
        "proposer": "AccountKey",
        "id": "PipId",
        "end": "u32",
        "url": "Option<Url>",
        "description": "Option<PipDescription>",
        "cool_off_until": "u32",
        "beneficiaries": "Vec<Beneficiary>"
    },
    "Beneficiary": {
        "id": "IdentityId",
        "amount": "Balance"
    },
    "DepositInfo": {
        "owner": "AccountKey",
        "amount": "Balance"
    },
    "PolymeshVotes": {
        "index": "u32",
        "ayes": "Vec<(IdentityId, Balance)>",
        "nays": "Vec<(IdentityId, Balance)>"
    },
    "PipId": "u32",
    "ProposalState": {
        "_enum": [
            "Pending",
            "Cancelled",
            "Killed",
            "Rejected",
            "Referendum"
        ]
    },
    "ReferendumState": {
        "_enum": [
            "Pending",
            "Scheduled",
            "Rejected",
            "Failed",
            "Executed"
        ]
    },
    "ReferendumType": {
        "_enum": [
            "FastTracked",
            "Emergency",
            "Community"
        ]
    },
    "PIP": {
        "id": "PipId",
        "proposal":"Call",
        "state":"ProposalState"
    },
    "Referendum": {
        "id": "PipId",
        "state": "ReferendumState",
        "referendum_type": "ReferendumType",
        "enactment_period": "u32"

    },
    "TickerTransferApproval": {
        "authorized_by": "IdentityId",
        "next_ticker": "Option<Ticker>",
        "previous_ticker": "Option<Ticker>"
    },
    "OffChainSignature": "H512",
    "PermissionedValidator": {
        "compliance": "Compliance"
    },
    "Authorization": {
        "authorization_data": "AuthorizationData",
        "authorized_by": "Signatory",
        "expiry": "Option<Moment>",
        "auth_id": "u64"
    },
    "AuthorizationData": {
        "_enum": {
            "AttestMasterKeyRotation": "IdentityId",
            "RotateMasterKey": "IdentityId",
            "TransferTicker": "Ticker",
            "AddMultiSigSigner": "",
            "TransferTokenOwnership": "Ticker",
            "JoinIdentity": "IdentityId",
            "Custom": "Vec<u8>",
            "NoData": ""
        }
    },
    "AuthIdentifier": {
        "signatory": "Signatory",
        "auth_id": "u64"
    },
    "Compliance": {
        "_enum": [
            "Pending",
            "Active"
        ]
    },
    "SmartExtensionType": {
        "_enum": {
            "TransferManager": "",
            "Offerings": "",
            "Custom": "Vec<u8>"
        }
    },
    "SmartExtensionName": "Text",
    "SmartExtension": {
        "extension_type": "SmartExtensionType",
        "extension_name": "SmartExtensionName",
        "extension_id": "IdentityId",
        "is_archive": "bool"
    },
    "ProportionMatch": {
        "_enum": [
            "AtLeast",
            "MoreThan"
        ]
    },
    "AuthorizationNonce": "u64",
    "Counter": "u64",
    "Commission": {
        "_enum": {
            "Individual": "",
            "Global": "u32"
        }
    },
    "RestrictionResult": {
        "_enum": [
            "Valid",
            "Invalid",
            "ForceValid"
        ]
    },
    "Memo": "[u8;32]",
    "IssueRecipient": {
        "_enum": {
            "Account": "AccountKey",
            "Identity": "IdentityId"
        }
    },
    "BridgeTx": {
        "nonce": "u64",
        "recipient": "IssueRecipient",
        "value": "u128",
        "tx_hash": "H256"
    },
    "PendingTx": {
        "did": "IdentityId",
        "bridge_tx": "BridgeTx"
    },
    "OfflineSlashingParams": {
        "max_offline_percent": "u32",
        "constant": "u32",
        "max_slash_percent": "u32"
    },
    "AssetTransferRules": {
        "is_paused": "bool",
        "rules": "Vec<AssetTransferRule>"
    },
    "Claim1stKey": {
        "target": "IdentityId",
        "claim_type": "ClaimType"
    },
    "Claim2ndKey": {
        "issuer": "IdentityId",
        "scope": "Option<Scope>"
    },
    "BatchAddClaimItem": {
        "target": "IdentityId",
        "claim": "Claim",
        "expiry": "Option<u64>"
    },
    "BatchRevokeClaimItem": {
        "target": "IdentityId",
        "claim": "Claim"
    },
    "InactiveMember" : {
        "id": "IdentityId",
        "deactivated_at": "Moment",
        "expiry": "Option<Moment>"
    },
    "VotingResult" : {
        "ayes_count": "u32",
        "ayes_stake": "Balance",
        "nays_count": "u32",
        "nays_stake": "Balance"
    },
    "ProtocolOp": {
        "_enum": [
            "AssetRegisterTicker",
            "AssetIssue",
            "AssetAddDocument",
            "AssetCreateToken",
            "DividendNew",
            "GeneralTmAddActiveRule",
            "IdentityRegisterDid",
            "IdentityCddRegisterDid",
            "IdentityAddClaim",
            "IdentitySetMasterKey",
            "IdentityAddSigningItem",
            "PipsPropose",
            "VotingAddBallot"
        ]
    },
    "CddStatus": {
        "_enum": {
            "Ok": "IdentityId",
            "Err": "Vec<u8>"
        }
    },
    "AssetDidResult": {
        "_enum": {
            "Ok": "IdentityId",
            "Err": "Vec<u8>"
        }
    },
    "DidRecords": {
        "_enum": {
            "Success": {
                "master_key" : "AccountKey",
                "signing_items": "Vec<SigningItem>"
            },
            "IdNotFound": "Vec<u8>"
        }
    },
    "CappedVoteCount": {
        "_enum": {
            "Success": {
                "ayes": "u64",
                "nays": "u64"
            },
            "ProposalNotFound": "Vec<u8>"
        }
=======
    "types": {
        "IdentityId":"[u8; 32]",
        "Ticker": "[u8; 12]",
        "PosRatio": "(u32, u32)",
        "DocumentName": "Text",
        "DocumentUri": "Text",
        "DocumentHash": "Text",
        "Document": {
            "name": "DocumentName",
            "uri": "DocumentUri",
            "content_hash": "DocumentHash"
        },
        "AssetType": {
            "_enum": {
                "Equity": "",
                "Debt": "",
                "Commodity": "",
                "StructuredProduct": "",
                "Custom": "Vec<u8>"
            }
        },
        "IdentifierType": {
            "_enum": {
                "Cins": "",
                "Cusip": "",
                "Isin": ""
            }
        },
        "TokenName": "Text",
        "AssetIdentifier": "Text",
        "FundingRoundName": "Text",
        "SecurityToken": {
            "name": "TokenName",
            "total_supply": "Balance",
            "owner_did": "IdentityId",
            "divisible": "bool",
            "asset_type": "AssetType",
            "link_id": "u64"
        },
        "LinkedKeyInfo": {
            "_enum": {
                "Unique": "IdentityId",
                "Group": "Vec<IdentityId>"
            }
        },
        "AccountKey": "[u8;32]",
        "Permission": {
            "_enum": [
                "Full",
                "Admin",
                "Operator",
                "SpendFunds"
            ]
        },
        "Link": {
            "link_data": "LinkData",
            "expiry": "Option<Moment>",
            "link_id": "u64"
        },
        "LinkData": {
            "_enum": {
                "DocumentOwned": "Document",
                "TickerOwned": "Ticker",
                "TokenOwned": "Ticker"
            }
        },
        "SignatoryType": {
            "_enum": [
                "External",
                "Identity",
                "MultiSig",
                "Relayer"
            ]
        },
        "Signatory":{
            "_enum": {
                "Identity": "IdentityId",
                "AccountKey": "AccountKey"
            }
        },
        "SigningItem": {
            "signer": "Signatory",
            "signer_type": "SignatoryType",
            "permissions": "Vec<Permission>"
        },
        "SigningItemWithAuth":{
            "signing_item": "SigningItem",
            "auth_signature": "Signature"
        },
        "IdentityRole": {
            "_enum": [
                "Issuer",
                "SimpleTokenIssuer",
                "Validator",
                "ClaimIssuer",
                "Investor",
                "NodeRunner",
                "PM",
                "CDDAMLClaimIssuer",
                "AccreditedInvestorClaimIssuer",
                "VerifiedIdentityClaimIssuer"
            ]
        },
        "PreAuthorizedKeyInfo": {
            "target_id": "IdentityId",
            "signing_item": "SigningItem"
        },
        "DidRecord": {
            "roles": "Vec<IdentityRole>",
            "master_key": "AccountKey",
            "signing_items": "Vec<SigningItem>"
        },
        "JurisdictionName": "Text",
        "Scope": "IdentityId",
        "Claim": {
            "_enum": {
                "Accredited": "Scope",
                "Affiliate": "Scope",
                "BuyLockup": "Scope",
                "SellLockup": "Scope",
                "CustomerDueDiligence": "",
                "KnowYourCustomer": "Scope",
                "Jurisdiction": "(JurisdictionName, Scope)",
                "Whitelisted": "Scope",
                "Blacklisted": "Scope",
                "NoData": ""
            }
        },
        "ClaimType": {
            "_enum": {
                "Accredited": "",
                "Affiliate": "",
                "BuyLockup": "",
                "SellLockup": "",
                "CustomerDueDiligence": "",
                "KnowYourCustomer": "",
                "Jurisdiction": "",
                "Whitelisted": "",
                "Blacklisted": "",
                "NoType": ""
            }
        },
        "IdentityClaim": {
            "claim_issuer": "IdentityId",
            "issuance_date": "Moment",
            "last_update_date": "Moment",
            "expiry": "Option<Moment>",
            "claim": "Claim"
        },
        "IdentityClaimKey": {
            "id": "IdentityId",
            "claim_type": "ClaimType"
        },
        "AssetTransferRule": {
            "sender_rules": "Vec<Rule>",
            "receiver_rules":"Vec<Rule>",
            "rule_id": "u32"
        },
        "RuleType": {
            "_enum": {
                "IsPresent" : "Claim",
                "IsAbsent": "Claim",
                "IsAnyOf": "Vec<Claim>",
                "IsNoneOf": "Vec<Claim>"
            }
        },
        "Rule": {
            "rule_type": "RuleType",
            "issuers": "Vec<IdentityId>"
        },
        "STO": {
            "beneficiary_did": "IdentityId",
            "cap": "Balance",
            "sold": "Balance",
            "rate": "u64",
            "start_date": "Moment",
            "end_date": "Moment",
            "active": "bool"
        },
        "Investment": {
            "investor_did": "IdentityId",
            "amount_paid": "Balance",
            "tokens_purchased": "Balance",
            "last_purchase_date": "Moment"
        },
        "SimpleTokenRecord": {
            "ticker": "Ticker",
            "total_supply": "Balance",
            "owner_did": "IdentityId"
        },
        "FeeOf": "Balance",
        "Dividend": {
            "amount": "Balance",
            "active": "bool",
            "maturates_at": "Option<u64>",
            "expires_at": "Option<u64>",
            "payout_currency": "Option<Ticker>",
            "checkpoint_id": "u64"
        },
        "TargetIdAuthorization": {
            "target_id": "IdentityId",
            "nonce": "u64",
            "expires_at": "Moment"
        },
        "TickerRegistration": {
            "owner": "IdentityId",
            "expiry": "Option<Moment>",
            "link_id": "u64"
        },
        "TickerRegistrationConfig": {
            "max_ticker_length": "u8",
            "registration_length": "Option<Moment>"
        },
        "SignData": {
            "custodian_did": "IdentityId",
            "holder_did": "IdentityId",
            "ticker": "Ticker",
            "value": "Balance",
            "nonce": "u16"
        },
        "MotionTitle": "Text",
        "MotionInfoLink": "Text",
        "Motion": {
            "title": "MotionTitle",
            "info_link": "MotionInfoLink",
            "choices": "Vec<MotionTitle>"
        },
        "Ballot": {
            "checkpoint_id": "u64",
            "voting_start": "Moment",
            "voting_end": "Moment",
            "motions": "Vec<Motion>"
        },
        "Url": "Text",
        "MipDescription": "Text",
        "MipsMetadata": {
            "proposer": "AccountKey",
            "index": "u32",
            "end": "u32",
            "url": "Option<Url>",
            "description": "Option<MipDescription>",
            "cool_off_until": "u32",
            "beneficiaries": "Vec<Beneficiary>"
        },
        "Beneficiary": {
            "id": "IdentityId",
            "amount": "Balance"
        },
        "DepositInfo": {
            "owner": "AccountKey",
            "amount": "Balance"
        },
        "PolymeshVotes": {
            "index": "u32",
            "ayes": "Vec<(IdentityId, Balance)>",
            "nays": "Vec<(IdentityId, Balance)>"
        },
        "MipId": "u32",
        "ProposalState": {
            "_enum": [
                "Pending",
                "Cancelled",
                "Killed",
                "Rejected",
                "Referendum"
            ]
        },
        "ReferendumState": {
            "_enum": [
                "Pending",
                "Scheduled",
                "Rejected",
                "Failed",
                "Executed"
            ]
        },
        "ReferendumType": {
            "_enum": [
                "FastTracked",
                "Emergency",
                "Community"
            ]
        },
        "MIP": {
            "index": "MipsIndex",
            "proposal":"Call",
            "state":"ProposalState"
        },
        "Referendum": {
            "index": "MipsIndex",
            "state": "ReferendumState",
            "referendum_type": "ReferendumType",
            "enactment_period": "u32"
        },
        "TickerTransferApproval": {
            "authorized_by": "IdentityId",
            "next_ticker": "Option<Ticker>",
            "previous_ticker": "Option<Ticker>"
        },
        "OffChainSignature": "H512",
        "PermissionedValidator": {
            "compliance": "Compliance"
        },
        "Authorization": {
            "authorization_data": "AuthorizationData",
            "authorized_by": "Signatory",
            "expiry": "Option<Moment>",
            "auth_id": "u64"
        },
        "AuthorizationData": {
            "_enum": {
                "AttestMasterKeyRotation": "IdentityId",
                "RotateMasterKey": "IdentityId",
                "TransferTicker": "Ticker",
                "AddMultiSigSigner": "",
                "TransferTokenOwnership": "Ticker",
                "JoinIdentity": "IdentityId",
                "Custom": "Vec<u8>",
                "NoData": ""
            }
        },
        "AuthIdentifier": {
            "signatory": "Signatory",
            "auth_id": "u64"
        },
        "Compliance": {
            "_enum": [
                "Pending",
                "Active"
            ]
        },
        "SmartExtensionType": {
            "_enum": {
                "TransferManager": "",
                "Offerings": "",
                "Custom": "Vec<u8>"
            }
        },
        "SmartExtensionName": "Text",
        "SmartExtension": {
            "extension_type": "SmartExtensionType",
            "extension_name": "SmartExtensionName",
            "extension_id": "IdentityId",
            "is_archive": "bool"
        },
        "ProportionMatch": {
            "_enum": [
                "AtLeast",
                "MoreThan"
            ]
        },
        "AuthorizationNonce": "u64",
        "Counter": "u64",
        "Commission": {
            "_enum": {
                "Individual": "",
                "Global": "u32"
            }
        },
        "RestrictionResult": {
            "_enum": [
                "Valid",
                "Invalid",
                "ForceValid"
            ]
        },
        "Memo": "[u8;32]",
        "IssueRecipient": {
            "_enum": {
                "Account": "AccountKey",
                "Identity": "IdentityId"
            }
        },
        "BridgeTx": {
            "nonce": "u64",
            "recipient": "IssueRecipient",
            "value": "u128",
            "tx_hash": "H256"
        },
        "PendingTx": {
            "did": "IdentityId",
            "bridge_tx": "BridgeTx"
        },
        "OfflineSlashingParams": {
            "max_offline_percent": "u32",
            "constant": "u32",
            "max_slash_percent": "u32"
        },
        "AssetTransferRules": {
            "is_paused": "bool",
            "rules": "Vec<AssetTransferRule>"
        },
        "Claim1stKey": {
            "target": "IdentityId",
            "claim_type": "ClaimType"
        },
        "Claim2ndKey": {
            "issuer": "IdentityId",
            "scope": "Option<Scope>"
        },
        "BatchAddClaimItem": {
            "target": "IdentityId",
            "claim": "Claim",
            "expiry": "Option<u64>"
        },
        "BatchRevokeClaimItem": {
            "target": "IdentityId",
            "claim": "Claim"
        },
        "InactiveMember" : {
            "id": "IdentityId",
            "deactivated_at": "Moment",
            "expiry": "Option<Moment>"
        },
        "VotingResult" : {
            "ayes_count": "u32",
            "ayes_stake": "Balance",
            "nays_count": "u32",
            "nays_stake": "Balance"
        },
        "ProtocolOp": {
            "_enum": [
                "AssetRegisterTicker",
                "AssetIssue",
                "AssetAddDocument",
                "AssetCreateToken",
                "DividendNew",
                "GeneralTmAddActiveRule",
                "IdentityRegisterDid",
                "IdentityCddRegisterDid",
                "IdentityAddClaim",
                "IdentitySetMasterKey",
                "IdentityAddSigningItem",
                "MipsPropose",
                "VotingAddBallot"
            ]
        },
        "CddStatus": {
            "_enum": {
                "Ok": "IdentityId",
                "Err": "Vec<u8>"
            }
        },
        "AssetDidResult": {
            "_enum": {
                "Ok": "IdentityId",
                "Err": "Vec<u8>"
            }
        },
        "DidRecordsSuccess": {
            "master_key" : "AccountKey",
            "signing_items": "Vec<SigningItem>"
        },
        "DidRecords": {
            "_enum": {
                "Success": "DidRecordsSuccess",
                "IdNotFound": "Vec<u8>"
            }
        },
        "CappedVoteCountSuccess": {
            "ayes": "u64",
            "nays": "u64"
        },
        "CappedVoteCount": {
            "_enum": {
                "Success": "CappedVoteCountSuccess",
                "ProposalNotFound": "Vec<u8>"
            }
        },
        "Weight": "u32",
        "CappedFee": "u64"
>>>>>>> 71ddd92c
    },
    "rpc": {
        "identity": {
            "isIdentityHasValidCdd" : {
                "description": "use to tell whether the given did has valid cdd claim or not",
                "params": [
                    {
                        "name": "blockHash",
                        "type": "Hash",
                        "isOptional": true
                    },
                    {
                        "name": "did",
                        "type": "IdentityId",
                        "isOptional": false
                    },
                    {
                        "name": "buffer_time",
                        "type": "u64",
                        "isOptional": true
                    }
                ],
                "type": "CddStatus"
            },
            "getAssetDid": {
                "description": "function is used to query the given ticker DID",
                "params": [
                    {
                        "name": "blockHash",
                        "type": "Hash",
                        "isOptional": true
                    },
                    {
                        "name": "ticker",
                        "type": "Ticker",
                        "isOptional": false
                    }
                ],
                "type": "AssetDidResult"
            },
            "getDidRecords": {
                "description": "Used to get the did record values for a given DID",
                "params": [
                    {
                        "name": "blockHash",
                        "type": "Hash",
                        "isOptional": true
                    },
                    {
                        "name": "did",
                        "type": "IdentityId",
                        "isOptional": false
                    }
                ],
                "type": "DidRecords"
            }
        },
        "pips":{
            "getVotes": {
                "description": "Summary of votes of a proposal given by index",
                "params": [
                    {
                        "name": "blockHash",
                        "type": "Hash",
                        "isOptional": true
                    },
                    {
                        "name": "index",
                        "type": "u32",
                        "isOptional": false
                    }
                ],
                "type": "CappedVoteCount"
            },
            "proposedBy": {
                "description": "Retrieves proposal indices started by address",
                "params": [
                    {
                        "name": "blockHash",
                        "type": "Hash",
                        "isOptional": true
                    },
                    {
                        "name": "address",
                        "type": "AccountId",
                        "isOptional": false
                    }
                ],
                "type": "Vec<u32>"
            },
            "votedOn": {
                "description": "Retrieves proposal address indices voted on",
                "params": [
                    {
                        "name": "blockHash",
                        "type": "Hash",
                        "isOptional": true
                    },
                    {
                        "name": "address",
                        "type": "AccountId",
                        "isOptional": false
                    }
                ],
                "type": "Vec<u32>"
            }
        },
        "protocolFee": {
            "computeFee": {
                "description": "Gets the fee of a chargeable extrinsic operation",
                "params": [
                    {
                        "name": "blockHash",
                        "type": "Hash",
                        "isOptional": true
                    },
                    {
                        "name": "op",
                        "type": "ProtocolOp",
                        "isOptional": false
                    }
                ],
                "type": "CappedFee"
            }
        },
        "staking": {
            "getCurve": {
                "description": "Retrieves curves parameters",
                "params": [
                    {
                        "name": "blockHash",
                        "type": "Hash",
                        "isOptional": true
                    }
                ],
                "type": "Vec<(Perbill, Perbill)>"
            }
        }
    }
}<|MERGE_RESOLUTION|>--- conflicted
+++ resolved
@@ -1,472 +1,4 @@
 {
-<<<<<<< HEAD
-    "IdentityId":"[u8; 32]",
-    "Ticker": "[u8; 12]",
-    "PosRatio": "(u32, u32)",
-    "DocumentName": "Text",
-    "DocumentUri": "Text",
-    "DocumentHash": "Text",
-    "Document": {
-        "name": "DocumentName",
-        "uri": "DocumentUri",
-        "content_hash": "DocumentHash"
-    },
-    "AssetType": {
-        "_enum": {
-            "Equity": "",
-            "Debt": "",
-            "Commodity": "",
-            "StructuredProduct": "",
-            "Custom": "Vec<u8>"
-        }
-    },
-    "IdentifierType": {
-        "_enum": {
-            "Cins": "",
-            "Cusip": "",
-            "Isin": ""
-        }
-    },
-    "TokenName": "Text",
-    "AssetIdentifier": "Text",
-    "FundingRoundName": "Text",
-    "SecurityToken": {
-        "name": "TokenName",
-        "total_supply": "Balance",
-        "owner_did": "IdentityId",
-        "divisible": "bool",
-        "asset_type": "AssetType",
-        "link_id": "u64"
-    },
-    "LinkedKeyInfo": {
-        "_enum": {
-            "Unique": "IdentityId",
-            "Group": "Vec<IdentityId>"
-        }
-    },
-    "AccountKey": "[u8;32]",
-    "Permission": {
-        "_enum": [
-            "Full",
-            "Admin",
-            "Operator",
-            "SpendFunds"
-        ]
-    },
-    "Link": {
-        "link_data": "LinkData",
-        "expiry": "Option<Moment>",
-        "link_id": "u64"
-    },
-    "LinkData": {
-       "_enum": {
-            "DocumentOwned": "Document",
-            "TickerOwned": "Ticker",
-            "TokenOwned": "Ticker"
-        }
-    },
-    "SignatoryType": {
-        "_enum": [
-            "External",
-            "Identity",
-            "MultiSig",
-            "Relayer"
-        ]
-    },
-    "Signatory":{
-        "_enum": {
-            "Identity": "IdentityId",
-            "AccountKey": "AccountKey"
-        }
-    },
-    "SigningItem": {
-        "signer": "Signatory",
-        "signer_type": "SignatoryType",
-        "permissions": "Vec<Permission>"
-    },
-    "SigningItemWithAuth":{
-        "signing_item": "SigningItem",
-        "auth_signature": "Signature"
-    },
-    "IdentityRole": {
-        "_enum": [
-            "Issuer",
-            "SimpleTokenIssuer",
-            "Validator",
-            "ClaimIssuer",
-            "Investor",
-            "NodeRunner",
-            "PM",
-            "CDDAMLClaimIssuer",
-            "AccreditedInvestorClaimIssuer",
-            "VerifiedIdentityClaimIssuer"
-        ]
-    },
-    "PreAuthorizedKeyInfo": {
-        "target_id": "IdentityId",
-        "signing_item": "SigningItem"
-    },
-    "DidRecord": {
-        "roles": "Vec<IdentityRole>",
-        "master_key": "AccountKey",
-        "signing_items": "Vec<SigningItem>"
-    },
-    "JurisdictionName": "Text",
-    "Scope": "IdentityId",
-    "Claim": {
-        "_enum": {
-            "Accredited": "Scope",
-            "Affiliate": "Scope",
-            "BuyLockup": "Scope",
-            "SellLockup": "Scope",
-            "CustomerDueDiligence": "",
-            "KnowYourCustomer": "Scope",
-            "Jurisdiction": "(JurisdictionName, Scope)",
-            "Whitelisted": "Scope",
-            "Blacklisted": "Scope",
-            "NoData": ""
-        }
-    },
-    "ClaimType": {
-        "_enum": {
-            "Accredited": "",
-            "Affiliate": "",
-            "BuyLockup": "",
-            "SellLockup": "",
-            "CustomerDueDiligence": "",
-            "KnowYourCustomer": "",
-            "Jurisdiction": "",
-            "Whitelisted": "",
-            "Blacklisted": "",
-            "NoType": ""
-        }
-    },
-    "IdentityClaim": {
-        "claim_issuer": "IdentityId",
-        "issuance_date": "Moment",
-        "last_update_date": "Moment",
-        "expiry": "Option<Moment>",
-        "claim": "Claim"
-    },
-    "IdentityClaimKey": {
-        "id": "IdentityId",
-        "claim_type": "ClaimType"
-    },
-    "AssetTransferRule": {
-        "sender_rules": "Vec<Rule>",
-        "receiver_rules":"Vec<Rule>",
-        "rule_id": "u32"
-    },
-    "RuleType": {
-        "_enum": {
-            "IsPresent" : "Claim",
-            "IsAbsent": "Claim",
-            "IsAnyOf": "Vec<Claim>",
-            "IsNoneOf": "Vec<Claim>"
-        }
-    },
-    "Rule": {
-        "rule_type": "RuleType",
-        "issuers": "Vec<IdentityId>"
-    },
-    "STO": {
-        "beneficiary_did": "IdentityId",
-        "cap": "Balance",
-        "sold": "Balance",
-        "rate": "u64",
-        "start_date": "Moment",
-        "end_date": "Moment",
-        "active": "bool"
-    },
-    "Investment": {
-        "investor_did": "IdentityId",
-        "amount_paid": "Balance",
-        "tokens_purchased": "Balance",
-        "last_purchase_date": "Moment"
-    },
-    "SimpleTokenRecord": {
-        "ticker": "Ticker",
-        "total_supply": "Balance",
-        "owner_did": "IdentityId"
-    },
-    "FeeOf": "Balance",
-    "Dividend": {
-        "amount": "Balance",
-        "active": "bool",
-        "maturates_at": "Option<u64>",
-        "expires_at": "Option<u64>",
-        "payout_currency": "Option<Ticker>",
-        "checkpoint_id": "u64"
-    },
-    "TargetIdAuthorization": {
-        "target_id": "IdentityId",
-        "nonce": "u64",
-        "expires_at": "Moment"
-    },
-    "TickerRegistration": {
-        "owner": "IdentityId",
-        "expiry": "Option<Moment>",
-        "link_id": "u64"
-    },
-    "TickerRegistrationConfig": {
-        "max_ticker_length": "u8",
-        "registration_length": "Option<Moment>"
-    },
-    "SignData": {
-        "custodian_did": "IdentityId",
-        "holder_did": "IdentityId",
-        "ticker": "Ticker",
-        "value": "Balance",
-        "nonce": "u16"
-    },
-    "MotionTitle": "Text",
-    "MotionInfoLink": "Text",
-    "Motion": {
-        "title": "MotionTitle",
-        "info_link": "MotionInfoLink",
-        "choices": "Vec<MotionTitle>"
-    },
-    "Ballot": {
-        "checkpoint_id": "u64",
-        "voting_start": "Moment",
-        "voting_end": "Moment",
-        "motions": "Vec<Motion>"
-    },
-    "Url": "Text",
-    "PipDescription": "Text",
-    "PipsMetadata": {
-        "proposer": "AccountKey",
-        "id": "PipId",
-        "end": "u32",
-        "url": "Option<Url>",
-        "description": "Option<PipDescription>",
-        "cool_off_until": "u32",
-        "beneficiaries": "Vec<Beneficiary>"
-    },
-    "Beneficiary": {
-        "id": "IdentityId",
-        "amount": "Balance"
-    },
-    "DepositInfo": {
-        "owner": "AccountKey",
-        "amount": "Balance"
-    },
-    "PolymeshVotes": {
-        "index": "u32",
-        "ayes": "Vec<(IdentityId, Balance)>",
-        "nays": "Vec<(IdentityId, Balance)>"
-    },
-    "PipId": "u32",
-    "ProposalState": {
-        "_enum": [
-            "Pending",
-            "Cancelled",
-            "Killed",
-            "Rejected",
-            "Referendum"
-        ]
-    },
-    "ReferendumState": {
-        "_enum": [
-            "Pending",
-            "Scheduled",
-            "Rejected",
-            "Failed",
-            "Executed"
-        ]
-    },
-    "ReferendumType": {
-        "_enum": [
-            "FastTracked",
-            "Emergency",
-            "Community"
-        ]
-    },
-    "PIP": {
-        "id": "PipId",
-        "proposal":"Call",
-        "state":"ProposalState"
-    },
-    "Referendum": {
-        "id": "PipId",
-        "state": "ReferendumState",
-        "referendum_type": "ReferendumType",
-        "enactment_period": "u32"
-
-    },
-    "TickerTransferApproval": {
-        "authorized_by": "IdentityId",
-        "next_ticker": "Option<Ticker>",
-        "previous_ticker": "Option<Ticker>"
-    },
-    "OffChainSignature": "H512",
-    "PermissionedValidator": {
-        "compliance": "Compliance"
-    },
-    "Authorization": {
-        "authorization_data": "AuthorizationData",
-        "authorized_by": "Signatory",
-        "expiry": "Option<Moment>",
-        "auth_id": "u64"
-    },
-    "AuthorizationData": {
-        "_enum": {
-            "AttestMasterKeyRotation": "IdentityId",
-            "RotateMasterKey": "IdentityId",
-            "TransferTicker": "Ticker",
-            "AddMultiSigSigner": "",
-            "TransferTokenOwnership": "Ticker",
-            "JoinIdentity": "IdentityId",
-            "Custom": "Vec<u8>",
-            "NoData": ""
-        }
-    },
-    "AuthIdentifier": {
-        "signatory": "Signatory",
-        "auth_id": "u64"
-    },
-    "Compliance": {
-        "_enum": [
-            "Pending",
-            "Active"
-        ]
-    },
-    "SmartExtensionType": {
-        "_enum": {
-            "TransferManager": "",
-            "Offerings": "",
-            "Custom": "Vec<u8>"
-        }
-    },
-    "SmartExtensionName": "Text",
-    "SmartExtension": {
-        "extension_type": "SmartExtensionType",
-        "extension_name": "SmartExtensionName",
-        "extension_id": "IdentityId",
-        "is_archive": "bool"
-    },
-    "ProportionMatch": {
-        "_enum": [
-            "AtLeast",
-            "MoreThan"
-        ]
-    },
-    "AuthorizationNonce": "u64",
-    "Counter": "u64",
-    "Commission": {
-        "_enum": {
-            "Individual": "",
-            "Global": "u32"
-        }
-    },
-    "RestrictionResult": {
-        "_enum": [
-            "Valid",
-            "Invalid",
-            "ForceValid"
-        ]
-    },
-    "Memo": "[u8;32]",
-    "IssueRecipient": {
-        "_enum": {
-            "Account": "AccountKey",
-            "Identity": "IdentityId"
-        }
-    },
-    "BridgeTx": {
-        "nonce": "u64",
-        "recipient": "IssueRecipient",
-        "value": "u128",
-        "tx_hash": "H256"
-    },
-    "PendingTx": {
-        "did": "IdentityId",
-        "bridge_tx": "BridgeTx"
-    },
-    "OfflineSlashingParams": {
-        "max_offline_percent": "u32",
-        "constant": "u32",
-        "max_slash_percent": "u32"
-    },
-    "AssetTransferRules": {
-        "is_paused": "bool",
-        "rules": "Vec<AssetTransferRule>"
-    },
-    "Claim1stKey": {
-        "target": "IdentityId",
-        "claim_type": "ClaimType"
-    },
-    "Claim2ndKey": {
-        "issuer": "IdentityId",
-        "scope": "Option<Scope>"
-    },
-    "BatchAddClaimItem": {
-        "target": "IdentityId",
-        "claim": "Claim",
-        "expiry": "Option<u64>"
-    },
-    "BatchRevokeClaimItem": {
-        "target": "IdentityId",
-        "claim": "Claim"
-    },
-    "InactiveMember" : {
-        "id": "IdentityId",
-        "deactivated_at": "Moment",
-        "expiry": "Option<Moment>"
-    },
-    "VotingResult" : {
-        "ayes_count": "u32",
-        "ayes_stake": "Balance",
-        "nays_count": "u32",
-        "nays_stake": "Balance"
-    },
-    "ProtocolOp": {
-        "_enum": [
-            "AssetRegisterTicker",
-            "AssetIssue",
-            "AssetAddDocument",
-            "AssetCreateToken",
-            "DividendNew",
-            "GeneralTmAddActiveRule",
-            "IdentityRegisterDid",
-            "IdentityCddRegisterDid",
-            "IdentityAddClaim",
-            "IdentitySetMasterKey",
-            "IdentityAddSigningItem",
-            "PipsPropose",
-            "VotingAddBallot"
-        ]
-    },
-    "CddStatus": {
-        "_enum": {
-            "Ok": "IdentityId",
-            "Err": "Vec<u8>"
-        }
-    },
-    "AssetDidResult": {
-        "_enum": {
-            "Ok": "IdentityId",
-            "Err": "Vec<u8>"
-        }
-    },
-    "DidRecords": {
-        "_enum": {
-            "Success": {
-                "master_key" : "AccountKey",
-                "signing_items": "Vec<SigningItem>"
-            },
-            "IdNotFound": "Vec<u8>"
-        }
-    },
-    "CappedVoteCount": {
-        "_enum": {
-            "Success": {
-                "ayes": "u64",
-                "nays": "u64"
-            },
-            "ProposalNotFound": "Vec<u8>"
-        }
-=======
     "types": {
         "IdentityId":"[u8; 32]",
         "Ticker": "[u8; 12]",
@@ -701,13 +233,13 @@
             "motions": "Vec<Motion>"
         },
         "Url": "Text",
-        "MipDescription": "Text",
-        "MipsMetadata": {
+        "PipDescription": "Text",
+        "PipsMetadata": {
             "proposer": "AccountKey",
-            "index": "u32",
+            "id": "PipId",
             "end": "u32",
             "url": "Option<Url>",
-            "description": "Option<MipDescription>",
+            "description": "Option<PipDescription>",
             "cool_off_until": "u32",
             "beneficiaries": "Vec<Beneficiary>"
         },
@@ -724,7 +256,7 @@
             "ayes": "Vec<(IdentityId, Balance)>",
             "nays": "Vec<(IdentityId, Balance)>"
         },
-        "MipId": "u32",
+        "PipId": "u32",
         "ProposalState": {
             "_enum": [
                 "Pending",
@@ -750,13 +282,13 @@
                 "Community"
             ]
         },
-        "MIP": {
-            "index": "MipsIndex",
+        "PIP": {
+            "id": "PipId",
             "proposal":"Call",
             "state":"ProposalState"
         },
         "Referendum": {
-            "index": "MipsIndex",
+            "id": "PipId",
             "state": "ReferendumState",
             "referendum_type": "ReferendumType",
             "enactment_period": "u32"
@@ -900,7 +432,7 @@
                 "IdentityAddClaim",
                 "IdentitySetMasterKey",
                 "IdentityAddSigningItem",
-                "MipsPropose",
+                "PipsPropose",
                 "VotingAddBallot"
             ]
         },
@@ -938,7 +470,6 @@
         },
         "Weight": "u32",
         "CappedFee": "u64"
->>>>>>> 71ddd92c
     },
     "rpc": {
         "identity": {
