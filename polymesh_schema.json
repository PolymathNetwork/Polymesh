--- conflicted
+++ resolved
@@ -402,16 +402,10 @@
             }
         },
         "InvestorZKProofData": "Signature",
-<<<<<<< HEAD
-        "RistrettoPoint": "[u8; 32]",
-        "ZkProofData": {
-            "challenge_responses": "[[u8; 32]; 2]",
-=======
         "Scalar": "[u8; 32]",
         "RistrettoPoint": "[u8; 32]",
         "ZkProofData": {
             "challenge_responses": "[Scalar; 2]",
->>>>>>> eb5878e8
             "subtract_expressions_res": "RistrettoPoint",
             "blinded_scope_did_hash": "RistrettoPoint"
         },
