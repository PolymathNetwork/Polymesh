--- conflicted
+++ resolved
@@ -317,40 +317,7 @@
     fail_type["CREATE IDENTITIES"] = 0;
   }
 
-<<<<<<< HEAD
-    let expiry = expiries.length == 0 ? null : expiries[i];
-    if(fast) {
-    await api.tx.identity
-      .cddRegisterDid(accounts[i].address, expiry, [])
-      .signAndSend(alice, { nonce: reqImports.nonces.get(alice.address) });
-    }
-    else {
-      let nonceObj = {nonce: reqImports.nonces.get(alice.address)};
-        const transaction = api.tx.identity.cddRegisterDid(accounts[i].address, null, []);
-        const result = await reqImports.sendTransaction(transaction, alice, nonceObj);
-        const passed = result.findRecord('system', 'ExtrinsicSuccess');
-        if (!passed) {
-              fail_count++;
-              completeBar.increment();
-              fail_type["CREATE IDENTITIES"]++;
-        } else {  completeBar.increment(); }
-    }
-  reqImports.nonces.set(alice.address, reqImports.nonces.get(alice.address).addn(1));
-  submitBar.increment();
-}
-await blockTillPoolEmpty(api);
-for (let i = 0; i < accounts.length; i++) {
-  const d = await api.query.identity.accountKeyDids(accounts[i].publicKey);
-  dids.push(d.raw.asUnique);
-}
-let did_balance = 10 * 10**12;
-for (let i = 0; i < dids.length; i++) {
-  let nonceObjTwo = {nonce: nonces.get(alice.address)};
-  const transactionTwo = api.tx.balances.topUpIdentityBalance(dids[i], did_balance);
-  await reqImports.sendTransaction(transactionTwo, alice, nonceObjTwo);
-=======
   for (let i = 0; i < accounts.length; i++) {
->>>>>>> 5e44af9e
 
       let expiry = expiries.length == 0 ? null : expiries[i];
       if(fast) {
