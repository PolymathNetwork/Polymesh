--- conflicted
+++ resolved
@@ -188,7 +188,7 @@
     // await sendTransaction(transactionTwo, alice, nonceObjTwo);
 
     await topUpIdentityBalance(api, alice, dids[i], did_balance);
-   
+
   }
   return dids;
 }
@@ -202,7 +202,7 @@
   nonces.set( signer.address, nonces.get(signer.address).addn(1));
 }
 
-// Fetches DID that belongs to the Account Key  
+// Fetches DID that belongs to the Account Key
 async function keyToIdentityIds(api, accountKey) {
   let account_did = await api.query.identity.keyToIdentityIds(accountKey);
   return account_did;
@@ -232,13 +232,8 @@
     // 1. Add Signing Item to identity.
 
     let nonceObj = {nonce: nonces.get(accounts[i].address)};
-<<<<<<< HEAD
-    const transaction = api.tx.identity.addAuthorizationAsKey({AccountKey: signing_accounts[i].publicKey}, {JoinIdentity: dids[i]}, null);
+    const transaction = api.tx.identity.addAuthorizationAsKey({AccountKey: signing_accounts[i].publicKey}, {JoinIdentity: { target_did: dids[i], signing_item: null }}, null);
     await sendTransaction(transaction, accounts[i], nonceObj);
-=======
-    const transaction = api.tx.identity.addAuthorizationAsKey({AccountKey: signing_accounts[i].publicKey}, {JoinIdentity: { target_did: dids[i], signing_item: null }}, null);
-    await sendTransaction(transaction, accounts[i], nonceObj); 
->>>>>>> f7e1f858
 
     // const unsub = await api.tx.identity
     // .addAuthorizationAsKey({AccountKey: signing_accounts[i].publicKey}, {JoinIdentity: { target_did: dids[i], signing_item: null }}, null)
@@ -425,7 +420,7 @@
 async function signatory(api, entity, signer) {
   let entityKey = entity.publicKey;
   let entityDid = await createIdentities(api, [entity], signer);
-  
+
   let signatoryObj = {
       "Identity": entityDid,
       "AccountKey": entityKey
@@ -438,8 +433,8 @@
 
   let nonceObj = {nonce: nonces.get(signer.address)};
   const transaction = api.tx.multiSig.createMultisig(dids, numOfSigners);
-  await sendTransaction(transaction, signer, nonceObj);  
-  
+  await sendTransaction(transaction, signer, nonceObj);
+
   nonces.set(signer.address, nonces.get(signer.address).addn(1));
 
 }
