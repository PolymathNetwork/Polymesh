--- conflicted
+++ resolved
@@ -303,13 +303,8 @@
   assert( ticker.length <= 12, "Ticker cannot be longer than 12 characters");
 
   const unsub = await api.tx.asset
-<<<<<<< HEAD
-    .createAsset(ticker, ticker, 1000000, true, 0, [], "abc", null)
-    .signAndSend(accounts[0], { nonce: nonces.get(accounts[0].address) });
-=======
         .createAsset(ticker, ticker, 1000000, true, 0, [], "abc")
         .signAndSend(accounts[0], { nonce: nonces.get(accounts[0].address) });
->>>>>>> bc865624
   nonces.set(accounts[0].address, nonces.get(accounts[0].address).addn(1));
 }
 
