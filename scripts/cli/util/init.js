--- conflicted
+++ resolved
@@ -10,7 +10,7 @@
 let nonces = new Map();
 let sk_roles = [[0], [1], [2], [1, 2]];
 
-let fail_count = 0;
+let fail_count = 1;
 let block_sizes = {};
 let block_times = {};
 
@@ -144,15 +144,9 @@
   let dids = [];
 
   for (let i = 0; i < accounts.length; i++) {
-<<<<<<< HEAD
-    await api.tx.identity
-      .registerDid([])
-      .signAndSend(accounts[i], { nonce: nonces.get(accounts[i].address) });
-=======
       await api.tx.identity
         .cddRegisterDid(accounts[i].address, null, [])
         .signAndSend(alice, { nonce: nonces.get(alice.address) });
->>>>>>> 6921458d
 
     nonces.set(alice.address, nonces.get(alice.address).addn(1));
   }
@@ -197,13 +191,8 @@
     // 1. Add Signing Item to identity.
 
     const unsub = await api.tx.identity
-<<<<<<< HEAD
-      .addAuthorizationAsKey({ AccountKey: signing_accounts[i].publicKey }, { JoinIdentity: dids[i] }, 0)
-      .signAndSend(accounts[i], { nonce: nonces.get(accounts[i].address) });
-=======
     .addAuthorizationAsKey({AccountKey: signing_accounts[i].publicKey}, {JoinIdentity: dids[i]}, null)
     .signAndSend(accounts[i], { nonce: nonces.get(accounts[i].address) });
->>>>>>> 6921458d
 
     nonces.set(accounts[i].address, nonces.get(accounts[i].address).addn(1));
   }
