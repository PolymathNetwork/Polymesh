{
  "name": "pmesh-stats",
  "version": "1.0.0",
  "description": "Polymesh stats collector",
  "main": "index.js",
  "scripts": {
    "0-create-identities": "node ./tests/0_create_identities.js",
    "1-poly-transfer": "node ./tests/1_poly_transfer.js",
    "2-key-management": "node ./tests/2_key_management.js",
    "3-auth-join-did": "node ./tests/3_auth_join_to_did.js",
    "4-permission-management": "node ./tests/4_permission_management.js",
    "5-claim-management": "node ./tests/5_claim_management.js",
    "6-create-assets": "node ./tests/6_create_assets.js",
<<<<<<< HEAD
    "7-create-claim-rules": "node ./tests/7_create_claim_rules.js",
    "8-asset-transfer": "node ./tests/8_asset_transfer.js",
    "test": "npm run -s 0-create-identities && npm run -s 1-poly-transfer && npm run -s 2-key-management && npm run -s 3-auth-join-did && npm run -s 4-permission-management && npm run -s 5-claim-management && npm run -s 6-create-assets && npm run -s 7-create-claim-rules && npm run -s 8-asset-transfer"
=======
    "schema-test": "./util/schema_test.sh", 
    "test": "npm run -s schema-test && npm run -s 0-create-identities && npm run -s 1-poly-transfer && npm run -s 2-key-management && npm run -s 3-auth-join-did && npm run -s 4-permission-management && npm run -s 5-claim-management && npm run -s 6-create-assets"
>>>>>>> 6ab2234e
  },
  "author": "Polymath Network",
  "license": "UNLICENSED",
  "dependencies": {
    "@polkadot/api": "1.6.2",
    "@polkadot/util": "^2.6.2",
    "@polkadot/util-crypto": "^2.6.2",
    "cli-progress": "^3.6.0",
    "command-line-args": "^5.1.1",
    "esm": "^3.2.25",
    "inquirer": "^7.1.0",
    "nodejs-fs-utils": "^1.2.4",
    "pm2": "^4.2.3"
  }
}<|MERGE_RESOLUTION|>--- conflicted
+++ resolved
@@ -11,14 +11,10 @@
     "4-permission-management": "node ./tests/4_permission_management.js",
     "5-claim-management": "node ./tests/5_claim_management.js",
     "6-create-assets": "node ./tests/6_create_assets.js",
-<<<<<<< HEAD
     "7-create-claim-rules": "node ./tests/7_create_claim_rules.js",
     "8-asset-transfer": "node ./tests/8_asset_transfer.js",
-    "test": "npm run -s 0-create-identities && npm run -s 1-poly-transfer && npm run -s 2-key-management && npm run -s 3-auth-join-did && npm run -s 4-permission-management && npm run -s 5-claim-management && npm run -s 6-create-assets && npm run -s 7-create-claim-rules && npm run -s 8-asset-transfer"
-=======
     "schema-test": "./util/schema_test.sh", 
-    "test": "npm run -s schema-test && npm run -s 0-create-identities && npm run -s 1-poly-transfer && npm run -s 2-key-management && npm run -s 3-auth-join-did && npm run -s 4-permission-management && npm run -s 5-claim-management && npm run -s 6-create-assets"
->>>>>>> 6ab2234e
+    "test": "npm run -s schema-test && npm run -s 0-create-identities && npm run -s 1-poly-transfer && npm run -s 2-key-management && npm run -s 3-auth-join-did && npm run -s 4-permission-management && npm run -s 5-claim-management && npm run -s 6-create-assets && npm run -s 7-create-claim-rules && npm run -s 8-asset-transfer"
   },
   "author": "Polymath Network",
   "license": "UNLICENSED",
