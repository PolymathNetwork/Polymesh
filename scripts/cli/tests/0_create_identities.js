// Set options as a parameter, environment variable, or rc file.
require = require("esm")(module /*, options*/);
module.exports = require("../util/init.js");

let { reqImports } = require("../util/init.js");

// Sets the default exit code to fail unless the script runs successfully
process.exitCode = 1;

async function main() {
  
  const api = await reqImports.createApi();

  const testEntities = await reqImports.initMain(api);

  let keys = await reqImports.generateKeys(api,5, "master");
  
  await createIdentities(api, testEntities, testEntities[0]);
<<<<<<< HEAD
 
  await reqImports.distributePoly( api, keys, reqImports.transfer_amount, testEntities[0] );
 
  await reqImports.blockTillPoolEmpty(api);
 
  await createIdentities(api, keys, testEntities[0]);
 
=======

  await reqImports["blockTillPoolEmpty"](api);

  await createIdentities(api, keys, testEntities[0]);

  await reqImports["distributePoly"]( api, keys, reqImports["transfer_amount"], testEntities[0] );

  await reqImports["blockTillPoolEmpty"](api);

>>>>>>> 6921458d
  await new Promise(resolve => setTimeout(resolve, 3000));
  
  if (reqImports.fail_count > 0) {
    console.log("Failed");
  } else {
    console.log("Passed");
    process.exitCode = 0;
  }

  process.exit();
}

// Create a new DID for each of accounts[]
async function createIdentities(api, accounts, alice) {

    let dids = [];
      for (let i = 0; i < accounts.length; i++) {
        const unsub = await api.tx.identity
          .cddRegisterDid(accounts[i].address, null, [])
          .signAndSend(
<<<<<<< HEAD
            accounts[i],
            { nonce: reqImports.nonces.get(accounts[i].address) },
=======
            alice,
            { nonce: reqImports["nonces"].get(alice.address) },
>>>>>>> 6921458d
            ({ events = [], status }) => {

              if (status.isFinalized) {
                // Loop through Vec<EventRecord> to display all events
                events.forEach(({ phase, event: { data, method, section } }) => {
                  if ( section === "system" && method === "ExtrinsicSuccess" )  reqImports.fail_count--;
                  else if ( section === "system" && method === "ExtrinsicFailed" ) {
                    console.log(` ${phase}: ${section}.${method}:: ${data}`);
                  }
                });
                unsub();
              }

            }
          );

<<<<<<< HEAD
        reqImports.nonces.set(accounts[i].address, reqImports.nonces.get(accounts[i].address).addn(1));
=======
        reqImports["nonces"].set(alice.address, reqImports["nonces"].get(alice.address).addn(1));
>>>>>>> 6921458d
      }
      await reqImports.blockTillPoolEmpty(api);
      for (let i = 0; i < accounts.length; i++) {
        const d = await api.query.identity.keyToIdentityIds(accounts[i].publicKey);
        dids.push(d.raw.asUnique);
      }
      let did_balance = 10 * 10**12;
      for (let i = 0; i < dids.length; i++) {
        await api.tx.balances
          .topUpIdentityBalance(dids[i], did_balance)
          .signAndSend(
            alice,
            { nonce: reqImports.nonces.get(alice.address) }
          );
        reqImports.nonces.set(
          alice.address,
          reqImports.nonces.get(alice.address).addn(1)
        );
      }
      return dids;

}

main().catch(console.error);<|MERGE_RESOLUTION|>--- conflicted
+++ resolved
@@ -16,25 +16,15 @@
   let keys = await reqImports.generateKeys(api,5, "master");
   
   await createIdentities(api, testEntities, testEntities[0]);
-<<<<<<< HEAD
- 
-  await reqImports.distributePoly( api, keys, reqImports.transfer_amount, testEntities[0] );
- 
+
   await reqImports.blockTillPoolEmpty(api);
- 
-  await createIdentities(api, keys, testEntities[0]);
- 
-=======
-
-  await reqImports["blockTillPoolEmpty"](api);
 
   await createIdentities(api, keys, testEntities[0]);
 
-  await reqImports["distributePoly"]( api, keys, reqImports["transfer_amount"], testEntities[0] );
+  await reqImports.distributePoly( api, keys, reqImports.transfer_amount, testEntities[0] );
 
-  await reqImports["blockTillPoolEmpty"](api);
+  await reqImports.blockTillPoolEmpty(api);
 
->>>>>>> 6921458d
   await new Promise(resolve => setTimeout(resolve, 3000));
   
   if (reqImports.fail_count > 0) {
@@ -55,13 +45,8 @@
         const unsub = await api.tx.identity
           .cddRegisterDid(accounts[i].address, null, [])
           .signAndSend(
-<<<<<<< HEAD
-            accounts[i],
-            { nonce: reqImports.nonces.get(accounts[i].address) },
-=======
             alice,
-            { nonce: reqImports["nonces"].get(alice.address) },
->>>>>>> 6921458d
+            { nonce: reqImports.nonces.get(alice.address) },
             ({ events = [], status }) => {
 
               if (status.isFinalized) {
@@ -71,6 +56,7 @@
                   else if ( section === "system" && method === "ExtrinsicFailed" ) {
                     console.log(` ${phase}: ${section}.${method}:: ${data}`);
                   }
+                  reqImports.fail_count--;
                 });
                 unsub();
               }
@@ -78,11 +64,7 @@
             }
           );
 
-<<<<<<< HEAD
-        reqImports.nonces.set(accounts[i].address, reqImports.nonces.get(accounts[i].address).addn(1));
-=======
-        reqImports["nonces"].set(alice.address, reqImports["nonces"].get(alice.address).addn(1));
->>>>>>> 6921458d
+        reqImports.nonces.set(alice.address, reqImports.nonces.get(alice.address).addn(1));
       }
       await reqImports.blockTillPoolEmpty(api);
       for (let i = 0; i < accounts.length; i++) {
