// Set options as a parameter, environment variable, or rc file.
require = require("esm")(module /*, options*/);
module.exports = require("../util/init.js");

let { reqImports } = require("../util/init.js");

// Sets the default exit code to fail unless the script runs successfully
process.exitCode = 1;

async function main() {
  // Schema path
  const filePath = reqImports.path.join(__dirname + "/../../../polymesh_schema.json");
  const customTypes = JSON.parse(reqImports.fs.readFileSync(filePath, "utf8"));

  // Start node instance
  const ws_provider = new reqImports.WsProvider("ws://127.0.0.1:9944/");
  const api = await reqImports.ApiPromise.create({
    types: customTypes,
    provider: ws_provider
  });

  const testEntities = await reqImports.initMain(api);

<<<<<<< HEAD
  let keys = await reqImports.generateKeys(api,5, "master");
  
  await createIdentities(api, testEntities);
 
  await reqImports.distributePoly( api, keys, reqImports.transfer_amount, testEntities[0] );
 
  await reqImports.blockTillPoolEmpty(api);
 
  await createIdentities(api, keys);
 
  await new Promise(resolve => setTimeout(resolve, 3000));
  
  if (reqImports.fail_count > 0) {
=======
  let keys = await reqImports["generateKeys"](api,5, "master");

  await createIdentities(api, testEntities, testEntities[0]);

  await reqImports["distributePoly"]( api, keys, reqImports["transfer_amount"], testEntities[0] );

  await reqImports["blockTillPoolEmpty"](api);

  await createIdentities(api, keys, testEntities[0]);

  await new Promise(resolve => setTimeout(resolve, 3000));

  if (reqImports["fail_count"] > 0) {
>>>>>>> 6ab2234e
    console.log("Failed");
  } else {
    console.log("Passed");
    process.exitCode = 0;
  }

  process.exit();
}

// Create a new DID for each of accounts[]
async function createIdentities(api, accounts, alice) {

    let dids = [];
      for (let i = 0; i < accounts.length; i++) {
        const unsub = await api.tx.identity
          .registerDid([])
          .signAndSend(
            accounts[i],
            { nonce: reqImports.nonces.get(accounts[i].address) },
            ({ events = [], status }) => {

              if (status.isFinalized) {
                // Loop through Vec<EventRecord> to display all events
                events.forEach(({ phase, event: { data, method, section } }) => {
                  if ( section === "system" && method === "ExtrinsicSuccess" )  reqImports.fail_count--;
                });
                unsub();
              }

            }
          );

        reqImports.nonces.set(accounts[i].address, reqImports.nonces.get(accounts[i].address).addn(1));
      }
      await reqImports.blockTillPoolEmpty(api);
      for (let i = 0; i < accounts.length; i++) {
        const d = await api.query.identity.keyToIdentityIds(accounts[i].publicKey);
        dids.push(d.raw.asUnique);
      }
      let did_balance = 10 * 10**12;
      for (let i = 0; i < dids.length; i++) {
        await api.tx.balances
          .topUpIdentityBalance(dids[i], did_balance)
          .signAndSend(
            alice,
            { nonce: reqImports["nonces"].get(alice.address) }
          );
        reqImports["nonces"].set(
          alice.address,
          reqImports["nonces"].get(alice.address).addn(1)
        );
      }
      return dids;

}

main().catch(console.error);<|MERGE_RESOLUTION|>--- conflicted
+++ resolved
@@ -21,35 +21,19 @@
 
   const testEntities = await reqImports.initMain(api);
 
-<<<<<<< HEAD
   let keys = await reqImports.generateKeys(api,5, "master");
   
-  await createIdentities(api, testEntities);
+  await createIdentities(api, testEntities, testEntities[0]);
  
   await reqImports.distributePoly( api, keys, reqImports.transfer_amount, testEntities[0] );
  
   await reqImports.blockTillPoolEmpty(api);
  
-  await createIdentities(api, keys);
+  await createIdentities(api, keys, testEntities[0]);
  
   await new Promise(resolve => setTimeout(resolve, 3000));
   
   if (reqImports.fail_count > 0) {
-=======
-  let keys = await reqImports["generateKeys"](api,5, "master");
-
-  await createIdentities(api, testEntities, testEntities[0]);
-
-  await reqImports["distributePoly"]( api, keys, reqImports["transfer_amount"], testEntities[0] );
-
-  await reqImports["blockTillPoolEmpty"](api);
-
-  await createIdentities(api, keys, testEntities[0]);
-
-  await new Promise(resolve => setTimeout(resolve, 3000));
-
-  if (reqImports["fail_count"] > 0) {
->>>>>>> 6ab2234e
     console.log("Failed");
   } else {
     console.log("Passed");
@@ -95,11 +79,11 @@
           .topUpIdentityBalance(dids[i], did_balance)
           .signAndSend(
             alice,
-            { nonce: reqImports["nonces"].get(alice.address) }
+            { nonce: reqImports.nonces.get(alice.address) }
           );
-        reqImports["nonces"].set(
+        reqImports.nonces.set(
           alice.address,
-          reqImports["nonces"].get(alice.address).addn(1)
+          reqImports.nonces.get(alice.address).addn(1)
         );
       }
       return dids;
