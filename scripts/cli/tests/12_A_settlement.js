// Set options as a parameter, environment variable, or rc file.
require = require("esm")(module /*, options*/);
module.exports = require("../util/init.js");

let { reqImports } = require("../util/init.js");

// Sets the default exit code to fail unless the script runs successfully
process.exitCode = 1;

/*
 * This test is for the basic peer to peer transfer of tokens
 */

const prepend = "ACME";

async function main() {
  const api = await reqImports.createApi();
  const ticker = `token${prepend}0`.toUpperCase();
  const testEntities = await reqImports.initMain(api);

  let alice = testEntities[0];
  let bob = testEntities[1];

  let bob_did = await reqImports.createIdentities(api, [bob], alice);
  bob_did = bob_did[0];

  let alice_did = JSON.parse(
    await reqImports.keyToIdentityIds(api, alice.publicKey)
  );
  alice_did = alice_did.Unique;

  await reqImports.distributePolyBatch(
    api,
    [bob],
    reqImports.transfer_amount,
    alice
  );

  await reqImports.issueTokenPerDid(api, [alice], prepend);

  await addComplianceRequirement(api, alice, ticker);

  let aliceACMEBalance = await api.query.asset.balanceOf(ticker, alice_did);
  let bobACMEBalance = await api.query.asset.balanceOf(ticker, bob_did);

  console.log("Balance for ACME (Before)");
  console.log(`alice asset balance -------->  ${aliceACMEBalance}`);
  console.log(`bob asset balance -------->  ${bobACMEBalance}`);
  console.log(" ");

  let venueCounter = await createVenue(api, alice);

  let intructionCounterAB = await addInstruction(
    api,
    venueCounter,
    alice,
    alice_did,
    bob_did,
    ticker,
    100
  );

  await authorizeInstruction(api, alice, intructionCounterAB);
  await authorizeInstruction(api, bob, intructionCounterAB);

  //await rejectInstruction(api, bob, intructionCounter);
  //await unathorizeInstruction(api, alice, instructionCounter);

  aliceACMEBalance = await api.query.asset.balanceOf(ticker, alice_did);
  bobACMEBalance = await api.query.asset.balanceOf(ticker, bob_did);

  console.log(`alice asset balance -------->  ${aliceACMEBalance}`);
  console.log(`bob asset balance -------->  ${bobACMEBalance}`);


  if (reqImports.fail_count > 0) {
    console.log("Failed");
  } else {
    console.log("Passed");
    process.exitCode = 0;
  }

  process.exit();
}


<<<<<<< HEAD
async function addActiveRule(api, sender, ticker) {

  const transaction = await api.tx.complianceManager.addActiveRule(
=======
async function addComplianceRequirement(api, sender, ticker) {

  const transaction = await api.tx.complianceManager.addComplianceRequirement(
>>>>>>> 7214a990
    ticker,
    [],
    []
  );

  let tx = await reqImports.sendTx(sender, transaction);
  if(tx !== -1) reqImports.fail_count--;
}

async function createVenue(api, sender) {
  let venueCounter = await api.query.settlement.venueCounter();
  let venueDetails = [0];

  const transaction = await api.tx.settlement.createVenue(venueDetails, [
    sender.address,
  ], 0);

  let tx = await reqImports.sendTx(sender, transaction);
  if(tx !== -1) reqImports.fail_count--;

  return venueCounter;
}

async function addInstruction(
  api,
  venueCounter,
  sender,
  sender_did,
  receiver_did,
  ticker,
  amount
) {

  let instructionCounter = await api.query.settlement.instructionCounter();

  let leg = {
    from: sender_did,
    to: receiver_did,
    asset: ticker,
    amount: amount,
  };

    transaction = await api.tx.settlement.addInstruction(
      venueCounter,
      0,
      null,
      [leg]
    );

    let tx = await reqImports.sendTx(sender, transaction);
    if(tx !== -1) reqImports.fail_count--;

  return instructionCounter;
}

async function authorizeInstruction(api, sender, instructionCounter) {

  const transaction = await api.tx.settlement.authorizeInstruction(
    instructionCounter
  );

  let tx = await reqImports.sendTx(sender, transaction);
  if(tx !== -1) reqImports.fail_count--;
}

async function unauthorizeInstruction(api, sender, instructionCounter) {

  const transaction = await api.tx.settlement.unauthorizeInstruction(
    instructionCounter
  );

  let tx = await reqImports.sendTx(sender, transaction);
  if(tx !== -1) reqImports.fail_count--;
}

async function rejectInstruction(api, sender, instructionCounter) {

  const transaction = await api.tx.settlement.rejectInstruction(
    instructionCounter
  );

  let tx = await reqImports.sendTx(sender, transaction);
  if(tx !== -1) reqImports.fail_count--;
}

main().catch(console.error);<|MERGE_RESOLUTION|>--- conflicted
+++ resolved
@@ -84,15 +84,9 @@
 }
 
 
-<<<<<<< HEAD
-async function addActiveRule(api, sender, ticker) {
-
-  const transaction = await api.tx.complianceManager.addActiveRule(
-=======
 async function addComplianceRequirement(api, sender, ticker) {
 
   const transaction = await api.tx.complianceManager.addComplianceRequirement(
->>>>>>> 7214a990
     ticker,
     [],
     []
