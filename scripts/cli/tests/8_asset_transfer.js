// Set options as a parameter, environment variable, or rc file.
require = require("esm")(module /*, options*/);
module.exports = require("../util/init.js");

let { reqImports } = require("../util/init.js");

// Sets the default exit code to fail unless the script runs successfully
process.exitCode = 1;

const prepend = "DEMOAT";

async function main() {

  const api = await reqImports.createApi();
  const ticker = `token${prepend}0`.toUpperCase();
  const asset_did = reqImports.tickerToDid(ticker);

  const testEntities = await reqImports.initMain(api);

  let primary_keys = await reqImports.generateKeys( api, 3, "primary8" );

  let issuer_dids = await reqImports.createIdentities( api, primary_keys, testEntities[0] );

  await reqImports.distributePolyBatch( api, primary_keys, reqImports.transfer_amount, testEntities[0] );

  await reqImports.issueTokenPerDid( api, primary_keys, prepend);

  // receiverRules Claim
  await reqImports.addClaimsToDids( api, primary_keys, issuer_dids[2], "Exempted", asset_did, null );

  // senderRules Claim
  await reqImports.addClaimsToDids( api, primary_keys, issuer_dids[1], "Exempted", asset_did, null );

  // issuer Claim
  await reqImports.addClaimsToDids( api, primary_keys, issuer_dids[0], "Exempted", asset_did, null );

  await reqImports.createClaimRules( api, primary_keys, issuer_dids, prepend );

<<<<<<< HEAD
  await mintingAsset( api, master_keys[0], prepend );
=======
await mintingAsset( api, primary_keys[0], issuer_dids[2], prepend );
>>>>>>> 42367bfd

  await assetTransfer( api, primary_keys[0], issuer_dids[2], prepend );

  if (reqImports.fail_count > 0) {
    console.log("Failed");
  } else {
    console.log("Passed");
    process.exitCode = 0;
  }

  process.exit();
}

async function mintingAsset(api, minter, prepend) {
  const ticker = `token${prepend}0`.toUpperCase();
  let nonceObj = {nonce: reqImports.nonces.get(minter.address)};
<<<<<<< HEAD
  const transaction = await api.tx.asset.issue(ticker, 100);
=======
  const transaction = await api.tx.asset.issue(ticker, did, 100, "");
>>>>>>> 42367bfd
  const result = await reqImports.sendTransaction(transaction, minter, nonceObj);
  const passed = result.findRecord('system', 'ExtrinsicSuccess');
  if (passed) reqImports.fail_count--;

  reqImports.nonces.set(minter.address, reqImports.nonces.get(minter.address).addn(1));
}

async function assetTransfer(api, from_account, did, prepend) {
    const ticker = `token${prepend}0`.toUpperCase();
    let nonceObj = {nonce: reqImports.nonces.get(from_account)};
    const transaction = await api.tx.asset.transfer(ticker, did, 100);
    const result = await reqImports.sendTransaction(transaction, from_account, nonceObj);
    const passed = result.findRecord('system', 'ExtrinsicSuccess');
    if (passed) reqImports.fail_count--;

    reqImports.nonces.set( from_account.address, reqImports.nonces.get(from_account.address).addn(1));

}

main().catch(console.error);<|MERGE_RESOLUTION|>--- conflicted
+++ resolved
@@ -36,11 +36,7 @@
 
   await reqImports.createClaimRules( api, primary_keys, issuer_dids, prepend );
 
-<<<<<<< HEAD
-  await mintingAsset( api, master_keys[0], prepend );
-=======
-await mintingAsset( api, primary_keys[0], issuer_dids[2], prepend );
->>>>>>> 42367bfd
+  await mintingAsset( api, primary_keys[0], prepend );
 
   await assetTransfer( api, primary_keys[0], issuer_dids[2], prepend );
 
@@ -57,11 +53,7 @@
 async function mintingAsset(api, minter, prepend) {
   const ticker = `token${prepend}0`.toUpperCase();
   let nonceObj = {nonce: reqImports.nonces.get(minter.address)};
-<<<<<<< HEAD
   const transaction = await api.tx.asset.issue(ticker, 100);
-=======
-  const transaction = await api.tx.asset.issue(ticker, did, 100, "");
->>>>>>> 42367bfd
   const result = await reqImports.sendTransaction(transaction, minter, nonceObj);
   const passed = result.findRecord('system', 'ExtrinsicSuccess');
   if (passed) reqImports.fail_count--;
