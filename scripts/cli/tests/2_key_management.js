// Set options as a parameter, environment variable, or rc file.
require = require("esm")(module /*, options*/);
module.exports = require("../util/init.js");

let { reqImports } = require("../util/init.js");

// Sets the default exit code to fail unless the script runs successfully
process.exitCode = 1;

async function main() {
  // Schema path
  const filePath = reqImports.path.join(__dirname + "/../../../polymesh_schema.json");
  const customTypes = JSON.parse(reqImports.fs.readFileSync(filePath, "utf8"));

  // Start node instance
  const ws_provider = new reqImports.WsProvider("ws://127.0.0.1:9944/");
  const api = await reqImports.ApiPromise.create({
    types: customTypes,
    provider: ws_provider
  });

  const testEntities = await reqImports.initMain(api);

  let master_keys = await reqImports.generateKeys(api,5, "master");

  let signing_keys = await reqImports.generateKeys(api, 5, "signing");

<<<<<<< HEAD
  await reqImports.createIdentities(api, testEntities);
=======
  await reqImports["createIdentities"](api, testEntities, testEntities[0]);
>>>>>>> 6ab2234e

  await reqImports.distributePoly( api, master_keys.concat(signing_keys), reqImports.transfer_amount, testEntities[0] );

  await reqImports.blockTillPoolEmpty(api);

<<<<<<< HEAD
  let issuer_dids = await reqImports.createIdentities(api, master_keys);
=======
  let issuer_dids = await reqImports["createIdentities"](api, master_keys, testEntities[0]);
>>>>>>> 6ab2234e

  await addSigningKeys( api, master_keys, issuer_dids, signing_keys );

  await reqImports.blockTillPoolEmpty(api);

  await new Promise(resolve => setTimeout(resolve, 3000));

  if (reqImports.fail_count > 0) {
    console.log("Failed");
  } else {
    console.log("Passed");
    process.exitCode = 0;
  }

  process.exit();
}

// Attach a signing key to each DID
async function addSigningKeys( api, accounts, dids, signing_accounts ) {

  for (let i = 0; i < accounts.length; i++) {
    // 1. Add Signing Item to identity.
    const unsub = await api.tx.identity
      .addAuthorizationAsKey({AccountKey: signing_accounts[i].publicKey}, {JoinIdentity: dids[i]}, 0)
      .signAndSend(
        accounts[i],
        { nonce: reqImports.nonces.get(accounts[i].address) },
        ({ events = [], status }) => {

          if (status.isFinalized) {
            // Loop through Vec<EventRecord> to display all events
            events.forEach(({ phase, event: { data, method, section } }) => {
              if ( section === "system" && method === "ExtrinsicSuccess" )  reqImports.fail_count--;
            });
            unsub();
          }
        }

      );

    reqImports.nonces.set(accounts[i].address, reqImports.nonces.get(accounts[i].address).addn(1));
  }
}

main().catch(console.error);<|MERGE_RESOLUTION|>--- conflicted
+++ resolved
@@ -25,21 +25,13 @@
 
   let signing_keys = await reqImports.generateKeys(api, 5, "signing");
 
-<<<<<<< HEAD
-  await reqImports.createIdentities(api, testEntities);
-=======
-  await reqImports["createIdentities"](api, testEntities, testEntities[0]);
->>>>>>> 6ab2234e
+  await reqImports.createIdentities(api, testEntities, testEntities[0]);
 
   await reqImports.distributePoly( api, master_keys.concat(signing_keys), reqImports.transfer_amount, testEntities[0] );
 
   await reqImports.blockTillPoolEmpty(api);
 
-<<<<<<< HEAD
-  let issuer_dids = await reqImports.createIdentities(api, master_keys);
-=======
-  let issuer_dids = await reqImports["createIdentities"](api, master_keys, testEntities[0]);
->>>>>>> 6ab2234e
+  let issuer_dids = await reqImports.createIdentities(api, master_keys, testEntities[0]);
 
   await addSigningKeys( api, master_keys, issuer_dids, signing_keys );
 
