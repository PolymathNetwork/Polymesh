--- conflicted
+++ resolved
@@ -16,22 +16,9 @@
   let relay = testEntities[4];
 
   let alice_did = JSON.parse(
-    await reqImports.accountKeyDids(api, alice.publicKey)
-  );
-<<<<<<< HEAD
-
-  let did_balance = 1000 * 10 ** 6;
-
-  await reqImports.topUpIdentityBalance(
-    api,
-    alice,
-    alice_did.Unique,
-    did_balance
+    await reqImports.keyToIdentityIds(api, alice.publicKey)
   );
 
-=======
-  
->>>>>>> 5e44af9e
   await acceptMultisigSignerAsKey(api, relay, 9);
 
   await reqImports.distributePolyBatch( api, [relay], reqImports.transfer_amount, alice );
