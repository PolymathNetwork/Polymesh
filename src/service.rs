//! Service and ServiceFactory implementation. Specialized wrapper over substrate service.

pub use crate::chain_spec::{AldebaranChainSpec, GeneralChainSpec};
pub use codec::Codec;
use grandpa::{self, FinalityProofProvider as GrandpaFinalityProofProvider};
pub use pallet_confidential::native_rng;
pub use polymesh_primitives::{
    AccountId, Balance, Block, BlockNumber, Hash, IdentityId, Index as Nonce, Moment, Signatory,
    SigningItem, Ticker,
};

pub use polymesh_runtime_develop;
pub use polymesh_runtime_testnet_v1;
use prometheus_endpoint::Registry;
pub use sc_client_api::backend::Backend;
pub use sc_consensus::LongestChain;
use sc_consensus_babe;
use sc_executor::native_executor_instance;
pub use sc_executor::{NativeExecutionDispatch, NativeExecutor};
pub use sc_service::{
    config::{DatabaseConfig, PrometheusConfig},
    error::Error as ServiceError,
    AbstractService, ChainSpec, Configuration, Error, PruningMode, RuntimeGenesis, ServiceBuilder,
    ServiceBuilderCommand, TFullBackend, TFullCallExecutor, TFullClient, TLightBackend,
    TLightCallExecutor, TLightClient, TransactionPoolOptions,
};
pub use sp_api::{ConstructRuntimeApi, Core as CoreApi, ProvideRuntimeApi, StateBackend};
pub use sp_consensus::SelectChain;
use sp_inherents::InherentDataProviders;
pub use sp_runtime::traits::BlakeTwo256;
use std::{convert::From, sync::Arc};

pub trait IsAldebaranNetwork {
    fn is_aldebaran_network(&self) -> bool;
}

impl IsAldebaranNetwork for dyn ChainSpec {
    fn is_aldebaran_network(&self) -> bool {
        self.name().starts_with("Polymesh Aldebaran")
    }
}

// Our native executor instance.
native_executor_instance!(
    pub AldebaranExecutor,
    polymesh_runtime_testnet_v1::api::dispatch,
    polymesh_runtime_testnet_v1::native_version,
    frame_benchmarking::benchmarking::HostFunctions,
);

// Our native executor instance.
native_executor_instance!(
    pub GeneralExecutor,
    polymesh_runtime_develop::api::dispatch,
    polymesh_runtime_develop::native_version,
    (frame_benchmarking::benchmarking::HostFunctions, native_rng::HostFunctions)
);

/// A set of APIs that polkadot-like runtimes must implement.
pub trait RuntimeApiCollection<Extrinsic: codec::Codec + Send + Sync + 'static>:
    sp_transaction_pool::runtime_api::TaggedTransactionQueue<Block>
    + sp_api::ApiExt<Block, Error = sp_blockchain::Error>
    + sp_consensus_babe::BabeApi<Block>
    + grandpa_primitives::GrandpaApi<Block>
    + sp_block_builder::BlockBuilder<Block>
    + frame_system_rpc_runtime_api::AccountNonceApi<Block, AccountId, Nonce>
    + node_rpc_runtime_api::transaction_payment::TransactionPaymentApi<Block, Balance, Extrinsic>
    + sp_api::Metadata<Block>
    + sp_offchain::OffchainWorkerApi<Block>
    + sp_session::SessionKeys<Block>
    + sp_authority_discovery::AuthorityDiscoveryApi<Block>
    + pallet_contracts_rpc_runtime_api::ContractsApi<Block, AccountId, Balance, BlockNumber>
    + pallet_staking_rpc_runtime_api::StakingApi<Block>
    + node_rpc_runtime_api::pips::PipsApi<Block, AccountId, Balance>
    + node_rpc_runtime_api::identity::IdentityApi<
        Block,
        IdentityId,
        Ticker,
        AccountId,
        SigningItem<AccountId>,
        Signatory<AccountId>,
        Moment,
    > + pallet_protocol_fee_rpc_runtime_api::ProtocolFeeApi<Block>
    + node_rpc_runtime_api::asset::AssetApi<Block, AccountId, Balance>
    + pallet_group_rpc_runtime_api::GroupApi<Block>
    + node_rpc_runtime_api::compliance_manager::ComplianceManagerApi<Block, AccountId, Balance>
where
    Extrinsic: RuntimeExtrinsic,
    <Self as sp_api::ApiExt<Block>>::StateBackend: sp_api::StateBackend<BlakeTwo256>,
{
}

impl<Api, Extrinsic> RuntimeApiCollection<Extrinsic> for Api
where
    Api: sp_transaction_pool::runtime_api::TaggedTransactionQueue<Block>
        + sp_api::ApiExt<Block, Error = sp_blockchain::Error>
        + sp_consensus_babe::BabeApi<Block>
        + grandpa_primitives::GrandpaApi<Block>
        + sp_block_builder::BlockBuilder<Block>
        + frame_system_rpc_runtime_api::AccountNonceApi<Block, AccountId, Nonce>
        + node_rpc_runtime_api::transaction_payment::TransactionPaymentApi<Block, Balance, Extrinsic>
        + sp_api::Metadata<Block>
        + sp_offchain::OffchainWorkerApi<Block>
        + sp_session::SessionKeys<Block>
        + sp_authority_discovery::AuthorityDiscoveryApi<Block>
        + pallet_contracts_rpc_runtime_api::ContractsApi<Block, AccountId, Balance, BlockNumber>
        + pallet_staking_rpc_runtime_api::StakingApi<Block>
        + node_rpc_runtime_api::pips::PipsApi<Block, AccountId, Balance>
        + node_rpc_runtime_api::identity::IdentityApi<
            Block,
            IdentityId,
            Ticker,
            AccountId,
            SigningItem<AccountId>,
            Signatory<AccountId>,
            Moment,
        > + pallet_protocol_fee_rpc_runtime_api::ProtocolFeeApi<Block>
        + node_rpc_runtime_api::asset::AssetApi<Block, AccountId, Balance>
        + pallet_group_rpc_runtime_api::GroupApi<Block>
        + node_rpc_runtime_api::compliance_manager::ComplianceManagerApi<Block, AccountId, Balance>,
    Extrinsic: RuntimeExtrinsic,
    <Self as sp_api::ApiExt<Block>>::StateBackend: sp_api::StateBackend<BlakeTwo256>,
{
}

pub trait RuntimeExtrinsic: codec::Codec + Send + Sync + 'static {}

impl<E> RuntimeExtrinsic for E where E: codec::Codec + Send + Sync + 'static {}

// Using prometheus, use a registry with a prefix of `polymesh`.
fn set_prometheus_registry(config: &mut Configuration) -> Result<(), ServiceError> {
    if let Some(PrometheusConfig { registry, .. }) = config.prometheus_config.as_mut() {
        *registry = Registry::new_custom(Some("polymesh".into()), None)?;
    }

    Ok(())
}

/// Starts a `ServiceBuilder` for a full service.
///
/// Use this macro if you don't actually need the full service, but just the builder in order to
/// be able to perform chain operations.
macro_rules! new_full_start {
    ($config:expr, $runtime:ty, $executor:ty) => {{
        use std::sync::Arc;

        set_prometheus_registry(&mut $config)?;

        let mut import_setup = None;
        let mut rpc_setup = None;
        let inherent_data_providers = sp_inherents::InherentDataProviders::new();

        let builder = sc_service::ServiceBuilder::new_full::<
            polymesh_primitives::Block,
            $runtime,
            $executor,
        >($config)?
        .with_select_chain(|_config, backend| Ok(sc_consensus::LongestChain::new(backend.clone())))?
        .with_transaction_pool(|builder| {
            let pool_api = sc_transaction_pool::FullChainApi::new(builder.client().clone());
            let pool = sc_transaction_pool::BasicPool::new(
                builder.config().transaction_pool.clone(),
                std::sync::Arc::new(pool_api),
                builder.prometheus_registry(),
            );
            Ok(pool)
        })?
        .with_import_queue(
            |_config, client, mut select_chain, _, spawn_task_handle, registry| {
                let select_chain = select_chain
                    .take()
                    .ok_or_else(|| sc_service::Error::SelectChainRequired)?;
                let (grandpa_block_import, grandpa_link) = grandpa::block_import(
                    client.clone(),
                    &(client.clone() as Arc<_>),
                    select_chain,
                )?;

                let justification_import = grandpa_block_import.clone();

                let (block_import, babe_link) = sc_consensus_babe::block_import(
                    sc_consensus_babe::Config::get_or_compute(&*client)?,
                    grandpa_block_import,
                    client.clone(),
                )?;

                let import_queue = sc_consensus_babe::import_queue(
                    babe_link.clone(),
                    block_import.clone(),
                    Some(Box::new(justification_import)),
                    None,
                    client,
                    inherent_data_providers.clone(),
                    spawn_task_handle,
                    registry,
                )?;

                import_setup = Some((block_import, grandpa_link, babe_link));
                Ok(import_queue)
            },
        )?
        .with_rpc_extensions_builder(|builder| {
            let grandpa_link = import_setup
                .as_ref()
                .map(|s| &s.1)
                .expect("GRANDPA LinkHalf is present for full services or set up failed; qed.");

            let shared_authority_set = grandpa_link.shared_authority_set().clone();
            let shared_voter_state = grandpa::SharedVoterState::empty();

            rpc_setup = Some((shared_voter_state.clone()));

            let babe_link = import_setup
                .as_ref()
                .map(|s| &s.2)
                .expect("BabeLink is present for full services or set up failed; qed.");

            let babe_config = babe_link.config().clone();
            let shared_epoch_changes = babe_link.epoch_changes().clone();

            let client = builder.client().clone();
            let pool = builder.pool().clone();
            let select_chain = builder
                .select_chain()
                .cloned()
                .expect("SelectChain is present for full services or set up failed; qed.");
            let keystore = builder.keystore().clone();

            Ok(move |deny_unsafe| {
                let deps = polymesh_node_rpc::FullDeps {
                    client: client.clone(),
                    pool: pool.clone(),
                    select_chain: select_chain.clone(),
                    deny_unsafe,
                    babe: polymesh_node_rpc::BabeDeps {
                        babe_config: babe_config.clone(),
                        shared_epoch_changes: shared_epoch_changes.clone(),
                        keystore: keystore.clone(),
                    },
                    grandpa: polymesh_node_rpc::GrandpaDeps {
                        shared_voter_state: shared_voter_state.clone(),
                        shared_authority_set: shared_authority_set.clone(),
                    },
                };

                polymesh_node_rpc::create_full(deps)
            })
        })?;

        (builder, import_setup, inherent_data_providers, rpc_setup)
    }};
}

/// Builds a new service for a full client.
#[macro_export]
macro_rules! new_full {
    (
        $config:expr,
        $runtime:ty,
        $dispatch:ty,
    ) => {{
        use sc_network::Event;
        use sc_client_api::ExecutorProvider;
        use futures::stream::StreamExt;
        use sp_core::traits::BareCryptoStorePtr;


        let (
<<<<<<< HEAD
            role,
            force_authoring,
            name,
            disable_grandpa,
        ) = (
            $config.role.clone(),
            $config.force_authoring,
            $config.network.node_name.clone(),
            $config.disable_grandpa,
        );

        let is_authority = role.is_authority();
        let db_path = match $config.database.path() {
            Some(path) => std::path::PathBuf::from(path),
            None => return Err("Starting a Polkadot service with a custom database isn't supported".to_string().into()),
        };
        //let authority_discovery_enabled = $authority_discovery_enabled;
        //let slot_duration = $slot_duration;

        let (builder, mut import_setup, inherent_data_providers, mut rpc_setup) =
            new_full_start!($config, $runtime, $dispatch);

        let service = builder
            .with_finality_proof_provider(|client, backend| {
                let provider = client as Arc<dyn grandpa::StorageAndProofProvider<_, _>>;
                Ok(Arc::new(GrandpaFinalityProofProvider::new(backend, provider)) as _)
            })?
            .build_full()?;

        let (block_import, grandpa_link, babe_link) = import_setup.take()
            .expect("Link Half and Block Import are present for Full Services or setup failed before. qed");

        let shared_voter_state = rpc_setup.take()
            .expect("The SharedVoterState is present for Full Services or setup failed before. qed");
=======
			role,
			force_authoring,
			name,
			disable_grandpa,
		) = (
			$config.role.clone(),
			$config.force_authoring,
			$config.network.node_name.clone(),
			$config.disable_grandpa,
		);

		let _is_authority = role.is_authority();
		let _db_path = match $config.database.path() {
			Some(path) => std::path::PathBuf::from(path),
			None => return Err("Starting a Polkadot service with a custom database isn't supported".to_string().into()),
		};
		//let authority_discovery_enabled = $authority_discovery_enabled;
		//let slot_duration = $slot_duration;

		let (builder, mut import_setup, inherent_data_providers, mut rpc_setup) =
			new_full_start!($config, $runtime, $dispatch);

		let service = builder
			.with_finality_proof_provider(|client, backend| {
				let provider = client as Arc<dyn grandpa::StorageAndProofProvider<_, _>>;
				Ok(Arc::new(GrandpaFinalityProofProvider::new(backend, provider)) as _)
			})?
			.build_full()?;

		let (block_import, grandpa_link, babe_link) = import_setup.take()
			.expect("Link Half and Block Import are present for Full Services or setup failed before. qed");

		let shared_voter_state = rpc_setup.take()
			.expect("The SharedVoterState is present for Full Services or setup failed before. qed");
>>>>>>> c6df37e1

            if let sc_service::config::Role::Authority { .. } = &role {
                let proposer = sc_basic_authorship::ProposerFactory::new(
                    service.client(),
                    service.transaction_pool(),
                    service.prometheus_registry().as_ref(),
                );

                let client = service.client();
                let select_chain = service.select_chain()
                    .ok_or(sc_service::Error::SelectChainRequired)?;

                let can_author_with =
                    sp_consensus::CanAuthorWithNativeVersion::new(client.executor().clone());

                let babe_config = sc_consensus_babe::BabeParams {
                    keystore: service.keystore(),
                    client,
                    select_chain,
                    env: proposer,
                    block_import,
                    sync_oracle: service.network(),
                    inherent_data_providers: inherent_data_providers.clone(),
                    force_authoring,
                    babe_link,
                    can_author_with,
                };

                let babe = sc_consensus_babe::start_babe(babe_config)?;
                service.spawn_essential_task_handle().spawn_blocking("babe-proposer", babe);
            }

            // Spawn authority discovery module.
            if matches!(role, sc_service::config::Role::Authority{..} | sc_service::config::Role::Sentry {..}) {
                let (sentries, authority_discovery_role) = match role {
                    sc_service::config::Role::Authority { ref sentry_nodes } => (
                        sentry_nodes.clone(),
                        sc_authority_discovery::Role::Authority (
                            service.keystore(),
                        ),
                    ),
                    sc_service::config::Role::Sentry {..} => (
                        vec![],
                        sc_authority_discovery::Role::Sentry,
                    ),
                    _ => unreachable!("Due to outer matches! constraint; qed.")
                };

                let network = service.network();
                let dht_event_stream = network.event_stream("authority-discovery").filter_map(|e| async move { match e {
                    Event::Dht(e) => Some(e),
                    _ => None,
                }}).boxed();
                let authority_discovery = sc_authority_discovery::AuthorityDiscovery::new(
                    service.client(),
                    network,
                    sentries,
                    dht_event_stream,
                    authority_discovery_role,
                    service.prometheus_registry(),
                );

                service.spawn_task_handle().spawn("authority-discovery", authority_discovery);
            }

            // if the node isn't actively participating in consensus then it doesn't
            // need a keystore, regardless of which protocol we use below.
            let keystore = if role.is_authority() {
                Some(service.keystore() as BareCryptoStorePtr)
            } else {
                None
            };

            let config = grandpa::Config {
                // FIXME #1578 make this available through chainspec
                gossip_duration: std::time::Duration::from_millis(333),
                justification_period: 512,
                name: Some(name),
                observer_enabled: false,
                keystore,
                is_authority: role.is_network_authority(),
            };

            let enable_grandpa = !disable_grandpa;
            if enable_grandpa {
                // start the full GRANDPA voter
                // NOTE: non-authorities could run the GRANDPA observer protocol, but at
                // this point the full voter should provide better guarantees of block
                // and vote data availability than the observer. The observer has not
                // been tested extensively yet and having most nodes in a network run it
                // could lead to finality stalls.
                let grandpa_config = grandpa::GrandpaParams {
                    config,
                    link: grandpa_link,
                    network: service.network(),
                    inherent_data_providers: inherent_data_providers.clone(),
                    telemetry_on_connect: Some(service.telemetry_on_connect_stream()),
                    voting_rule: grandpa::VotingRulesBuilder::default().build(),
                    prometheus_registry: service.prometheus_registry(),
                    shared_voter_state,
                };

                // the GRANDPA voter task is considered infallible, i.e.
                // if it fails we take down the service with it.
                service.spawn_essential_task_handle().spawn_blocking(
                    "grandpa-voter",
                    grandpa::run_grandpa_voter(grandpa_config)?
                );
            } else {
                grandpa::setup_disabled_grandpa(
                    service.client(),
                    &inherent_data_providers,
                    service.network(),
                )?;
            }

            Ok((service, inherent_data_providers))
        }};
}

/// Create a new Aldebaran service for a full node.
pub fn aldebaran_new_full(
    mut config: Configuration,
) -> Result<
    impl AbstractService<
        Block = Block,
        RuntimeApi = polymesh_runtime_testnet_v1::RuntimeApi,
        Backend = TFullBackend<Block>,
    >,
    ServiceError,
> {
    new_full!(
        config,
        polymesh_runtime_testnet_v1::RuntimeApi,
        AldebaranExecutor,
    )
    .map(|(service, _)| service)
}

/// Create a new General node service for a full node.
pub fn general_new_full(
    mut config: Configuration,
) -> Result<
    impl AbstractService<
        Block = Block,
        RuntimeApi = polymesh_runtime_develop::RuntimeApi,
        Backend = TFullBackend<Block>,
    >,
    ServiceError,
> {
    new_full!(
        config,
        polymesh_runtime_develop::RuntimeApi,
        GeneralExecutor,
    )
    .map(|(service, _)| service)
}

/// Builds a new object suitable for chain operations.
pub fn chain_ops<Runtime, Dispatch, Extrinsic>(
    mut config: Configuration,
) -> Result<impl ServiceBuilderCommand<Block = Block>, ServiceError>
where
    Runtime:
        ConstructRuntimeApi<Block, TFullClient<Block, Runtime, Dispatch>> + Send + Sync + 'static,
    Runtime::RuntimeApi: RuntimeApiCollection<
        Extrinsic,
        StateBackend = sc_client_api::StateBackendFor<TFullBackend<Block>, Block>,
    >,
    Dispatch: NativeExecutionDispatch + 'static,
    Extrinsic: RuntimeExtrinsic,
    <Runtime::RuntimeApi as sp_api::ApiExt<Block>>::StateBackend: sp_api::StateBackend<BlakeTwo256>,
{
    config.keystore = sc_service::config::KeystoreConfig::InMemory;
    Ok(new_full_start!(config, Runtime, Dispatch).0)
}

/// Builds a new service for a light client.
#[macro_export]
macro_rules! new_light {
    ($config:expr, $runtime:ty, $dispatch:ty) => {{
        set_prometheus_registry(&mut $config)?;
        let inherent_data_providers = InherentDataProviders::new();

        ServiceBuilder::new_light::<Block, $runtime, $dispatch>($config)?
            .with_select_chain(|_, backend| {
                Ok(sc_consensus::LongestChain::new(backend.clone()))
            })?
            .with_transaction_pool(|builder| {
                let fetcher = builder.fetcher()
                    .ok_or_else(|| "Trying to start light transaction pool without active fetcher")?;
                let pool_api = sc_transaction_pool::LightChainApi::new(
                    builder.client().clone(),
                    fetcher,
                );
                let pool = sc_transaction_pool::BasicPool::with_revalidation_type(
                    builder.config().transaction_pool.clone(),
                    Arc::new(pool_api),
                    builder.prometheus_registry(),
                    sc_transaction_pool::RevalidationType::Light,
                );
                Ok(pool)
            })?
            .with_import_queue_and_fprb(|
                _config,
                client,
                backend,
                fetcher,
                _select_chain,
                _,
                spawn_task_handle,
                registry,
            | {
                let fetch_checker = fetcher
                    .map(|fetcher| fetcher.checker().clone())
                    .ok_or_else(|| "Trying to start light import queue without active fetch checker")?;
                let grandpa_block_import = grandpa::light_block_import(
                    client.clone(), backend, &(client.clone() as Arc<_>), Arc::new(fetch_checker)
                )?;

                let finality_proof_import = grandpa_block_import.clone();
                let finality_proof_request_builder =
                    finality_proof_import.create_finality_proof_request_builder();

                let (babe_block_import, babe_link) = sc_consensus_babe::block_import(
                    sc_consensus_babe::Config::get_or_compute(&*client)?,
                    grandpa_block_import,
                    client.clone(),
                )?;

                // FIXME: pruning task isn't started since light client doesn't do `AuthoritySetup`.
                let import_queue = sc_consensus_babe::import_queue(
                    babe_link,
                    babe_block_import,
                    None,
                    Some(Box::new(finality_proof_import)),
                    client,
                    inherent_data_providers.clone(),
                    spawn_task_handle,
                    registry,
                )?;

                Ok((import_queue, finality_proof_request_builder))
            })?
            .with_finality_proof_provider(|client, backend| {
                let provider = client as Arc<dyn grandpa::StorageAndProofProvider<_, _>>;
                Ok(Arc::new(grandpa::FinalityProofProvider::new(backend, provider)) as _)
            })?
            .with_rpc_extensions(|builder| {
                let fetcher = builder.fetcher()
                    .ok_or_else(|| "Trying to start node RPC without active fetcher")?;
                let remote_blockchain = builder.remote_backend()
                    .ok_or_else(|| "Trying to start node RPC without active remote blockchain")?;

                let light_deps = polymesh_node_rpc::LightDeps {
                    remote_blockchain,
                    fetcher,
                    client: builder.client().clone(),
                    pool: builder.pool(),
                };
                Ok(polymesh_node_rpc::create_light(light_deps))
            })?
            .build_light()
    }}
}

/// Create a new Polymesh service for a light client.
pub fn aldebaran_new_light(
    mut config: Configuration,
) -> Result<
    impl AbstractService<
        Block = Block,
        RuntimeApi = polymesh_runtime_testnet_v1::RuntimeApi,
        Backend = TLightBackend<Block>,
        SelectChain = LongestChain<TLightBackend<Block>, Block>,
        CallExecutor = TLightCallExecutor<Block, AldebaranExecutor>,
    >,
    ServiceError,
> {
    new_light!(
        config,
        polymesh_runtime_testnet_v1::RuntimeApi,
        AldebaranExecutor
    )
}

/// Create a new Polymesh service for a light client.
pub fn general_new_light(
    mut config: Configuration,
) -> Result<
    impl AbstractService<
        Block = Block,
        RuntimeApi = polymesh_runtime_develop::RuntimeApi,
        Backend = TLightBackend<Block>,
        SelectChain = LongestChain<TLightBackend<Block>, Block>,
        CallExecutor = TLightCallExecutor<Block, GeneralExecutor>,
    >,
    ServiceError,
> {
    new_light!(
        config,
        polymesh_runtime_develop::RuntimeApi,
        GeneralExecutor
    )
}<|MERGE_RESOLUTION|>--- conflicted
+++ resolved
@@ -266,7 +266,6 @@
 
 
         let (
-<<<<<<< HEAD
             role,
             force_authoring,
             name,
@@ -278,8 +277,8 @@
             $config.disable_grandpa,
         );
 
-        let is_authority = role.is_authority();
-        let db_path = match $config.database.path() {
+        let _is_authority = role.is_authority();
+        let _db_path = match $config.database.path() {
             Some(path) => std::path::PathBuf::from(path),
             None => return Err("Starting a Polkadot service with a custom database isn't supported".to_string().into()),
         };
@@ -301,42 +300,6 @@
 
         let shared_voter_state = rpc_setup.take()
             .expect("The SharedVoterState is present for Full Services or setup failed before. qed");
-=======
-			role,
-			force_authoring,
-			name,
-			disable_grandpa,
-		) = (
-			$config.role.clone(),
-			$config.force_authoring,
-			$config.network.node_name.clone(),
-			$config.disable_grandpa,
-		);
-
-		let _is_authority = role.is_authority();
-		let _db_path = match $config.database.path() {
-			Some(path) => std::path::PathBuf::from(path),
-			None => return Err("Starting a Polkadot service with a custom database isn't supported".to_string().into()),
-		};
-		//let authority_discovery_enabled = $authority_discovery_enabled;
-		//let slot_duration = $slot_duration;
-
-		let (builder, mut import_setup, inherent_data_providers, mut rpc_setup) =
-			new_full_start!($config, $runtime, $dispatch);
-
-		let service = builder
-			.with_finality_proof_provider(|client, backend| {
-				let provider = client as Arc<dyn grandpa::StorageAndProofProvider<_, _>>;
-				Ok(Arc::new(GrandpaFinalityProofProvider::new(backend, provider)) as _)
-			})?
-			.build_full()?;
-
-		let (block_import, grandpa_link, babe_link) = import_setup.take()
-			.expect("Link Half and Block Import are present for Full Services or setup failed before. qed");
-
-		let shared_voter_state = rpc_setup.take()
-			.expect("The SharedVoterState is present for Full Services or setup failed before. qed");
->>>>>>> c6df37e1
 
             if let sc_service::config::Role::Authority { .. } = &role {
                 let proposer = sc_basic_authorship::ProposerFactory::new(
