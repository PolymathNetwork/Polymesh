--- conflicted
+++ resolved
@@ -99,11 +99,8 @@
                 client.clone(),
             )));
             io.extend_with(StakingApi::to_delegate(Staking::new(client.clone())));
-<<<<<<< HEAD
-            io.extend_with(MipsApi::to_delegate(Mips::new(client)));
-=======
+            io.extend_with(MipsApi::to_delegate(Mips::new(client.clone())));
             io.extend_with(IdentityApi::to_delegate(Identity::new(client)));
->>>>>>> 76c41fd8
             Ok(io)
         })?;
 
