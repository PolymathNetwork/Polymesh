--- conflicted
+++ resolved
@@ -1,39 +1,14 @@
 use grandpa::AuthorityId as GrandpaId;
 use im_online::sr25519::AuthorityId as ImOnlineId;
-<<<<<<< HEAD
 use pallet_asset::TickerRegistrationConfig;
-use polymesh_primitives::{AccountId, IdentityId, PosRatio, Signature};
-use polymesh_runtime::{
-    config::{
-        AssetConfig, BalancesConfig, BridgeConfig, ContractsConfig, GenesisConfig, IdentityConfig,
-        ImOnlineConfig, IndicesConfig, PipsConfig, SessionConfig, SimpleTokenConfig, StakingConfig,
-        SudoConfig, SystemConfig,
-    },
-    runtime::{
-        CddServiceProvidersConfig, CommitteeMembershipConfig, PolymeshCommitteeConfig,
-        ProtocolFeeConfig, TreasuryConfig,
-    },
-    Commission, OfflineSlashingParams, Perbill, SessionKeys, StakerStatus, WASM_BINARY,
-};
-use polymesh_runtime_common::{
-    constants::{
-        currency::{MILLICENTS, POLY},
-        time::{DAYS, HOURS},
-    },
-=======
-use pallet_treasury as treasury;
 use polymesh_common_utilities::{
     constants::currency::{MILLICENTS, POLY},
->>>>>>> 4e6cb68d
     protocol_fee::ProtocolOp,
 };
 use polymesh_primitives::{AccountId, AccountKey, IdentityId, PosRatio, Signatory, Signature};
 use std::convert::TryFrom;
 
-use polymesh_runtime_common::asset::TickerRegistrationConfig;
-use polymesh_runtime_develop::{
-    self as general, config as GeneralConfig, constants::time as GeneralTime,
-};
+use polymesh_runtime_develop::{ self as general, constants::time as GeneralTime, };
 use polymesh_runtime_testnet_v1::{
     self as v1,
     config::{self as V1Config, GenesisConfig},
