--- conflicted
+++ resolved
@@ -353,16 +353,12 @@
             phantom: Default::default(),
         }),
         committee_Instance1: Some(PolymeshCommitteeConfig {
-<<<<<<< HEAD
             vote_threshold: (1, 2),
-=======
             members: vec![
                 IdentityId::from(3),
                 IdentityId::from(4),
                 IdentityId::from(5),
             ],
-            vote_threshold: (ProportionMatch::AtLeast, 1, 2),
->>>>>>> 2f84f3aa
             phantom: Default::default(),
         }),
         group_Instance2: Some(CddServiceProvidersConfig {
