--- conflicted
+++ resolved
@@ -132,11 +132,7 @@
     jobs:
       - lint
       - test
-<<<<<<< HEAD
       - build
-      - cli
-=======
->>>>>>> a9f6957f
   daily-builds:
     triggers:
       - schedule:
