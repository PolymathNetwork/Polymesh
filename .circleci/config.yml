version: 2
jobs:
  lint:
    docker:
      - image: maxsam4/rust
    environment:
      VERBOSE: "1"
    steps:
      - checkout
      - add_ssh_keys:
          fingerprints:
            - "a1:99:47:ca:fa:32:4c:9d:4b:b8:50:99:c7:64:e3:80"
      - run:
          name: Check formatting
          command: ./scripts/rustfmt.sh
  build:
    docker:
      - image: maxsam4/rust
    environment:
      VERBOSE: "1"
    steps:
      - checkout
      - add_ssh_keys:
          fingerprints:
            - "b3:bb:01:c5:90:77:ef:5c:e6:5b:f2:db:16:2f:e8:61"
            - "a1:99:47:ca:fa:32:4c:9d:4b:b8:50:99:c7:64:e3:80"
      - run:
          name: Store rust version in an environment var for cache key
          command: rustc --version > rust.version
      - restore_cache:
          keys:
            - v3-release-cache-{{ checksum "./rust.version" }}-{{ checksum "./Cargo.lock" }}
            - v3-release-cache-{{ checksum "./rust.version" }}
<<<<<<< HEAD
            - v3-cli-cache-{{ checksum "./rust.version" }}
      - run:
          name: Pull submodules
          command: >-
            GIT_SSH_COMMAND="ssh -i /root/.ssh/id_rsa_a19947cafa324c9d4bb85099c764e380" git submodule update --init pallets/settlement &&
            GIT_SSH_COMMAND="ssh -i /root/.ssh/id_rsa_b3bb01c59077ef5ce65bf2db162fe861" git submodule update --init external/cryptography
=======
>>>>>>> 97ee18e0
      - run:
          name: Build release
          command: cargo +nightly build --release || cargo +nightly build -j 1 --release
          no_output_timeout: 4h
      - save_cache:
          key: v3-release-cache-{{ checksum "./rust.version" }}-{{ checksum "./Cargo.lock" }}
          paths:
            - "~/.cargo"
            - "./target"
  test:
    docker:
      - image: maxsam4/rust
    environment:
      VERBOSE: "1"
    steps:
      - checkout
      - add_ssh_keys:
          fingerprints:
            - "b3:bb:01:c5:90:77:ef:5c:e6:5b:f2:db:16:2f:e8:61"
            - "a1:99:47:ca:fa:32:4c:9d:4b:b8:50:99:c7:64:e3:80"
      - run:
          name: Store rust version in a file for cache key
          command: rustc --version > rust.version
      - restore_cache:
          keys:
            - v9-test-cache-{{ checksum "./rust.version" }}-{{ checksum "./Cargo.lock" }}
            - v9-test-cache-{{ checksum "./rust.version" }}
<<<<<<< HEAD
      - run:
          name: Pull submodules
          command: >-
            GIT_SSH_COMMAND="ssh -i /root/.ssh/id_rsa_a19947cafa324c9d4bb85099c764e380" git submodule update --init pallets/settlement &&
            GIT_SSH_COMMAND="ssh -i /root/.ssh/id_rsa_b3bb01c59077ef5ce65bf2db162fe861" git submodule update --init external/cryptography
=======
>>>>>>> 97ee18e0
      - run:
          name: Tests
          command: >-
            cargo +nightly test
            --package polymesh-runtime-tests
            --package pallet-staking
            --package pallet-group
            --package polymesh-primitives
            --package node-rpc-runtime-api
            --package pallet-transaction-payment
            --package polymesh-runtime-tests
            --features default_identity ||
            cargo +nightly test -j 1
            --package polymesh-runtime-tests
            --package pallet-staking
            --package pallet-group
            --package polymesh-primitives
            --package node-rpc-runtime-api
            --package pallet-transaction-payment
            --package polymesh-runtime-tests
            --features default_identity
          no_output_timeout: 30m
      - save_cache:
          key: v9-test-cache-{{ checksum "./rust.version" }}-{{ checksum "./Cargo.lock" }}
          paths:
            - "~/.cargo"
            - "./target"
  cli:
    docker:
      - image: maxsam4/rust
    environment:
      VERBOSE: "1"
    steps:
      - checkout
      - add_ssh_keys:
          fingerprints:
            - "b3:bb:01:c5:90:77:ef:5c:e6:5b:f2:db:16:2f:e8:61"
            - "a1:99:47:ca:fa:32:4c:9d:4b:b8:50:99:c7:64:e3:80"
      - run:
          name: Store rust version in a file for cache key
          command: rustc --version > rust.version
      - restore_cache:
          keys:
            - v6-cli-cache-{{ checksum "./rust.version" }}-{{ checksum "./Cargo.lock" }}
<<<<<<< HEAD
      - run:
          name: Pull submodules
          command: >-
            GIT_SSH_COMMAND="ssh -i /root/.ssh/id_rsa_a19947cafa324c9d4bb85099c764e380" git submodule update --init pallets/settlement &&
            GIT_SSH_COMMAND="ssh -i /root/.ssh/id_rsa_b3bb01c59077ef5ce65bf2db162fe861" git submodule update --init external/cryptography
=======
>>>>>>> 97ee18e0
      - run:
          name: Build release
          command: cargo +nightly build --release || cargo +nightly build -j 1 --release
          no_output_timeout: 4h
      - run:
          name: cli node instance
          command: ./target/release/polymesh --dev --pool-limit 100000 -d /tmp/pmesh-primary-node
          background: true
      - run:
          name: cli scripts install
          command: npm install
          working_directory: ./scripts/cli
          no_output_timeout: 30m
      - run:
          name: cli scripts test
          command: npm test
          working_directory: ./scripts/cli
          no_output_timeout: 10m
      - save_cache:
          key: v6-cli-cache-{{ checksum "./rust.version" }}-{{ checksum "./Cargo.lock" }}
          paths:
            - "~/.cargo"
            - "./target"
            - "./scripts/cli/node_modules"
  clippy:
    docker:
      - image: maxsam4/rust
    environment:
      VERBOSE: "1"
    steps:
      - checkout
      - add_ssh_keys:
          fingerprints:
            - "b3:bb:01:c5:90:77:ef:5c:e6:5b:f2:db:16:2f:e8:61"
            - "a1:99:47:ca:fa:32:4c:9d:4b:b8:50:99:c7:64:e3:80"
      - run:
          name: Store rust version in a file for cache key
          command: rustc +nightly --version > rust.version
      - restore_cache:
          keys:
            - v4-clippy-cache-{{ checksum "./rust.version" }}-{{ checksum "./Cargo.lock" }}
            - v4-clippy-cache-{{ checksum "./rust.version" }}
<<<<<<< HEAD
      - run:
          name: Pull submodules
          command: >-
            GIT_SSH_COMMAND="ssh -i /root/.ssh/id_rsa_a19947cafa324c9d4bb85099c764e380" git submodule update --init pallets/settlement &&
            GIT_SSH_COMMAND="ssh -i /root/.ssh/id_rsa_b3bb01c59077ef5ce65bf2db162fe861" git submodule update --init external/cryptography
=======
>>>>>>> 97ee18e0
      - run:
          name: run clippy
          command: cargo +nightly clippy -j 1
          no_output_timeout: 60m
      - save_cache:
          key: v4-clippy-cache-{{ checksum "./rust.version" }}-{{ checksum "./Cargo.lock" }}
          paths:
            - "~/.cargo"
            - "./target"
workflows:
  version: 2
  commit:
    jobs:
      - lint
      - test
  daily-builds:
    triggers:
      - schedule:
          cron: "0 0 * * *"
          filters:
            branches:
              only:
                - master
    jobs:
      - build<|MERGE_RESOLUTION|>--- conflicted
+++ resolved
@@ -31,15 +31,6 @@
           keys:
             - v3-release-cache-{{ checksum "./rust.version" }}-{{ checksum "./Cargo.lock" }}
             - v3-release-cache-{{ checksum "./rust.version" }}
-<<<<<<< HEAD
-            - v3-cli-cache-{{ checksum "./rust.version" }}
-      - run:
-          name: Pull submodules
-          command: >-
-            GIT_SSH_COMMAND="ssh -i /root/.ssh/id_rsa_a19947cafa324c9d4bb85099c764e380" git submodule update --init pallets/settlement &&
-            GIT_SSH_COMMAND="ssh -i /root/.ssh/id_rsa_b3bb01c59077ef5ce65bf2db162fe861" git submodule update --init external/cryptography
-=======
->>>>>>> 97ee18e0
       - run:
           name: Build release
           command: cargo +nightly build --release || cargo +nightly build -j 1 --release
@@ -67,14 +58,6 @@
           keys:
             - v9-test-cache-{{ checksum "./rust.version" }}-{{ checksum "./Cargo.lock" }}
             - v9-test-cache-{{ checksum "./rust.version" }}
-<<<<<<< HEAD
-      - run:
-          name: Pull submodules
-          command: >-
-            GIT_SSH_COMMAND="ssh -i /root/.ssh/id_rsa_a19947cafa324c9d4bb85099c764e380" git submodule update --init pallets/settlement &&
-            GIT_SSH_COMMAND="ssh -i /root/.ssh/id_rsa_b3bb01c59077ef5ce65bf2db162fe861" git submodule update --init external/cryptography
-=======
->>>>>>> 97ee18e0
       - run:
           name: Tests
           command: >-
@@ -119,14 +102,6 @@
       - restore_cache:
           keys:
             - v6-cli-cache-{{ checksum "./rust.version" }}-{{ checksum "./Cargo.lock" }}
-<<<<<<< HEAD
-      - run:
-          name: Pull submodules
-          command: >-
-            GIT_SSH_COMMAND="ssh -i /root/.ssh/id_rsa_a19947cafa324c9d4bb85099c764e380" git submodule update --init pallets/settlement &&
-            GIT_SSH_COMMAND="ssh -i /root/.ssh/id_rsa_b3bb01c59077ef5ce65bf2db162fe861" git submodule update --init external/cryptography
-=======
->>>>>>> 97ee18e0
       - run:
           name: Build release
           command: cargo +nightly build --release || cargo +nightly build -j 1 --release
@@ -169,14 +144,6 @@
           keys:
             - v4-clippy-cache-{{ checksum "./rust.version" }}-{{ checksum "./Cargo.lock" }}
             - v4-clippy-cache-{{ checksum "./rust.version" }}
-<<<<<<< HEAD
-      - run:
-          name: Pull submodules
-          command: >-
-            GIT_SSH_COMMAND="ssh -i /root/.ssh/id_rsa_a19947cafa324c9d4bb85099c764e380" git submodule update --init pallets/settlement &&
-            GIT_SSH_COMMAND="ssh -i /root/.ssh/id_rsa_b3bb01c59077ef5ce65bf2db162fe861" git submodule update --init external/cryptography
-=======
->>>>>>> 97ee18e0
       - run:
           name: run clippy
           command: cargo +nightly clippy -j 1
