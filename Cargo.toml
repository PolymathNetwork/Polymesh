[package]
name = "polymesh"
version = "2.0.0"
authors = ["Anonymous"]
build = "build.rs"
edition = "2018"

[[bin]]
name = "polymesh"
path = "src/main.rs"

[workspace]
members = [
    "bin/bench",
    "bin/crypto-cli",
    "bin/testing",
    "node-rpc",
    "pallets/asset",
    "pallets/balances",
    "pallets/bridge",
    "pallets/committee",
    "pallets/common",
    "pallets/compliance-manager",
    "pallets/confidential",
    "pallets/corporate-actions",
    "pallets/group",
    "pallets/group/rpc",
    "pallets/group/rpc/runtime-api",
    "pallets/identity",
    "pallets/im-online",
    "pallets/multisig",
    "pallets/pips",
    "pallets/protocol-fee",
    "pallets/protocol-fee/rpc",
    "pallets/protocol-fee/rpc/runtime-api",
    "pallets/runtime/common",
    "pallets/runtime/develop",
    "pallets/runtime/testnet",
    "pallets/runtime/tests",
    "pallets/settlement",
    "pallets/staking",
    "pallets/staking/rpc",
    "pallets/staking/rpc/runtime-api",
    "pallets/statistics",
    "pallets/sto",
    "pallets/transaction-payment",
    "pallets/treasury",
    "pallets/utility",
    "pallets/contracts",
    "node-rpc",
    "pallets/weights",
    "primitives",
    "primitives_derive",
    "rpc",
    "rpc/runtime-api",
<<<<<<< HEAD
    "utils/permissions",
    "utils/wasm-builder"
=======
>>>>>>> 311f07a2
]

[dependencies]
im-online = { package = "pallet-im-online", path = "pallets/im-online" }
pallet-asset = { path = "pallets/asset" }
pallet-balances = { path = "pallets/balances", default-features = false  }
pallet-committee = { path = "pallets/committee", default-features = false }
pallet-confidential = { path = "pallets/confidential" }
pallet-corporate-actions = { path = "pallets/corporate-actions", default-features = false }
pallet-group = { path = "pallets/group", default-features = false }
pallet-protocol-fee = { path = "pallets/protocol-fee", default-features = false }
pallet-staking = { path = "pallets/staking", default-features = false }
polymesh-common-utilities = { path = "pallets/common" }
polymesh-primitives = { path = "primitives" }
polymesh-runtime-common = { path = "pallets/runtime/common" }

# RPC
node-rpc = { path = "rpc" }
node-rpc-runtime-api = { path = "rpc/runtime-api" }
pallet-protocol-fee-rpc-runtime-api = { path = "pallets/protocol-fee/rpc/runtime-api" }
pallet-contracts-rpc-runtime-api = { git = "https://github.com/paritytech/substrate", tag = "v2.0.1" }
pallet-staking-rpc-runtime-api = { path = "pallets/staking/rpc/runtime-api" }
pallet-protocol-fee-rpc = { path = "pallets/protocol-fee/rpc" }
pallet-group-rpc = { path = "pallets/group/rpc" }
pallet-group-rpc-runtime-api = { path = "pallets/group/rpc/runtime-api" }
polymesh-node-rpc = { path = "node-rpc" }
frame-system-rpc-runtime-api = { git = "https://github.com/paritytech/substrate", tag = "v2.0.1" }

# Runtimes
polymesh-runtime-develop = { path = "pallets/runtime/develop" }
polymesh-runtime-testnet = { path = "pallets/runtime/testnet" }

# General
ed25519-dalek = "1.0.0"
log = "0.4.8"
futures = "0.3.4"
jsonrpc-core = "15.0.0"
serde_json = '1.0.48'
structopt = "0.3.15"
chrono = "0.4.11"

# Substrate
codec = { version = "1.2.0", package = "parity-scale-codec" }
sp-core = { git = "https://github.com/paritytech/substrate", tag = "v2.0.1" }
sp-runtime = { git = "https://github.com/paritytech/substrate", tag = "v2.0.1" }
frame-support = { git = "https://github.com/paritytech/substrate", default-features = false, tag = "v2.0.1" }
sp-api = { git = "https://github.com/paritytech/substrate", tag = "v2.0.1" }
sp-offchain = { git = "https://github.com/paritytech/substrate", tag = "v2.0.1" }
sp-block-builder = { git = "https://github.com/paritytech/substrate", tag = "v2.0.1" }
sp-blockchain = { git = "https://github.com/paritytech/substrate", tag = "v2.0.1" }
sp-session = { git = "https://github.com/paritytech/substrate", tag = "v2.0.1" }
sp-consensus = { git = "https://github.com/paritytech/substrate", tag = "v2.0.1" }
grandpa-primitives = { package = "sp-finality-grandpa", git = "https://github.com/paritytech/substrate", tag = "v2.0.1" }
sp-inherents = { git = "https://github.com/paritytech/substrate", tag = "v2.0.1" }
sp-transaction-pool = { package = "sp-transaction-pool", git = "https://github.com/paritytech/substrate", tag = "v2.0.1" }
sp-consensus-babe = { git = "https://github.com/paritytech/substrate", tag = "v2.0.1" }
sp-authority-discovery = { git = "https://github.com/paritytech/substrate", tag = "v2.0.1" }

contracts = { package = "pallet-contracts", git = "https://github.com/paritytech/substrate", tag = "v2.0.1" }

sc-service = { git = "https://github.com/paritytech/substrate", tag = "v2.0.1", features = ["wasmtime"] }
sc-chain-spec = { git = "https://github.com/paritytech/substrate", tag = "v2.0.1" }
sc-client-api = { git = "https://github.com/paritytech/substrate", tag = "v2.0.1" }
sc-executor = { git = "https://github.com/paritytech/substrate", tag = "v2.0.1", features = ["wasmtime"] }
sc-network = { git = "https://github.com/paritytech/substrate", tag = "v2.0.1" }
sc-cli = { git = "https://github.com/paritytech/substrate", tag = "v2.0.1", features = ["wasmtime"] }
sc-telemetry = { git = "https://github.com/paritytech/substrate", tag = "v2.0.1" }
sc-consensus-babe = { git = "https://github.com/paritytech/substrate", tag = "v2.0.1" }
sc-consensus = { git = "https://github.com/paritytech/substrate", tag = "v2.0.1" }
sc-rpc = { git = "https://github.com/paritytech/substrate", tag = "v2.0.1" }
sc-transaction-pool = { git = "https://github.com/paritytech/substrate", tag = "v2.0.1" }
grandpa = { package = "sc-finality-grandpa", git = "https://github.com/paritytech/substrate", tag = "v2.0.1" }
sc-basic-authorship = { git = "https://github.com/paritytech/substrate", tag = "v2.0.1" }
sc-authority-discovery = { git = "https://github.com/paritytech/substrate", tag = "v2.0.1" }

sc-light = { git = "https://github.com/paritytech/substrate", tag = "v2.0.1" }
sc-client-db = { git = "https://github.com/paritytech/substrate", tag = "v2.0.1" }

prometheus-endpoint = { package = "substrate-prometheus-endpoint", git = "https://github.com/paritytech/substrate", tag = "v2.0.1" }

# These dependencies are used for runtime benchmarking
frame-benchmarking = { git = "https://github.com/paritytech/substrate", tag = "v2.0.1" }
frame-benchmarking-cli = { git = "https://github.com/paritytech/substrate", tag = "v2.0.1" }

# Other
serde = { version = "1.0.104", default-features = false }

[build-dependencies]
vergen = "3.1.0"

[features]
default = ["std"]
running-ci = [
    "polymesh-runtime-develop/running-ci"
]
default_identity = [
    "polymesh-common-utilities/default_identity"
]
runtime-benchmarks = [
    "polymesh-runtime-develop/runtime-benchmarks"
]
std = [
    "serde/std",
    "polymesh-common-utilities/std"
]<|MERGE_RESOLUTION|>--- conflicted
+++ resolved
@@ -53,11 +53,7 @@
     "primitives_derive",
     "rpc",
     "rpc/runtime-api",
-<<<<<<< HEAD
     "utils/permissions",
-    "utils/wasm-builder"
-=======
->>>>>>> 311f07a2
 ]
 
 [dependencies]
