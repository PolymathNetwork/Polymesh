--- conflicted
+++ resolved
@@ -44,12 +44,9 @@
     "pallets/transaction-payment",
     "pallets/treasury",
     "pallets/utility",
-<<<<<<< HEAD
     "pallets/contracts",
     "node-rpc",
-=======
     "pallets/weights",
->>>>>>> 76a5e659
     "primitives",
     "primitives_derive",
     "rpc",
