[package]
name = "polymesh"
version = "2.0.0"
authors = ["Anonymous"]
build = "build.rs"
edition = "2018"

[[bin]]
name = "polymesh"
path = "src/main.rs"

[workspace]
members = [
    "primitives",
    "primitives_derive",
    "pallets/runtime/common",
    "pallets/runtime/develop",
    "pallets/runtime/testnet",
    "pallets/runtime/tests",
    "pallets/common",
    "pallets/transaction-payment",
    "pallets/staking",
    "pallets/staking/rpc",
    "pallets/staking/rpc/runtime-api",
    "pallets/staking/reward-curve",
    "pallets/pips",
    "pallets/identity",
    "pallets/im-online",
    "pallets/balances",
    "pallets/committee",
    "pallets/group",
    "pallets/group/rpc",
    "pallets/group/rpc/runtime-api",
    "pallets/protocol-fee",
    "pallets/multisig",
    "pallets/cdd-offchain-worker",
    "pallets/protocol-fee/rpc",
    "pallets/protocol-fee/rpc/runtime-api",
    "pallets/treasury",
    "pallets/settlement",
    "pallets/cdd-offchain-worker",
    "pallets/asset",
    "pallets/compliance-manager",
    "pallets/statistics",
    "pallets/confidential",
    "pallets/utility",
    "rpc/runtime-api",
    "node-rpc",
    "rpc",
    "utils/wasm-builder"
]
exclude = ["pallets/staking/fuzzer"]

[dependencies]
polymesh-primitives = { path = "primitives" }
polymesh-common-utilities = { path = "pallets/common" }
polymesh-runtime-common = { path = "pallets/runtime/common" }
pallet-asset = { path = "pallets/asset" }
pallet-confidential = { path = "pallets/confidential" }
im-online = { package = "pallet-im-online", path = "pallets/im-online" }

# RPC
node-rpc = { path = "rpc" }
node-rpc-runtime-api = { path = "rpc/runtime-api", default-features = false }
pallet-protocol-fee-rpc-runtime-api = { path = "pallets/protocol-fee/rpc/runtime-api", default-features = false }
pallet-contracts-rpc-runtime-api = { git = "https://github.com/paritytech/substrate", default-features = false, tag = "v2.0.0-rc6" }
pallet-staking-rpc-runtime-api = { path = "pallets/staking/rpc/runtime-api" }
pallet-protocol-fee-rpc = { path = "pallets/protocol-fee/rpc" }
pallet-group-rpc = { path = "pallets/group/rpc" }
pallet-group-rpc-runtime-api = { path = "pallets/group/rpc/runtime-api", default-features = false }
polymesh-node-rpc = { path = "node-rpc" }
frame-system-rpc-runtime-api = { git = "https://github.com/paritytech/substrate", tag = "v2.0.0-rc6" }

# Runtimes
polymesh-runtime-develop = { path = "pallets/runtime/develop" }
polymesh-runtime-testnet = { path = "pallets/runtime/testnet" }

# General
ed25519-dalek = "1.0.0"
log = "0.4.8"
futures = "0.3.4"
jsonrpc-core = "14.2.0"
jsonrpc-pubsub = "14.2.0"
serde_json = '1.0.48'
structopt = "0.3.15"
chrono = "0.4.11"

# Substrate
codec = { version = "1.2.0", package = "parity-scale-codec" }
<<<<<<< HEAD
sp-core = { git = "https://github.com/paritytech/substrate", branch = "at-add-dispatch-call" }
sp-std = { git = "https://github.com/paritytech/substrate", branch = "at-add-dispatch-call" }
sp-runtime = { git = "https://github.com/paritytech/substrate", branch = "at-add-dispatch-call" }
sp-api = { git = "https://github.com/paritytech/substrate", branch = "at-add-dispatch-call" }
sp-offchain = { git = "https://github.com/paritytech/substrate", branch = "at-add-dispatch-call" }
sp-block-builder = { git = "https://github.com/paritytech/substrate", branch = "at-add-dispatch-call" }
sp-blockchain = { git = "https://github.com/paritytech/substrate", branch = "at-add-dispatch-call" }
sp-session = { git = "https://github.com/paritytech/substrate", branch = "at-add-dispatch-call" }
sp-consensus = { git = "https://github.com/paritytech/substrate", branch = "at-add-dispatch-call" }
grandpa-primitives = { package = "sp-finality-grandpa", git = "https://github.com/paritytech/substrate", branch = "at-add-dispatch-call" }
sp-inherents = { git = "https://github.com/paritytech/substrate", branch = "at-add-dispatch-call" }
sp-transaction-pool = { package = "sp-transaction-pool", git = "https://github.com/paritytech/substrate", branch = "at-add-dispatch-call" }
sp-consensus-babe = { git = "https://github.com/paritytech/substrate", branch = "at-add-dispatch-call" }
sp-authority-discovery = { git = "https://github.com/paritytech/substrate", branch = "at-add-dispatch-call" }
=======
sp-core = { git = "https://github.com/paritytech/substrate", tag = "v2.0.0-rc6" }
sp-runtime = { git = "https://github.com/paritytech/substrate", tag = "v2.0.0-rc6" }
sp-api = { git = "https://github.com/paritytech/substrate", tag = "v2.0.0-rc6" }
sp-offchain = { git = "https://github.com/paritytech/substrate", tag = "v2.0.0-rc6" }
sp-block-builder = { git = "https://github.com/paritytech/substrate", tag = "v2.0.0-rc6" }
sp-blockchain = { git = "https://github.com/paritytech/substrate", tag = "v2.0.0-rc6" }
sp-session = { git = "https://github.com/paritytech/substrate", tag = "v2.0.0-rc6" }
sp-consensus = { git = "https://github.com/paritytech/substrate", tag = "v2.0.0-rc6" }
grandpa-primitives = { package = "sp-finality-grandpa", git = "https://github.com/paritytech/substrate", tag = "v2.0.0-rc6" }
sp-inherents = { git = "https://github.com/paritytech/substrate", tag = "v2.0.0-rc6" }
sp-transaction-pool = { package = "sp-transaction-pool", git = "https://github.com/paritytech/substrate", tag = "v2.0.0-rc6" }
sp-consensus-babe = { git = "https://github.com/paritytech/substrate", tag = "v2.0.0-rc6" }
sp-authority-discovery = { git = "https://github.com/paritytech/substrate", tag = "v2.0.0-rc6" }
>>>>>>> 0e9ec54a

contracts = { package = "pallet-contracts", git = "https://github.com/paritytech/substrate", default-features = false, tag = "v2.0.0-rc6" }

sc-service = { git = "https://github.com/paritytech/substrate", tag = "v2.0.0-rc6" }
sc-chain-spec = { git = "https://github.com/paritytech/substrate", tag = "v2.0.0-rc6" }
sc-client-api = { git = "https://github.com/paritytech/substrate", tag = "v2.0.0-rc6" }
sc-executor = { git = "https://github.com/paritytech/substrate", tag = "v2.0.0-rc6" }
sc-network = { git = "https://github.com/paritytech/substrate", tag = "v2.0.0-rc6" }
sc-cli = { git = "https://github.com/paritytech/substrate", tag = "v2.0.0-rc6" }
sc-telemetry = { git = "https://github.com/paritytech/substrate", tag = "v2.0.0-rc6" }
sc-consensus-babe = { git = "https://github.com/paritytech/substrate", tag = "v2.0.0-rc6" }
sc-consensus = { git = "https://github.com/paritytech/substrate", tag = "v2.0.0-rc6" }
sc-rpc = { git = "https://github.com/paritytech/substrate", tag = "v2.0.0-rc6" }
sc-transaction-pool = { git = "https://github.com/paritytech/substrate", tag = "v2.0.0-rc6" }
grandpa = { package = "sc-finality-grandpa", git = "https://github.com/paritytech/substrate", tag = "v2.0.0-rc6" }
sc-basic-authorship = { git = "https://github.com/paritytech/substrate", tag = "v2.0.0-rc6" }
sc-authority-discovery = { git = "https://github.com/paritytech/substrate", tag = "v2.0.0-rc6" }

sc-light = { git = "https://github.com/paritytech/substrate", tag = "v2.0.0-rc6" }
sc-client-db = { git = "https://github.com/paritytech/substrate", tag = "v2.0.0-rc6" }

prometheus-endpoint = { package = "substrate-prometheus-endpoint", git = "https://github.com/paritytech/substrate", tag = "v2.0.0-rc6" }

frame-benchmarking = { git = "https://github.com/paritytech/substrate", tag = "v2.0.0-rc6" }
frame-benchmarking-cli = { git = "https://github.com/paritytech/substrate", tag = "v2.0.0-rc6" }

[build-dependencies]
vergen = "3.1.0"

[features]
default = []
default_identity = [
    "polymesh-common-utilities/default_identity"
]
runtime-benchmarks = [
    "polymesh-runtime-develop/runtime-benchmarks",
    "polymesh-runtime-testnet/runtime-benchmarks"
]<|MERGE_RESOLUTION|>--- conflicted
+++ resolved
@@ -87,23 +87,8 @@
 
 # Substrate
 codec = { version = "1.2.0", package = "parity-scale-codec" }
-<<<<<<< HEAD
-sp-core = { git = "https://github.com/paritytech/substrate", branch = "at-add-dispatch-call" }
-sp-std = { git = "https://github.com/paritytech/substrate", branch = "at-add-dispatch-call" }
-sp-runtime = { git = "https://github.com/paritytech/substrate", branch = "at-add-dispatch-call" }
-sp-api = { git = "https://github.com/paritytech/substrate", branch = "at-add-dispatch-call" }
-sp-offchain = { git = "https://github.com/paritytech/substrate", branch = "at-add-dispatch-call" }
-sp-block-builder = { git = "https://github.com/paritytech/substrate", branch = "at-add-dispatch-call" }
-sp-blockchain = { git = "https://github.com/paritytech/substrate", branch = "at-add-dispatch-call" }
-sp-session = { git = "https://github.com/paritytech/substrate", branch = "at-add-dispatch-call" }
-sp-consensus = { git = "https://github.com/paritytech/substrate", branch = "at-add-dispatch-call" }
-grandpa-primitives = { package = "sp-finality-grandpa", git = "https://github.com/paritytech/substrate", branch = "at-add-dispatch-call" }
-sp-inherents = { git = "https://github.com/paritytech/substrate", branch = "at-add-dispatch-call" }
-sp-transaction-pool = { package = "sp-transaction-pool", git = "https://github.com/paritytech/substrate", branch = "at-add-dispatch-call" }
-sp-consensus-babe = { git = "https://github.com/paritytech/substrate", branch = "at-add-dispatch-call" }
-sp-authority-discovery = { git = "https://github.com/paritytech/substrate", branch = "at-add-dispatch-call" }
-=======
 sp-core = { git = "https://github.com/paritytech/substrate", tag = "v2.0.0-rc6" }
+sp-std = { git = "https://github.com/paritytech/substrate", branch = "v2.0.0-rc6" }
 sp-runtime = { git = "https://github.com/paritytech/substrate", tag = "v2.0.0-rc6" }
 sp-api = { git = "https://github.com/paritytech/substrate", tag = "v2.0.0-rc6" }
 sp-offchain = { git = "https://github.com/paritytech/substrate", tag = "v2.0.0-rc6" }
@@ -116,7 +101,6 @@
 sp-transaction-pool = { package = "sp-transaction-pool", git = "https://github.com/paritytech/substrate", tag = "v2.0.0-rc6" }
 sp-consensus-babe = { git = "https://github.com/paritytech/substrate", tag = "v2.0.0-rc6" }
 sp-authority-discovery = { git = "https://github.com/paritytech/substrate", tag = "v2.0.0-rc6" }
->>>>>>> 0e9ec54a
 
 contracts = { package = "pallet-contracts", git = "https://github.com/paritytech/substrate", default-features = false, tag = "v2.0.0-rc6" }
 
