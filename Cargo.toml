--- conflicted
+++ resolved
@@ -43,14 +43,10 @@
     "pallets/transaction-payment",
     "pallets/treasury",
     "pallets/utility",
-<<<<<<< HEAD
     "pallets/contracts",
-    "rpc/runtime-api",
     "node-rpc",
-=======
     "primitives",
     "primitives_derive",
->>>>>>> 8a4e7a73
     "rpc",
     "rpc/runtime-api",
     "utils/wasm-builder"
