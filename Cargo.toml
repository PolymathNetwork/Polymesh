[package]
name = "polymesh"
version = "2.0.0"
authors = ["Anonymous"]
build = "build.rs"
edition = "2018"

[[bin]]
name = "polymesh"
path = "src/main.rs"

[workspace]
members = [
    "primitives",
    "primitives_derive",
    "pallets/runtime/common",
    "pallets/runtime/develop",
    "pallets/runtime/testnet",
    "pallets/runtime/tests",
    "pallets/common",
    "pallets/transaction-payment",
    "pallets/staking",
    "pallets/staking/rpc",
    "pallets/staking/rpc/runtime-api",
    "pallets/pips",
    "pallets/identity",
    "pallets/im-online",
    "pallets/balances",
    "pallets/committee",
    "pallets/group",
    "pallets/group/rpc",
    "pallets/group/rpc/runtime-api",
    "pallets/protocol-fee",
    "pallets/multisig",
    "pallets/cdd-offchain-worker",
    "pallets/protocol-fee/rpc",
    "pallets/protocol-fee/rpc/runtime-api",
    "pallets/treasury",
    "pallets/settlement",
    "pallets/cdd-offchain-worker",
    "pallets/asset",
    "pallets/compliance-manager",
    "pallets/statistics",
    "pallets/confidential",
    "pallets/utility",
<<<<<<< HEAD
    "pallets/staking/fuzzer",
    "pallets/contracts",
=======
>>>>>>> 97ee18e0
    "rpc/runtime-api",
    "node-rpc",
    "rpc",
    "utils/wasm-builder"
]
exclude = ["pallets/staking/fuzzer"]

[dependencies]
polymesh-primitives = { path = "primitives" }
polymesh-common-utilities = { path = "pallets/common" }
polymesh-runtime-common = { path = "pallets/runtime/common" }
pallet-asset = { path = "pallets/asset" }
pallet-confidential = { path = "pallets/confidential" }
im-online = { package = "pallet-im-online", path = "pallets/im-online" }

# RPC
node-rpc = { path = "rpc" }
node-rpc-runtime-api = { path = "rpc/runtime-api", default-features = false }
pallet-protocol-fee-rpc-runtime-api = { path = "pallets/protocol-fee/rpc/runtime-api", default-features = false }
<<<<<<< HEAD
pallet-contracts-rpc-runtime-api = { git = "https://github.com/PolymathNetwork/substrate", default-features = false, branch = "remove-subtype-trait" }
=======
pallet-contracts-rpc-runtime-api = { git = "https://github.com/paritytech/substrate", default-features = false, tag = "v2.0.0-rc6" }
>>>>>>> 97ee18e0
pallet-staking-rpc-runtime-api = { path = "pallets/staking/rpc/runtime-api" }
pallet-protocol-fee-rpc = { path = "pallets/protocol-fee/rpc" }
pallet-group-rpc = { path = "pallets/group/rpc" }
pallet-group-rpc-runtime-api = { path = "pallets/group/rpc/runtime-api", default-features = false }
polymesh-node-rpc = { path = "node-rpc" }
<<<<<<< HEAD
frame-system-rpc-runtime-api = { git = "https://github.com/PolymathNetwork/substrate", branch = "remove-subtype-trait" }
=======
frame-system-rpc-runtime-api = { git = "https://github.com/paritytech/substrate", tag = "v2.0.0-rc6" }
>>>>>>> 97ee18e0

# Runtimes
polymesh-runtime-develop = { path = "pallets/runtime/develop" }
polymesh-runtime-testnet = { path = "pallets/runtime/testnet" }

# General
ed25519-dalek = "1.0.0"
log = "0.4.8"
futures = "0.3.4"
jsonrpc-core = "14.2.0"
jsonrpc-pubsub = "14.2.0"
serde_json = '1.0.48'
structopt = "0.3.15"
chrono = "0.4.11"

# Substrate
codec = { version = "1.2.0", package = "parity-scale-codec" }
<<<<<<< HEAD
sp-core = { git = "https://github.com/PolymathNetwork/substrate", branch = "remove-subtype-trait" }
sp-runtime = { git = "https://github.com/PolymathNetwork/substrate", branch = "remove-subtype-trait" }
sp-api = { git = "https://github.com/PolymathNetwork/substrate", branch = "remove-subtype-trait" }
sp-offchain = { git = "https://github.com/PolymathNetwork/substrate", branch = "remove-subtype-trait" }
sp-block-builder = { git = "https://github.com/PolymathNetwork/substrate", branch = "remove-subtype-trait" }
sp-blockchain = { git = "https://github.com/PolymathNetwork/substrate", branch = "remove-subtype-trait" }
sp-session = { git = "https://github.com/PolymathNetwork/substrate", branch = "remove-subtype-trait" }
sp-consensus = { git = "https://github.com/PolymathNetwork/substrate", branch = "remove-subtype-trait" }
grandpa-primitives = { package = "sp-finality-grandpa", git = "https://github.com/PolymathNetwork/substrate", branch = "remove-subtype-trait" }
sp-inherents = { git = "https://github.com/PolymathNetwork/substrate", branch = "remove-subtype-trait" }
sp-transaction-pool = { package = "sp-transaction-pool", git = "https://github.com/PolymathNetwork/substrate", branch = "remove-subtype-trait" }
sp-consensus-babe = { git = "https://github.com/PolymathNetwork/substrate", branch = "remove-subtype-trait" }
sp-authority-discovery = { git = "https://github.com/PolymathNetwork/substrate", branch = "remove-subtype-trait" }

contracts = { package = "pallet-contracts", git = "https://github.com/PolymathNetwork/substrate", default-features = false, branch = "remove-subtype-trait" }

sc-service = { git = "https://github.com/PolymathNetwork/substrate", branch = "remove-subtype-trait" }
sc-chain-spec = { git = "https://github.com/PolymathNetwork/substrate", branch = "remove-subtype-trait" }
sc-client-api = { git = "https://github.com/PolymathNetwork/substrate", branch = "remove-subtype-trait" }
sc-executor = { git = "https://github.com/PolymathNetwork/substrate", branch = "remove-subtype-trait" }
sc-network = { git = "https://github.com/PolymathNetwork/substrate", branch = "remove-subtype-trait" }
sc-cli = { git = "https://github.com/PolymathNetwork/substrate", branch = "remove-subtype-trait" }
sc-telemetry = { git = "https://github.com/PolymathNetwork/substrate", branch = "remove-subtype-trait" }
sc-consensus-babe = { git = "https://github.com/PolymathNetwork/substrate", branch = "remove-subtype-trait" }
sc-consensus = { git = "https://github.com/PolymathNetwork/substrate", branch = "remove-subtype-trait" }
sc-rpc = { git = "https://github.com/PolymathNetwork/substrate", branch = "remove-subtype-trait" }
sc-transaction-pool = { git = "https://github.com/PolymathNetwork/substrate", branch = "remove-subtype-trait" }
grandpa = { package = "sc-finality-grandpa", git = "https://github.com/PolymathNetwork/substrate", branch = "remove-subtype-trait" }
sc-basic-authorship = { git = "https://github.com/PolymathNetwork/substrate", branch = "remove-subtype-trait" }
sc-authority-discovery = { git = "https://github.com/PolymathNetwork/substrate", branch = "remove-subtype-trait" }

prometheus-endpoint = { package = "substrate-prometheus-endpoint", git = "https://github.com/PolymathNetwork/substrate", branch = "remove-subtype-trait" }

frame-benchmarking = { git = "https://github.com/PolymathNetwork/substrate", branch = "remove-subtype-trait" }
frame-benchmarking-cli = { git = "https://github.com/PolymathNetwork/substrate", branch = "remove-subtype-trait" }
=======
sp-core = { git = "https://github.com/paritytech/substrate", tag = "v2.0.0-rc6" }
sp-runtime = { git = "https://github.com/paritytech/substrate", tag = "v2.0.0-rc6" }
sp-api = { git = "https://github.com/paritytech/substrate", tag = "v2.0.0-rc6" }
sp-offchain = { git = "https://github.com/paritytech/substrate", tag = "v2.0.0-rc6" }
sp-block-builder = { git = "https://github.com/paritytech/substrate", tag = "v2.0.0-rc6" }
sp-blockchain = { git = "https://github.com/paritytech/substrate", tag = "v2.0.0-rc6" }
sp-session = { git = "https://github.com/paritytech/substrate", tag = "v2.0.0-rc6" }
sp-consensus = { git = "https://github.com/paritytech/substrate", tag = "v2.0.0-rc6" }
grandpa-primitives = { package = "sp-finality-grandpa", git = "https://github.com/paritytech/substrate", tag = "v2.0.0-rc6" }
sp-inherents = { git = "https://github.com/paritytech/substrate", tag = "v2.0.0-rc6" }
sp-transaction-pool = { package = "sp-transaction-pool", git = "https://github.com/paritytech/substrate", tag = "v2.0.0-rc6" }
sp-consensus-babe = { git = "https://github.com/paritytech/substrate", tag = "v2.0.0-rc6" }
sp-authority-discovery = { git = "https://github.com/paritytech/substrate", tag = "v2.0.0-rc6" }

contracts = { package = "pallet-contracts", git = "https://github.com/paritytech/substrate", default-features = false, tag = "v2.0.0-rc6" }

sc-service = { git = "https://github.com/paritytech/substrate", tag = "v2.0.0-rc6" }
sc-chain-spec = { git = "https://github.com/paritytech/substrate", tag = "v2.0.0-rc6" }
sc-client-api = { git = "https://github.com/paritytech/substrate", tag = "v2.0.0-rc6" }
sc-executor = { git = "https://github.com/paritytech/substrate", tag = "v2.0.0-rc6" }
sc-network = { git = "https://github.com/paritytech/substrate", tag = "v2.0.0-rc6" }
sc-cli = { git = "https://github.com/paritytech/substrate", tag = "v2.0.0-rc6" }
sc-telemetry = { git = "https://github.com/paritytech/substrate", tag = "v2.0.0-rc6" }
sc-consensus-babe = { git = "https://github.com/paritytech/substrate", tag = "v2.0.0-rc6" }
sc-consensus = { git = "https://github.com/paritytech/substrate", tag = "v2.0.0-rc6" }
sc-rpc = { git = "https://github.com/paritytech/substrate", tag = "v2.0.0-rc6" }
sc-transaction-pool = { git = "https://github.com/paritytech/substrate", tag = "v2.0.0-rc6" }
grandpa = { package = "sc-finality-grandpa", git = "https://github.com/paritytech/substrate", tag = "v2.0.0-rc6" }
sc-basic-authorship = { git = "https://github.com/paritytech/substrate", tag = "v2.0.0-rc6" }
sc-authority-discovery = { git = "https://github.com/paritytech/substrate", tag = "v2.0.0-rc6" }

sc-light = { git = "https://github.com/paritytech/substrate", tag = "v2.0.0-rc6" }
sc-client-db = { git = "https://github.com/paritytech/substrate", tag = "v2.0.0-rc6" }

prometheus-endpoint = { package = "substrate-prometheus-endpoint", git = "https://github.com/paritytech/substrate", tag = "v2.0.0-rc6" }

frame-benchmarking = { git = "https://github.com/paritytech/substrate", tag = "v2.0.0-rc6" }
frame-benchmarking-cli = { git = "https://github.com/paritytech/substrate", tag = "v2.0.0-rc6" }

# Other
serde = { version = "1.0.104", default-features = false }
>>>>>>> 97ee18e0

[build-dependencies]
vergen = "3.1.0"

[features]
default = ["std"]
default_identity = [
    "polymesh-common-utilities/default_identity"
]
runtime-benchmarks = [
    "polymesh-runtime-develop/runtime-benchmarks",
    "polymesh-runtime-testnet/runtime-benchmarks"
]
std = [
    "serde/std",
]<|MERGE_RESOLUTION|>--- conflicted
+++ resolved
@@ -43,11 +43,7 @@
     "pallets/statistics",
     "pallets/confidential",
     "pallets/utility",
-<<<<<<< HEAD
-    "pallets/staking/fuzzer",
     "pallets/contracts",
-=======
->>>>>>> 97ee18e0
     "rpc/runtime-api",
     "node-rpc",
     "rpc",
@@ -67,21 +63,13 @@
 node-rpc = { path = "rpc" }
 node-rpc-runtime-api = { path = "rpc/runtime-api", default-features = false }
 pallet-protocol-fee-rpc-runtime-api = { path = "pallets/protocol-fee/rpc/runtime-api", default-features = false }
-<<<<<<< HEAD
-pallet-contracts-rpc-runtime-api = { git = "https://github.com/PolymathNetwork/substrate", default-features = false, branch = "remove-subtype-trait" }
-=======
 pallet-contracts-rpc-runtime-api = { git = "https://github.com/paritytech/substrate", default-features = false, tag = "v2.0.0-rc6" }
->>>>>>> 97ee18e0
 pallet-staking-rpc-runtime-api = { path = "pallets/staking/rpc/runtime-api" }
 pallet-protocol-fee-rpc = { path = "pallets/protocol-fee/rpc" }
 pallet-group-rpc = { path = "pallets/group/rpc" }
 pallet-group-rpc-runtime-api = { path = "pallets/group/rpc/runtime-api", default-features = false }
 polymesh-node-rpc = { path = "node-rpc" }
-<<<<<<< HEAD
-frame-system-rpc-runtime-api = { git = "https://github.com/PolymathNetwork/substrate", branch = "remove-subtype-trait" }
-=======
 frame-system-rpc-runtime-api = { git = "https://github.com/paritytech/substrate", tag = "v2.0.0-rc6" }
->>>>>>> 97ee18e0
 
 # Runtimes
 polymesh-runtime-develop = { path = "pallets/runtime/develop" }
@@ -99,43 +87,6 @@
 
 # Substrate
 codec = { version = "1.2.0", package = "parity-scale-codec" }
-<<<<<<< HEAD
-sp-core = { git = "https://github.com/PolymathNetwork/substrate", branch = "remove-subtype-trait" }
-sp-runtime = { git = "https://github.com/PolymathNetwork/substrate", branch = "remove-subtype-trait" }
-sp-api = { git = "https://github.com/PolymathNetwork/substrate", branch = "remove-subtype-trait" }
-sp-offchain = { git = "https://github.com/PolymathNetwork/substrate", branch = "remove-subtype-trait" }
-sp-block-builder = { git = "https://github.com/PolymathNetwork/substrate", branch = "remove-subtype-trait" }
-sp-blockchain = { git = "https://github.com/PolymathNetwork/substrate", branch = "remove-subtype-trait" }
-sp-session = { git = "https://github.com/PolymathNetwork/substrate", branch = "remove-subtype-trait" }
-sp-consensus = { git = "https://github.com/PolymathNetwork/substrate", branch = "remove-subtype-trait" }
-grandpa-primitives = { package = "sp-finality-grandpa", git = "https://github.com/PolymathNetwork/substrate", branch = "remove-subtype-trait" }
-sp-inherents = { git = "https://github.com/PolymathNetwork/substrate", branch = "remove-subtype-trait" }
-sp-transaction-pool = { package = "sp-transaction-pool", git = "https://github.com/PolymathNetwork/substrate", branch = "remove-subtype-trait" }
-sp-consensus-babe = { git = "https://github.com/PolymathNetwork/substrate", branch = "remove-subtype-trait" }
-sp-authority-discovery = { git = "https://github.com/PolymathNetwork/substrate", branch = "remove-subtype-trait" }
-
-contracts = { package = "pallet-contracts", git = "https://github.com/PolymathNetwork/substrate", default-features = false, branch = "remove-subtype-trait" }
-
-sc-service = { git = "https://github.com/PolymathNetwork/substrate", branch = "remove-subtype-trait" }
-sc-chain-spec = { git = "https://github.com/PolymathNetwork/substrate", branch = "remove-subtype-trait" }
-sc-client-api = { git = "https://github.com/PolymathNetwork/substrate", branch = "remove-subtype-trait" }
-sc-executor = { git = "https://github.com/PolymathNetwork/substrate", branch = "remove-subtype-trait" }
-sc-network = { git = "https://github.com/PolymathNetwork/substrate", branch = "remove-subtype-trait" }
-sc-cli = { git = "https://github.com/PolymathNetwork/substrate", branch = "remove-subtype-trait" }
-sc-telemetry = { git = "https://github.com/PolymathNetwork/substrate", branch = "remove-subtype-trait" }
-sc-consensus-babe = { git = "https://github.com/PolymathNetwork/substrate", branch = "remove-subtype-trait" }
-sc-consensus = { git = "https://github.com/PolymathNetwork/substrate", branch = "remove-subtype-trait" }
-sc-rpc = { git = "https://github.com/PolymathNetwork/substrate", branch = "remove-subtype-trait" }
-sc-transaction-pool = { git = "https://github.com/PolymathNetwork/substrate", branch = "remove-subtype-trait" }
-grandpa = { package = "sc-finality-grandpa", git = "https://github.com/PolymathNetwork/substrate", branch = "remove-subtype-trait" }
-sc-basic-authorship = { git = "https://github.com/PolymathNetwork/substrate", branch = "remove-subtype-trait" }
-sc-authority-discovery = { git = "https://github.com/PolymathNetwork/substrate", branch = "remove-subtype-trait" }
-
-prometheus-endpoint = { package = "substrate-prometheus-endpoint", git = "https://github.com/PolymathNetwork/substrate", branch = "remove-subtype-trait" }
-
-frame-benchmarking = { git = "https://github.com/PolymathNetwork/substrate", branch = "remove-subtype-trait" }
-frame-benchmarking-cli = { git = "https://github.com/PolymathNetwork/substrate", branch = "remove-subtype-trait" }
-=======
 sp-core = { git = "https://github.com/paritytech/substrate", tag = "v2.0.0-rc6" }
 sp-runtime = { git = "https://github.com/paritytech/substrate", tag = "v2.0.0-rc6" }
 sp-api = { git = "https://github.com/paritytech/substrate", tag = "v2.0.0-rc6" }
@@ -177,7 +128,6 @@
 
 # Other
 serde = { version = "1.0.104", default-features = false }
->>>>>>> 97ee18e0
 
 [build-dependencies]
 vergen = "3.1.0"
