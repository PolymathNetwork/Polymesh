--- conflicted
+++ resolved
@@ -37,18 +37,12 @@
     "pallets/runtime/testnet",
     "pallets/runtime/tests",
     "pallets/settlement",
-<<<<<<< HEAD
-    "pallets/cdd-offchain-worker",
-    "pallets/asset",
-    "pallets/confidential-asset",
-    "pallets/compliance-manager",
-=======
     "pallets/staking",
     "pallets/staking/rpc",
     "pallets/staking/rpc/runtime-api",
->>>>>>> 76a5e659
     "pallets/statistics",
     "pallets/transaction-payment",
+    "pallets/confidential-asset",
     "pallets/treasury",
     "pallets/utility",
     "pallets/weights",
