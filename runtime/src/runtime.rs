use crate::{
    asset, balances,
    constants::{currency::*, time::*},
    contracts_wrapper, dividend, exemption, general_tm, identity,
    impls::{CurrencyToVoteHandler, ToAuthor, WeightMultiplierUpdateHandler, WeightToFee},
<<<<<<< HEAD
    mips, percentage_tm, registry, simple_token, staking, sto_capped,
=======
    percentage_tm, simple_token, staking, sto_capped,
>>>>>>> 2c547ac1
    update_did_signed_extension::UpdateDid,
    utils, voting,
};
use primitives::{AccountId, AccountIndex, Balance, BlockNumber, Hash, Moment, Nonce, Signature};

use authority_discovery_primitives::{
    AuthorityId as EncodedAuthorityId, Signature as EncodedSignature,
};
use babe_primitives::AuthorityId as BabeId;
use client::{
    block_builder::api::{self as block_builder_api, CheckInherentsResult, InherentData},
    impl_runtime_apis, runtime_api as client_api,
};
use codec::{Decode, Encode};
pub use contracts::Gas;
use elections::VoteIndex;
use grandpa::{fg_primitives, AuthorityId as GrandpaId};
use im_online::sr25519::{AuthorityId as ImOnlineId, AuthoritySignature as ImOnlineSignature};
use rstd::prelude::*;
use sr_primitives::{
    create_runtime_str,
    curve::PiecewiseLinear,
    generic, impl_opaque_keys, key_types,
    traits::{BlakeTwo256, Block as BlockT, StaticLookup},
    transaction_validity::TransactionValidity,
    weights::Weight,
    AnySignature, ApplyResult,
};
use sr_staking_primitives::SessionIndex;
use srml_support::{
    construct_runtime, parameter_types,
    traits::{Currency, SplitTwoWays},
};
use substrate_primitives::{
    u32_trait::{_1, _2, _3, _4},
    OpaqueMetadata,
};

#[cfg(any(feature = "std", test))]
use version::NativeVersion;
use version::RuntimeVersion;

pub use balances::Call as BalancesCall;
#[cfg(any(feature = "std", test))]
pub use sr_primitives::BuildStorage;
pub use sr_primitives::{Perbill, Permill};
pub use srml_support::StorageValue;
use system::offchain::TransactionSubmitter;
pub use timestamp::Call as TimestampCall;

// Make the WASM binary available.
#[cfg(feature = "std")]
include!(concat!(env!("OUT_DIR"), "/wasm_binary.rs"));

/// Runtime version.
pub const VERSION: RuntimeVersion = RuntimeVersion {
    spec_name: create_runtime_str!("polymesh"),
    impl_name: create_runtime_str!("polymath-polymesh"),
    authoring_version: 1,
    spec_version: 1002,
    impl_version: 0,
    apis: RUNTIME_API_VERSIONS,
};

/// Native version.
#[cfg(any(feature = "std", test))]
pub fn native_version() -> NativeVersion {
    NativeVersion {
        runtime_version: VERSION,
        can_author_with: Default::default(),
    }
}

pub type NegativeImbalance = <Balances as Currency<AccountId>>::NegativeImbalance;

parameter_types! {
    pub const BlockHashCount: BlockNumber = 250;
    pub const MaximumBlockWeight: Weight = 1_000_000_000;
    pub const AvailableBlockRatio: Perbill = Perbill::from_percent(75);
    pub const MaximumBlockLength: u32 = 5 * 1024 * 1024;
    pub const Version: RuntimeVersion = VERSION;
}

impl system::Trait for Runtime {
    type Origin = Origin;
    type Call = Call;
    type Index = Nonce;
    type BlockNumber = BlockNumber;
    type Hash = Hash;
    type Hashing = BlakeTwo256;
    type AccountId = AccountId;
    type Lookup = Indices;
    type Header = generic::Header<BlockNumber, BlakeTwo256>;
    type WeightMultiplierUpdate = WeightMultiplierUpdateHandler;
    type Event = Event;
    type BlockHashCount = BlockHashCount;
    type MaximumBlockWeight = MaximumBlockWeight;
    type MaximumBlockLength = MaximumBlockLength;
    type AvailableBlockRatio = AvailableBlockRatio;
    type Version = Version;
}

parameter_types! {
    pub const EpochDuration: u64 = EPOCH_DURATION_IN_BLOCKS as u64;
    pub const ExpectedBlockTime: Moment = MILLISECS_PER_BLOCK;
}

impl babe::Trait for Runtime {
    type EpochDuration = EpochDuration;
    type ExpectedBlockTime = ExpectedBlockTime;
}

impl indices::Trait for Runtime {
    type IsDeadAccount = Balances;
    type AccountIndex = AccountIndex;
    type ResolveHint = indices::SimpleResolveHint<Self::AccountId, Self::AccountIndex>;
    type Event = Event;
}

parameter_types! {
    pub const ExistentialDeposit: Balance = 0u128.into();
    pub const TransferFee: Balance = 1 * CENTS;
    pub const CreationFee: Balance = 1 * CENTS;
    pub const TransactionBaseFee: Balance = 1 * CENTS;
    pub const TransactionByteFee: Balance = 10 * MILLICENTS;
}

/// Splits fees 80/20 between treasury and block author.
pub type DealWithFees = SplitTwoWays<
    Balance,
    NegativeImbalance,
    _4,
    Treasury, // 4 parts (80%) goes to the treasury.
    _1,
    ToAuthor, // 1 part (20%) goes to the block author.
>;

impl balances::Trait for Runtime {
    type Balance = Balance;
    type OnFreeBalanceZero = ((Staking, Contracts), Session);
    type OnNewAccount = Indices;
    type Event = Event;
    type TransactionPayment = DealWithFees;
    type DustRemoval = ();
    type TransferPayment = ();
    type ExistentialDeposit = ExistentialDeposit;
    type TransferFee = TransferFee;
    type CreationFee = CreationFee;
    type TransactionBaseFee = TransactionBaseFee;
    type TransactionByteFee = TransactionByteFee;
    type WeightToFee = WeightToFee;
    type Identity = Identity;
}

parameter_types! {
    pub const MinimumPeriod: u64 = SLOT_DURATION / 2;
}

impl timestamp::Trait for Runtime {
    type Moment = u64;
    type OnTimestampSet = Babe;
    type MinimumPeriod = MinimumPeriod;
}

parameter_types! {
    pub const UncleGenerations: u32 = 0;
}

// TODO: substrate#2986 implement this properly
impl authorship::Trait for Runtime {
    type FindAuthor = session::FindAccountFromAuthorIndex<Self, Babe>;
    type UncleGenerations = UncleGenerations;
    type FilterUncle = ();
    type EventHandler = Staking;
}

parameter_types! {
    pub const Period: BlockNumber = 10 * MINUTES;
    pub const Offset: BlockNumber = 0;
}

type SessionHandlers = (Grandpa, Babe, ImOnline, AuthorityDiscovery);
impl_opaque_keys! {
    pub struct SessionKeys {
        #[id(key_types::GRANDPA)]
        pub grandpa: GrandpaId,
        #[id(key_types::BABE)]
        pub babe: BabeId,
        #[id(key_types::IM_ONLINE)]
        pub im_online: ImOnlineId,
    }
}

// NOTE: `SessionHandler` and `SessionKeys` are co-dependent: One key will be used for each handler.
// The number and order of items in `SessionHandler` *MUST* be the same number and order of keys in
// `SessionKeys`.
// TODO: Introduce some structure to tie these together to make it a bit less of a footgun. This
// should be easy, since OneSessionHandler trait provides the `Key` as an associated type. #2858
parameter_types! {
    pub const DisabledValidatorsThreshold: Perbill = Perbill::from_percent(17);
}

impl session::Trait for Runtime {
    type OnSessionEnding = Staking;
    type SessionHandler = SessionHandlers;
    type ShouldEndSession = Babe;
    type Event = Event;
    type Keys = SessionKeys;
    type SelectInitialValidators = Staking;
    type ValidatorId = AccountId;
    type ValidatorIdOf = staking::StashOf<Self>;
    type DisabledValidatorsThreshold = DisabledValidatorsThreshold;
}

impl session::historical::Trait for Runtime {
    type FullIdentification = staking::Exposure<AccountId, Balance>;
    type FullIdentificationOf = staking::ExposureOf<Self>;
}

srml_staking_reward_curve::build! {
    const REWARD_CURVE: PiecewiseLinear<'static> = curve!(
        min_inflation: 0_025_000,
        max_inflation: 0_100_000,
        ideal_stake: 0_500_000,
        falloff: 0_050_000,
        max_piece_count: 40,
        test_precision: 0_005_000,
    );
}

parameter_types! {
    // Six sessions in an era (24 hours).
    pub const SessionsPerEra: SessionIndex = 6;
    // 28 eras for unbonding (28 days).
    pub const BondingDuration: staking::EraIndex = 28;
    pub const RewardCurve: &'static PiecewiseLinear<'static> = &REWARD_CURVE;
}

impl staking::Trait for Runtime {
    type OnRewardMinted = Treasury;
    type CurrencyToVote = CurrencyToVoteHandler;
    type Event = Event;
    type Currency = Balances;
    type Slash = Treasury;
    type Reward = ();
    type SessionsPerEra = SessionsPerEra;
    type BondingDuration = BondingDuration;
    type SessionInterface = Self;
    type Time = Timestamp;
    type RewardCurve = RewardCurve;
    type AddOrigin = collective::EnsureProportionMoreThan<_2, _3, AccountId, GovernanceCollective>;
    type RemoveOrigin =
        collective::EnsureProportionMoreThan<_2, _3, AccountId, GovernanceCollective>;
    type ComplianceOrigin =
        collective::EnsureProportionMoreThan<_2, _3, AccountId, GovernanceCollective>;
}

type GovernanceCollective = collective::Instance1;
impl collective::Trait<GovernanceCollective> for Runtime {
    type Origin = Origin;
    type Proposal = Call;
    type Event = Event;
}

impl membership::Trait<membership::Instance1> for Runtime {
    type Event = Event;
    type AddOrigin = collective::EnsureProportionMoreThan<_1, _2, AccountId, GovernanceCollective>;
    type RemoveOrigin =
        collective::EnsureProportionMoreThan<_1, _2, AccountId, GovernanceCollective>;
    type SwapOrigin = collective::EnsureProportionMoreThan<_1, _2, AccountId, GovernanceCollective>;
    type ResetOrigin =
        collective::EnsureProportionMoreThan<_1, _2, AccountId, GovernanceCollective>;
    type MembershipInitialized = GovernanceCommittee;
    type MembershipChanged = GovernanceCommittee;
}

impl mips::Trait for Runtime {
    type Currency = Balances;
    type Proposal = Call;
    type CommitteeOrigin =
        collective::EnsureProportionMoreThan<_2, _3, AccountId, GovernanceCollective>;
    type Event = Event;
}

parameter_types! {
    pub const LaunchPeriod: BlockNumber = 28 * 24 * 60 * MINUTES;
    pub const VotingPeriod: BlockNumber = 28 * 24 * 60 * MINUTES;
    pub const EmergencyVotingPeriod: BlockNumber = 3 * 24 * 60 * MINUTES;
    pub const MinimumDeposit: Balance = 100 * DOLLARS;
    pub const EnactmentPeriod: BlockNumber = 30 * 24 * 60 * MINUTES;
    pub const CooloffPeriod: BlockNumber = 28 * 24 * 60 * MINUTES;
}

parameter_types! {
    pub const ContractTransferFee: Balance = 9999999999 * DOLLARS;
    pub const ContractCreationFee: Balance = 1 * CENTS;
    pub const ContractTransactionBaseFee: Balance = 1 * CENTS;
    pub const ContractTransactionByteFee: Balance = 10 * MILLICENTS;
    pub const ContractFee: Balance = 1 * CENTS;
    pub const TombstoneDeposit: Balance = 1 * DOLLARS;
    pub const RentByteFee: Balance = 1 * DOLLARS;
    pub const RentDepositOffset: Balance = 1000 * DOLLARS;
    pub const SurchargeReward: Balance = 150 * DOLLARS;
}

impl contracts::Trait for Runtime {
    type Currency = Balances;
    type Call = Call;
    type Event = Event;
    type DetermineContractAddress = contracts::SimpleAddressDeterminator<Runtime>;
    type ComputeDispatchFee = contracts::DefaultDispatchFeeComputor<Runtime>;
    type TrieIdGenerator = contracts::TrieIdFromParentCounter<Runtime>;
    type GasPayment = ();
    type SignedClaimHandicap = contracts::DefaultSignedClaimHandicap;
    type TombstoneDeposit = TombstoneDeposit;
    type StorageSizeOffset = contracts::DefaultStorageSizeOffset;
    type RentByteFee = RentByteFee;
    type RentDepositOffset = RentDepositOffset;
    type SurchargeReward = SurchargeReward;
    type TransferFee = ContractTransferFee;
    type CreationFee = ContractCreationFee;
    type TransactionBaseFee = ContractTransactionBaseFee;
    type TransactionByteFee = ContractTransactionByteFee;
    type ContractFee = ContractFee;
    type CallBaseFee = contracts::DefaultCallBaseFee;
    type InstantiateBaseFee = contracts::DefaultInstantiateBaseFee;
    type MaxDepth = contracts::DefaultMaxDepth;
    type MaxValueSize = contracts::DefaultMaxValueSize;
    type BlockGasLimit = contracts::DefaultBlockGasLimit;
}

parameter_types! {
    pub const CandidacyBond: Balance = 10 * DOLLARS;
    pub const VotingBond: Balance = 1 * DOLLARS;
    pub const VotingFee: Balance = 2 * DOLLARS;
    pub const MinimumVotingLock: Balance = 1 * DOLLARS;
    pub const PresentSlashPerVoter: Balance = 1 * CENTS;
    pub const CarryCount: u32 = 6;
    // one additional vote should go by before an inactive voter can be reaped.
    pub const InactiveGracePeriod: VoteIndex = 1;
    pub const ElectionsVotingPeriod: BlockNumber = 2 * DAYS;
    pub const DecayRatio: u32 = 0;
}

parameter_types! {
    pub const ProposalBond: Permill = Permill::from_percent(5);
    pub const ProposalBondMinimum: Balance = 100 * DOLLARS;
    pub const SpendPeriod: BlockNumber = 24 * DAYS;
    pub const Burn: Permill = Permill::from_percent(5);
}

impl treasury::Trait for Runtime {
    type Currency = Balances;
    type ApproveOrigin =
        collective::EnsureProportionAtLeast<_2, _3, AccountId, GovernanceCollective>;
    type RejectOrigin =
        collective::EnsureProportionMoreThan<_1, _2, AccountId, GovernanceCollective>;
    type Event = Event;
    type MintedForSpending = ();
    type ProposalRejection = ();
    type ProposalBond = ProposalBond;
    type ProposalBondMinimum = ProposalBondMinimum;
    type SpendPeriod = SpendPeriod;
    type Burn = Burn;
}

impl offences::Trait for Runtime {
    type Event = Event;
    type IdentificationTuple = session::historical::IdentificationTuple<Self>;
    type OnOffenceHandler = Staking;
}

type SubmitTransaction = TransactionSubmitter<ImOnlineId, Runtime, UncheckedExtrinsic>;
impl im_online::Trait for Runtime {
    type AuthorityId = ImOnlineId;
    type Event = Event;
    type Call = Call;
    type SubmitTransaction = SubmitTransaction;
    type ReportUnresponsiveness = ();
}

impl grandpa::Trait for Runtime {
    type Event = Event;
}

impl authority_discovery::Trait for Runtime {}

parameter_types! {
    pub const WindowSize: BlockNumber = finality_tracker::DEFAULT_WINDOW_SIZE.into();
    pub const ReportLatency: BlockNumber = finality_tracker::DEFAULT_REPORT_LATENCY.into();
}

impl finality_tracker::Trait for Runtime {
    type OnFinalizationStalled = ();
    type WindowSize = WindowSize;
    type ReportLatency = ReportLatency;
}

parameter_types! {
    pub const Prefix: &'static [u8] = b"Pay POLY to the Polymesh account:";
}

impl sudo::Trait for Runtime {
    type Event = Event;
    type Proposal = Call;
}

impl asset::Trait for Runtime {
    type Event = Event;
    type Currency = Balances;
}

impl utils::Trait for Runtime {
    type OffChainSignature = AnySignature;
    fn validator_id_to_account_id(v: <Self as session::Trait>::ValidatorId) -> Self::AccountId {
        v
    }
}

impl simple_token::Trait for Runtime {
    type Event = Event;
}

impl general_tm::Trait for Runtime {
    type Event = Event;
    type Asset = Asset;
}

impl voting::Trait for Runtime {
    type Event = Event;
    type Asset = Asset;
}

impl sto_capped::Trait for Runtime {
    type Event = Event;
    type SimpleTokenTrait = SimpleToken;
}

impl percentage_tm::Trait for Runtime {
    type Event = Event;
}

impl identity::Trait for Runtime {
    type Event = Event;
    type Proposal = Call;
}

impl contracts_wrapper::Trait for Runtime {}

impl exemption::Trait for Runtime {
    type Event = Event;
    type Asset = Asset;
}

impl dividend::Trait for Runtime {
    type Event = Event;
}

construct_runtime!(
    pub enum Runtime where
    Block = Block,
    NodeBlock = primitives::Block,
    UncheckedExtrinsic = UncheckedExtrinsic
    {
        // Basic stuff; balances is uncallable initially.
        System: system::{Module, Call, Storage, Config, Event},

        // Must be before session.
        Babe: babe::{Module, Call, Storage, Config, Inherent(Timestamp)},

        Timestamp: timestamp::{Module, Call, Storage, Inherent},
        Indices: indices,
        Balances: balances::{Module, Call, Storage, Config<T>, Event<T>},

        // Consensus srml_support.
        Authorship: authorship::{Module, Call, Storage},
        Staking: staking::{default, OfflineWorker},
        Offences: offences::{Module, Call, Storage, Event},
        Session: session::{Module, Call, Storage, Event, Config<T>},
        FinalityTracker: finality_tracker::{Module, Call, Inherent},
        Grandpa: grandpa::{Module, Call, Storage, Config, Event},
        ImOnline: im_online::{Module, Call, Storage, Event<T>, ValidateUnsigned, Config<T>},
        AuthorityDiscovery: authority_discovery::{Module, Call, Config<T>},

        // Sudo. Usable initially.
        // RELEASE: remove this for release build.
        Sudo: sudo,

        // Contracts
        Contracts: contracts::{Module, Call, Storage, Config<T>, Event<T>},
        // ContractsWrapper: contracts_wrapper::{Module, Call, Storage},

        // Polymesh Governance Committees
        Treasury: treasury::{Module, Call, Storage, Event<T>},
        GovernanceMembership: membership::<Instance1>::{Module, Call, Storage, Event<T>, Config<T>},
        GovernanceCommittee: collective::<Instance1>::{Module, Call, Storage, Origin<T>, Event<T>, Config<T>},
   		MIPS: mips::{Module, Call, Storage, Event<T>, Config<T>},

        //Polymesh
        Asset: asset::{Module, Call, Storage, Config<T>, Event<T>},
        Dividend: dividend::{Module, Call, Storage, Event<T>},
        Identity: identity::{Module, Call, Storage, Event<T>, Config<T>},
        GeneralTM: general_tm::{Module, Call, Storage, Event},
        Voting: voting::{Module, Call, Storage, Event<T>},
        STOCapped: sto_capped::{Module, Call, Storage, Event<T>},
        PercentageTM: percentage_tm::{Module, Call, Storage, Event<T>},
        Exemption: exemption::{Module, Call, Storage, Event},
        SimpleToken: simple_token::{Module, Call, Storage, Event<T>, Config<T>},
    }
);

/// The address format for describing accounts.
pub type Address = <Indices as StaticLookup>::Source;
/// Block header type as expected by this runtime.
pub type Header = generic::Header<BlockNumber, BlakeTwo256>;
/// Block type as expected by this runtime.
pub type Block = generic::Block<Header, UncheckedExtrinsic>;
/// A Block signed with a Justification
pub type SignedBlock = generic::SignedBlock<Block>;
/// BlockId type as expected by this runtime.
pub type BlockId = generic::BlockId<Block>;
/// The SignedExtension to the basic transaction logic.
pub type SignedExtra = (
    system::CheckVersion<Runtime>,
    system::CheckGenesis<Runtime>,
    system::CheckEra<Runtime>,
    system::CheckNonce<Runtime>,
    system::CheckWeight<Runtime>,
    balances::TakeFees<Runtime>,
    contracts::CheckBlockGasLimit<Runtime>,
    UpdateDid<Runtime>,
);
/// Unchecked extrinsic type as expected by this runtime.
pub type UncheckedExtrinsic = generic::UncheckedExtrinsic<Address, Call, Signature, SignedExtra>;
/// Extrinsic type that has already been checked.
pub type CheckedExtrinsic = generic::CheckedExtrinsic<AccountId, Nonce, Call>;
/// Executive: handles dispatch to the various modules.
pub type Executive =
    executive::Executive<Runtime, Block, system::ChainContext<Runtime>, Runtime, AllModules>;

impl_runtime_apis! {
    impl client_api::Core<Block> for Runtime {
        fn version() -> RuntimeVersion {
            VERSION
        }

        fn execute_block(block: Block) {
            Executive::execute_block(block)
        }

        fn initialize_block(header: &<Block as BlockT>::Header) {
            Executive::initialize_block(header)
        }
    }

    impl client_api::Metadata<Block> for Runtime {
        fn metadata() -> OpaqueMetadata {
            Runtime::metadata().into()
        }
    }

    impl block_builder_api::BlockBuilder<Block> for Runtime {
        fn apply_extrinsic(extrinsic: <Block as BlockT>::Extrinsic) -> ApplyResult {
            Executive::apply_extrinsic(extrinsic)
        }

        fn finalize_block() -> <Block as BlockT>::Header {
            Executive::finalize_block()
        }

        fn inherent_extrinsics(data: InherentData) -> Vec<<Block as BlockT>::Extrinsic> {
            data.create_extrinsics()
        }

        fn check_inherents(block: Block, data: InherentData) -> CheckInherentsResult {
            data.check_extrinsics(&block)
        }

        fn random_seed() -> <Block as BlockT>::Hash {
            System::random_seed()
        }
    }

    impl client_api::TaggedTransactionQueue<Block> for Runtime {
        fn validate_transaction(tx: <Block as BlockT>::Extrinsic) -> TransactionValidity {
            Executive::validate_transaction(tx)
        }
    }

    impl offchain_primitives::OffchainWorkerApi<Block> for Runtime {
        fn offchain_worker(number: sr_primitives::traits::NumberFor<Block>) {
            Executive::offchain_worker(number)
        }
    }

    impl fg_primitives::GrandpaApi<Block> for Runtime {
        fn grandpa_authorities() -> Vec<(GrandpaId, u64)> {
            Grandpa::grandpa_authorities()
        }
    }

    impl babe_primitives::BabeApi<Block> for Runtime {
        fn configuration() -> babe_primitives::BabeConfiguration {
            // The choice of `c` parameter (where `1 - c` represents the
            // probability of a slot being empty), is done in accordance to the
            // slot duration and expected target block time, for safely
            // resisting network delays of maximum two seconds.
            // <https://research.web3.foundation/en/latest/polkadot/BABE/Babe/#6-practical-results>
            babe_primitives::BabeConfiguration {
                slot_duration: Babe::slot_duration(),
                epoch_length: EpochDuration::get(),
                c: PRIMARY_PROBABILITY,
                genesis_authorities: Babe::authorities(),
                randomness: Babe::randomness(),
                secondary_slots: true,
            }
        }
    }

    impl authority_discovery_primitives::AuthorityDiscoveryApi<Block> for Runtime {
        fn authorities() -> Vec<EncodedAuthorityId> {
            AuthorityDiscovery::authorities().into_iter()
                .map(|id| id.encode())
                .map(EncodedAuthorityId)
                .collect()
        }

        fn sign(payload: &Vec<u8>) -> Option<(EncodedSignature, EncodedAuthorityId)> {
            AuthorityDiscovery::sign(payload).map(|(sig, id)| {
                (EncodedSignature(sig.encode()), EncodedAuthorityId(id.encode()))
            })
        }

        fn verify(payload: &Vec<u8>, signature: &EncodedSignature, authority_id: &EncodedAuthorityId) -> bool {
            let signature = match ImOnlineSignature::decode(&mut &signature.0[..]) {
                Ok(s) => s,
                _ => return false,
            };

            let authority_id = match ImOnlineId::decode(&mut &authority_id.0[..]) {
                Ok(id) => id,
                _ => return false,
            };

            AuthorityDiscovery::verify(payload, signature, authority_id)
        }
    }

    impl substrate_session::SessionKeys<Block> for Runtime {
        fn generate_session_keys(seed: Option<Vec<u8>>) -> Vec<u8> {
            let seed = seed.as_ref().map(|s| rstd::str::from_utf8(&s).expect("Seed is an utf8 string"));
            SessionKeys::generate(seed)
        }
    }
}<|MERGE_RESOLUTION|>--- conflicted
+++ resolved
@@ -3,11 +3,7 @@
     constants::{currency::*, time::*},
     contracts_wrapper, dividend, exemption, general_tm, identity,
     impls::{CurrencyToVoteHandler, ToAuthor, WeightMultiplierUpdateHandler, WeightToFee},
-<<<<<<< HEAD
-    mips, percentage_tm, registry, simple_token, staking, sto_capped,
-=======
-    percentage_tm, simple_token, staking, sto_capped,
->>>>>>> 2c547ac1
+    mips, percentage_tm, simple_token, staking, sto_capped,
     update_did_signed_extension::UpdateDid,
     utils, voting,
 };
