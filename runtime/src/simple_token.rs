//! # Simple Token Module
//!
//! The Simple Token module provides functionality for issuing and managing tokens which do not have transfer restrictions.
//!
//! ## Overview
//!
//! The Simple Token module provides functions for:
//!
//! - Creating a simple token with an inital balance
//! - Transfering simple tokens between identities
//! - Approving simple tokens to be transferred on your behalf by another identity
//!
//! ### Use case
//!
//! In some cases the asset module may be unnecessary. For example a token representing USD may not need transfer restrictions
//! that are typically associated with securities.
//!
//! In other cases a simple token may be used to represent a wrapped asset that originates on a different chain, for example BTC,
//! which by its nature does not need transfer restrictions.
//!
//! ## Interface
//!
//! ### Dispatchable Functions
//!
//! - `create_token` - Creates a new simple token and mints a balance to the issuer
//! - `approve` - Approves another identity to transfer tokens on behalf of the caller
//! - `transfer` - Transfers simple tokens to another identity
//! - `transfer_from` - Transfers simple tokens to another identity using the approval process
//!
//! ### Public Functions
//!
//! - `balance_of` - Returns the simple token balance associated with an identity

use crate::{balances, identity, utils};
use primitives::{IdentityId, Key, Signer, Ticker};

use codec::Encode;
use sp_std::{convert::TryFrom, prelude::*};

use crate::constants::currency::MAX_SUPPLY;
use frame_support::{decl_event, decl_module, decl_storage, dispatch::DispatchResult, ensure};
use frame_system::{self as system, ensure_signed};
use sp_runtime::traits::{CheckedAdd, CheckedSub};

/// The module's configuration trait.
pub trait Trait: frame_system::Trait + balances::Trait + utils::Trait + identity::Trait {
    /// The overarching event type.
    type Event: From<Event<Self>> + Into<<Self as frame_system::Trait>::Event>;
}

/// Struct to store the details of each simple token
#[derive(codec::Encode, codec::Decode, Default, Clone, PartialEq, Debug)]
pub struct SimpleTokenRecord<U> {
    pub ticker: Ticker,
    pub total_supply: U,
    pub owner_did: IdentityId,
}

decl_storage! {
    trait Store for Module<T: Trait> as SimpleToken {
        /// Mapping from (ticker, owner DID, spender DID) to allowance amount
        Allowance get(allowance): map (Ticker, IdentityId, IdentityId) => T::Balance;
        /// Mapping from (ticker, owner DID) to their balance
        pub BalanceOf get(balance_of): map (Ticker, IdentityId) => T::Balance;
        /// The cost to create a new simple token
        CreationFee get(creation_fee) config(): T::Balance;
        /// The details associated with each simple token
        Tokens get(tokens): map Ticker => SimpleTokenRecord<T::Balance>;
    }
}

decl_module! {
    /// The module declaration.
    pub struct Module<T: Trait> for enum Call where origin: T::Origin {
        fn deposit_event() = default;

        /// Create a new token and mint a balance to the issuing identity
<<<<<<< HEAD
        pub fn create_token(origin, did: IdentityId, ticker: Vec<u8>, total_supply: T::Balance) -> DispatchResult {
            let sender = Signer::Key( Key::try_from( ensure_signed(origin)?.encode())?);
=======
        pub fn create_token(origin, did: IdentityId, ticker: Ticker, total_supply: T::Balance) -> Result {
            let sender = Signer::Key(Key::try_from(ensure_signed(origin)?.encode())?);
>>>>>>> 817c0e80

            // Check that sender is allowed to act on behalf of `did`
            ensure!(<identity::Module<T>>::is_signer_authorized(did, &sender), "sender must be a signing key for DID");
            ticker.canonize();
            ensure!(!<Tokens<T>>::exists(&ticker), "Ticker with this name already exists");
            ensure!(ticker.len() <= 32, "token ticker cannot exceed 32 bytes");
            ensure!(total_supply <= MAX_SUPPLY.into(), "Total supply above the limit");

            // TODO Charge proper fee
            // <identity::DidRecords<T>>::mutate( did, |record| -> Result {
            //     record.balance = record.balance.checked_sub(&Self::creation_fee()).ok_or("Could not charge for token issuance")?;
            //     Ok(())
            // })?;

            let new_token = SimpleTokenRecord {
                ticker: ticker,
                total_supply: total_supply.clone(),
                owner_did: did.clone(),
            };

            <Tokens<T>>::insert(&ticker, new_token);
            // Let the owner distribute the whole supply of the token
            <BalanceOf<T>>::insert((ticker, did.clone()), total_supply);

            sp_runtime::print("Initialized a new token");

            Self::deposit_event(RawEvent::TokenCreated(ticker, did, total_supply));

            Ok(())
        }

        /// Approve another identity to transfer tokens on behalf of the caller
<<<<<<< HEAD
        fn approve(origin, did: IdentityId, ticker: Vec<u8>, spender_did: IdentityId, value: T::Balance) -> DispatchResult {
            let sender = Signer::Key( Key::try_from( ensure_signed(origin)?.encode())?);
            let ticker_did = (ticker.clone(), did.clone());
=======
        fn approve(origin, did: IdentityId, ticker: Ticker, spender_did: IdentityId, value: T::Balance) -> Result {
            let sender = Signer::Key(Key::try_from(ensure_signed(origin)?.encode())?);
            ticker.canonize();
            let ticker_did = (ticker, did.clone());
>>>>>>> 817c0e80
            ensure!(<BalanceOf<T>>::exists(&ticker_did), "Account does not own this token");

            // Check that sender is allowed to act on behalf of `did`
            ensure!(<identity::Module<T>>::is_signer_authorized(did, &sender), "sender must be a signing key for DID");

            let ticker_did_spender_did = (ticker, did, spender_did);
            let allowance = Self::allowance(&ticker_did_spender_did);
            let updated_allowance = allowance.checked_add(&value).ok_or("overflow in calculating allowance")?;
            <Allowance<T>>::insert(&ticker_did_spender_did, updated_allowance);

            Self::deposit_event(RawEvent::Approval(ticker, did, spender_did, value));

            Ok(())
        }

        /// Transfer tokens to another identity
<<<<<<< HEAD
        pub fn transfer(origin, did: IdentityId, ticker: Vec<u8>, to_did: IdentityId, amount: T::Balance) -> DispatchResult {
            let sender = Signer::Key( Key::try_from( ensure_signed(origin)?.encode())?);
=======
        pub fn transfer(origin, did: IdentityId, ticker: Ticker, to_did: IdentityId, amount: T::Balance) -> Result {
            ticker.canonize();
            let sender = Signer::Key(Key::try_from(ensure_signed(origin)?.encode())?);
>>>>>>> 817c0e80

            // Check that sender is allowed to act on behalf of `did`
            ensure!(<identity::Module<T>>::is_signer_authorized(did, &sender), "sender must be a signing key for DID");

            Self::_transfer(&ticker, did, to_did, amount)
        }

        /// Transfer tokens to another identity using the approval mechanic
<<<<<<< HEAD
        fn transfer_from(origin, did: IdentityId, ticker: Vec<u8>, from_did: IdentityId, to_did: IdentityId, amount: T::Balance) -> DispatchResult {
            let spender = Signer::Key( Key::try_from( ensure_signed(origin)?.encode())?);
=======
        fn transfer_from(origin, did: IdentityId, ticker: Ticker, from_did: IdentityId, to_did: IdentityId, amount: T::Balance) -> Result {
            let spender = Signer::Key(Key::try_from(ensure_signed(origin)?.encode())?);
>>>>>>> 817c0e80

            // Check that spender is allowed to act on behalf of `did`
            ensure!(<identity::Module<T>>::is_signer_authorized(did, &spender), "spender must be a signing key for DID");
            ticker.canonize();
            let ticker_from_did_did = (ticker, from_did, did);
            ensure!(<Allowance<T>>::exists(&ticker_from_did_did), "Allowance does not exist.");
            let allowance = Self::allowance(&ticker_from_did_did);
            ensure!(allowance >= amount, "Not enough allowance.");

            // Needs to happen before allowance subtraction so that the from balance is checked in _transfer
            Self::_transfer(&ticker, from_did, to_did, amount)?;

            // using checked_sub (safe math) to avoid overflow
            let updated_allowance = allowance.checked_sub(&amount).ok_or("overflow in calculating allowance")?;
            <Allowance<T>>::insert((ticker, from_did.clone(), did.clone()), updated_allowance);

            Self::deposit_event(RawEvent::Approval(ticker, from_did, did, updated_allowance));

            Ok(())
        }
    }
}

decl_event!(
    pub enum Event<T>
    where
        Balance = <T as balances::Trait>::Balance,
    {
        /// ticker, from DID, spender DID, amount
        Approval(Ticker, IdentityId, IdentityId, Balance),
        /// ticker, owner DID, supply
        TokenCreated(Ticker, IdentityId, Balance),
        /// ticker, from DID, to DID, amount
        Transfer(Ticker, IdentityId, IdentityId, Balance),
    }
);

pub trait SimpleTokenTrait<V> {
    /// Tranfers tokens between two identities
<<<<<<< HEAD
    fn transfer(
        sender_did: IdentityId,
        ticker: &Vec<u8>,
        to_did: IdentityId,
        amount: V,
    ) -> DispatchResult;
=======
    fn transfer(sender_did: IdentityId, ticker: &Ticker, to_did: IdentityId, amount: V) -> Result;
>>>>>>> 817c0e80
    /// Returns the balance associated with an identity and ticker
    fn balance_of(ticker: Ticker, owner_did: IdentityId) -> V;
}

impl<T: Trait> SimpleTokenTrait<T::Balance> for Module<T> {
    /// Tranfers tokens between two identities
    fn transfer(
        sender_did: IdentityId,
        ticker: &Ticker,
        to_did: IdentityId,
        amount: T::Balance,
    ) -> DispatchResult {
        Self::_transfer(ticker, sender_did, to_did, amount)
    }
    /// Returns the balance associated with an identity and ticker
    fn balance_of(ticker: Ticker, owner_did: IdentityId) -> T::Balance {
        Self::balance_of((ticker, owner_did))
    }
}

impl<T: Trait> Module<T> {
    fn _transfer(
        ticker: &Ticker,
        from_did: IdentityId,
        to_did: IdentityId,
        amount: T::Balance,
<<<<<<< HEAD
    ) -> DispatchResult {
        let ticker_from_did = (ticker.clone(), from_did.clone());
=======
    ) -> Result {
        let ticker_from_did = (*ticker, from_did.clone());
>>>>>>> 817c0e80
        ensure!(
            <BalanceOf<T>>::exists(&ticker_from_did),
            "Sender doesn't own this token"
        );
        let from_balance = Self::balance_of(&ticker_from_did);
        ensure!(from_balance >= amount, "Insufficient balance");

        let new_from_balance = from_balance
            .checked_sub(&amount)
            .ok_or("overflow in calculating from balance")?;
        let ticker_to_did = (*ticker, to_did.clone());
        let to_balance = Self::balance_of(&ticker_to_did);
        let new_to_balance = to_balance
            .checked_add(&amount)
            .ok_or("overflow in calculating to balanc")?;

        <BalanceOf<T>>::insert(&ticker_from_did, new_from_balance);
        <BalanceOf<T>>::insert(&ticker_to_did, new_to_balance);

        Self::deposit_event(RawEvent::Transfer(*ticker, from_did, to_did, amount));
        Ok(())
    }
}

/// tests for this module
#[cfg(test)]
mod tests {
    /*
     *    use super::*;
     *
     *    use substrate_primitives::{Blake2Hasher, H256};
     *    use sp_io::with_externalities;
     *    use sp_runtime::{
     *        testing::{Digest, DigestItem, Header},
     *        traits::{BlakeTwo256, IdentityLookup},
     *        BuildStorage,
     *    };
     *    use frame_support::{assert_ok, impl_outer_origin};
     *
     *    impl_outer_origin! {
     *        pub enum Origin for Test {}
     *    }
     *
     *    // For testing the module, we construct most of a mock runtime. This means
     *    // first constructing a configuration type (`Test`) which `impl`s each of the
     *    // configuration traits of modules we want to use.
     *    #[derive(Clone, Eq, PartialEq)]
     *    pub struct Test;
     *    impl frame_system::Trait for Test {
     *        type Origin = Origin;
     *        type Index = u64;
     *        type BlockNumber = u64;
     *        type Hash = H256;
     *        type Hashing = BlakeTwo256;
     *        type Digest = H256;
     *        type AccountId = u64;
     *        type Lookup = IdentityLookup<Self::AccountId>;
     *        type Header = Header;
     *        type Event = ();
     *        type Log = DigestItem;
     *    }
     *    impl Trait for Test {
     *        type Event = ();
     *    }
     *    type SimpleToken = Module<Test>;
     *
     *    // This function basically just builds a genesis storage key/value store according to
     *    // our desired mockup.
     *    fn new_test_ext() -> sp_io::TestExternalities<Blake2Hasher> {
     *        frame_system::GenesisConfig::default()
     *            .build_storage()
     *            .unwrap()
     *            .0
     *            .into()
     *    }
     *
     *    #[test]
     *    fn it_works_for_default_value() {
     *        with_externalities(&mut new_test_ext(), || {
     *            // Just a dummy test for the dummy funtion `do_something`
     *            // calling the `do_something` function with a value 42
     *            assert_ok!(SimpleToken::do_something(Origin::signed(1), 42));
     *            // asserting that the stored value is equal to what we stored
     *            assert_eq!(SimpleToken::something(), Some(42));
     *        });
     *    }
     */
}<|MERGE_RESOLUTION|>--- conflicted
+++ resolved
@@ -59,13 +59,13 @@
 decl_storage! {
     trait Store for Module<T: Trait> as SimpleToken {
         /// Mapping from (ticker, owner DID, spender DID) to allowance amount
-        Allowance get(allowance): map (Ticker, IdentityId, IdentityId) => T::Balance;
+        Allowance get(fn allowance): map (Ticker, IdentityId, IdentityId) => T::Balance;
         /// Mapping from (ticker, owner DID) to their balance
-        pub BalanceOf get(balance_of): map (Ticker, IdentityId) => T::Balance;
+        pub BalanceOf get(fn balance_of): map (Ticker, IdentityId) => T::Balance;
         /// The cost to create a new simple token
-        CreationFee get(creation_fee) config(): T::Balance;
+        CreationFee get(fn creation_fee) config(): T::Balance;
         /// The details associated with each simple token
-        Tokens get(tokens): map Ticker => SimpleTokenRecord<T::Balance>;
+        Tokens get(fn tokens): map Ticker => SimpleTokenRecord<T::Balance>;
     }
 }
 
@@ -75,13 +75,8 @@
         fn deposit_event() = default;
 
         /// Create a new token and mint a balance to the issuing identity
-<<<<<<< HEAD
-        pub fn create_token(origin, did: IdentityId, ticker: Vec<u8>, total_supply: T::Balance) -> DispatchResult {
-            let sender = Signer::Key( Key::try_from( ensure_signed(origin)?.encode())?);
-=======
-        pub fn create_token(origin, did: IdentityId, ticker: Ticker, total_supply: T::Balance) -> Result {
+        pub fn create_token(origin, did: IdentityId, ticker: Ticker, total_supply: T::Balance) -> DispatchResult {
             let sender = Signer::Key(Key::try_from(ensure_signed(origin)?.encode())?);
->>>>>>> 817c0e80
 
             // Check that sender is allowed to act on behalf of `did`
             ensure!(<identity::Module<T>>::is_signer_authorized(did, &sender), "sender must be a signing key for DID");
@@ -114,16 +109,10 @@
         }
 
         /// Approve another identity to transfer tokens on behalf of the caller
-<<<<<<< HEAD
-        fn approve(origin, did: IdentityId, ticker: Vec<u8>, spender_did: IdentityId, value: T::Balance) -> DispatchResult {
-            let sender = Signer::Key( Key::try_from( ensure_signed(origin)?.encode())?);
-            let ticker_did = (ticker.clone(), did.clone());
-=======
-        fn approve(origin, did: IdentityId, ticker: Ticker, spender_did: IdentityId, value: T::Balance) -> Result {
+        fn approve(origin, did: IdentityId, ticker: Ticker, spender_did: IdentityId, value: T::Balance) -> DispatchResult {
             let sender = Signer::Key(Key::try_from(ensure_signed(origin)?.encode())?);
             ticker.canonize();
             let ticker_did = (ticker, did.clone());
->>>>>>> 817c0e80
             ensure!(<BalanceOf<T>>::exists(&ticker_did), "Account does not own this token");
 
             // Check that sender is allowed to act on behalf of `did`
@@ -140,14 +129,9 @@
         }
 
         /// Transfer tokens to another identity
-<<<<<<< HEAD
-        pub fn transfer(origin, did: IdentityId, ticker: Vec<u8>, to_did: IdentityId, amount: T::Balance) -> DispatchResult {
-            let sender = Signer::Key( Key::try_from( ensure_signed(origin)?.encode())?);
-=======
-        pub fn transfer(origin, did: IdentityId, ticker: Ticker, to_did: IdentityId, amount: T::Balance) -> Result {
+        pub fn transfer(origin, did: IdentityId, ticker: Ticker, to_did: IdentityId, amount: T::Balance) -> DispatchResult {
             ticker.canonize();
             let sender = Signer::Key(Key::try_from(ensure_signed(origin)?.encode())?);
->>>>>>> 817c0e80
 
             // Check that sender is allowed to act on behalf of `did`
             ensure!(<identity::Module<T>>::is_signer_authorized(did, &sender), "sender must be a signing key for DID");
@@ -156,13 +140,8 @@
         }
 
         /// Transfer tokens to another identity using the approval mechanic
-<<<<<<< HEAD
-        fn transfer_from(origin, did: IdentityId, ticker: Vec<u8>, from_did: IdentityId, to_did: IdentityId, amount: T::Balance) -> DispatchResult {
-            let spender = Signer::Key( Key::try_from( ensure_signed(origin)?.encode())?);
-=======
-        fn transfer_from(origin, did: IdentityId, ticker: Ticker, from_did: IdentityId, to_did: IdentityId, amount: T::Balance) -> Result {
+        fn transfer_from(origin, did: IdentityId, ticker: Ticker, from_did: IdentityId, to_did: IdentityId, amount: T::Balance) -> DispatchResult {
             let spender = Signer::Key(Key::try_from(ensure_signed(origin)?.encode())?);
->>>>>>> 817c0e80
 
             // Check that spender is allowed to act on behalf of `did`
             ensure!(<identity::Module<T>>::is_signer_authorized(did, &spender), "spender must be a signing key for DID");
@@ -202,16 +181,12 @@
 
 pub trait SimpleTokenTrait<V> {
     /// Tranfers tokens between two identities
-<<<<<<< HEAD
     fn transfer(
         sender_did: IdentityId,
-        ticker: &Vec<u8>,
+        ticker: &Ticker,
         to_did: IdentityId,
         amount: V,
     ) -> DispatchResult;
-=======
-    fn transfer(sender_did: IdentityId, ticker: &Ticker, to_did: IdentityId, amount: V) -> Result;
->>>>>>> 817c0e80
     /// Returns the balance associated with an identity and ticker
     fn balance_of(ticker: Ticker, owner_did: IdentityId) -> V;
 }
@@ -238,13 +213,8 @@
         from_did: IdentityId,
         to_did: IdentityId,
         amount: T::Balance,
-<<<<<<< HEAD
     ) -> DispatchResult {
-        let ticker_from_did = (ticker.clone(), from_did.clone());
-=======
-    ) -> Result {
         let ticker_from_did = (*ticker, from_did.clone());
->>>>>>> 817c0e80
         ensure!(
             <BalanceOf<T>>::exists(&ticker_from_did),
             "Sender doesn't own this token"
