#![cfg_attr(not(feature = "std"), no_std)]
// `construct_runtime!` does a lot of recursion and requires us to increase the limit to 256.
#![recursion_limit = "256"]

/// Implementations of some helper traits passed into runtime modules as associated types.
pub mod impls;

pub mod asset;
pub mod balances;
/// Constant values used within the runtime.
pub mod constants;

<<<<<<< HEAD
pub mod asset;
mod balances;
=======
>>>>>>> aa890265
mod contracts_wrapper;
mod dividend;
mod exemption;
mod general_tm;
mod identity;
mod percentage_tm;
mod simple_token;

pub mod staking;
#[cfg(feature = "std")]
pub use staking::StakerStatus;

pub mod runtime;
mod sto_capped;
mod utils;
mod voting;
pub use runtime::{
    api, Asset, Authorship, Balances, MaximumBlockWeight, NegativeImbalance, Runtime, RuntimeApi,
    SessionKeys,
};
#[cfg(feature = "std")]
pub use runtime::{native_version, WASM_BINARY};

<<<<<<< HEAD
/// Native version.
#[cfg(any(feature = "std", test))]
pub fn native_version() -> NativeVersion {
    NativeVersion {
        runtime_version: VERSION,
        can_author_with: Default::default(),
    }
}

type NegativeImbalance = <Balances as Currency<AccountId>>::NegativeImbalance;

parameter_types! {
    pub const BlockHashCount: BlockNumber = 250;
    pub const MaximumBlockWeight: Weight = 1_000_000_000;
    pub const AvailableBlockRatio: Perbill = Perbill::from_percent(75);
    pub const MaximumBlockLength: u32 = 5 * 1024 * 1024;
    pub const Version: RuntimeVersion = VERSION;
}

impl system::Trait for Runtime {
    type Origin = Origin;
    type Call = Call;
    type Index = Nonce;
    type BlockNumber = BlockNumber;
    type Hash = Hash;
    type Hashing = BlakeTwo256;
    type AccountId = AccountId;
    type Lookup = Indices;
    type Header = generic::Header<BlockNumber, BlakeTwo256>;
    type WeightMultiplierUpdate = WeightMultiplierUpdateHandler;
    type Event = Event;
    type BlockHashCount = BlockHashCount;
    type MaximumBlockWeight = MaximumBlockWeight;
    type MaximumBlockLength = MaximumBlockLength;
    type AvailableBlockRatio = AvailableBlockRatio;
    type Version = Version;
}

parameter_types! {
    pub const EpochDuration: u64 = EPOCH_DURATION_IN_BLOCKS as u64;
    pub const ExpectedBlockTime: Moment = MILLISECS_PER_BLOCK;
}

impl babe::Trait for Runtime {
    type EpochDuration = EpochDuration;
    type ExpectedBlockTime = ExpectedBlockTime;
}

impl indices::Trait for Runtime {
    type IsDeadAccount = Balances;
    type AccountIndex = AccountIndex;
    type ResolveHint = indices::SimpleResolveHint<Self::AccountId, Self::AccountIndex>;
    type Event = Event;
}

parameter_types! {
    pub const ExistentialDeposit: Balance = 10 * CENTS;
    pub const TransferFee: Balance = 1 * CENTS;
    pub const CreationFee: Balance = 1 * CENTS;
    pub const TransactionBaseFee: Balance = 1 * CENTS;
    pub const TransactionByteFee: Balance = 10 * MILLICENTS;
}

/// Splits fees 80/20 between treasury and block author.
pub type DealWithFees = SplitTwoWays<
    Balance,
    NegativeImbalance,
    _4,
    Treasury, // 4 parts (80%) goes to the treasury.
    _1,
    ToAuthor, // 1 part (20%) goes to the block author.
>;

impl balances::Trait for Runtime {
    type Balance = Balance;
    type OnFreeBalanceZero = ((Staking, Contracts), Session);
    type OnNewAccount = Indices;
    type Event = Event;
    type TransactionPayment = DealWithFees;
    type DustRemoval = ();
    type TransferPayment = ();
    type ExistentialDeposit = ExistentialDeposit;
    type TransferFee = TransferFee;
    type CreationFee = CreationFee;
    type TransactionBaseFee = TransactionBaseFee;
    type TransactionByteFee = TransactionByteFee;
    type WeightToFee = WeightToFee;
    type Identity = Identity;
}

parameter_types! {
    pub const MinimumPeriod: u64 = SLOT_DURATION / 2;
}

impl timestamp::Trait for Runtime {
    type Moment = u64;
    type OnTimestampSet = Babe;
    type MinimumPeriod = MinimumPeriod;
}

parameter_types! {
    pub const UncleGenerations: u32 = 0;
}

// TODO: substrate#2986 implement this properly
impl authorship::Trait for Runtime {
    type FindAuthor = session::FindAccountFromAuthorIndex<Self, Babe>;
    type UncleGenerations = UncleGenerations;
    type FilterUncle = ();
    type EventHandler = Staking;
}

parameter_types! {
    pub const Period: BlockNumber = 10 * MINUTES;
    pub const Offset: BlockNumber = 0;
}

type SessionHandlers = (Grandpa, Babe, ImOnline, AuthorityDiscovery);
impl_opaque_keys! {
    pub struct SessionKeys {
        #[id(key_types::GRANDPA)]
        pub grandpa: GrandpaId,
        #[id(key_types::BABE)]
        pub babe: BabeId,
        #[id(key_types::IM_ONLINE)]
        pub im_online: ImOnlineId,
    }
}

// NOTE: `SessionHandler` and `SessionKeys` are co-dependent: One key will be used for each handler.
// The number and order of items in `SessionHandler` *MUST* be the same number and order of keys in
// `SessionKeys`.
// TODO: Introduce some structure to tie these together to make it a bit less of a footgun. This
// should be easy, since OneSessionHandler trait provides the `Key` as an associated type. #2858
parameter_types! {
    pub const DisabledValidatorsThreshold: Perbill = Perbill::from_percent(17);
}

impl session::Trait for Runtime {
    type OnSessionEnding = Staking;
    type SessionHandler = SessionHandlers;
    type ShouldEndSession = Babe;
    type Event = Event;
    type Keys = SessionKeys;
    type SelectInitialValidators = Staking;
    type ValidatorId = AccountId;
    type ValidatorIdOf = staking::StashOf<Self>;
    type DisabledValidatorsThreshold = DisabledValidatorsThreshold;
}

impl session::historical::Trait for Runtime {
    type FullIdentification = staking::Exposure<AccountId, Balance>;
    type FullIdentificationOf = staking::ExposureOf<Self>;
}

srml_staking_reward_curve::build! {
    const REWARD_CURVE: PiecewiseLinear<'static> = curve!(
        min_inflation: 0_025_000,
        max_inflation: 0_100_000,
        ideal_stake: 0_500_000,
        falloff: 0_050_000,
        max_piece_count: 40,
        test_precision: 0_005_000,
    );
}

parameter_types! {
    // Six sessions in an era (24 hours).
    pub const SessionsPerEra: SessionIndex = 6;
    // 28 eras for unbonding (28 days).
    pub const BondingDuration: staking::EraIndex = 28;
    pub const RewardCurve: &'static PiecewiseLinear<'static> = &REWARD_CURVE;
}

impl staking::Trait for Runtime {
    type OnRewardMinted = Treasury;
    type CurrencyToVote = CurrencyToVoteHandler;
    type Event = Event;
    type Currency = Balances;
    type Slash = Treasury;
    type Reward = ();
    type SessionsPerEra = SessionsPerEra;
    type BondingDuration = BondingDuration;
    type SessionInterface = Self;
    type Time = Timestamp;
    type RewardCurve = RewardCurve;
    type AddOrigin = collective::EnsureProportionMoreThan<_2, _3, AccountId, GovernanceCollective>;
    type RemoveOrigin =
        collective::EnsureProportionMoreThan<_2, _3, AccountId, GovernanceCollective>;
    type ComplianceOrigin =
        collective::EnsureProportionMoreThan<_2, _3, AccountId, GovernanceCollective>;
}

type GovernanceCollective = collective::Instance1;
impl collective::Trait<GovernanceCollective> for Runtime {
    type Origin = Origin;
    type Proposal = Call;
    type Event = Event;
}

impl membership::Trait<membership::Instance1> for Runtime {
    type Event = Event;
    type AddOrigin = collective::EnsureProportionMoreThan<_1, _2, AccountId, GovernanceCollective>;
    type RemoveOrigin =
        collective::EnsureProportionMoreThan<_1, _2, AccountId, GovernanceCollective>;
    type SwapOrigin = collective::EnsureProportionMoreThan<_1, _2, AccountId, GovernanceCollective>;
    type ResetOrigin =
        collective::EnsureProportionMoreThan<_1, _2, AccountId, GovernanceCollective>;
    type MembershipInitialized = GovernanceCommittee;
    type MembershipChanged = GovernanceCommittee;
}

parameter_types! {
    pub const LaunchPeriod: BlockNumber = 28 * 24 * 60 * MINUTES;
    pub const VotingPeriod: BlockNumber = 28 * 24 * 60 * MINUTES;
    pub const EmergencyVotingPeriod: BlockNumber = 3 * 24 * 60 * MINUTES;
    pub const MinimumDeposit: Balance = 100 * DOLLARS;
    pub const EnactmentPeriod: BlockNumber = 30 * 24 * 60 * MINUTES;
    pub const CooloffPeriod: BlockNumber = 28 * 24 * 60 * MINUTES;
}

parameter_types! {
    pub const ContractTransferFee: Balance = 9999999999 * DOLLARS;
    pub const ContractCreationFee: Balance = 1 * CENTS;
    pub const ContractTransactionBaseFee: Balance = 1 * CENTS;
    pub const ContractTransactionByteFee: Balance = 10 * MILLICENTS;
    pub const ContractFee: Balance = 1 * CENTS;
    pub const TombstoneDeposit: Balance = 1 * DOLLARS;
    pub const RentByteFee: Balance = 1 * DOLLARS;
    pub const RentDepositOffset: Balance = 1000 * DOLLARS;
    pub const SurchargeReward: Balance = 150 * DOLLARS;
}

impl contracts::Trait for Runtime {
    type Currency = Balances;
    type Call = Call;
    type Event = Event;
    type DetermineContractAddress = contracts::SimpleAddressDeterminator<Runtime>;
    type ComputeDispatchFee = contracts::DefaultDispatchFeeComputor<Runtime>;
    type TrieIdGenerator = contracts::TrieIdFromParentCounter<Runtime>;
    type GasPayment = ();
    type SignedClaimHandicap = contracts::DefaultSignedClaimHandicap;
    type TombstoneDeposit = TombstoneDeposit;
    type StorageSizeOffset = contracts::DefaultStorageSizeOffset;
    type RentByteFee = RentByteFee;
    type RentDepositOffset = RentDepositOffset;
    type SurchargeReward = SurchargeReward;
    type TransferFee = ContractTransferFee;
    type CreationFee = ContractCreationFee;
    type TransactionBaseFee = ContractTransactionBaseFee;
    type TransactionByteFee = ContractTransactionByteFee;
    type ContractFee = ContractFee;
    type CallBaseFee = contracts::DefaultCallBaseFee;
    type InstantiateBaseFee = contracts::DefaultInstantiateBaseFee;
    type MaxDepth = contracts::DefaultMaxDepth;
    type MaxValueSize = contracts::DefaultMaxValueSize;
    type BlockGasLimit = contracts::DefaultBlockGasLimit;
}

parameter_types! {
    pub const CandidacyBond: Balance = 10 * DOLLARS;
    pub const VotingBond: Balance = 1 * DOLLARS;
    pub const VotingFee: Balance = 2 * DOLLARS;
    pub const MinimumVotingLock: Balance = 1 * DOLLARS;
    pub const PresentSlashPerVoter: Balance = 1 * CENTS;
    pub const CarryCount: u32 = 6;
    // one additional vote should go by before an inactive voter can be reaped.
    pub const InactiveGracePeriod: VoteIndex = 1;
    pub const ElectionsVotingPeriod: BlockNumber = 2 * DAYS;
    pub const DecayRatio: u32 = 0;
}

parameter_types! {
    pub const ProposalBond: Permill = Permill::from_percent(5);
    pub const ProposalBondMinimum: Balance = 100 * DOLLARS;
    pub const SpendPeriod: BlockNumber = 24 * DAYS;
    pub const Burn: Permill = Permill::from_percent(5);
}

impl treasury::Trait for Runtime {
    type Currency = Balances;
    type ApproveOrigin =
        collective::EnsureProportionAtLeast<_2, _3, AccountId, GovernanceCollective>;
    type RejectOrigin =
        collective::EnsureProportionMoreThan<_1, _2, AccountId, GovernanceCollective>;
    type Event = Event;
    type MintedForSpending = ();
    type ProposalRejection = ();
    type ProposalBond = ProposalBond;
    type ProposalBondMinimum = ProposalBondMinimum;
    type SpendPeriod = SpendPeriod;
    type Burn = Burn;
}

impl offences::Trait for Runtime {
    type Event = Event;
    type IdentificationTuple = session::historical::IdentificationTuple<Self>;
    type OnOffenceHandler = Staking;
}

type SubmitTransaction = TransactionSubmitter<ImOnlineId, Runtime, UncheckedExtrinsic>;
impl im_online::Trait for Runtime {
    type AuthorityId = ImOnlineId;
    type Event = Event;
    type Call = Call;
    type SubmitTransaction = SubmitTransaction;
    type ReportUnresponsiveness = ();
}

impl grandpa::Trait for Runtime {
    type Event = Event;
}

impl authority_discovery::Trait for Runtime {}

parameter_types! {
    pub const WindowSize: BlockNumber = finality_tracker::DEFAULT_WINDOW_SIZE.into();
    pub const ReportLatency: BlockNumber = finality_tracker::DEFAULT_REPORT_LATENCY.into();
}

impl finality_tracker::Trait for Runtime {
    type OnFinalizationStalled = ();
    type WindowSize = WindowSize;
    type ReportLatency = ReportLatency;
}

parameter_types! {
    pub const Prefix: &'static [u8] = b"Pay POLY to the Polymesh account:";
}

impl sudo::Trait for Runtime {
    type Event = Event;
    type Proposal = Call;
}

impl asset::Trait for Runtime {
    type Event = Event;
    type Currency = Balances;
}

impl utils::Trait for Runtime {
    type OffChainSignature = AnySignature;
    fn validator_id_to_account_id(v: <Self as session::Trait>::ValidatorId) -> Self::AccountId {
        v
    }
}

impl simple_token::Trait for Runtime {
    type Event = Event;
}

impl general_tm::Trait for Runtime {
    type Event = Event;
    type Asset = Asset;
}

impl voting::Trait for Runtime {
    type Event = Event;
    type Asset = Asset;
}

impl sto_capped::Trait for Runtime {
    type Event = Event;
    type SimpleTokenTrait = SimpleToken;
}

impl percentage_tm::Trait for Runtime {
    type Event = Event;
}

impl identity::Trait for Runtime {
    type Event = Event;
}

impl contracts_wrapper::Trait for Runtime {}

impl exemption::Trait for Runtime {
    type Event = Event;
    type Asset = Asset;
}

impl dividend::Trait for Runtime {
    type Event = Event;
}

construct_runtime!(
	pub enum Runtime where
		Block = Block,
		NodeBlock = primitives::Block,
		UncheckedExtrinsic = UncheckedExtrinsic
	{
		// Basic stuff; balances is uncallable initially.
		System: system::{Module, Call, Storage, Config, Event},

		// Must be before session.
		Babe: babe::{Module, Call, Storage, Config, Inherent(Timestamp)},

		Timestamp: timestamp::{Module, Call, Storage, Inherent},
		Indices: indices,
		Balances: balances::{Module, Call, Storage, Config<T>, Event<T>},

		// Consensus srml_support.
		Authorship: authorship::{Module, Call, Storage},
		Staking: staking::{default, OfflineWorker},
		Offences: offences::{Module, Call, Storage, Event},
		Session: session::{Module, Call, Storage, Event, Config<T>},
		FinalityTracker: finality_tracker::{Module, Call, Inherent},
		Grandpa: grandpa::{Module, Call, Storage, Config, Event},
		ImOnline: im_online::{Module, Call, Storage, Event<T>, ValidateUnsigned, Config<T>},
        AuthorityDiscovery: authority_discovery::{Module, Call, Config<T>},

		// Sudo. Usable initially.
		// RELEASE: remove this for release build.
		Sudo: sudo,

        // Contracts
        Contracts: contracts::{Module, Call, Storage, Config<T>, Event<T>},
        // ContractsWrapper: contracts_wrapper::{Module, Call, Storage},

		// Polymesh Governance Committees
		Treasury: treasury::{Module, Call, Storage, Event<T>},
		GovernanceMembership: membership::<Instance1>::{Module, Call, Storage, Event<T>, Config<T>},
		GovernanceCommittee: collective::<Instance1>::{Module, Call, Storage, Origin<T>, Event<T>, Config<T>},

		// Polymesh
		Asset: asset::{Module, Call, Storage, Config<T>, Event<T>},
        Dividend: dividend::{Module, Call, Storage, Event<T>},
        Identity: identity::{Module, Call, Storage, Event<T>, Config<T>},
        GeneralTM: general_tm::{Module, Call, Storage, Event},
        Voting: voting::{Module, Call, Storage, Event<T>},
        STOCapped: sto_capped::{Module, Call, Storage, Event<T>},
        PercentageTM: percentage_tm::{Module, Call, Storage, Event<T>},
        Exemption: exemption::{Module, Call, Storage, Event},
		SimpleToken: simple_token::{Module, Call, Storage, Event<T>, Config<T>},
	}
);

/// The address format for describing accounts.
pub type Address = <Indices as StaticLookup>::Source;
/// Block header type as expected by this runtime.
pub type Header = generic::Header<BlockNumber, BlakeTwo256>;
/// Block type as expected by this runtime.
pub type Block = generic::Block<Header, UncheckedExtrinsic>;
/// A Block signed with a Justification
pub type SignedBlock = generic::SignedBlock<Block>;
/// BlockId type as expected by this runtime.
pub type BlockId = generic::BlockId<Block>;
/// The SignedExtension to the basic transaction logic.
pub type SignedExtra = (
    system::CheckVersion<Runtime>,
    system::CheckGenesis<Runtime>,
    system::CheckEra<Runtime>,
    system::CheckNonce<Runtime>,
    system::CheckWeight<Runtime>,
    balances::TakeFees<Runtime>,
    contracts::CheckBlockGasLimit<Runtime>,
);
/// Unchecked extrinsic type as expected by this runtime.
pub type UncheckedExtrinsic = generic::UncheckedExtrinsic<Address, Call, Signature, SignedExtra>;
/// Extrinsic type that has already been checked.
pub type CheckedExtrinsic = generic::CheckedExtrinsic<AccountId, Nonce, Call>;
/// Executive: handles dispatch to the various modules.
pub type Executive =
    executive::Executive<Runtime, Block, system::ChainContext<Runtime>, Runtime, AllModules>;

impl_runtime_apis! {
    impl client_api::Core<Block> for Runtime {
        fn version() -> RuntimeVersion {
            VERSION
        }

        fn execute_block(block: Block) {
            Executive::execute_block(block)
        }

        fn initialize_block(header: &<Block as BlockT>::Header) {
            Executive::initialize_block(header)
        }
    }

    impl client_api::Metadata<Block> for Runtime {
        fn metadata() -> OpaqueMetadata {
            Runtime::metadata().into()
        }
    }

    impl block_builder_api::BlockBuilder<Block> for Runtime {
        fn apply_extrinsic(extrinsic: <Block as BlockT>::Extrinsic) -> ApplyResult {
            Executive::apply_extrinsic(extrinsic)
        }

        fn finalize_block() -> <Block as BlockT>::Header {
            Executive::finalize_block()
        }

        fn inherent_extrinsics(data: InherentData) -> Vec<<Block as BlockT>::Extrinsic> {
            data.create_extrinsics()
        }

        fn check_inherents(block: Block, data: InherentData) -> CheckInherentsResult {
            data.check_extrinsics(&block)
        }

        fn random_seed() -> <Block as BlockT>::Hash {
            System::random_seed()
        }
    }

    impl client_api::TaggedTransactionQueue<Block> for Runtime {
        fn validate_transaction(tx: <Block as BlockT>::Extrinsic) -> TransactionValidity {
            Executive::validate_transaction(tx)
        }
    }

    impl offchain_primitives::OffchainWorkerApi<Block> for Runtime {
        fn offchain_worker(number: sr_primitives::traits::NumberFor<Block>) {
            Executive::offchain_worker(number)
        }
    }

    impl fg_primitives::GrandpaApi<Block> for Runtime {
        fn grandpa_authorities() -> Vec<(GrandpaId, u64)> {
            Grandpa::grandpa_authorities()
        }
    }

    impl babe_primitives::BabeApi<Block> for Runtime {
        fn configuration() -> babe_primitives::BabeConfiguration {
            // The choice of `c` parameter (where `1 - c` represents the
            // probability of a slot being empty), is done in accordance to the
            // slot duration and expected target block time, for safely
            // resisting network delays of maximum two seconds.
            // <https://research.web3.foundation/en/latest/polkadot/BABE/Babe/#6-practical-results>
            babe_primitives::BabeConfiguration {
                slot_duration: Babe::slot_duration(),
                epoch_length: EpochDuration::get(),
                c: PRIMARY_PROBABILITY,
                genesis_authorities: Babe::authorities(),
                randomness: Babe::randomness(),
                secondary_slots: true,
            }
        }
    }

    impl authority_discovery_primitives::AuthorityDiscoveryApi<Block> for Runtime {
        fn authorities() -> Vec<EncodedAuthorityId> {
            AuthorityDiscovery::authorities().into_iter()
                .map(|id| id.encode())
                .map(EncodedAuthorityId)
                .collect()
        }

        fn sign(payload: &Vec<u8>) -> Option<(EncodedSignature, EncodedAuthorityId)> {
            AuthorityDiscovery::sign(payload).map(|(sig, id)| {
                (EncodedSignature(sig.encode()), EncodedAuthorityId(id.encode()))
            })
        }

        fn verify(payload: &Vec<u8>, signature: &EncodedSignature, authority_id: &EncodedAuthorityId) -> bool {
            let signature = match ImOnlineSignature::decode(&mut &signature.0[..]) {
                Ok(s) => s,
                _ => return false,
            };

            let authority_id = match ImOnlineId::decode(&mut &authority_id.0[..]) {
                Ok(id) => id,
                _ => return false,
            };
=======
#[cfg(feature = "std")]
pub mod config {
    pub type AssetConfig = crate::asset::GenesisConfig<crate::Runtime>;
    pub type BalancesConfig = crate::balances::GenesisConfig<crate::Runtime>;
    pub type IdentityConfig = crate::identity::GenesisConfig<crate::Runtime>;
    pub type SimpleTokenConfig = crate::simple_token::GenesisConfig<crate::Runtime>;
    pub type StakingConfig = crate::staking::GenesisConfig<crate::Runtime>;
    pub type GovernanceCommitteeConfig =
        collective::GenesisConfig<crate::Runtime, collective::Instance1>;
    pub type ContractsConfig = contracts::GenesisConfig<crate::Runtime>;
    pub type IndicesConfig = indices::GenesisConfig<crate::Runtime>;
    pub type SudoConfig = sudo::GenesisConfig<crate::Runtime>;
    pub type SystemConfig = system::GenesisConfig;
    pub type GenesisConfig = crate::runtime::GenesisConfig;
    pub type SessionConfig = session::GenesisConfig<crate::Runtime>;
}

pub mod update_did_signed_extension;
pub use update_did_signed_extension::UpdateDid;
>>>>>>> aa890265

pub use sr_primitives::{Perbill, Permill};

#[cfg(test)]
pub mod test;<|MERGE_RESOLUTION|>--- conflicted
+++ resolved
@@ -10,11 +10,6 @@
 /// Constant values used within the runtime.
 pub mod constants;
 
-<<<<<<< HEAD
-pub mod asset;
-mod balances;
-=======
->>>>>>> aa890265
 mod contracts_wrapper;
 mod dividend;
 mod exemption;
@@ -38,576 +33,6 @@
 #[cfg(feature = "std")]
 pub use runtime::{native_version, WASM_BINARY};
 
-<<<<<<< HEAD
-/// Native version.
-#[cfg(any(feature = "std", test))]
-pub fn native_version() -> NativeVersion {
-    NativeVersion {
-        runtime_version: VERSION,
-        can_author_with: Default::default(),
-    }
-}
-
-type NegativeImbalance = <Balances as Currency<AccountId>>::NegativeImbalance;
-
-parameter_types! {
-    pub const BlockHashCount: BlockNumber = 250;
-    pub const MaximumBlockWeight: Weight = 1_000_000_000;
-    pub const AvailableBlockRatio: Perbill = Perbill::from_percent(75);
-    pub const MaximumBlockLength: u32 = 5 * 1024 * 1024;
-    pub const Version: RuntimeVersion = VERSION;
-}
-
-impl system::Trait for Runtime {
-    type Origin = Origin;
-    type Call = Call;
-    type Index = Nonce;
-    type BlockNumber = BlockNumber;
-    type Hash = Hash;
-    type Hashing = BlakeTwo256;
-    type AccountId = AccountId;
-    type Lookup = Indices;
-    type Header = generic::Header<BlockNumber, BlakeTwo256>;
-    type WeightMultiplierUpdate = WeightMultiplierUpdateHandler;
-    type Event = Event;
-    type BlockHashCount = BlockHashCount;
-    type MaximumBlockWeight = MaximumBlockWeight;
-    type MaximumBlockLength = MaximumBlockLength;
-    type AvailableBlockRatio = AvailableBlockRatio;
-    type Version = Version;
-}
-
-parameter_types! {
-    pub const EpochDuration: u64 = EPOCH_DURATION_IN_BLOCKS as u64;
-    pub const ExpectedBlockTime: Moment = MILLISECS_PER_BLOCK;
-}
-
-impl babe::Trait for Runtime {
-    type EpochDuration = EpochDuration;
-    type ExpectedBlockTime = ExpectedBlockTime;
-}
-
-impl indices::Trait for Runtime {
-    type IsDeadAccount = Balances;
-    type AccountIndex = AccountIndex;
-    type ResolveHint = indices::SimpleResolveHint<Self::AccountId, Self::AccountIndex>;
-    type Event = Event;
-}
-
-parameter_types! {
-    pub const ExistentialDeposit: Balance = 10 * CENTS;
-    pub const TransferFee: Balance = 1 * CENTS;
-    pub const CreationFee: Balance = 1 * CENTS;
-    pub const TransactionBaseFee: Balance = 1 * CENTS;
-    pub const TransactionByteFee: Balance = 10 * MILLICENTS;
-}
-
-/// Splits fees 80/20 between treasury and block author.
-pub type DealWithFees = SplitTwoWays<
-    Balance,
-    NegativeImbalance,
-    _4,
-    Treasury, // 4 parts (80%) goes to the treasury.
-    _1,
-    ToAuthor, // 1 part (20%) goes to the block author.
->;
-
-impl balances::Trait for Runtime {
-    type Balance = Balance;
-    type OnFreeBalanceZero = ((Staking, Contracts), Session);
-    type OnNewAccount = Indices;
-    type Event = Event;
-    type TransactionPayment = DealWithFees;
-    type DustRemoval = ();
-    type TransferPayment = ();
-    type ExistentialDeposit = ExistentialDeposit;
-    type TransferFee = TransferFee;
-    type CreationFee = CreationFee;
-    type TransactionBaseFee = TransactionBaseFee;
-    type TransactionByteFee = TransactionByteFee;
-    type WeightToFee = WeightToFee;
-    type Identity = Identity;
-}
-
-parameter_types! {
-    pub const MinimumPeriod: u64 = SLOT_DURATION / 2;
-}
-
-impl timestamp::Trait for Runtime {
-    type Moment = u64;
-    type OnTimestampSet = Babe;
-    type MinimumPeriod = MinimumPeriod;
-}
-
-parameter_types! {
-    pub const UncleGenerations: u32 = 0;
-}
-
-// TODO: substrate#2986 implement this properly
-impl authorship::Trait for Runtime {
-    type FindAuthor = session::FindAccountFromAuthorIndex<Self, Babe>;
-    type UncleGenerations = UncleGenerations;
-    type FilterUncle = ();
-    type EventHandler = Staking;
-}
-
-parameter_types! {
-    pub const Period: BlockNumber = 10 * MINUTES;
-    pub const Offset: BlockNumber = 0;
-}
-
-type SessionHandlers = (Grandpa, Babe, ImOnline, AuthorityDiscovery);
-impl_opaque_keys! {
-    pub struct SessionKeys {
-        #[id(key_types::GRANDPA)]
-        pub grandpa: GrandpaId,
-        #[id(key_types::BABE)]
-        pub babe: BabeId,
-        #[id(key_types::IM_ONLINE)]
-        pub im_online: ImOnlineId,
-    }
-}
-
-// NOTE: `SessionHandler` and `SessionKeys` are co-dependent: One key will be used for each handler.
-// The number and order of items in `SessionHandler` *MUST* be the same number and order of keys in
-// `SessionKeys`.
-// TODO: Introduce some structure to tie these together to make it a bit less of a footgun. This
-// should be easy, since OneSessionHandler trait provides the `Key` as an associated type. #2858
-parameter_types! {
-    pub const DisabledValidatorsThreshold: Perbill = Perbill::from_percent(17);
-}
-
-impl session::Trait for Runtime {
-    type OnSessionEnding = Staking;
-    type SessionHandler = SessionHandlers;
-    type ShouldEndSession = Babe;
-    type Event = Event;
-    type Keys = SessionKeys;
-    type SelectInitialValidators = Staking;
-    type ValidatorId = AccountId;
-    type ValidatorIdOf = staking::StashOf<Self>;
-    type DisabledValidatorsThreshold = DisabledValidatorsThreshold;
-}
-
-impl session::historical::Trait for Runtime {
-    type FullIdentification = staking::Exposure<AccountId, Balance>;
-    type FullIdentificationOf = staking::ExposureOf<Self>;
-}
-
-srml_staking_reward_curve::build! {
-    const REWARD_CURVE: PiecewiseLinear<'static> = curve!(
-        min_inflation: 0_025_000,
-        max_inflation: 0_100_000,
-        ideal_stake: 0_500_000,
-        falloff: 0_050_000,
-        max_piece_count: 40,
-        test_precision: 0_005_000,
-    );
-}
-
-parameter_types! {
-    // Six sessions in an era (24 hours).
-    pub const SessionsPerEra: SessionIndex = 6;
-    // 28 eras for unbonding (28 days).
-    pub const BondingDuration: staking::EraIndex = 28;
-    pub const RewardCurve: &'static PiecewiseLinear<'static> = &REWARD_CURVE;
-}
-
-impl staking::Trait for Runtime {
-    type OnRewardMinted = Treasury;
-    type CurrencyToVote = CurrencyToVoteHandler;
-    type Event = Event;
-    type Currency = Balances;
-    type Slash = Treasury;
-    type Reward = ();
-    type SessionsPerEra = SessionsPerEra;
-    type BondingDuration = BondingDuration;
-    type SessionInterface = Self;
-    type Time = Timestamp;
-    type RewardCurve = RewardCurve;
-    type AddOrigin = collective::EnsureProportionMoreThan<_2, _3, AccountId, GovernanceCollective>;
-    type RemoveOrigin =
-        collective::EnsureProportionMoreThan<_2, _3, AccountId, GovernanceCollective>;
-    type ComplianceOrigin =
-        collective::EnsureProportionMoreThan<_2, _3, AccountId, GovernanceCollective>;
-}
-
-type GovernanceCollective = collective::Instance1;
-impl collective::Trait<GovernanceCollective> for Runtime {
-    type Origin = Origin;
-    type Proposal = Call;
-    type Event = Event;
-}
-
-impl membership::Trait<membership::Instance1> for Runtime {
-    type Event = Event;
-    type AddOrigin = collective::EnsureProportionMoreThan<_1, _2, AccountId, GovernanceCollective>;
-    type RemoveOrigin =
-        collective::EnsureProportionMoreThan<_1, _2, AccountId, GovernanceCollective>;
-    type SwapOrigin = collective::EnsureProportionMoreThan<_1, _2, AccountId, GovernanceCollective>;
-    type ResetOrigin =
-        collective::EnsureProportionMoreThan<_1, _2, AccountId, GovernanceCollective>;
-    type MembershipInitialized = GovernanceCommittee;
-    type MembershipChanged = GovernanceCommittee;
-}
-
-parameter_types! {
-    pub const LaunchPeriod: BlockNumber = 28 * 24 * 60 * MINUTES;
-    pub const VotingPeriod: BlockNumber = 28 * 24 * 60 * MINUTES;
-    pub const EmergencyVotingPeriod: BlockNumber = 3 * 24 * 60 * MINUTES;
-    pub const MinimumDeposit: Balance = 100 * DOLLARS;
-    pub const EnactmentPeriod: BlockNumber = 30 * 24 * 60 * MINUTES;
-    pub const CooloffPeriod: BlockNumber = 28 * 24 * 60 * MINUTES;
-}
-
-parameter_types! {
-    pub const ContractTransferFee: Balance = 9999999999 * DOLLARS;
-    pub const ContractCreationFee: Balance = 1 * CENTS;
-    pub const ContractTransactionBaseFee: Balance = 1 * CENTS;
-    pub const ContractTransactionByteFee: Balance = 10 * MILLICENTS;
-    pub const ContractFee: Balance = 1 * CENTS;
-    pub const TombstoneDeposit: Balance = 1 * DOLLARS;
-    pub const RentByteFee: Balance = 1 * DOLLARS;
-    pub const RentDepositOffset: Balance = 1000 * DOLLARS;
-    pub const SurchargeReward: Balance = 150 * DOLLARS;
-}
-
-impl contracts::Trait for Runtime {
-    type Currency = Balances;
-    type Call = Call;
-    type Event = Event;
-    type DetermineContractAddress = contracts::SimpleAddressDeterminator<Runtime>;
-    type ComputeDispatchFee = contracts::DefaultDispatchFeeComputor<Runtime>;
-    type TrieIdGenerator = contracts::TrieIdFromParentCounter<Runtime>;
-    type GasPayment = ();
-    type SignedClaimHandicap = contracts::DefaultSignedClaimHandicap;
-    type TombstoneDeposit = TombstoneDeposit;
-    type StorageSizeOffset = contracts::DefaultStorageSizeOffset;
-    type RentByteFee = RentByteFee;
-    type RentDepositOffset = RentDepositOffset;
-    type SurchargeReward = SurchargeReward;
-    type TransferFee = ContractTransferFee;
-    type CreationFee = ContractCreationFee;
-    type TransactionBaseFee = ContractTransactionBaseFee;
-    type TransactionByteFee = ContractTransactionByteFee;
-    type ContractFee = ContractFee;
-    type CallBaseFee = contracts::DefaultCallBaseFee;
-    type InstantiateBaseFee = contracts::DefaultInstantiateBaseFee;
-    type MaxDepth = contracts::DefaultMaxDepth;
-    type MaxValueSize = contracts::DefaultMaxValueSize;
-    type BlockGasLimit = contracts::DefaultBlockGasLimit;
-}
-
-parameter_types! {
-    pub const CandidacyBond: Balance = 10 * DOLLARS;
-    pub const VotingBond: Balance = 1 * DOLLARS;
-    pub const VotingFee: Balance = 2 * DOLLARS;
-    pub const MinimumVotingLock: Balance = 1 * DOLLARS;
-    pub const PresentSlashPerVoter: Balance = 1 * CENTS;
-    pub const CarryCount: u32 = 6;
-    // one additional vote should go by before an inactive voter can be reaped.
-    pub const InactiveGracePeriod: VoteIndex = 1;
-    pub const ElectionsVotingPeriod: BlockNumber = 2 * DAYS;
-    pub const DecayRatio: u32 = 0;
-}
-
-parameter_types! {
-    pub const ProposalBond: Permill = Permill::from_percent(5);
-    pub const ProposalBondMinimum: Balance = 100 * DOLLARS;
-    pub const SpendPeriod: BlockNumber = 24 * DAYS;
-    pub const Burn: Permill = Permill::from_percent(5);
-}
-
-impl treasury::Trait for Runtime {
-    type Currency = Balances;
-    type ApproveOrigin =
-        collective::EnsureProportionAtLeast<_2, _3, AccountId, GovernanceCollective>;
-    type RejectOrigin =
-        collective::EnsureProportionMoreThan<_1, _2, AccountId, GovernanceCollective>;
-    type Event = Event;
-    type MintedForSpending = ();
-    type ProposalRejection = ();
-    type ProposalBond = ProposalBond;
-    type ProposalBondMinimum = ProposalBondMinimum;
-    type SpendPeriod = SpendPeriod;
-    type Burn = Burn;
-}
-
-impl offences::Trait for Runtime {
-    type Event = Event;
-    type IdentificationTuple = session::historical::IdentificationTuple<Self>;
-    type OnOffenceHandler = Staking;
-}
-
-type SubmitTransaction = TransactionSubmitter<ImOnlineId, Runtime, UncheckedExtrinsic>;
-impl im_online::Trait for Runtime {
-    type AuthorityId = ImOnlineId;
-    type Event = Event;
-    type Call = Call;
-    type SubmitTransaction = SubmitTransaction;
-    type ReportUnresponsiveness = ();
-}
-
-impl grandpa::Trait for Runtime {
-    type Event = Event;
-}
-
-impl authority_discovery::Trait for Runtime {}
-
-parameter_types! {
-    pub const WindowSize: BlockNumber = finality_tracker::DEFAULT_WINDOW_SIZE.into();
-    pub const ReportLatency: BlockNumber = finality_tracker::DEFAULT_REPORT_LATENCY.into();
-}
-
-impl finality_tracker::Trait for Runtime {
-    type OnFinalizationStalled = ();
-    type WindowSize = WindowSize;
-    type ReportLatency = ReportLatency;
-}
-
-parameter_types! {
-    pub const Prefix: &'static [u8] = b"Pay POLY to the Polymesh account:";
-}
-
-impl sudo::Trait for Runtime {
-    type Event = Event;
-    type Proposal = Call;
-}
-
-impl asset::Trait for Runtime {
-    type Event = Event;
-    type Currency = Balances;
-}
-
-impl utils::Trait for Runtime {
-    type OffChainSignature = AnySignature;
-    fn validator_id_to_account_id(v: <Self as session::Trait>::ValidatorId) -> Self::AccountId {
-        v
-    }
-}
-
-impl simple_token::Trait for Runtime {
-    type Event = Event;
-}
-
-impl general_tm::Trait for Runtime {
-    type Event = Event;
-    type Asset = Asset;
-}
-
-impl voting::Trait for Runtime {
-    type Event = Event;
-    type Asset = Asset;
-}
-
-impl sto_capped::Trait for Runtime {
-    type Event = Event;
-    type SimpleTokenTrait = SimpleToken;
-}
-
-impl percentage_tm::Trait for Runtime {
-    type Event = Event;
-}
-
-impl identity::Trait for Runtime {
-    type Event = Event;
-}
-
-impl contracts_wrapper::Trait for Runtime {}
-
-impl exemption::Trait for Runtime {
-    type Event = Event;
-    type Asset = Asset;
-}
-
-impl dividend::Trait for Runtime {
-    type Event = Event;
-}
-
-construct_runtime!(
-	pub enum Runtime where
-		Block = Block,
-		NodeBlock = primitives::Block,
-		UncheckedExtrinsic = UncheckedExtrinsic
-	{
-		// Basic stuff; balances is uncallable initially.
-		System: system::{Module, Call, Storage, Config, Event},
-
-		// Must be before session.
-		Babe: babe::{Module, Call, Storage, Config, Inherent(Timestamp)},
-
-		Timestamp: timestamp::{Module, Call, Storage, Inherent},
-		Indices: indices,
-		Balances: balances::{Module, Call, Storage, Config<T>, Event<T>},
-
-		// Consensus srml_support.
-		Authorship: authorship::{Module, Call, Storage},
-		Staking: staking::{default, OfflineWorker},
-		Offences: offences::{Module, Call, Storage, Event},
-		Session: session::{Module, Call, Storage, Event, Config<T>},
-		FinalityTracker: finality_tracker::{Module, Call, Inherent},
-		Grandpa: grandpa::{Module, Call, Storage, Config, Event},
-		ImOnline: im_online::{Module, Call, Storage, Event<T>, ValidateUnsigned, Config<T>},
-        AuthorityDiscovery: authority_discovery::{Module, Call, Config<T>},
-
-		// Sudo. Usable initially.
-		// RELEASE: remove this for release build.
-		Sudo: sudo,
-
-        // Contracts
-        Contracts: contracts::{Module, Call, Storage, Config<T>, Event<T>},
-        // ContractsWrapper: contracts_wrapper::{Module, Call, Storage},
-
-		// Polymesh Governance Committees
-		Treasury: treasury::{Module, Call, Storage, Event<T>},
-		GovernanceMembership: membership::<Instance1>::{Module, Call, Storage, Event<T>, Config<T>},
-		GovernanceCommittee: collective::<Instance1>::{Module, Call, Storage, Origin<T>, Event<T>, Config<T>},
-
-		// Polymesh
-		Asset: asset::{Module, Call, Storage, Config<T>, Event<T>},
-        Dividend: dividend::{Module, Call, Storage, Event<T>},
-        Identity: identity::{Module, Call, Storage, Event<T>, Config<T>},
-        GeneralTM: general_tm::{Module, Call, Storage, Event},
-        Voting: voting::{Module, Call, Storage, Event<T>},
-        STOCapped: sto_capped::{Module, Call, Storage, Event<T>},
-        PercentageTM: percentage_tm::{Module, Call, Storage, Event<T>},
-        Exemption: exemption::{Module, Call, Storage, Event},
-		SimpleToken: simple_token::{Module, Call, Storage, Event<T>, Config<T>},
-	}
-);
-
-/// The address format for describing accounts.
-pub type Address = <Indices as StaticLookup>::Source;
-/// Block header type as expected by this runtime.
-pub type Header = generic::Header<BlockNumber, BlakeTwo256>;
-/// Block type as expected by this runtime.
-pub type Block = generic::Block<Header, UncheckedExtrinsic>;
-/// A Block signed with a Justification
-pub type SignedBlock = generic::SignedBlock<Block>;
-/// BlockId type as expected by this runtime.
-pub type BlockId = generic::BlockId<Block>;
-/// The SignedExtension to the basic transaction logic.
-pub type SignedExtra = (
-    system::CheckVersion<Runtime>,
-    system::CheckGenesis<Runtime>,
-    system::CheckEra<Runtime>,
-    system::CheckNonce<Runtime>,
-    system::CheckWeight<Runtime>,
-    balances::TakeFees<Runtime>,
-    contracts::CheckBlockGasLimit<Runtime>,
-);
-/// Unchecked extrinsic type as expected by this runtime.
-pub type UncheckedExtrinsic = generic::UncheckedExtrinsic<Address, Call, Signature, SignedExtra>;
-/// Extrinsic type that has already been checked.
-pub type CheckedExtrinsic = generic::CheckedExtrinsic<AccountId, Nonce, Call>;
-/// Executive: handles dispatch to the various modules.
-pub type Executive =
-    executive::Executive<Runtime, Block, system::ChainContext<Runtime>, Runtime, AllModules>;
-
-impl_runtime_apis! {
-    impl client_api::Core<Block> for Runtime {
-        fn version() -> RuntimeVersion {
-            VERSION
-        }
-
-        fn execute_block(block: Block) {
-            Executive::execute_block(block)
-        }
-
-        fn initialize_block(header: &<Block as BlockT>::Header) {
-            Executive::initialize_block(header)
-        }
-    }
-
-    impl client_api::Metadata<Block> for Runtime {
-        fn metadata() -> OpaqueMetadata {
-            Runtime::metadata().into()
-        }
-    }
-
-    impl block_builder_api::BlockBuilder<Block> for Runtime {
-        fn apply_extrinsic(extrinsic: <Block as BlockT>::Extrinsic) -> ApplyResult {
-            Executive::apply_extrinsic(extrinsic)
-        }
-
-        fn finalize_block() -> <Block as BlockT>::Header {
-            Executive::finalize_block()
-        }
-
-        fn inherent_extrinsics(data: InherentData) -> Vec<<Block as BlockT>::Extrinsic> {
-            data.create_extrinsics()
-        }
-
-        fn check_inherents(block: Block, data: InherentData) -> CheckInherentsResult {
-            data.check_extrinsics(&block)
-        }
-
-        fn random_seed() -> <Block as BlockT>::Hash {
-            System::random_seed()
-        }
-    }
-
-    impl client_api::TaggedTransactionQueue<Block> for Runtime {
-        fn validate_transaction(tx: <Block as BlockT>::Extrinsic) -> TransactionValidity {
-            Executive::validate_transaction(tx)
-        }
-    }
-
-    impl offchain_primitives::OffchainWorkerApi<Block> for Runtime {
-        fn offchain_worker(number: sr_primitives::traits::NumberFor<Block>) {
-            Executive::offchain_worker(number)
-        }
-    }
-
-    impl fg_primitives::GrandpaApi<Block> for Runtime {
-        fn grandpa_authorities() -> Vec<(GrandpaId, u64)> {
-            Grandpa::grandpa_authorities()
-        }
-    }
-
-    impl babe_primitives::BabeApi<Block> for Runtime {
-        fn configuration() -> babe_primitives::BabeConfiguration {
-            // The choice of `c` parameter (where `1 - c` represents the
-            // probability of a slot being empty), is done in accordance to the
-            // slot duration and expected target block time, for safely
-            // resisting network delays of maximum two seconds.
-            // <https://research.web3.foundation/en/latest/polkadot/BABE/Babe/#6-practical-results>
-            babe_primitives::BabeConfiguration {
-                slot_duration: Babe::slot_duration(),
-                epoch_length: EpochDuration::get(),
-                c: PRIMARY_PROBABILITY,
-                genesis_authorities: Babe::authorities(),
-                randomness: Babe::randomness(),
-                secondary_slots: true,
-            }
-        }
-    }
-
-    impl authority_discovery_primitives::AuthorityDiscoveryApi<Block> for Runtime {
-        fn authorities() -> Vec<EncodedAuthorityId> {
-            AuthorityDiscovery::authorities().into_iter()
-                .map(|id| id.encode())
-                .map(EncodedAuthorityId)
-                .collect()
-        }
-
-        fn sign(payload: &Vec<u8>) -> Option<(EncodedSignature, EncodedAuthorityId)> {
-            AuthorityDiscovery::sign(payload).map(|(sig, id)| {
-                (EncodedSignature(sig.encode()), EncodedAuthorityId(id.encode()))
-            })
-        }
-
-        fn verify(payload: &Vec<u8>, signature: &EncodedSignature, authority_id: &EncodedAuthorityId) -> bool {
-            let signature = match ImOnlineSignature::decode(&mut &signature.0[..]) {
-                Ok(s) => s,
-                _ => return false,
-            };
-
-            let authority_id = match ImOnlineId::decode(&mut &authority_id.0[..]) {
-                Ok(id) => id,
-                _ => return false,
-            };
-=======
 #[cfg(feature = "std")]
 pub mod config {
     pub type AssetConfig = crate::asset::GenesisConfig<crate::Runtime>;
@@ -627,7 +52,6 @@
 
 pub mod update_did_signed_extension;
 pub use update_did_signed_extension::UpdateDid;
->>>>>>> aa890265
 
 pub use sr_primitives::{Perbill, Permill};
 
