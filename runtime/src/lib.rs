#![cfg_attr(not(feature = "std"), no_std)]
// `construct_runtime!` does a lot of recursion and requires us to increase the limit to 256.
#![recursion_limit = "256"]

use authority_discovery_primitives::{
    AuthorityId as EncodedAuthorityId, Signature as EncodedSignature,
};
use babe_primitives::AuthorityId as BabeId;
use client::{
    block_builder::api::{self as block_builder_api, CheckInherentsResult, InherentData},
    impl_runtime_apis, runtime_api as client_api,
};
use codec::{Decode, Encode};
pub use contracts::Gas;
use elections::VoteIndex;
use grandpa::{fg_primitives, AuthorityId as GrandpaId};
use im_online::sr25519::{AuthorityId as ImOnlineId, AuthoritySignature as ImOnlineSignature};
use primitives::{AccountId, AccountIndex, Balance, BlockNumber, Hash, Moment, Nonce, Signature};
use rstd::prelude::*;
use sr_primitives::{
    create_runtime_str,
    curve::PiecewiseLinear,
    generic, impl_opaque_keys, key_types,
    traits::{BlakeTwo256, Block as BlockT, StaticLookup},
    transaction_validity::TransactionValidity,
    weights::Weight,
    ApplyResult,
};
use sr_staking_primitives::SessionIndex;
use srml_support::{
    construct_runtime, parameter_types,
    traits::{Currency, SplitTwoWays},
};
use substrate_primitives::u32_trait::{_1, _2, _3, _4};
use substrate_primitives::OpaqueMetadata;
#[cfg(any(feature = "std", test))]
use version::NativeVersion;
use version::RuntimeVersion;

pub use balances::Call as BalancesCall;
#[cfg(any(feature = "std", test))]
pub use sr_primitives::BuildStorage;
pub use sr_primitives::{Perbill, Permill};
pub use srml_support::StorageValue;
#[cfg(feature = "std")]
pub use staking::StakerStatus;
use system::offchain::TransactionSubmitter;
pub use timestamp::Call as TimestampCall;

/// Implementations of some helper traits passed into runtime modules as associated types.
pub mod impls;
use impls::{CurrencyToVoteHandler, ToAuthor, WeightMultiplierUpdateHandler, WeightToFee};

/// Constant values used within the runtime.
pub mod constants;
use constants::{currency::*, time::*};

mod asset;
mod balances;
mod contracts_wrapper;
mod dividend;
mod exemption;
mod general_tm;
mod identity;
mod percentage_tm;
mod registry;
mod simple_token;
pub mod staking;
mod sto_capped;
mod utils;
mod voting;

// Make the WASM binary available.
#[cfg(feature = "std")]
include!(concat!(env!("OUT_DIR"), "/wasm_binary.rs"));

/// Runtime version.
pub const VERSION: RuntimeVersion = RuntimeVersion {
    spec_name: create_runtime_str!("polymesh"),
    impl_name: create_runtime_str!("polymath-polymesh"),
    authoring_version: 1,
    spec_version: 1002,
    impl_version: 0,
    apis: RUNTIME_API_VERSIONS,
};

/// Native version.
#[cfg(any(feature = "std", test))]
pub fn native_version() -> NativeVersion {
    NativeVersion {
        runtime_version: VERSION,
        can_author_with: Default::default(),
    }
}

type NegativeImbalance = <Balances as Currency<AccountId>>::NegativeImbalance;

parameter_types! {
    pub const BlockHashCount: BlockNumber = 250;
    pub const MaximumBlockWeight: Weight = 1_000_000_000;
    pub const AvailableBlockRatio: Perbill = Perbill::from_percent(75);
    pub const MaximumBlockLength: u32 = 5 * 1024 * 1024;
    pub const Version: RuntimeVersion = VERSION;
}

impl system::Trait for Runtime {
    type Origin = Origin;
    type Call = Call;
    type Index = Nonce;
    type BlockNumber = BlockNumber;
    type Hash = Hash;
    type Hashing = BlakeTwo256;
    type AccountId = AccountId;
    type Lookup = Indices;
    type Header = generic::Header<BlockNumber, BlakeTwo256>;
    type WeightMultiplierUpdate = WeightMultiplierUpdateHandler;
    type Event = Event;
    type BlockHashCount = BlockHashCount;
    type MaximumBlockWeight = MaximumBlockWeight;
    type MaximumBlockLength = MaximumBlockLength;
    type AvailableBlockRatio = AvailableBlockRatio;
    type Version = Version;
}

parameter_types! {
    pub const EpochDuration: u64 = EPOCH_DURATION_IN_BLOCKS as u64;
    pub const ExpectedBlockTime: Moment = MILLISECS_PER_BLOCK;
}

impl babe::Trait for Runtime {
    type EpochDuration = EpochDuration;
    type ExpectedBlockTime = ExpectedBlockTime;
}

impl indices::Trait for Runtime {
    type IsDeadAccount = Balances;
    type AccountIndex = AccountIndex;
    type ResolveHint = indices::SimpleResolveHint<Self::AccountId, Self::AccountIndex>;
    type Event = Event;
}

parameter_types! {
    pub const ExistentialDeposit: Balance = 10 * CENTS;
    pub const TransferFee: Balance = 1 * CENTS;
    pub const CreationFee: Balance = 1 * CENTS;
    pub const TransactionBaseFee: Balance = 1 * CENTS;
    pub const TransactionByteFee: Balance = 10 * MILLICENTS;
}

/// Splits fees 80/20 between treasury and block author.
pub type DealWithFees = SplitTwoWays<
    Balance,
    NegativeImbalance,
    _4,
    Treasury, // 4 parts (80%) goes to the treasury.
    _1,
    ToAuthor, // 1 part (20%) goes to the block author.
>;

impl balances::Trait for Runtime {
    type Balance = Balance;
    type OnFreeBalanceZero = ((Staking, Contracts), Session);
    type OnNewAccount = Indices;
    type Event = Event;
    type TransactionPayment = DealWithFees;
    type DustRemoval = ();
    type TransferPayment = ();
    type ExistentialDeposit = ExistentialDeposit;
    type TransferFee = TransferFee;
    type CreationFee = CreationFee;
    type TransactionBaseFee = TransactionBaseFee;
    type TransactionByteFee = TransactionByteFee;
    type WeightToFee = WeightToFee;
    type Identity = Identity;
}

parameter_types! {
    pub const MinimumPeriod: u64 = SLOT_DURATION / 2;
}

impl timestamp::Trait for Runtime {
    type Moment = u64;
    type OnTimestampSet = Babe;
    type MinimumPeriod = MinimumPeriod;
}

parameter_types! {
    pub const UncleGenerations: u32 = 0;
}

// TODO: substrate#2986 implement this properly
impl authorship::Trait for Runtime {
    type FindAuthor = session::FindAccountFromAuthorIndex<Self, Babe>;
    type UncleGenerations = UncleGenerations;
    type FilterUncle = ();
    type EventHandler = Staking;
}

parameter_types! {
    pub const Period: BlockNumber = 10 * MINUTES;
    pub const Offset: BlockNumber = 0;
}

type SessionHandlers = (Grandpa, Babe, ImOnline, AuthorityDiscovery);
impl_opaque_keys! {
    pub struct SessionKeys {
        #[id(key_types::GRANDPA)]
        pub grandpa: GrandpaId,
        #[id(key_types::BABE)]
        pub babe: BabeId,
        #[id(key_types::IM_ONLINE)]
        pub im_online: ImOnlineId,
    }
}

// NOTE: `SessionHandler` and `SessionKeys` are co-dependent: One key will be used for each handler.
// The number and order of items in `SessionHandler` *MUST* be the same number and order of keys in
// `SessionKeys`.
// TODO: Introduce some structure to tie these together to make it a bit less of a footgun. This
// should be easy, since OneSessionHandler trait provides the `Key` as an associated type. #2858
parameter_types! {
    pub const DisabledValidatorsThreshold: Perbill = Perbill::from_percent(17);
}

impl session::Trait for Runtime {
    type OnSessionEnding = Staking;
    type SessionHandler = SessionHandlers;
    type ShouldEndSession = Babe;
    type Event = Event;
    type Keys = SessionKeys;
    type SelectInitialValidators = Staking;
    type ValidatorId = AccountId;
    type ValidatorIdOf = staking::StashOf<Self>;
    type DisabledValidatorsThreshold = DisabledValidatorsThreshold;
}

impl session::historical::Trait for Runtime {
    type FullIdentification = staking::Exposure<AccountId, Balance>;
    type FullIdentificationOf = staking::ExposureOf<Self>;
}

srml_staking_reward_curve::build! {
    const REWARD_CURVE: PiecewiseLinear<'static> = curve!(
        min_inflation: 0_025_000,
        max_inflation: 0_100_000,
        ideal_stake: 0_500_000,
        falloff: 0_050_000,
        max_piece_count: 40,
        test_precision: 0_005_000,
    );
}

parameter_types! {
    // Six sessions in an era (24 hours).
    pub const SessionsPerEra: SessionIndex = 6;
    // 28 eras for unbonding (28 days).
    pub const BondingDuration: staking::EraIndex = 28;
    pub const RewardCurve: &'static PiecewiseLinear<'static> = &REWARD_CURVE;
}

impl staking::Trait for Runtime {
    type OnRewardMinted = Treasury;
    type CurrencyToVote = CurrencyToVoteHandler;
    type Event = Event;
    type Currency = Balances;
    type Slash = Treasury;
    type Reward = ();
    type SessionsPerEra = SessionsPerEra;
    type BondingDuration = BondingDuration;
    type SessionInterface = Self;
    type Time = Timestamp;
    type RewardCurve = RewardCurve;
}

parameter_types! {
    pub const LaunchPeriod: BlockNumber = 28 * 24 * 60 * MINUTES;
    pub const VotingPeriod: BlockNumber = 28 * 24 * 60 * MINUTES;
    pub const EmergencyVotingPeriod: BlockNumber = 3 * 24 * 60 * MINUTES;
    pub const MinimumDeposit: Balance = 100 * DOLLARS;
    pub const EnactmentPeriod: BlockNumber = 30 * 24 * 60 * MINUTES;
    pub const CooloffPeriod: BlockNumber = 28 * 24 * 60 * MINUTES;
}

impl democracy::Trait for Runtime {
    type Proposal = Call;
    type Event = Event;
    type Currency = Balances;
    type EnactmentPeriod = EnactmentPeriod;
    type LaunchPeriod = LaunchPeriod;
    type VotingPeriod = VotingPeriod;
    type EmergencyVotingPeriod = EmergencyVotingPeriod;
    type MinimumDeposit = MinimumDeposit;
    /// A straight majority of the council can decide what their next motion is.
    type ExternalOrigin = collective::EnsureProportionAtLeast<_1, _2, AccountId, CouncilCollective>;
    /// A super-majority can have the next scheduled referendum be a straight majority-carries vote.
    type ExternalMajorityOrigin =
        collective::EnsureProportionAtLeast<_3, _4, AccountId, CouncilCollective>;
    /// A unanimous council can have the next scheduled referendum be a straight default-carries
    /// (NTB) vote.
    type ExternalDefaultOrigin =
        collective::EnsureProportionAtLeast<_1, _1, AccountId, CouncilCollective>;
    /// Two thirds of the technical committee can have an ExternalMajority/ExternalDefault vote
    /// be tabled immediately and with a shorter voting/enactment period.
    type FastTrackOrigin =
        collective::EnsureProportionAtLeast<_2, _3, AccountId, TechnicalCollective>;
    // To cancel a proposal which has been passed, 2/3 of the council must agree to it.
    type CancellationOrigin =
        collective::EnsureProportionAtLeast<_2, _3, AccountId, CouncilCollective>;
    // Any single technical committee member may veto a coming council proposal, however they can
    // only do it once and it lasts only for the cooloff period.
    type VetoOrigin = collective::EnsureMember<AccountId, TechnicalCollective>;
    type CooloffPeriod = CooloffPeriod;
}

type CouncilCollective = collective::Instance1;
impl collective::Trait<CouncilCollective> for Runtime {
    type Origin = Origin;
    type Proposal = Call;
    type Event = Event;
}

parameter_types! {
    pub const ContractTransferFee: Balance = 9999999999 * DOLLARS;
    pub const ContractCreationFee: Balance = 1 * CENTS;
    pub const ContractTransactionBaseFee: Balance = 1 * CENTS;
    pub const ContractTransactionByteFee: Balance = 10 * MILLICENTS;
    pub const ContractFee: Balance = 1 * CENTS;
    pub const TombstoneDeposit: Balance = 1 * DOLLARS;
    pub const RentByteFee: Balance = 1 * DOLLARS;
    pub const RentDepositOffset: Balance = 1000 * DOLLARS;
    pub const SurchargeReward: Balance = 150 * DOLLARS;
}

impl contracts::Trait for Runtime {
    type Currency = Balances;
    type Call = Call;
    type Event = Event;
    type DetermineContractAddress = contracts::SimpleAddressDeterminator<Runtime>;
    type ComputeDispatchFee = contracts::DefaultDispatchFeeComputor<Runtime>;
    type TrieIdGenerator = contracts::TrieIdFromParentCounter<Runtime>;
    type GasPayment = ();
    type SignedClaimHandicap = contracts::DefaultSignedClaimHandicap;
    type TombstoneDeposit = TombstoneDeposit;
    type StorageSizeOffset = contracts::DefaultStorageSizeOffset;
    type RentByteFee = RentByteFee;
    type RentDepositOffset = RentDepositOffset;
    type SurchargeReward = SurchargeReward;
    type TransferFee = ContractTransferFee;
    type CreationFee = ContractCreationFee;
    type TransactionBaseFee = ContractTransactionBaseFee;
    type TransactionByteFee = ContractTransactionByteFee;
    type ContractFee = ContractFee;
    type CallBaseFee = contracts::DefaultCallBaseFee;
    type InstantiateBaseFee = contracts::DefaultInstantiateBaseFee;
    type MaxDepth = contracts::DefaultMaxDepth;
    type MaxValueSize = contracts::DefaultMaxValueSize;
    type BlockGasLimit = contracts::DefaultBlockGasLimit;
}

parameter_types! {
    pub const CandidacyBond: Balance = 10 * DOLLARS;
    pub const VotingBond: Balance = 1 * DOLLARS;
    pub const VotingFee: Balance = 2 * DOLLARS;
    pub const MinimumVotingLock: Balance = 1 * DOLLARS;
    pub const PresentSlashPerVoter: Balance = 1 * CENTS;
    pub const CarryCount: u32 = 6;
    // one additional vote should go by before an inactive voter can be reaped.
    pub const InactiveGracePeriod: VoteIndex = 1;
    pub const ElectionsVotingPeriod: BlockNumber = 2 * DAYS;
    pub const DecayRatio: u32 = 0;
}

impl elections::Trait for Runtime {
    type Event = Event;
    type Currency = Balances;
    type BadPresentation = ();
    type BadReaper = ();
    type BadVoterIndex = ();
    type LoserCandidate = ();
    type ChangeMembers = Council;
    type CandidacyBond = CandidacyBond;
    type VotingBond = VotingBond;
    type VotingFee = VotingFee;
    type MinimumVotingLock = MinimumVotingLock;
    type PresentSlashPerVoter = PresentSlashPerVoter;
    type CarryCount = CarryCount;
    type InactiveGracePeriod = InactiveGracePeriod;
    type VotingPeriod = ElectionsVotingPeriod;
    type DecayRatio = DecayRatio;
}

type TechnicalCollective = collective::Instance2;
impl collective::Trait<TechnicalCollective> for Runtime {
    type Origin = Origin;
    type Proposal = Call;
    type Event = Event;
}

impl membership::Trait<membership::Instance1> for Runtime {
    type Event = Event;
    type AddOrigin = collective::EnsureProportionMoreThan<_1, _2, AccountId, CouncilCollective>;
    type RemoveOrigin = collective::EnsureProportionMoreThan<_1, _2, AccountId, CouncilCollective>;
    type SwapOrigin = collective::EnsureProportionMoreThan<_1, _2, AccountId, CouncilCollective>;
    type ResetOrigin = collective::EnsureProportionMoreThan<_1, _2, AccountId, CouncilCollective>;
    type MembershipInitialized = TechnicalCommittee;
    type MembershipChanged = TechnicalCommittee;
}

parameter_types! {
    pub const ProposalBond: Permill = Permill::from_percent(5);
    pub const ProposalBondMinimum: Balance = 100 * DOLLARS;
    pub const SpendPeriod: BlockNumber = 24 * DAYS;
    pub const Burn: Permill = Permill::from_percent(5);
}

impl treasury::Trait for Runtime {
    type Currency = Balances;
    type ApproveOrigin = collective::EnsureProportionAtLeast<_2, _3, AccountId, CouncilCollective>;
    type RejectOrigin = collective::EnsureProportionMoreThan<_1, _2, AccountId, CouncilCollective>;
    type Event = Event;
    type MintedForSpending = ();
    type ProposalRejection = ();
    type ProposalBond = ProposalBond;
    type ProposalBondMinimum = ProposalBondMinimum;
    type SpendPeriod = SpendPeriod;
    type Burn = Burn;
}

impl offences::Trait for Runtime {
    type Event = Event;
    type IdentificationTuple = session::historical::IdentificationTuple<Self>;
    type OnOffenceHandler = Staking;
}

type SubmitTransaction = TransactionSubmitter<ImOnlineId, Runtime, UncheckedExtrinsic>;
impl im_online::Trait for Runtime {
    type AuthorityId = ImOnlineId;
    type Event = Event;
    type Call = Call;
    type SubmitTransaction = SubmitTransaction;
    type ReportUnresponsiveness = ();
}

impl grandpa::Trait for Runtime {
    type Event = Event;
}

impl authority_discovery::Trait for Runtime {}

parameter_types! {
    pub const WindowSize: BlockNumber = finality_tracker::DEFAULT_WINDOW_SIZE.into();
    pub const ReportLatency: BlockNumber = finality_tracker::DEFAULT_REPORT_LATENCY.into();
}

impl finality_tracker::Trait for Runtime {
    type OnFinalizationStalled = ();
    type WindowSize = WindowSize;
    type ReportLatency = ReportLatency;
}

parameter_types! {
    pub const Prefix: &'static [u8] = b"Pay POLY to the Polymesh account:";
}

impl sudo::Trait for Runtime {
    type Event = Event;
    type Proposal = Call;
}

impl asset::Trait for Runtime {
    type Event = Event;
    //type TokenBalance = u128;
    type Currency = Balances;
}

impl utils::Trait for Runtime {
    type TokenBalance = u128;
    fn as_u128(v: Self::TokenBalance) -> u128 {
        v
    }
    fn as_tb(v: u128) -> Self::TokenBalance {
        v
    }
    fn token_balance_to_balance(v: Self::TokenBalance) -> <Self as balances::Trait>::Balance {
        v
    }
    fn balance_to_token_balance(v: <Self as balances::Trait>::Balance) -> Self::TokenBalance {
        v
    }
    fn validator_id_to_account_id(v: <Self as session::Trait>::ValidatorId) -> Self::AccountId {
        v
    }
}

impl simple_token::Trait for Runtime {
    type Event = Event;
}

impl general_tm::Trait for Runtime {
    type Event = Event;
    type Asset = Asset;
}

impl voting::Trait for Runtime {
    type Event = Event;
    type Asset = Asset;
}

impl sto_capped::Trait for Runtime {
    type Event = Event;
    type SimpleTokenTrait = SimpleToken;
}

impl percentage_tm::Trait for Runtime {
    type Event = Event;
}

impl identity::Trait for Runtime {
    type Event = Event;
}

impl contracts_wrapper::Trait for Runtime {}

impl exemption::Trait for Runtime {
    type Event = Event;
    type Asset = Asset;
}

impl dividend::Trait for Runtime {
    type Event = Event;
}

impl registry::Trait for Runtime {}

construct_runtime!(
	pub enum Runtime where
		Block = Block,
		NodeBlock = primitives::Block,
		UncheckedExtrinsic = UncheckedExtrinsic
	{
		// Basic stuff; balances is uncallable initially.
		System: system::{Module, Call, Storage, Config, Event},

		// Must be before session.
		Babe: babe::{Module, Call, Storage, Config, Inherent(Timestamp)},

		Timestamp: timestamp::{Module, Call, Storage, Inherent},
		Indices: indices,
		Balances: balances::{Module, Call, Storage, Config<T>, Event<T>},

		// Consensus srml_support.
		Authorship: authorship::{Module, Call, Storage},
		Staking: staking::{default, OfflineWorker},
		Offences: offences::{Module, Call, Storage, Event},
		Session: session::{Module, Call, Storage, Event, Config<T>},
		FinalityTracker: finality_tracker::{Module, Call, Inherent},
		Grandpa: grandpa::{Module, Call, Storage, Config, Event},
		ImOnline: im_online::{Module, Call, Storage, Event<T>, ValidateUnsigned, Config<T>},
        AuthorityDiscovery: authority_discovery::{Module, Call, Config<T>},

		// Governance stuff; uncallable initially.
		Democracy: democracy::{Module, Call, Storage, Config, Event<T>},
		Council: collective::<Instance1>::{Module, Call, Storage, Origin<T>, Event<T>, Config<T>},
		TechnicalCommittee: collective::<Instance2>::{Module, Call, Storage, Origin<T>, Event<T>, Config<T>},
		Elections: elections::{Module, Call, Storage, Event<T>, Config<T>},
		TechnicalMembership: membership::<Instance1>::{Module, Call, Storage, Event<T>, Config<T>},
		Treasury: treasury::{Module, Call, Storage, Event<T>},

		// Sudo. Usable initially.
		// RELEASE: remove this for release build.
		Sudo: sudo,

        // Contracts
        Contracts: contracts::{Module, Call, Storage, Config<T>, Event<T>},
        // ContractsWrapper: contracts_wrapper::{Module, Call, Storage},

		//Polymesh
		Asset: asset::{Module, Call, Storage, Config<T>, Event<T>},
        Dividend: dividend::{Module, Call, Storage, Event<T>},
        Registry: registry::{Module, Call, Storage},
        Identity: identity::{Module, Call, Storage, Event<T>, Config<T>},
<<<<<<< HEAD
        GeneralTM: general_tm::{Module, Call, Storage, Event<T>},
        Voting: voting::{Module, Call, Storage, Event<T>},
=======
        GeneralTM: general_tm::{Module, Call, Storage, Event},
>>>>>>> 8ae9e7a0
        STOCapped: sto_capped::{Module, Call, Storage, Event<T>},
        PercentageTM: percentage_tm::{Module, Call, Storage, Event<T>},
        Exemption: exemption::{Module, Call, Storage, Event},
		SimpleToken: simple_token::{Module, Call, Storage, Event<T>, Config<T>},
	}
);

/// The address format for describing accounts.
pub type Address = <Indices as StaticLookup>::Source;
/// Block header type as expected by this runtime.
pub type Header = generic::Header<BlockNumber, BlakeTwo256>;
/// Block type as expected by this runtime.
pub type Block = generic::Block<Header, UncheckedExtrinsic>;
/// A Block signed with a Justification
pub type SignedBlock = generic::SignedBlock<Block>;
/// BlockId type as expected by this runtime.
pub type BlockId = generic::BlockId<Block>;
/// The SignedExtension to the basic transaction logic.
pub type SignedExtra = (
    system::CheckVersion<Runtime>,
    system::CheckGenesis<Runtime>,
    system::CheckEra<Runtime>,
    system::CheckNonce<Runtime>,
    system::CheckWeight<Runtime>,
    balances::TakeFees<Runtime>,
    contracts::CheckBlockGasLimit<Runtime>,
);
/// Unchecked extrinsic type as expected by this runtime.
pub type UncheckedExtrinsic = generic::UncheckedExtrinsic<Address, Call, Signature, SignedExtra>;
/// Extrinsic type that has already been checked.
pub type CheckedExtrinsic = generic::CheckedExtrinsic<AccountId, Nonce, Call>;
/// Executive: handles dispatch to the various modules.
pub type Executive =
    executive::Executive<Runtime, Block, system::ChainContext<Runtime>, Runtime, AllModules>;

impl_runtime_apis! {
    impl client_api::Core<Block> for Runtime {
        fn version() -> RuntimeVersion {
            VERSION
        }

        fn execute_block(block: Block) {
            Executive::execute_block(block)
        }

        fn initialize_block(header: &<Block as BlockT>::Header) {
            Executive::initialize_block(header)
        }
    }

    impl client_api::Metadata<Block> for Runtime {
        fn metadata() -> OpaqueMetadata {
            Runtime::metadata().into()
        }
    }

    impl block_builder_api::BlockBuilder<Block> for Runtime {
        fn apply_extrinsic(extrinsic: <Block as BlockT>::Extrinsic) -> ApplyResult {
            Executive::apply_extrinsic(extrinsic)
        }

        fn finalize_block() -> <Block as BlockT>::Header {
            Executive::finalize_block()
        }

        fn inherent_extrinsics(data: InherentData) -> Vec<<Block as BlockT>::Extrinsic> {
            data.create_extrinsics()
        }

        fn check_inherents(block: Block, data: InherentData) -> CheckInherentsResult {
            data.check_extrinsics(&block)
        }

        fn random_seed() -> <Block as BlockT>::Hash {
            System::random_seed()
        }
    }

    impl client_api::TaggedTransactionQueue<Block> for Runtime {
        fn validate_transaction(tx: <Block as BlockT>::Extrinsic) -> TransactionValidity {
            Executive::validate_transaction(tx)
        }
    }

    impl offchain_primitives::OffchainWorkerApi<Block> for Runtime {
        fn offchain_worker(number: sr_primitives::traits::NumberFor<Block>) {
            Executive::offchain_worker(number)
        }
    }

    impl fg_primitives::GrandpaApi<Block> for Runtime {
        fn grandpa_authorities() -> Vec<(GrandpaId, u64)> {
            Grandpa::grandpa_authorities()
        }
    }

    impl babe_primitives::BabeApi<Block> for Runtime {
        fn configuration() -> babe_primitives::BabeConfiguration {
            // The choice of `c` parameter (where `1 - c` represents the
            // probability of a slot being empty), is done in accordance to the
            // slot duration and expected target block time, for safely
            // resisting network delays of maximum two seconds.
            // <https://research.web3.foundation/en/latest/polkadot/BABE/Babe/#6-practical-results>
            babe_primitives::BabeConfiguration {
                slot_duration: Babe::slot_duration(),
                epoch_length: EpochDuration::get(),
                c: PRIMARY_PROBABILITY,
                genesis_authorities: Babe::authorities(),
                randomness: Babe::randomness(),
                secondary_slots: true,
            }
        }
    }

    impl authority_discovery_primitives::AuthorityDiscoveryApi<Block> for Runtime {
        fn authorities() -> Vec<EncodedAuthorityId> {
            AuthorityDiscovery::authorities().into_iter()
                .map(|id| id.encode())
                .map(EncodedAuthorityId)
                .collect()
        }

        fn sign(payload: &Vec<u8>) -> Option<(EncodedSignature, EncodedAuthorityId)> {
            AuthorityDiscovery::sign(payload).map(|(sig, id)| {
                (EncodedSignature(sig.encode()), EncodedAuthorityId(id.encode()))
            })
        }

        fn verify(payload: &Vec<u8>, signature: &EncodedSignature, authority_id: &EncodedAuthorityId) -> bool {
            let signature = match ImOnlineSignature::decode(&mut &signature.0[..]) {
                Ok(s) => s,
                _ => return false,
            };

            let authority_id = match ImOnlineId::decode(&mut &authority_id.0[..]) {
                Ok(id) => id,
                _ => return false,
            };

            AuthorityDiscovery::verify(payload, signature, authority_id)
        }
    }

    impl substrate_session::SessionKeys<Block> for Runtime {
        fn generate_session_keys(seed: Option<Vec<u8>>) -> Vec<u8> {
            let seed = seed.as_ref().map(|s| rstd::str::from_utf8(&s).expect("Seed is an utf8 string"));
            SessionKeys::generate(seed)
        }
    }
}<|MERGE_RESOLUTION|>--- conflicted
+++ resolved
@@ -579,12 +579,8 @@
         Dividend: dividend::{Module, Call, Storage, Event<T>},
         Registry: registry::{Module, Call, Storage},
         Identity: identity::{Module, Call, Storage, Event<T>, Config<T>},
-<<<<<<< HEAD
-        GeneralTM: general_tm::{Module, Call, Storage, Event<T>},
+        GeneralTM: general_tm::{Module, Call, Storage, Event},
         Voting: voting::{Module, Call, Storage, Event<T>},
-=======
-        GeneralTM: general_tm::{Module, Call, Storage, Event},
->>>>>>> 8ae9e7a0
         STOCapped: sto_capped::{Module, Call, Storage, Event<T>},
         PercentageTM: percentage_tm::{Module, Call, Storage, Event<T>},
         Exemption: exemption::{Module, Call, Storage, Event},
