//! # Asset Module
//!
//! The Asset module is one place to create the security tokens on the Polymesh blockchain.
//! It consist every required functionality related to securityToken and every function
//! execution can be differentiate at the token level by providing the ticker of the token.
//! In ethereum analogy every token has different smart contract address which act as the unique identity
//! of the token while here token lives at low-level where token ticker act as the differentiator
//!
//! ## Overview
//!
//! The Asset module provides functions for:
//!
//! - Creating the tokens
//! - Creation of checkpoints on the token level
//! - Management of the token (Document mgt, Granularity mgt etc)
//! - Transfer/redeem functionality of the token
//! - Custodian functionality
//!
//! ## Interface
//!
//! ### Dispatchable Functions
//!
//! - `batch_create_token` - Use to create the multiple security tokens in a single transaction.
//! - `create_token` - Initializes a new security token
//! - `transfer` - Transfer tokens from one DID to another DID as tokens are stored/managed on the DID level
//! - `controller_transfer` - Forces a transfer between two DIDs.
//! - `approve` - Approve token transfer from one DID to DID
//! - `transfer_from` - If sufficient allowance provided, transfer from a DID to another DID without token owner's signature.
//! - `create_checkpoint` - Function used to create the checkpoint
//! - `issue` - Function is used to issue(or mint) new tokens for the given DID
//! - `batch_issue` - Batch version of issue function
//! - `redeem` - Used to redeem the security tokens
//! - `redeem_from` - Used to redeem the security tokens by some other DID who has approval
//! - `controller_redeem` - Forces a redemption of an DID's tokens. Can only be called by token owner
//! - `change_granularity` - Change the granularity of the token. Only called by the token owner
//! - `can_transfer` - Checks whether a transaction with given parameters can take place or not
//! - `transfer_with_data` - This function can be used by the exchanges of other third parties to dynamically validate the transaction by passing the data blob
//! - `transfer_from_with_data` - This function can be used by the exchanges of other third parties to dynamically validate the transaction by passing the data blob
//! - `is_issuable` - Used to know whether the given token will issue new tokens or not
//! - `get_document` - Used to get the documents details attach with the token
//! - `set_document` - Used to set the details of the document, Only be called by the token owner
//! - `remove_document` - Used to remove the document details for the given token, Only be called by the token owner
//! - `increase_custody_allowance` - Used to increase the allowance for a given custodian
//! - `increase_custody_allowance_of` - Used to increase the allowance for a given custodian by providing the off chain signature
//! - `transfer_by_custodian` - Used to transfer the tokens by the approved custodian
//!
//! ### Public Functions
//!
//! - `token_details` - Returns details of the token
//! - `balance_of` - Returns the balance of the DID corresponds to the ticker
//! - `total_checkpoints_of` - Returns the checkpoint Id
//! - `total_supply_at` - Returns the total supply at a given checkpoint
//! - `custodian_allowance`- Returns the allowance provided to a custodian for a given ticker and token holder
//! - `total_custody_allowance` - Returns the total allowance approved by the token holder.

use crate::{
    balances,
    constants::*,
    general_tm, identity, percentage_tm,
    registry::{self, RegistryEntry, TokenType},
    utils,
};
use codec::Encode;
use core::result::Result as StdResult;
use primitives::{IdentityId, Key};
use rstd::{convert::TryFrom, prelude::*};
use session;
use sr_primitives::traits::{CheckedAdd, CheckedSub, Verify};
use srml_support::{
    decl_event, decl_module, decl_storage,
    dispatch::Result,
    ensure,
    traits::{Currency, ExistenceRequirement, WithdrawReason},
};
use system::{self, ensure_signed};

/// The module's configuration trait.
pub trait Trait:
    system::Trait
    + general_tm::Trait
    + percentage_tm::Trait
    + utils::Trait
    + balances::Trait
    + identity::Trait
    + session::Trait
    + registry::Trait
{
    /// The overarching event type.
    type Event: From<Event<Self>> + Into<<Self as system::Trait>::Event>;
    type Currency: Currency<Self::AccountId>;
}

// struct to store the token details
#[derive(codec::Encode, codec::Decode, Default, Clone, PartialEq, Debug)]
pub struct SecurityToken<U> {
    pub name: Vec<u8>,
    pub total_supply: U,
    pub owner_did: IdentityId,
    pub granularity: u128,
}

// struct to store the token details
#[derive(codec::Encode, codec::Decode, Default, Clone, PartialEq, Debug)]
pub struct SignData<U> {
    custodian_did: IdentityId,
    holder_did: IdentityId,
    ticker: Vec<u8>,
    value: U,
    nonce: u16,
}

decl_storage! {
    trait Store for Module<T: Trait> as Asset {
        /// The DID of the fee collector
        FeeCollector get(fee_collector) config(): T::AccountId;
        /// details of the token corresponding to the token ticker
        /// (ticker) -> SecurityToken details [returns SecurityToken struct]
        pub Tokens get(token_details): map Vec<u8> => SecurityToken<T::Balance>;
        /// Used to store the securityToken balance corresponds to ticker and Identity
        /// (ticker, DID) -> balance
        pub BalanceOf get(balance_of): map (Vec<u8>, IdentityId) => T::Balance;
        /// (ticker, sender (DID), spender(DID)) -> allowance amount
        Allowance get(allowance): map (Vec<u8>, IdentityId, IdentityId) => T::Balance;
        /// cost in base currency to create a token
        AssetCreationFee get(asset_creation_fee) config(): T::Balance;
        /// Checkpoints created per token
        /// (ticker) -> no. of checkpoints
        pub TotalCheckpoints get(total_checkpoints_of): map (Vec<u8>) => u64;
        /// Total supply of the token at the checkpoint
        /// (ticker, checkpointId) -> total supply at given checkpoint
        pub CheckpointTotalSupply get(total_supply_at): map (Vec<u8>, u64) => T::Balance;
        /// Balance of a DID at a checkpoint
        /// (ticker, DID, checkpoint ID) -> Balance of a DID at a checkpoint
        CheckpointBalance get(balance_at_checkpoint): map (Vec<u8>, IdentityId, u64) => T::Balance;
        /// Last checkpoint updated for a DID's balance
        /// (ticker, DID) -> List of checkpoints where user balance changed
        UserCheckpoints get(user_checkpoints): map (Vec<u8>, IdentityId) => Vec<u64>;
        /// The documents attached to the tokens
        /// (ticker, document name) -> (URI, document hash)
        Documents get(documents): map (Vec<u8>, Vec<u8>) => (Vec<u8>, Vec<u8>, T::Moment);
        /// Allowance provided to the custodian
        /// (ticker, token holder, custodian) -> balance
        pub CustodianAllowance get(custodian_allowance): map(Vec<u8>, IdentityId, IdentityId) => T::Balance;
        /// Total custodian allowance for a given token holder
        /// (ticker, token holder) -> balance
        pub TotalCustodyAllowance get(total_custody_allowance): map(Vec<u8>, IdentityId) => T::Balance;
        /// Store the nonce for off chain signature to increase the custody allowance
        /// (ticker, token holder, nonce) -> bool
        AuthenticationNonce get(authentication_nonce): map(Vec<u8>, IdentityId, u16) => bool;
    }
}

// public interface for this runtime module
decl_module! {
    pub struct Module<T: Trait> for enum Call where origin: T::Origin {
        /// initialize the default event for this module
        fn deposit_event() = default;

        /// This function is use to create the multiple security tokens in a single transaction.
        /// This function can be used for token migrations from one blockchain to another or can be used by any
        /// whitelabler who wants to issue multiple tokens for their clients.
        ///
        /// # Arguments
        /// * `origin` It consist the signing key of the caller (i.e who signed the transaction to execute this function)
        /// * `did` DID of the creator of the tokens
        /// * `names` Array of the names of the tokens
        /// * `tickers` Array of symbols of the tokens
        /// * `total_supply_values` Array of total supply value that will be initial supply of the token
        /// * `divisible_values` Array of booleans to identify the divisibility status of the token.
        pub fn batch_create_token(origin, did: IdentityId, names: Vec<Vec<u8>>, tickers: Vec<Vec<u8>>, total_supply_values: Vec<T::Balance>, divisible_values: Vec<bool>) -> Result {
            let sender = ensure_signed(origin)?;
            let sender_key = Key::try_from( sender.encode())?;

            // Check that sender is allowed to act on behalf of `did`
            ensure!(<identity::Module<T>>::is_authorized_key(did, &sender_key), "sender must be a signing key for DID");

            // Ensure we get a complete set of parameters for every token
            ensure!((names.len() == tickers.len()) == (total_supply_values.len() == divisible_values.len()), "Inconsistent token param vector lengths");

            // bytes_to_upper() all tickers
            let mut tickers = tickers;
            tickers.iter_mut().for_each(|ticker| {
                *ticker = utils::bytes_to_upper(ticker.as_slice());
            });

            // A helper vec for duplicate ticker detection
            let mut seen_tickers = Vec::new();

            let n_tokens = names.len();

            // Perform per-token checks beforehand
            for i in 0..n_tokens {
                // checking max size for name and ticker
                // byte arrays (vecs) with no max size should be avoided
                ensure!(names[i].len() <= 64, "token name cannot exceed 64 bytes");
                ensure!(tickers[i].len() <= 32, "token ticker cannot exceed 32 bytes");

                ensure!(!seen_tickers.contains(&tickers[i]), "Duplicate tickers in token batch");
                seen_tickers.push(tickers[i].clone());

                let granularity = if !divisible_values[i] { (10 as u128).pow(6) } else { 1_u128 };
                ensure!(total_supply_values[i] % granularity.into() == 0.into(), "Invalid Total supply");
                ensure!(total_supply_values[i] <= (10 as u128).pow(18).into(), "Total supply above the limit");

                // Ensure the uniqueness of the ticker
                ensure!(!<Tokens<T>>::exists(tickers[i].clone()), "Ticker is already issued");
            }
            // TODO: Fix fee withdrawal
            // Withdraw n_tokens * Self::asset_creation_fee() from sender DID
            // let validators = <session::Module<T>>::validators();
            // let fee = Self::asset_creation_fee().checked_mul(&<FeeOf<T> as As<usize>>::sa(n_tokens)).ok_or("asset_creation_fee() * n_tokens overflows")?;
            // let validator_len;
            // if validators.len() < 1 {
            //     validator_len = <FeeOf<T> as As<usize>>::sa(1);
            // } else {
            //     validator_len = <FeeOf<T> as As<usize>>::sa(validators.len());
            // }
            // let proportional_fee = fee / validator_len;
            // let proportional_fee_in_balance = <T::CurrencyToBalance as Convert<FeeOf<T>, T::Balance>>::convert(proportional_fee);
            // for v in &validators {
            //     <balances::Module<T> as Currency<_>>::transfer(&sender, v, proportional_fee_in_balance)?;
            // }
            // let remainder_fee = fee - (proportional_fee * validator_len);
            // let remainder_fee_balance = <T::CurrencyToBalance as Convert<FeeOf<T>, T::Balance>>::convert(proportional_fee);
            // <identity::DidRecords<T>>::mutate(did, |record| -> Result {
            //     record.balance = record.balance.checked_sub(&remainder_fee_balance).ok_or("Could not charge for token issuance")?;
            //     Ok(())
            // })?;

            // Perform per-ticker issuance
            for i in 0..n_tokens {
                let granularity = if !divisible_values[i] { (10 as u128).pow(6) } else { 1_u128 };
                let token = SecurityToken {
                    name: names[i].clone(),
                    total_supply: total_supply_values[i],
                    owner_did: did,
                    granularity: granularity
                };

                let reg_entry = RegistryEntry { token_type: TokenType::AssetToken as u32, owner_did: did };

                <registry::Module<T>>::put(&tickers[i], &reg_entry)?;

                <Tokens<T>>::insert(&tickers[i], token);
                <BalanceOf<T>>::insert((tickers[i].clone(), did), total_supply_values[i]);
                Self::deposit_event(RawEvent::IssuedToken(tickers[i].clone(), total_supply_values[i], did, granularity));
                sr_primitives::print("Batch token initialized");
            }

            Ok(())
        }

        /// Initializes a new security token
        /// makes the initiating account the owner of the security token
        /// & the balance of the owner is set to total supply
        ///
        /// # Arguments
        /// * `origin` It consist the signing key of the caller (i.e who signed the transaction to execute this function)
        /// * `did` DID of the creator of the token or the owner of the token
        /// * `name` Name of the token
        /// * `_ticker` Symbol of the token
        /// * `total_supply` Total supply of the token
        /// * `divisible` boolean to identify the divisibility status of the token.
        pub fn create_token(origin, did: IdentityId, name: Vec<u8>, _ticker: Vec<u8>, total_supply: T::Balance, divisible: bool) -> Result {
            let ticker = utils::bytes_to_upper(_ticker.as_slice());
            let sender = ensure_signed(origin)?;
            let sender_key = Key::try_from(sender.encode())?;

            // Check that sender is allowed to act on behalf of `did`
            ensure!(<identity::Module<T>>::is_authorized_key(did, &sender_key), "sender must be a signing key for DID");

            // checking max size for name and ticker
            // byte arrays (vecs) with no max size should be avoided
            ensure!(name.len() <= 64, "token name cannot exceed 64 bytes");
            ensure!(ticker.len() <= 32, "token ticker cannot exceed 32 bytes");

            let granularity = if !divisible { (10 as u128).pow(6) } else { 1_u128 };
            ensure!(total_supply % granularity.into() == (0 as u128).into(), "Invalid Total supply");
            ensure!(total_supply <= (10 as u128).pow(18).into(), "Total supply above the limit");

            ensure!(<registry::Module<T>>::get(&ticker).is_none(), "Ticker is already taken");

            // Alternative way to take a fee - fee is proportionaly paid to the validators and dust is burned
            let validators = <session::Module<T>>::validators();
            let fee = Self::asset_creation_fee();
            let validator_len:T::Balance;
            if validators.len() < 1 {
                validator_len = T::Balance::from(1 as u32);
            } else {
                validator_len = T::Balance::from(validators.len() as u32);
            }
            let proportional_fee = fee / validator_len;
            for v in validators {
                <balances::Module<T> as Currency<_>>::transfer(
                    &sender,
                    &<T as utils::Trait>::validator_id_to_account_id(v),
                    proportional_fee
                )?;
            }
            let remainder_fee = fee - (proportional_fee * validator_len);
            let _withdraw_result = <balances::Module<T>>::withdraw(&sender, remainder_fee, WithdrawReason::Fee, ExistenceRequirement::KeepAlive)?;

            let token = SecurityToken {
                name,
                total_supply,
                owner_did: did,
                granularity: granularity
            };

            let reg_entry = RegistryEntry { token_type: TokenType::AssetToken as u32, owner_did: did };

            <registry::Module<T>>::put(&ticker, &reg_entry)?;

            <Tokens<T>>::insert(&ticker, token);
            <BalanceOf<T>>::insert((ticker.clone(), did), total_supply);
            Self::deposit_event(RawEvent::IssuedToken(ticker, total_supply, did, granularity));
            sr_primitives::print("Initialized!!!");

            Ok(())
        }

        /// Transfer tokens from one DID to another DID as tokens are stored/managed on the DID level
        ///
        /// # Arguments
        /// * `_origin` signing key of the sender
        /// * `did` DID of the `from` token holder, from whom tokens needs to transferred
        /// * `_ticker` Ticker of the token
        /// * `to_did` DID of the `to` token holder, to whom token needs to transferred
        /// * `value` Value that needs to transferred
        pub fn transfer(_origin, did: IdentityId, _ticker: Vec<u8>, to_did: IdentityId, value: T::Balance) -> Result {
            let ticker = utils::bytes_to_upper(_ticker.as_slice());
            let sender = ensure_signed(_origin)?;

            // Check that sender is allowed to act on behalf of `did`
            ensure!(<identity::Module<T>>::is_authorized_key(did, & Key::try_from(sender.encode())?), "sender must be a signing key for DID");

            // Check whether the custody allowance remain intact or not
            Self::_check_custody_allowance(&ticker, did, value)?;
            ensure!(Self::_is_valid_transfer(&ticker, Some(did), Some(to_did), value)? == ERC1400_TRANSFER_SUCCESS, "Transfer restrictions failed");

            Self::_transfer(&ticker, did, to_did, value)
        }

        /// Forces a transfer between two DIDs & This can only be called by security token owner.
        /// This function doesn't validate any type of restriction beside a valid KYC check
        ///
        /// # Arguments
        /// * `_origin` signing key of the token owner DID.
        /// * `did` Token owner DID.
        /// * `_ticker` symbol of the token
        /// * `from_did` DID of the token holder from whom balance token will be transferred.
        /// * `to_did` DID of token holder to whom token balance will be transferred.
        /// * `value` Amount of tokens.
        /// * `data` Some off chain data to validate the restriction.
        /// * `operator_data` It is a string which describes the reason of this control transfer call.
        pub fn controller_transfer(_origin, did: IdentityId, _ticker: Vec<u8>, from_did: IdentityId, to_did: IdentityId, value: T::Balance, data: Vec<u8>, operator_data: Vec<u8>) -> Result {
            let ticker = utils::bytes_to_upper(_ticker.as_slice());
            let sender = ensure_signed(_origin)?;

            // Check that sender is allowed to act on behalf of `did`
            ensure!(<identity::Module<T>>::is_authorized_key(did, & Key::try_from( sender.encode())?), "sender must be a signing key for DID");

            ensure!(Self::is_owner(&ticker, did), "user is not authorized");

            Self::_transfer(&ticker, from_did, to_did, value.clone())?;

            Self::deposit_event(RawEvent::ControllerTransfer(ticker, did, from_did, to_did, value, data, operator_data));

            Ok(())
        }

        /// approve token transfer from one DID to DID
        /// once this is done, transfer_from can be called with corresponding values
        ///
        /// # Arguments
        /// * `_origin` Signing key of the token owner (i.e sender)
        /// * `did` DID of the sender
        /// * `spender_did` DID of the spender
        /// * `value` Amount of the tokens approved
        fn approve(_origin, did: IdentityId, _ticker: Vec<u8>, spender_did: IdentityId, value: T::Balance) -> Result {
            let ticker = utils::bytes_to_upper(_ticker.as_slice());
            let sender = ensure_signed(_origin)?;

            // Check that sender is allowed to act on behalf of `did`
            ensure!(<identity::Module<T>>::is_authorized_key(did, & Key::try_from( sender.encode())?), "sender must be a signing key for DID");

            ensure!(<BalanceOf<T>>::exists((ticker.clone(), did)), "Account does not own this token");

            let allowance = Self::allowance((ticker.clone(), did, spender_did));
            let updated_allowance = allowance.checked_add(&value).ok_or("overflow in calculating allowance")?;
            <Allowance<T>>::insert((ticker.clone(), did, spender_did), updated_allowance);

            Self::deposit_event(RawEvent::Approval(ticker, did, spender_did, value));

            Ok(())
        }

        /// If sufficient allowance provided, transfer from a DID to another DID without token owner's signature.
        ///
        /// # Arguments
        /// * `_origin` Signing key of spender
        /// * `did` DID of the spender
        /// * `_ticker` Ticker of the token
        /// * `from_did` DID from whom token is being transferred
        /// * `to_did` DID to whom token is being transferred
        /// * `value` Amount of the token for transfer
        pub fn transfer_from(_origin, did: IdentityId, _ticker: Vec<u8>, from_did: IdentityId, to_did: IdentityId, value: T::Balance) -> Result {
            let spender = ensure_signed(_origin)?;

            // Check that spender is allowed to act on behalf of `did`
            ensure!(<identity::Module<T>>::is_authorized_key(did, & Key::try_from( spender.encode())?), "sender must be a signing key for DID");

            let ticker = utils::bytes_to_upper(_ticker.as_slice());
            let ticker_from_did_did = (ticker.clone(), from_did, did);
            ensure!(<Allowance<T>>::exists(&ticker_from_did_did), "Allowance does not exist");
            let allowance = Self::allowance(&ticker_from_did_did);
            ensure!(allowance >= value, "Not enough allowance");

            // using checked_sub (safe math) to avoid overflow
            let updated_allowance = allowance.checked_sub(&value).ok_or("overflow in calculating allowance")?;
            // Check whether the custody allowance remain intact or not
            Self::_check_custody_allowance(&ticker, from_did, value)?;

            ensure!(Self::_is_valid_transfer(&ticker, Some(from_did), Some(to_did), value)? == ERC1400_TRANSFER_SUCCESS, "Transfer restrictions failed");
            Self::_transfer(&ticker, from_did, to_did, value)?;

            // Change allowance afterwards
            <Allowance<T>>::insert(&ticker_from_did_did, updated_allowance);

            Self::deposit_event(RawEvent::Approval(ticker, from_did, did, value));
            Ok(())
        }

        /// Function used to create the checkpoint
        ///
        /// # Arguments
        /// * `_origin` Signing key of the token owner. (Only token owner can call this function).
        /// * `did` DID of the token owner
        /// * `_ticker` Ticker of the token
        pub fn create_checkpoint(_origin, did: IdentityId, _ticker: Vec<u8>) -> Result {
            let ticker = utils::bytes_to_upper(_ticker.as_slice());
            let sender = ensure_signed(_origin)?;

            // Check that sender is allowed to act on behalf of `did`
            ensure!(<identity::Module<T>>::is_authorized_key(did, & Key::try_from( sender.encode())?), "sender must be a signing key for DID");

            ensure!(Self::is_owner(&ticker, did), "user is not authorized");
            Self::_create_checkpoint(&ticker)
        }

        /// Function is used to issue(or mint) new tokens for the given DID
        /// can only be executed by the token owner
        ///
        /// # Arguments
        /// * `origin` Signing key of token owner
        /// * `did` DID of the token owner
        /// * `ticker` Ticker of the token
        /// * `to_did` DID of the token holder to whom new tokens get issued.
        /// * `value` Amount of tokens that get issued
        pub fn issue(origin, did: IdentityId, ticker: Vec<u8>, to_did: IdentityId, value: T::Balance, _data: Vec<u8>) -> Result {
            let upper_ticker = utils::bytes_to_upper(&ticker);
            let sender = ensure_signed(origin)?;

            // Check that sender is allowed to act on behalf of `did`
            ensure!(<identity::Module<T>>::is_authorized_key(did, & Key::try_from( sender.encode())?), "sender must be a signing key for DID");

            ensure!(Self::is_owner(&upper_ticker, did), "user is not authorized");
            Self::_mint(&upper_ticker, to_did, value)
        }

        /// Function is used issue(or mint) new tokens for the given DIDs
        /// can only be executed by the token owner
        ///
        /// # Arguments
        /// * `origin` Signing key of token owner
        /// * `did` DID of the token owner
        /// * `ticker` Ticker of the token
        /// * `investor_dids` Array of the DID of the token holders to whom new tokens get issued.
        /// * `values` Array of the Amount of tokens that get issued
        pub fn batch_issue(origin, did: IdentityId, ticker: Vec<u8>, investor_dids: Vec<IdentityId>, values: Vec<T::Balance>) -> Result {
            let sender = ensure_signed(origin)?;

            // Check that sender is allowed to act on behalf of `did`
            ensure!(<identity::Module<T>>::is_authorized_key(did, &Key::try_from( sender.encode())?), "sender must be a signing key for DID");

            ensure!(investor_dids.len() == values.len(), "Investor/amount list length inconsistent");

            ensure!(Self::is_owner(&ticker, did), "user is not authorized");


            // A helper vec for calculated new investor balances
            let mut updated_balances = Vec::with_capacity(investor_dids.len());

            // A helper vec for calculated new investor balances
            let mut current_balances = Vec::with_capacity(investor_dids.len());

            // Get current token details for supply update
            let mut token = Self::token_details(ticker.clone());

            // A round of per-investor checks
            for i in 0..investor_dids.len() {
                ensure!(
                    Self::check_granularity(&ticker, values[i]),
                    "Invalid granularity"
                );
                let updated_total_supply = token
                    .total_supply
                    .checked_add(&values[i])
                    .ok_or("overflow in calculating total supply")?;
                ensure!(updated_total_supply <= (10 as u128).pow(18).into(), "Total supply above the limit");

                current_balances.push(Self::balance_of((ticker.clone(), investor_dids[i].clone())));
                updated_balances.push(current_balances[i]
                    .checked_add(&values[i])
                    .ok_or("overflow in calculating balance")?);

                // verify transfer check
                ensure!(Self::_is_valid_transfer(&ticker, None, Some(investor_dids[i]), values[i])? == ERC1400_TRANSFER_SUCCESS, "Transfer restrictions failed");

                // New total supply must be valid
                token.total_supply = updated_total_supply;
            }

            // After checks are ensured introduce side effects
            for i in 0..investor_dids.len() {
                Self::_update_checkpoint(&ticker, investor_dids[i], current_balances[i]);

                <BalanceOf<T>>::insert((ticker.clone(), investor_dids[i]), updated_balances[i]);

                Self::deposit_event(RawEvent::Issued(ticker.clone(), investor_dids[i], values[i]));
            }
            <Tokens<T>>::insert(ticker.clone(), token);

            Ok(())
        }

        /// Used to redeem the security tokens
        ///
        /// # Arguments
        /// * `_origin` Signing key of the token holder who wants to redeem the tokens
        /// * `did` DID of the token holder
        /// * `_ticker` Ticker of the token
        /// * `value` Amount of the tokens needs to redeem
        /// * `_data` An off chain data blob used to validate the redeem functionality.
        pub fn redeem(_origin, did: IdentityId, _ticker: Vec<u8>, value: T::Balance, _data: Vec<u8>) -> Result {
            let upper_ticker = utils::bytes_to_upper(_ticker.as_slice());
            let sender = ensure_signed(_origin)?;

            // Check that sender is allowed to act on behalf of `did`
            ensure!(<identity::Module<T>>::is_authorized_key(did, &Key::try_from(sender.encode())?), "sender must be a signing key for DID");

            // Granularity check
            ensure!(
                Self::check_granularity(&upper_ticker, value),
                "Invalid granularity"
                );
            let ticker_did = (upper_ticker.clone(), did);
            ensure!(<BalanceOf<T>>::exists(&ticker_did), "Account does not own this token");
            let burner_balance = Self::balance_of(&ticker_did);
            ensure!(burner_balance >= value, "Not enough balance.");

            // Reduce sender's balance
            let updated_burner_balance = burner_balance
                .checked_sub(&value)
                .ok_or("overflow in calculating balance")?;
            // Check whether the custody allowance remain intact or not
            Self::_check_custody_allowance(&upper_ticker, did, value)?;

            // verify transfer check
            ensure!(Self::_is_valid_transfer(&upper_ticker, Some(did), None, value)? == ERC1400_TRANSFER_SUCCESS, "Transfer restrictions failed");

            //Decrease total supply
            let mut token = Self::token_details(&upper_ticker);
            token.total_supply = token.total_supply.checked_sub(&value).ok_or("overflow in calculating balance")?;

            Self::_update_checkpoint(&upper_ticker, did, burner_balance);

            <BalanceOf<T>>::insert((upper_ticker.clone(), did), updated_burner_balance);
            <Tokens<T>>::insert(&upper_ticker, token);

            Self::deposit_event(RawEvent::Redeemed(upper_ticker, did, value));

            Ok(())

        }

        /// Used to redeem the security tokens by some other DID who has approval
        ///
        /// # Arguments
        /// * `_origin` Signing key of the spender who has valid approval to redeem the tokens
        /// * `did` DID of the spender
        /// * `_ticker` Ticker of the token
        /// * `from_did` DID from whom balance get reduced
        /// * `value` Amount of the tokens needs to redeem
        /// * `_data` An off chain data blob used to validate the redeem functionality.
        pub fn redeem_from(_origin, did: IdentityId, _ticker: Vec<u8>, from_did: IdentityId, value: T::Balance, _data: Vec<u8>) -> Result {
            let upper_ticker = utils::bytes_to_upper(_ticker.as_slice());
            let sender = ensure_signed(_origin)?;

            // Check that sender is allowed to act on behalf of `did`
            ensure!(<identity::Module<T>>::is_authorized_key(did, &Key::try_from(sender.encode())?), "sender must be a signing key for DID");

            // Granularity check
            ensure!(
                Self::check_granularity(&upper_ticker, value),
                "Invalid granularity"
                );
            let ticker_did = (upper_ticker.clone(), did);
            ensure!(<BalanceOf<T>>::exists(&ticker_did), "Account does not own this token");
            let burner_balance = Self::balance_of(&ticker_did);
            ensure!(burner_balance >= value, "Not enough balance.");

            // Reduce sender's balance
            let updated_burner_balance = burner_balance
                .checked_sub(&value)
                .ok_or("overflow in calculating balance")?;

            let ticker_from_did_did = (upper_ticker.clone(), from_did, did);
            ensure!(<Allowance<T>>::exists(&ticker_from_did_did), "Allowance does not exist");
            let allowance = Self::allowance(&ticker_from_did_did);
            ensure!(allowance >= value, "Not enough allowance");
            // Check whether the custody allowance remain intact or not
            Self::_check_custody_allowance(&upper_ticker, did, value)?;
            ensure!(Self::_is_valid_transfer( &upper_ticker, Some(from_did), None, value)? == ERC1400_TRANSFER_SUCCESS, "Transfer restrictions failed");

            let updated_allowance = allowance.checked_sub(&value).ok_or("overflow in calculating allowance")?;

            //Decrease total suply
            let mut token = Self::token_details(&upper_ticker);
            token.total_supply = token.total_supply.checked_sub(&value).ok_or("overflow in calculating balance")?;

            Self::_update_checkpoint(&upper_ticker, did, burner_balance);

            <Allowance<T>>::insert(&ticker_from_did_did, updated_allowance);
            <BalanceOf<T>>::insert(&ticker_did, updated_burner_balance);
            <Tokens<T>>::insert(&upper_ticker, token);

            Self::deposit_event(RawEvent::Redeemed(upper_ticker.clone(), did, value));
            Self::deposit_event(RawEvent::Approval(upper_ticker, from_did, did, value));

            Ok(())
        }

        /// Forces a redemption of an DID's tokens. Can only be called by token owner
        ///
        /// # Arguments
        /// * `_origin` Signing key of the token owner
        /// * `did` DID of the token holder
        /// * `ticker` Ticker of the token
        /// * `token_holder_did` DID from whom balance get reduced
        /// * `value` Amount of the tokens needs to redeem
        /// * `data` An off chain data blob used to validate the redeem functionality.
        /// * `operator_data` Any data blob that defines the reason behind the force redeem.
        pub fn controller_redeem(origin, did: IdentityId, ticker: Vec<u8>, token_holder_did: IdentityId, value: T::Balance, data: Vec<u8>, operator_data: Vec<u8>) -> Result {
            let ticker = utils::bytes_to_upper(ticker.as_slice());
            let sender = ensure_signed(origin)?;

            // Check that sender is allowed to act on behalf of `did`
            ensure!(<identity::Module<T>>::is_authorized_key(did, &Key::try_from(sender.encode())?), "sender must be a signing key for DID");
            ensure!(Self::is_owner(&ticker, did), "user is not token owner");

            // Granularity check
            ensure!(
                Self::check_granularity(&ticker, value),
                "Invalid granularity"
                );
            let ticker_token_holder_did = (ticker.clone(), token_holder_did);
            ensure!(<BalanceOf<T>>::exists( &ticker_token_holder_did), "Account does not own this token");
            let burner_balance = Self::balance_of(&ticker_token_holder_did);
            ensure!(burner_balance >= value, "Not enough balance.");

            // Reduce sender's balance
            let updated_burner_balance = burner_balance
                .checked_sub(&value)
                .ok_or("overflow in calculating balance")?;

            //Decrease total suply
            let mut token = Self::token_details(&ticker);
            token.total_supply = token.total_supply.checked_sub(&value).ok_or("overflow in calculating balance")?;

            Self::_update_checkpoint(&ticker, token_holder_did, burner_balance);

            <BalanceOf<T>>::insert(&ticker_token_holder_did, updated_burner_balance);
            <Tokens<T>>::insert(&ticker, token);

            Self::deposit_event(RawEvent::ControllerRedemption(ticker, did, token_holder_did, value, data, operator_data));

            Ok(())
        }

        /// Change the granularity of the token. Only called by the token owner
        ///
        /// # Arguments
        /// * `origin` Signing key of the token owner.
        /// * `did` DID of the token owner
        /// * `ticker` Ticker of the token
        /// * `granularity` New granularity
        pub fn change_granularity(origin, did: IdentityId, ticker: Vec<u8>, granularity: u128) -> Result {
            let ticker = utils::bytes_to_upper(ticker.as_slice());
            let sender = ensure_signed(origin)?;

            // Check that sender is allowed to act on behalf of `did`
            ensure!(<identity::Module<T>>::is_authorized_key(did, &Key::try_from(sender.encode())?), "sender must be a signing key for DID");

            ensure!(Self::is_owner(&ticker, did), "user is not authorized");
            ensure!(granularity != 0_u128, "Invalid granularity");
            // Read the token details
            let mut token = Self::token_details(&ticker);
            //Increase total suply
            token.granularity = granularity;
            <Tokens<T>>::insert(&ticker, token);
            Self::deposit_event(RawEvent::GranularityChanged(ticker, granularity));
            Ok(())
        }

        /// Checks whether a transaction with given parameters can take place or not
        /// This function is state less function and used to validate the transfer before actual transfer call.
        ///
        /// # Arguments
        /// * `_origin` Signing Key of the caller
        /// * `ticker` Ticker of the token
        /// * `from_did` DID from whom tokens will be transferred
        /// * `to_did` DID to whom tokens will be transferred
        /// * `value` Amount of the tokens
        /// * `data` Off chain data blob to validate the transfer.
        pub fn can_transfer(_origin, ticker: Vec<u8>, from_did: IdentityId, to_did: IdentityId, value: T::Balance, data: Vec<u8>) {
            let mut current_balance: T::Balance = Self::balance_of((ticker.clone(), from_did));
            if current_balance < value {
                current_balance = 0.into();
            } else {
                current_balance = current_balance - value;
            }
            if current_balance < Self::total_custody_allowance((ticker.clone(), from_did)) {
                sr_primitives::print("Insufficient balance");
                Self::deposit_event(RawEvent::CanTransfer(ticker, from_did, to_did, value, data, ERC1400_INSUFFICIENT_BALANCE as u32));
            } else {
                match Self::_is_valid_transfer(&ticker, Some(from_did), Some(to_did), value) {
                    Ok(code) =>
                    {
                        Self::deposit_event(RawEvent::CanTransfer(ticker, from_did, to_did, value, data, code as u32));
                    },
                    Err(msg) => {
                        // We emit a generic error with the event whenever there's an internal issue - i.e. captured
                        // in a string error and not using the status codes
                        sr_primitives::print(msg);
                        Self::deposit_event(RawEvent::CanTransfer(ticker, from_did, to_did, value, data, ERC1400_TRANSFER_FAILURE as u32));
                    }
                }
            }
        }

        /// An ERC1594 transfer with data
        /// This function can be used by the exchanges of other third parties to dynamically validate the transaction
        /// by passing the data blob
        ///
        /// # Arguments
        /// * `origin` Signing key of the sender
        /// * `did` DID from whom tokens will be transferred
        /// * `ticker` Ticker of the token
        /// * `to_did` DID to whom tokens will be transferred
        /// * `value` Amount of the tokens
        /// * `data` Off chain data blob to validate the transfer.
        pub fn transfer_with_data(origin, did: IdentityId, ticker: Vec<u8>, to_did: IdentityId, value: T::Balance, data: Vec<u8>) -> Result {
            Self::transfer(origin, did, ticker.clone(), to_did, value)?;
            Self::deposit_event(RawEvent::TransferWithData(ticker, did, to_did, value, data));
            Ok(())
        }

        /// An ERC1594 transfer_from with data
        /// This function can be used by the exchanges of other third parties to dynamically validate the transaction
        /// by passing the data blob
        ///
        /// # Arguments
        /// * `origin` Signing key of the spender
        /// * `did` DID of spender
        /// * `ticker` Ticker of the token
        /// * `from_did` DID from whom tokens will be transferred
        /// * `to_did` DID to whom tokens will be transferred
        /// * `value` Amount of the tokens
        /// * `data` Off chain data blob to validate the transfer.
        pub fn transfer_from_with_data(origin, did: IdentityId, ticker: Vec<u8>, from_did: IdentityId, to_did: IdentityId, value: T::Balance, data: Vec<u8>) -> Result {
            Self::transfer_from(origin, did, ticker.clone(), from_did,  to_did, value)?;
            Self::deposit_event(RawEvent::TransferWithData(ticker, from_did, to_did, value, data));
            Ok(())
        }

        /// Used to know whether the given token will issue new tokens or not
        ///
        /// # Arguments
        /// * `_origin` Signing key
        /// * `ticker` Ticker of the token whose issuance status need to know
        pub fn is_issuable(_origin, ticker: Vec<u8>) {
            Self::deposit_event(RawEvent::IsIssuable(ticker, true));
        }

        /// Used to get the documents details attach with the token
        ///
        /// # Arguments
        /// * `_origin` Caller signing key
        /// * `ticker` Ticker of the token
        /// * `name` Name of the document
        pub fn get_document(_origin, ticker: Vec<u8>, name: Vec<u8>) -> Result {
            let record = <Documents<T>>::get((ticker.clone(), name.clone()));
            Self::deposit_event(RawEvent::GetDocument(ticker, name, record.0, record.1, record.2));
            Ok(())
        }

        /// Used to set the details of the document, Only be called by the token owner
        ///
        /// # Arguments
        /// * `origin` Signing key of the token owner
        /// * `did` DID of the token owner
        /// * `ticker` Ticker of the token
        /// * `name` Name of the document
        /// * `uri` Off chain URL of the document
        /// * `document_hash` Hash of the document to proof the incorruptibility of the document
        pub fn set_document(origin, did: IdentityId, ticker: Vec<u8>, name: Vec<u8>, uri: Vec<u8>, document_hash: Vec<u8>) -> Result {
            let ticker = utils::bytes_to_upper(ticker.as_slice());
            let sender = ensure_signed(origin)?;

            // Check that sender is allowed to act on behalf of `did`
            ensure!(<identity::Module<T>>::is_authorized_key(did, &Key::try_from(sender.encode())?), "sender must be a signing key for DID");
            ensure!(Self::is_owner(&ticker, did), "user is not authorized");

            <Documents<T>>::insert((ticker, name), (uri, document_hash, <timestamp::Module<T>>::get()));
            Ok(())
        }

        /// Used to remove the document details for the given token, Only be called by the token owner
        ///
        /// # Arguments
        /// * `origin` Signing key of the token owner
        /// * `did` DID of the token owner
        /// * `ticker` Ticker of the token
        /// * `name` Name of the document
        pub fn remove_document(origin, did: IdentityId, ticker: Vec<u8>, name: Vec<u8>) -> Result {
            let ticker = utils::bytes_to_upper(ticker.as_slice());
            let sender = ensure_signed(origin)?;

            // Check that sender is allowed to act on behalf of `did`
            ensure!(<identity::Module<T>>::is_authorized_key(did, &Key::try_from(sender.encode())?), "sender must be a signing key for DID");
            ensure!(Self::is_owner(&ticker, did), "user is not authorized");

            <Documents<T>>::remove((ticker, name));
            Ok(())
        }

        /// ERC-2258 Implementation

        /// Used to increase the allowance for a given custodian
        /// Any investor/token holder can add a custodian and transfer the token transfer ownership to the custodian
        /// Through that investor balance will remain the same but the given token are only transfer by the custodian.
        /// This implementation make sure to have an accurate investor count from omnibus wallets.
        ///
        /// # Arguments
        /// * `origin` Signing key of the token holder
        /// * `ticker` Ticker of the token
        /// * `holder_did` DID of the token holder (i.e who wants to increase the custody allowance)
        /// * `custodian_did` DID of the custodian (i.e whom allowance provided)
        /// * `value` Allowance amount
        pub fn increase_custody_allowance(origin, ticker: Vec<u8>, holder_did: IdentityId, custodian_did: IdentityId, value: T::Balance) -> Result {
            let ticker = utils::bytes_to_upper(ticker.as_slice());
            let sender = ensure_signed(origin)?;
            // Check that sender is allowed to act on behalf of `did`
            ensure!(
                <identity::Module<T>>::is_authorized_key(holder_did, &Key::try_from(sender.encode())?),
                "sender must be a signing key for DID"
            );
            Self::_increase_custody_allowance(ticker.clone(), holder_did, custodian_did, value)?;
            Ok(())
        }

        /// Used to increase the allowance for a given custodian by providing the off chain signature
        ///
        /// # Arguments
        /// * `origin` Signing key of a DID who posses off chain signature
        /// * `ticker` Ticker of the token
        /// * `holder_did` DID of the token holder (i.e who wants to increase the custody allowance)
        /// * `holder_account_id` Signing key which signs the off chain data blob.
        /// * `custodian_did` DID of the custodian (i.e whom allowance provided)
        /// * `caller_did` DID of the caller
        /// * `value` Allowance amount
        /// * `nonce` A u16 number which avoid the replay attack
        /// * `signature` Signature provided by the holder_did
        pub fn increase_custody_allowance_of(origin, ticker: Vec<u8>, holder_did: IdentityId, holder_account_id: T::AccountId, custodian_did: IdentityId, caller_did: IdentityId,  value: T::Balance, nonce: u16, signature: T::OffChainSignature) -> Result {
            let ticker = utils::bytes_to_upper(ticker.as_slice());
            let sender = ensure_signed(origin)?;

            ensure!(!Self::authentication_nonce((ticker.clone(), holder_did, nonce)), "Signature already used");

            let msg = SignData {
                custodian_did: custodian_did,
                holder_did: holder_did,
                ticker: ticker.clone(),
                value,
                nonce
            };
            // holder_account_id should be a part of the holder_did
            ensure!(signature.verify(&msg.encode()[..], &holder_account_id), "Invalid signature");
            ensure!(
                <identity::Module<T>>::is_authorized_key(caller_did, &Key::try_from(sender.encode())?),
                "sender must be a signing key for DID"
            );
            // Validate the holder signing key
            ensure!(
                <identity::Module<T>>::is_authorized_key(holder_did, &Key::try_from(holder_account_id.encode())?),
                "holder signing key must be a signing key for holder DID"
            );
            Self::_increase_custody_allowance(ticker.clone(), holder_did, custodian_did, value)?;
            <AuthenticationNonce>::insert((ticker.clone(), holder_did, nonce), true);
            Ok(())
        }

        /// Used to transfer the tokens by the approved custodian
        ///
        /// # Arguments
        /// * `origin` Signing key of the custodian
        /// * `ticker` Ticker of the token
        /// * `holder_did` DID of the token holder (i.e whom balance get reduced)
        /// * `custodian_did` DID of the custodian (i.e who has the valid approved allowance)
        /// * `receiver_did` DID of the receiver
        /// * `value` Amount of tokens need to transfer
        pub fn transfer_by_custodian(origin, ticker: Vec<u8>, holder_did: IdentityId, custodian_did: IdentityId, receiver_did: IdentityId, value: T::Balance) -> Result {
            let ticker = utils::bytes_to_upper(ticker.as_slice());
            let sender = ensure_signed(origin)?;
            // Check that sender is allowed to act on behalf of `did`
            ensure!(
                <identity::Module<T>>::is_authorized_key(custodian_did, &Key::try_from(sender.encode())?),
                "sender must be a signing key for DID"
            );
            let mut custodian_allowance = Self::custodian_allowance((ticker.clone(), holder_did, custodian_did));
            // Check whether the custodian has enough allowance or not
            ensure!(custodian_allowance >= value, "Insufficient allowance");
            // using checked_sub (safe math) to avoid underflow
            custodian_allowance = custodian_allowance.checked_sub(&value).ok_or("underflow in calculating allowance")?;
            // using checked_sub (safe math) to avoid underflow
            let new_total_allowance = Self::total_custody_allowance((ticker.clone(), holder_did))
                .checked_sub(&value)
                .ok_or("underflow in calculating the total allowance")?;
            // Validate the transfer
            ensure!(Self::_is_valid_transfer(&ticker, Some(holder_did), Some(receiver_did), value)? == ERC1400_TRANSFER_SUCCESS, "Transfer restrictions failed");
            Self::_transfer(&ticker, holder_did, receiver_did, value)?;
            // Update Storage of allowance
            <CustodianAllowance<T>>::insert((ticker.clone(), custodian_did, holder_did), &custodian_allowance);
            <TotalCustodyAllowance<T>>::insert((ticker.clone(), holder_did), new_total_allowance);
            Self::deposit_event(RawEvent::CustodyTransfer(ticker.clone(), custodian_did, holder_did, receiver_did, value));
            Ok(())
        }

}
}

decl_event! {
    pub enum Event<T>
        where
        Balance = <T as balances::Trait>::Balance,
        Moment = <T as timestamp::Trait>::Moment,
        {
            /// event for transfer of tokens
            /// ticker, from DID, to DID, value
            Transfer(Vec<u8>, IdentityId, IdentityId, Balance),
            /// event when an approval is made
            /// ticker, owner DID, spender DID, value
            Approval(Vec<u8>, IdentityId, IdentityId, Balance),
            /// emit when tokens get issued
            /// ticker, beneficiary DID, value
            Issued(Vec<u8>, IdentityId, Balance),
            /// emit when tokens get redeemed
            /// ticker, DID, value
            Redeemed(Vec<u8>, IdentityId, Balance),
            /// event for forced transfer of tokens
            /// ticker, controller DID, from DID, to DID, value, data, operator data
            ControllerTransfer(Vec<u8>, IdentityId, IdentityId, IdentityId, Balance, Vec<u8>, Vec<u8>),
            /// event for when a forced redemption takes place
            /// ticker, controller DID, token holder DID, value, data, operator data
            ControllerRedemption(Vec<u8>, IdentityId, IdentityId, Balance, Vec<u8>, Vec<u8>),
<<<<<<< HEAD

            // Event for creation of the asset
            // ticker, total supply, owner DID
            IssuedToken(Vec<u8>, Balance, IdentityId, u128),
            // Event for change granularity
            // ticker, granularity
=======
            /// Event for creation of the asset
            /// ticker, total supply, owner DID, decimal
            IssuedToken(Vec<u8>, Balance, IdentityId, u128, u16),
            /// Event for change granularity
            /// ticker, granularity
>>>>>>> 5b7e5582
            GranularityChanged(Vec<u8>, u128),
            /// can_transfer() output
            /// ticker, from_did, to_did, value, data, ERC1066 status
            /// 0 - OK
            /// 1,2... - Error, meanings TBD
            CanTransfer(Vec<u8>, IdentityId, IdentityId, Balance, Vec<u8>, u32),
            /// An additional event to Transfer; emitted when transfer_with_data is called; similar to
            /// Transfer with data added at the end.
            /// ticker, from DID, to DID, value, data
            TransferWithData(Vec<u8>, IdentityId, IdentityId, Balance, Vec<u8>),
            /// is_issuable() output
            /// ticker, return value (true if issuable)
            IsIssuable(Vec<u8>, bool),
            /// get_document() output
            /// ticker, name, uri, hash, last modification date
            GetDocument(Vec<u8>, Vec<u8>, Vec<u8>, Vec<u8>, Moment),
            /// emit when tokens transferred by the custodian
            /// ticker, custodian did, holder/from did, to did, amount
            CustodyTransfer(Vec<u8>, IdentityId, IdentityId, IdentityId, Balance),
            /// emit when allowance get increased
            /// ticker, holder did, custodian did, oldAllowance, newAllowance
            CustodyAllowanceChanged(Vec<u8>, IdentityId, IdentityId, Balance, Balance),
        }
}

pub trait AssetTrait<V> {
    fn total_supply(ticker: &[u8]) -> V;
    fn balance(ticker: &[u8], did: IdentityId) -> V;
    fn _mint_from_sto(ticker: &[u8], sender_did: IdentityId, tokens_purchased: V) -> Result;
    fn is_owner(ticker: &Vec<u8>, did: IdentityId) -> bool;
    fn get_balance_at(ticker: &Vec<u8>, did: IdentityId, at: u64) -> V;
}

impl<T: Trait> AssetTrait<T::Balance> for Module<T> {
    fn _mint_from_sto(ticker: &[u8], sender: IdentityId, tokens_purchased: T::Balance) -> Result {
        let upper_ticker = utils::bytes_to_upper(ticker);
        Self::_mint(&upper_ticker, sender, tokens_purchased)
    }

    fn is_owner(ticker: &Vec<u8>, did: IdentityId) -> bool {
        Self::_is_owner(ticker, did)
    }

    /// Get the asset `id` balance of `who`.
    fn balance(ticker: &[u8], who: IdentityId) -> T::Balance {
        let upper_ticker = utils::bytes_to_upper(ticker);
        return Self::balance_of((upper_ticker, who));
    }

    // Get the total supply of an asset `id`
    fn total_supply(ticker: &[u8]) -> T::Balance {
        let upper_ticker = utils::bytes_to_upper(ticker);
        return Self::token_details(upper_ticker).total_supply;
    }

    fn get_balance_at(ticker: &Vec<u8>, did: IdentityId, at: u64) -> T::Balance {
        let upper_ticker = utils::bytes_to_upper(ticker);
        return Self::get_balance_at(&upper_ticker, did, at);
    }
}

/// All functions in the decl_module macro become part of the public interface of the module
/// If they are there, they are accessible via extrinsics calls whether they are public or not
/// However, in the impl module section (this, below) the functions can be public and private
/// Private functions are internal to this module e.g.: _transfer
/// Public functions can be called from other modules e.g.: lock and unlock (being called from the tcr module)
/// All functions in the impl module section are not part of public interface because they are not part of the Call enum
impl<T: Trait> Module<T> {
    // Public immutables
    pub fn _is_owner(ticker: &Vec<u8>, did: IdentityId) -> bool {
        let token = Self::token_details(ticker);
        token.owner_did == did
    }

    /// Get the asset `id` balance of `who`.
    pub fn balance(ticker: &Vec<u8>, did: IdentityId) -> T::Balance {
        let upper_ticker = utils::bytes_to_upper(ticker);
        Self::balance_of((upper_ticker, did))
    }

    // Get the total supply of an asset `id`
    pub fn total_supply(ticker: &[u8]) -> T::Balance {
        let upper_ticker = utils::bytes_to_upper(ticker);
        Self::token_details(upper_ticker).total_supply
    }

    pub fn get_balance_at(ticker: &Vec<u8>, did: IdentityId, at: u64) -> T::Balance {
        let upper_ticker = utils::bytes_to_upper(ticker);
        let ticker_did = (upper_ticker.clone(), did);
        if !<TotalCheckpoints>::exists(upper_ticker.clone()) ||
            at == 0 || //checkpoints start from 1
            at > Self::total_checkpoints_of(&upper_ticker)
        {
            // No checkpoints data exist
            return Self::balance_of(&ticker_did);
        }

        if <UserCheckpoints>::exists(&ticker_did) {
            let user_checkpoints = Self::user_checkpoints(&ticker_did);
            if at > *user_checkpoints.last().unwrap_or(&0) {
                // Using unwrap_or to be defensive.
                // or part should never be triggered due to the check on 2 lines above
                // User has not transacted after checkpoint creation.
                // This means their current balance = their balance at that cp.
                return Self::balance_of(&ticker_did);
            }
            // Uses the first checkpoint that was created after target checpoint
            // and the user has data for that checkpoint
            return Self::balance_at_checkpoint((
                upper_ticker.clone(),
                did,
                Self::find_ceiling(&user_checkpoints, at),
            ));
        }
        // User has no checkpoint data.
        // This means that user's balance has not changed since first checkpoint was created.
        // Maybe the user never held any balance.
        return Self::balance_of(&ticker_did);
    }

    fn find_ceiling(arr: &Vec<u64>, key: u64) -> u64 {
        // This function assumes that key <= last element of the array,
        // the array consists of unique sorted elements,
        // array len > 0
        let mut end = arr.len();
        let mut start = 0;
        let mut mid = (start + end) / 2;

        while mid != 0 && end >= start {
            // Due to our assumptions, we can even remove end >= start condition from here
            if key > arr[mid - 1] && key <= arr[mid] {
                // This condition and the fact that key <= last element of the array mean that
                // start should never become greater than end.
                return arr[mid];
            } else if key > arr[mid] {
                start = mid + 1;
            } else {
                end = mid;
            }
            mid = (start + end) / 2;
        }

        // This should only be reached when mid becomes 0.
        return arr[0];
    }

    fn _is_valid_transfer(
        ticker: &Vec<u8>,
        from_did: Option<IdentityId>,
        to_did: Option<IdentityId>,
        value: T::Balance,
    ) -> StdResult<u8, &'static str> {
        let general_status_code =
            <general_tm::Module<T>>::verify_restriction(ticker, from_did, to_did, value)?;
        Ok(if general_status_code != ERC1400_TRANSFER_SUCCESS {
            general_status_code
        } else {
            <percentage_tm::Module<T>>::verify_restriction(ticker, from_did, to_did, value)?
        })
    }

    // the SimpleToken standard transfer function
    // internal
    fn _transfer(
        ticker: &Vec<u8>,
        from_did: IdentityId,
        to_did: IdentityId,
        value: T::Balance,
    ) -> Result {
        // Granularity check
        ensure!(
            Self::check_granularity(ticker, value),
            "Invalid granularity"
        );
        let ticket_from_did = (ticker.clone(), from_did);
        ensure!(
            <BalanceOf<T>>::exists(&ticket_from_did),
            "Account does not own this token"
        );
        let sender_balance = Self::balance_of(&ticket_from_did);
        ensure!(sender_balance >= value, "Not enough balance.");

        let updated_from_balance = sender_balance
            .checked_sub(&value)
            .ok_or("overflow in calculating balance")?;
        let ticket_to_did = (ticker.clone(), to_did);
        let receiver_balance = Self::balance_of(&ticket_to_did);
        let updated_to_balance = receiver_balance
            .checked_add(&value)
            .ok_or("overflow in calculating balance")?;

        Self::_update_checkpoint(ticker, from_did, sender_balance);
        Self::_update_checkpoint(ticker, to_did, receiver_balance);
        // reduce sender's balance
        <BalanceOf<T>>::insert(ticket_from_did, updated_from_balance);

        // increase receiver's balance
        <BalanceOf<T>>::insert(ticket_to_did, updated_to_balance);

        Self::deposit_event(RawEvent::Transfer(ticker.clone(), from_did, to_did, value));
        Ok(())
    }

    pub fn _create_checkpoint(ticker: &Vec<u8>) -> Result {
        if <TotalCheckpoints>::exists(ticker) {
            let mut checkpoint_count = Self::total_checkpoints_of(ticker);
            checkpoint_count = checkpoint_count
                .checked_add(1)
                .ok_or("overflow in adding checkpoint")?;
            <TotalCheckpoints>::insert(ticker, checkpoint_count);
            <CheckpointTotalSupply<T>>::insert(
                (ticker.clone(), checkpoint_count),
                Self::token_details(ticker).total_supply,
            );
        } else {
            <TotalCheckpoints>::insert(ticker, 1);
            <CheckpointTotalSupply<T>>::insert(
                (ticker.clone(), 1),
                Self::token_details(ticker).total_supply,
            );
        }
        Ok(())
    }

    fn _update_checkpoint(ticker: &Vec<u8>, user_did: IdentityId, user_balance: T::Balance) {
        if <TotalCheckpoints>::exists(ticker) {
            let checkpoint_count = Self::total_checkpoints_of(ticker);
            let ticker_user_did_checkpont = (ticker.clone(), user_did, checkpoint_count);
            if !<CheckpointBalance<T>>::exists(&ticker_user_did_checkpont) {
                <CheckpointBalance<T>>::insert(&ticker_user_did_checkpont, user_balance);
                <UserCheckpoints>::mutate((ticker.clone(), user_did), |user_checkpoints| {
                    user_checkpoints.push(checkpoint_count);
                });
            }
        }
    }

    fn is_owner(ticker: &Vec<u8>, did: IdentityId) -> bool {
        Self::_is_owner(ticker, did)
    }

    pub fn _mint(ticker: &Vec<u8>, to_did: IdentityId, value: T::Balance) -> Result {
        // Granularity check
        ensure!(
            Self::check_granularity(ticker, value),
            "Invalid granularity"
        );
        //Increase receiver balance
        let ticker_to_did = (ticker.clone(), to_did);
        let current_to_balance = Self::balance_of(&ticker_to_did);
        let updated_to_balance = current_to_balance
            .checked_add(&value)
            .ok_or("overflow in calculating balance")?;
        // verify transfer check
        ensure!(
            Self::_is_valid_transfer(ticker, None, Some(to_did), value)?
                == ERC1400_TRANSFER_SUCCESS,
            "Transfer restrictions failed"
        );

        // Read the token details
        let mut token = Self::token_details(ticker);
        let updated_total_supply = token
            .total_supply
            .checked_add(&value)
            .ok_or("overflow in calculating total supply")?;
        ensure!(
            updated_total_supply <= (10 as u128).pow(18).into(),
            "Total supply above the limit"
        );
        //Increase total suply
        token.total_supply = updated_total_supply;

        Self::_update_checkpoint(ticker, to_did, current_to_balance);

        <BalanceOf<T>>::insert(&ticker_to_did, updated_to_balance);
        <Tokens<T>>::insert(ticker, token);

        Self::deposit_event(RawEvent::Issued(ticker.clone(), to_did, value));

        Ok(())
    }

    fn check_granularity(ticker: &Vec<u8>, value: T::Balance) -> bool {
        // Read the token details
        let token = Self::token_details(ticker);
        // Check the granularity
        value % token.granularity.into() == 0.into()
    }

    fn _check_custody_allowance(
        ticker: &Vec<u8>,
        holder_did: IdentityId,
        value: T::Balance,
    ) -> Result {
        let remaining_balance = Self::balance_of((ticker.clone(), holder_did))
            .checked_sub(&value)
            .ok_or("underflow in balance deduction")?;
        ensure!(
            remaining_balance >= Self::total_custody_allowance((ticker.clone(), holder_did)),
            "Insufficient balance for transfer"
        );
        Ok(())
    }

    fn _increase_custody_allowance(
        ticker: Vec<u8>,
        holder_did: IdentityId,
        custodian_did: IdentityId,
        value: T::Balance,
    ) -> Result {
        let new_custody_allowance = Self::total_custody_allowance((ticker.clone(), holder_did))
            .checked_add(&value)
            .ok_or("total custody allowance get overflowed")?;
        // Ensure that balance of the token holder should greater than or equal to the total custody allowance + value
        ensure!(
            Self::balance_of((ticker.clone(), holder_did)) >= new_custody_allowance,
            "Insufficient balance of holder did"
        );
        // Ensure the valid DID
        ensure!(
            <identity::DidRecords<T>>::exists(custodian_did),
            "Invalid custodian DID"
        );

        let old_allowance = Self::custodian_allowance((ticker.clone(), holder_did, custodian_did));
        let new_current_allowance = old_allowance
            .checked_add(&value)
            .ok_or("allowance get overflowed")?;
        // Update Storage
        <CustodianAllowance<T>>::insert(
            (ticker.clone(), holder_did, custodian_did),
            &new_current_allowance,
        );
        <TotalCustodyAllowance<T>>::insert((ticker.clone(), holder_did), new_custody_allowance);
        Self::deposit_event(RawEvent::CustodyAllowanceChanged(
            ticker.clone(),
            holder_did,
            custodian_did,
            old_allowance,
            new_current_allowance,
        ));
        Ok(())
    }
}

/// tests for this module
#[cfg(test)]
mod tests {
    use super::*;
    use crate::{exemption, identity};
    use primitives::{IdentityId, Key};
    use rand::Rng;

    use chrono::prelude::*;
    use lazy_static::lazy_static;
    use sr_io::with_externalities;
    use sr_primitives::{
        testing::{Header, UintAuthorityId},
        traits::{BlakeTwo256, ConvertInto, IdentityLookup, OpaqueKeys},
        AnySignature, Perbill,
    };
    use srml_support::{assert_err, assert_noop, assert_ok, impl_outer_origin, parameter_types};
    use std::sync::{Arc, Mutex};
    use substrate_primitives::{Blake2Hasher, H256};
    use test_client::{self, AccountKeyring};

    type SessionIndex = u32;
    type AuthorityId = <AnySignature as Verify>::Signer;
    type BlockNumber = u64;
    type AccountId = <AnySignature as Verify>::Signer;
    type OffChainSignature = AnySignature;

    pub struct TestOnSessionEnding;
    impl session::OnSessionEnding<AuthorityId> for TestOnSessionEnding {
        fn on_session_ending(_: SessionIndex, _: SessionIndex) -> Option<Vec<AuthorityId>> {
            None
        }
    }

    pub struct TestSessionHandler;
    impl session::SessionHandler<AuthorityId> for TestSessionHandler {
        fn on_new_session<Ks: OpaqueKeys>(
            _changed: bool,
            _validators: &[(AuthorityId, Ks)],
            _queued_validators: &[(AuthorityId, Ks)],
        ) {
        }

        fn on_disabled(_validator_index: usize) {}

        fn on_genesis_session<Ks: OpaqueKeys>(_validators: &[(AuthorityId, Ks)]) {}
    }

    impl_outer_origin! {
        pub enum Origin for Test {}
    }

    // For testing the module, we construct most of a mock runtime. This means
    // first constructing a configuration type (`Test`) which `impl`s each of the
    // configuration traits of modules we want to use.
    #[derive(Clone, Eq, PartialEq)]
    pub struct Test;
    parameter_types! {
        pub const Period: BlockNumber = 1;
        pub const Offset: BlockNumber = 0;
        pub const BlockHashCount: u32 = 250;
        pub const MaximumBlockWeight: u32 = 4 * 1024 * 1024;
        pub const MaximumBlockLength: u32 = 4 * 1024 * 1024;
        pub const AvailableBlockRatio: Perbill = Perbill::from_percent(75);
    }
    impl system::Trait for Test {
        type Origin = Origin;
        type Call = ();
        type Index = u64;
        type BlockNumber = BlockNumber;
        type Hash = H256;
        type Hashing = BlakeTwo256;
        //type AccountId = u64;
        type AccountId = AccountId;
        type Lookup = IdentityLookup<AccountId>;
        type WeightMultiplierUpdate = ();
        type Header = Header;
        type Event = ();
        type BlockHashCount = BlockHashCount;
        type MaximumBlockWeight = MaximumBlockWeight;
        type AvailableBlockRatio = AvailableBlockRatio;
        type MaximumBlockLength = MaximumBlockLength;
        type Version = ();
    }

    parameter_types! {
        pub const DisabledValidatorsThreshold: Perbill = Perbill::from_percent(33);
    }

    impl session::Trait for Test {
        type OnSessionEnding = TestOnSessionEnding;
        type Keys = UintAuthorityId;
        type ShouldEndSession = session::PeriodicSessions<Period, Offset>;
        type SessionHandler = TestSessionHandler;
        type Event = ();
        type ValidatorId = AuthorityId;
        type ValidatorIdOf = ConvertInto;
        type SelectInitialValidators = ();
        type DisabledValidatorsThreshold = DisabledValidatorsThreshold;
    }

    impl session::historical::Trait for Test {
        type FullIdentification = ();
        type FullIdentificationOf = ();
    }

    parameter_types! {
        pub const ExistentialDeposit: u64 = 0;
        pub const TransferFee: u64 = 0;
        pub const CreationFee: u64 = 0;
        pub const TransactionBaseFee: u64 = 0;
        pub const TransactionByteFee: u64 = 0;
    }

    impl balances::Trait for Test {
        type Balance = u128;
        type OnFreeBalanceZero = ();
        type OnNewAccount = ();
        type Event = ();
        type TransactionPayment = ();
        type DustRemoval = ();
        type TransferPayment = ();
        type ExistentialDeposit = ExistentialDeposit;
        type TransferFee = TransferFee;
        type CreationFee = CreationFee;
        type TransactionBaseFee = TransactionBaseFee;
        type TransactionByteFee = TransactionByteFee;
        type WeightToFee = ConvertInto;
        type Identity = identity::Module<Test>;
    }

    impl general_tm::Trait for Test {
        type Event = ();
        type Asset = Module<Test>;
    }
    impl identity::Trait for Test {
        type Event = ();
    }
    impl percentage_tm::Trait for Test {
        type Event = ();
    }

    impl exemption::Trait for Test {
        type Event = ();
        type Asset = Module<Test>;
    }

    parameter_types! {
        pub const MinimumPeriod: u64 = 3;
    }

    impl timestamp::Trait for Test {
        type Moment = u64;
        type OnTimestampSet = ();
        type MinimumPeriod = MinimumPeriod;
    }

    impl utils::Trait for Test {
        type OffChainSignature = OffChainSignature;
        fn validator_id_to_account_id(v: <Self as session::Trait>::ValidatorId) -> Self::AccountId {
            v
        }
    }

    impl registry::Trait for Test {}
    impl Trait for Test {
        type Event = ();
        type Currency = balances::Module<Test>;
    }
    type Asset = Module<Test>;
    type Balances = balances::Module<Test>;
    type Identity = identity::Module<Test>;
    type GeneralTM = general_tm::Module<Test>;

    lazy_static! {
        static ref INVESTOR_MAP_OUTER_LOCK: Arc<Mutex<()>> = Arc::new(Mutex::new(()));
    }

    /// Build a genesis identity instance owned by account No. 1
    fn identity_owned_by_alice() -> sr_io::TestExternalities<Blake2Hasher> {
        let mut t = system::GenesisConfig::default()
            .build_storage::<Test>()
            .unwrap();
        identity::GenesisConfig::<Test> {
            owner: AccountKeyring::Alice.public().into(),
            did_creation_fee: 250,
        }
        .assimilate_storage(&mut t)
        .unwrap();
        sr_io::TestExternalities::new(t)
    }

    #[test]
    fn issuers_can_create_tokens() {
        with_externalities(&mut identity_owned_by_alice(), || {
            let owner_acc = AccountId::from(AccountKeyring::Dave);
            let owner_did = IdentityId::from(1u128);
            // Raise the owner's base currency balance
            Balances::make_free_balance_be(&owner_acc, 1_000_000);
            Identity::register_did(Origin::signed(owner_acc.clone()), owner_did, vec![])
                .expect("Could not create owner_did");

            // Expected token entry
            let token = SecurityToken {
                name: vec![0x01],
                owner_did: owner_did,
                total_supply: 1_000_000,
                granularity: 1,
            };

            assert_err!(
                Asset::create_token(
                    Origin::signed(owner_acc.clone()),
                    owner_did,
                    token.name.clone(),
                    token.name.clone(),
                    1_000_000_000_000_000_000_000_000, // Total supply over the limit
                    true
                ),
                "Total supply above the limit"
            );

            Identity::fund_poly(Origin::signed(owner_acc.clone()), owner_did, 500_000)
                .expect("Could not add funds to DID");

            // Issuance is successful
            assert_ok!(Asset::create_token(
                Origin::signed(owner_acc.clone()),
                owner_did,
                token.name.clone(),
                token.name.clone(),
                token.total_supply,
                true
            ));

            // A correct entry is added
            assert_eq!(Asset::token_details(token.name.clone()), token);
        });
    }

    /// # TODO
    /// It should be re-enable once issuer claim is re-enabled.
    #[test]
    #[ignore]
    fn non_issuers_cant_create_tokens() {
        with_externalities(&mut identity_owned_by_alice(), || {
            let owner_did = IdentityId::from(1u128);

            // Expected token entry
            let token = SecurityToken {
                name: vec![0x01],
                owner_did: owner_did,
                total_supply: 1_000_000,
                granularity: 1,
            };

            let wrong_acc = AccountId::from(AccountKeyring::Bob);

            Balances::make_free_balance_be(&wrong_acc, 1_000_000);

            let wrong_did = IdentityId::try_from("did:poly:wrong");
            assert!(wrong_did.is_err());
        });
    }

    #[test]
    fn valid_transfers_pass() {
        with_externalities(&mut identity_owned_by_alice(), || {
            let now = Utc::now();
            <timestamp::Module<Test>>::set_timestamp(now.timestamp() as u64);

            let owner_acc = AccountId::from(AccountKeyring::Dave);
            let owner_did = IdentityId::from(1u128);

            // Expected token entry
            let token = SecurityToken {
                name: vec![0x01],
                owner_did: owner_did,
                total_supply: 1_000_000,
                granularity: 1,
            };

            Balances::make_free_balance_be(&owner_acc, 1_000_000);
            Identity::register_did(Origin::signed(owner_acc.clone()), owner_did, vec![])
                .expect("Could not create owner_did");

            let alice_acc = AccountId::from(AccountKeyring::Charlie);
            let alice_did = IdentityId::from(2u128);

            Balances::make_free_balance_be(&alice_acc, 1_000_000);
            Identity::register_did(Origin::signed(alice_acc.clone()), alice_did, vec![])
                .expect("Could not create alice_did");

            let bob_acc = AccountId::from(AccountKeyring::Bob);
            let bob_did = IdentityId::from(3u128);

            Balances::make_free_balance_be(&bob_acc, 1_000_000);
            Identity::register_did(Origin::signed(bob_acc.clone()), bob_did, vec![])
                .expect("Could not create bob_did");

            Identity::fund_poly(Origin::signed(owner_acc.clone()), owner_did, 500_000)
                .expect("Could not add funds to DID");

            // Issuance is successful
            assert_ok!(Asset::create_token(
                Origin::signed(owner_acc.clone()),
                owner_did,
                token.name.clone(),
                token.name.clone(),
                token.total_supply,
                true
            ));

            // A correct entry is added
            assert_eq!(Asset::token_details(token.name.clone()), token);

            let asset_rule = general_tm::AssetRule {
                sender_rules: vec![],
                receiver_rules: vec![],
            };

            // Allow all transfers
            assert_ok!(GeneralTM::add_active_rule(
                Origin::signed(owner_acc.clone()),
                owner_did,
                token.name.clone(),
                asset_rule
            ));

            assert_ok!(Asset::transfer(
                Origin::signed(owner_acc.clone()),
                owner_did,
                token.name.clone(),
                alice_did,
                500
            ));
        })
    }

    #[test]
    fn valid_custodian_allowance() {
        with_externalities(&mut identity_owned_by_alice(), || {
            let owner_acc = AccountId::from(AccountKeyring::Dave);
            let owner_did = IdentityId::from(1u128);

            let now = Utc::now();
            <timestamp::Module<Test>>::set_timestamp(now.timestamp() as u64);

            // Expected token entry
            let token = SecurityToken {
                name: vec![0x01],
                owner_did: owner_did,
                total_supply: 1_000_000,
                granularity: 1,
            };

            Balances::make_free_balance_be(&owner_acc, 1_000_000);
            Identity::register_did(Origin::signed(owner_acc.clone()), owner_did, vec![])
                .expect("Could not create owner_did");

            let investor1_acc = AccountId::from(AccountKeyring::Bob);
            let investor1_did = IdentityId::from(2u128);

            Balances::make_free_balance_be(&investor1_acc, 1_000_000);
            Identity::register_did(Origin::signed(investor1_acc.clone()), investor1_did, vec![])
                .expect("Could not create investor1_did");

            let investor2_acc = AccountId::from(AccountKeyring::Charlie);
            let investor2_did = IdentityId::from(3u128);

            Balances::make_free_balance_be(&investor2_acc, 1_000_000);
            Identity::register_did(Origin::signed(investor2_acc.clone()), investor2_did, vec![])
                .expect("Could not create investor2_did");

            let custodian_acc = AccountId::from(AccountKeyring::Eve);
            let custodian_did = IdentityId::from(4u128);

            Balances::make_free_balance_be(&custodian_acc, 1_000_000);
            Identity::register_did(Origin::signed(custodian_acc.clone()), custodian_did, vec![])
                .expect("Could not create custodian_did");

            // Issuance is successful
            assert_ok!(Asset::create_token(
                Origin::signed(owner_acc.clone()),
                owner_did,
                token.name.clone(),
                token.name.clone(),
                token.total_supply,
                true
            ));

            assert_eq!(
                Asset::balance_of((token.name.clone(), token.owner_did)),
                token.total_supply
            );

            assert_eq!(Asset::token_details(token.name.clone()), token);

            let asset_rule = general_tm::AssetRule {
                sender_rules: vec![],
                receiver_rules: vec![],
            };

            // Allow all transfers
            assert_ok!(GeneralTM::add_active_rule(
                Origin::signed(owner_acc.clone()),
                owner_did,
                token.name.clone(),
                asset_rule
            ));

            // Mint some tokens to investor1
            assert_ok!(Asset::issue(
                Origin::signed(owner_acc.clone()),
                owner_did,
                token.name.clone(),
                investor1_did,
                200_00_00 as u128,
                vec![0x0]
            ));

            assert_eq!(
                Asset::balance_of((token.name.clone(), investor1_did)),
                200_00_00 as u128
            );

            // Failed to add custodian because of insufficient balance
            assert_noop!(
                Asset::increase_custody_allowance(
                    Origin::signed(investor1_acc.clone()),
                    token.name.clone(),
                    investor1_did,
                    custodian_did,
                    250_00_00 as u128
                ),
                "Insufficient balance of holder did"
            );

            // Failed to add/increase the custodian allowance because of Invalid custodian did
            let custodian_did_not_register = IdentityId::from(5u128);
            assert_noop!(
                Asset::increase_custody_allowance(
                    Origin::signed(investor1_acc.clone()),
                    token.name.clone(),
                    investor1_did,
                    custodian_did_not_register,
                    50_00_00 as u128
                ),
                "Invalid custodian DID"
            );

            // Add custodian
            assert_ok!(Asset::increase_custody_allowance(
                Origin::signed(investor1_acc.clone()),
                token.name.clone(),
                investor1_did,
                custodian_did,
                50_00_00 as u128
            ));

            assert_eq!(
                Asset::custodian_allowance((token.name.clone(), investor1_did, custodian_did)),
                50_00_00 as u128
            );

            assert_eq!(
                Asset::total_custody_allowance((token.name.clone(), investor1_did)),
                50_00_00 as u128
            );

            // Transfer the token upto the limit
            assert_ok!(Asset::transfer(
                Origin::signed(investor1_acc.clone()),
                investor1_did,
                token.name.clone(),
                investor2_did,
                140_00_00 as u128
            ));

            assert_eq!(
                Asset::balance_of((token.name.clone(), investor2_did)),
                140_00_00 as u128
            );

            // Try to Transfer the tokens beyond the limit
            assert_noop!(
                Asset::transfer(
                    Origin::signed(investor1_acc.clone()),
                    investor1_did,
                    token.name.clone(),
                    investor2_did,
                    50_00_00 as u128
                ),
                "Insufficient balance for transfer"
            );

            // Should fail to transfer the token by the custodian because of invalid signing key
            assert_noop!(
                Asset::transfer_by_custodian(
                    Origin::signed(investor2_acc.clone()),
                    token.name.clone(),
                    investor1_did,
                    custodian_did,
                    investor2_did,
                    45_00_00 as u128
                ),
                "sender must be a signing key for DID"
            );

            // Should fail to transfer the token by the custodian because of insufficient allowance
            assert_noop!(
                Asset::transfer_by_custodian(
                    Origin::signed(custodian_acc.clone()),
                    token.name.clone(),
                    investor1_did,
                    custodian_did,
                    investor2_did,
                    55_00_00 as u128
                ),
                "Insufficient allowance"
            );

            // Successfully transfer by the custodian
            assert_ok!(Asset::transfer_by_custodian(
                Origin::signed(custodian_acc.clone()),
                token.name.clone(),
                investor1_did,
                custodian_did,
                investor2_did,
                45_00_00 as u128
            ));
        });
    }

    #[test]
    fn valid_custodian_allowance_of() {
        with_externalities(&mut identity_owned_by_alice(), || {
            let owner_acc = AccountId::from(AccountKeyring::Dave);
            let owner_did = IdentityId::from(1u128);

            let now = Utc::now();
            <timestamp::Module<Test>>::set_timestamp(now.timestamp() as u64);

            // Expected token entry
            let token = SecurityToken {
                name: vec![0x01],
                owner_did: owner_did,
                total_supply: 1_000_000,
                granularity: 1,
            };

            Balances::make_free_balance_be(&owner_acc, 1_000_000);
            Identity::register_did(Origin::signed(owner_acc.clone()), owner_did, vec![])
                .expect("Could not create owner_did");

            let investor1_acc = AccountId::from(AccountKeyring::Bob);
            let investor1_did = IdentityId::from(2u128);

            Balances::make_free_balance_be(&investor1_acc, 1_000_000);
            Identity::register_did(Origin::signed(investor1_acc.clone()), investor1_did, vec![])
                .expect("Could not create investor1_did");

            let investor2_acc = AccountId::from(AccountKeyring::Charlie);
            let investor2_did = IdentityId::from(3u128);

            Balances::make_free_balance_be(&investor2_acc, 1_000_000);
            Identity::register_did(Origin::signed(investor2_acc.clone()), investor2_did, vec![])
                .expect("Could not create investor2_did");

            let custodian_acc = AccountId::from(AccountKeyring::Eve);
            let custodian_did = IdentityId::from(4u128);

            Balances::make_free_balance_be(&custodian_acc, 1_000_000);
            Identity::register_did(Origin::signed(custodian_acc.clone()), custodian_did, vec![])
                .expect("Could not create custodian_did");

            // Issuance is successful
            assert_ok!(Asset::create_token(
                Origin::signed(owner_acc.clone()),
                owner_did,
                token.name.clone(),
                token.name.clone(),
                token.total_supply,
                true
            ));

            assert_eq!(
                Asset::balance_of((token.name.clone(), token.owner_did)),
                token.total_supply
            );

            assert_eq!(Asset::token_details(token.name.clone()), token);

            let asset_rule = general_tm::AssetRule {
                sender_rules: vec![],
                receiver_rules: vec![],
            };

            // Allow all transfers
            assert_ok!(GeneralTM::add_active_rule(
                Origin::signed(owner_acc.clone()),
                owner_did,
                token.name.clone(),
                asset_rule
            ));

            // Mint some tokens to investor1
            assert_ok!(Asset::issue(
                Origin::signed(owner_acc.clone()),
                owner_did,
                token.name.clone(),
                investor1_did,
                200_00_00 as u128,
                vec![0x0]
            ));

            assert_eq!(
                Asset::balance_of((token.name.clone(), investor1_did)),
                200_00_00 as u128
            );

            let msg = SignData {
                custodian_did: custodian_did,
                holder_did: investor1_did,
                ticker: token.name.clone(),
                value: 50_00_00 as u128,
                nonce: 1,
            };

            let investor1Key = AccountKeyring::Bob;

            // Add custodian
            assert_ok!(Asset::increase_custody_allowance_of(
                Origin::signed(investor2_acc.clone()),
                token.name.clone(),
                investor1_did,
                investor1_acc.clone(),
                custodian_did,
                investor2_did,
                50_00_00 as u128,
                1,
                OffChainSignature::from(investor1Key.sign(&msg.encode()))
            ));

            assert_eq!(
                Asset::custodian_allowance((token.name.clone(), investor1_did, custodian_did)),
                50_00_00 as u128
            );

            assert_eq!(
                Asset::total_custody_allowance((token.name.clone(), investor1_did)),
                50_00_00 as u128
            );

            // use the same signature with the same nonce should fail
            assert_noop!(
                Asset::increase_custody_allowance_of(
                    Origin::signed(investor2_acc.clone()),
                    token.name.clone(),
                    investor1_did,
                    investor1_acc.clone(),
                    custodian_did,
                    investor2_did,
                    50_00_00 as u128,
                    1,
                    OffChainSignature::from(investor1Key.sign(&msg.encode()))
                ),
                "Signature already used"
            );

            // use the same signature with the different nonce should fail
            assert_noop!(
                Asset::increase_custody_allowance_of(
                    Origin::signed(investor2_acc.clone()),
                    token.name.clone(),
                    investor1_did,
                    investor1_acc.clone(),
                    custodian_did,
                    investor2_did,
                    50_00_00 as u128,
                    3,
                    OffChainSignature::from(investor1Key.sign(&msg.encode()))
                ),
                "Invalid signature"
            );

            // Transfer the token upto the limit
            assert_ok!(Asset::transfer(
                Origin::signed(investor1_acc.clone()),
                investor1_did,
                token.name.clone(),
                investor2_did,
                140_00_00 as u128
            ));

            assert_eq!(
                Asset::balance_of((token.name.clone(), investor2_did)),
                140_00_00 as u128
            );

            // Try to Transfer the tokens beyond the limit
            assert_noop!(
                Asset::transfer(
                    Origin::signed(investor1_acc.clone()),
                    investor1_did,
                    token.name.clone(),
                    investor2_did,
                    50_00_00 as u128
                ),
                "Insufficient balance for transfer"
            );

            // Should fail to transfer the token by the custodian because of invalid signing key
            assert_noop!(
                Asset::transfer_by_custodian(
                    Origin::signed(investor2_acc.clone()),
                    token.name.clone(),
                    investor1_did,
                    custodian_did,
                    investor2_did,
                    45_00_00 as u128
                ),
                "sender must be a signing key for DID"
            );

            // Should fail to transfer the token by the custodian because of insufficient allowance
            assert_noop!(
                Asset::transfer_by_custodian(
                    Origin::signed(custodian_acc.clone()),
                    token.name.clone(),
                    investor1_did,
                    custodian_did,
                    investor2_did,
                    55_00_00 as u128
                ),
                "Insufficient allowance"
            );

            // Successfully transfer by the custodian
            assert_ok!(Asset::transfer_by_custodian(
                Origin::signed(custodian_acc.clone()),
                token.name.clone(),
                investor1_did,
                custodian_did,
                investor2_did,
                45_00_00 as u128
            ));
        });
    }

    #[test]
    fn checkpoints_fuzz_test() {
        println!("Starting");
        for i in 0..10 {
            // When fuzzing in local, feel free to bump this number to add more fuzz runs.
            with_externalities(&mut identity_owned_by_alice(), || {
                let now = Utc::now();
                <timestamp::Module<Test>>::set_timestamp(now.timestamp() as u64);

                let owner_acc = AccountId::from(AccountKeyring::Dave);
                let owner_did = IdentityId::from(1u128);

                // Expected token entry
                let token = SecurityToken {
                    name: vec![0x01],
                    owner_did: owner_did.clone(),
                    total_supply: 1_000_000,
                    granularity: 1,
                };

                Balances::make_free_balance_be(&owner_acc, 1_000_000);
                Identity::register_did(Origin::signed(owner_acc.clone()), owner_did, vec![])
                    .expect("Could not create owner_did");

                let bob_acc = AccountId::from(AccountKeyring::Bob);
                let bob_did = IdentityId::from(2u128);

                Balances::make_free_balance_be(&bob_acc, 1_000_000);
                Identity::register_did(Origin::signed(bob_acc.clone()), bob_did, vec![])
                    .expect("Could not create bob_did");

                // Issuance is successful
                assert_ok!(Asset::create_token(
                    Origin::signed(owner_acc.clone()),
                    owner_did,
                    token.name.clone(),
                    token.name.clone(),
                    token.total_supply,
                    true
                ));

                let asset_rule = general_tm::AssetRule {
                    sender_rules: vec![],
                    receiver_rules: vec![],
                };

                // Allow all transfers
                assert_ok!(GeneralTM::add_active_rule(
                    Origin::signed(owner_acc.clone()),
                    owner_did,
                    token.name.clone(),
                    asset_rule
                ));

                let mut owner_balance: [u128; 100] = [1_000_000; 100];
                let mut bob_balance: [u128; 100] = [0; 100];
                let mut rng = rand::thread_rng();
                for j in 1..100 {
                    let transfers = rng.gen_range(0, 10);
                    owner_balance[j] = owner_balance[j - 1];
                    bob_balance[j] = bob_balance[j - 1];
                    for _k in 0..transfers {
                        if j == 1 {
                            owner_balance[0] -= 1;
                            bob_balance[0] += 1;
                        }
                        owner_balance[j] -= 1;
                        bob_balance[j] += 1;
                        assert_ok!(Asset::transfer(
                            Origin::signed(owner_acc.clone()),
                            owner_did.clone(),
                            token.name.clone(),
                            bob_did.clone(),
                            1
                        ));
                    }
                    assert_ok!(Asset::create_checkpoint(
                        Origin::signed(owner_acc.clone()),
                        owner_did.clone(),
                        token.name.clone(),
                    ));
                    let x: u64 = u64::try_from(j).unwrap();
                    assert_eq!(
                        Asset::get_balance_at(&token.name, owner_did, 0),
                        owner_balance[j]
                    );
                    assert_eq!(
                        Asset::get_balance_at(&token.name, bob_did, 0),
                        bob_balance[j]
                    );
                    assert_eq!(
                        Asset::get_balance_at(&token.name, owner_did, 1),
                        owner_balance[1]
                    );
                    assert_eq!(
                        Asset::get_balance_at(&token.name, bob_did, 1),
                        bob_balance[1]
                    );
                    assert_eq!(
                        Asset::get_balance_at(&token.name, owner_did, x - 1),
                        owner_balance[j - 1]
                    );
                    assert_eq!(
                        Asset::get_balance_at(&token.name, bob_did, x - 1),
                        bob_balance[j - 1]
                    );
                    assert_eq!(
                        Asset::get_balance_at(&token.name, owner_did, x),
                        owner_balance[j]
                    );
                    assert_eq!(
                        Asset::get_balance_at(&token.name, bob_did, x),
                        bob_balance[j]
                    );
                    assert_eq!(
                        Asset::get_balance_at(&token.name, owner_did, x + 1),
                        owner_balance[j]
                    );
                    assert_eq!(
                        Asset::get_balance_at(&token.name, bob_did, x + 1),
                        bob_balance[j]
                    );
                    assert_eq!(
                        Asset::get_balance_at(&token.name, owner_did, 1000),
                        owner_balance[j]
                    );
                    assert_eq!(
                        Asset::get_balance_at(&token.name, bob_did, 1000),
                        bob_balance[j]
                    );
                }
            });
            println!("Instance {} done", i);
        }
        println!("Done");
    }

    /*
     *    #[test]
     *    /// This test loads up a YAML of testcases and checks each of them
     *    fn transfer_scenarios_external() {
     *        let mut yaml_path_buf = PathBuf::new();
     *        yaml_path_buf.push(env!("CARGO_MANIFEST_DIR")); // This package's root
     *        yaml_path_buf.push("tests/asset_transfers.yml");
     *
     *        println!("Loading YAML from {:?}", yaml_path_buf);
     *
     *        let yaml_string = read_to_string(yaml_path_buf.as_path())
     *            .expect("Could not load the YAML file to a string");
     *
     *        // Parse the YAML
     *        let yaml = YamlLoader::load_from_str(&yaml_string).expect("Could not parse the YAML file");
     *
     *        let yaml = &yaml[0];
     *
     *        let now = Utc::now();
     *
     *        for case in yaml["test_cases"]
     *            .as_vec()
     *            .expect("Could not reach test_cases")
     *        {
     *            println!("Case: {:#?}", case);
     *
     *            let accounts = case["named_accounts"]
     *                .as_hash()
     *                .expect("Could not view named_accounts as a hashmap");
     *
     *            let mut externalities = if let Some(identity_owner) =
     *                accounts.get(&Yaml::String("identity-owner".to_owned()))
     *            {
     *                identity_owned_by(
     *                    identity_owner["id"]
     *                        .as_i64()
     *                        .expect("Could not get identity owner's ID") as u64,
     *                )
     *            } else {
     *                system::GenesisConfig::default()
     *                    .build_storage()
     *                    .unwrap()
     *                    .0
     *                    .into()
     *            };
     *
     *            with_externalities(&mut externalities, || {
     *                // Instantiate accounts
     *                for (name, account) in accounts {
     *                    <timestamp::Module<Test>>::set_timestamp(now.timestamp() as u64);
     *                    let name = name
     *                        .as_str()
     *                        .expect("Could not take named_accounts key as string");
     *                    let id = account["id"].as_i64().expect("id is not a number") as u64;
     *                    let balance = account["balance"]
     *                        .as_i64()
     *                        .expect("balance is not a number");
     *
     *                    println!("Preparing account {}", name);
     *
     *                    Balances::make_free_balance_be(&id, balance.clone() as u128);
     *                    println!("{}: gets {} initial balance", name, balance);
     *                    if account["issuer"]
     *                        .as_bool()
     *                        .expect("Could not check if account is an issuer")
     *                    {
     *                        assert_ok!(identity::Module::<Test>::do_create_issuer(id));
     *                        println!("{}: becomes issuer", name);
     *                    }
     *                    if account["investor"]
     *                        .as_bool()
     *                        .expect("Could not check if account is an investor")
     *                    {
     *                        assert_ok!(identity::Module::<Test>::do_create_investor(id));
     *                        println!("{}: becomes investor", name);
     *                    }
     *                }
     *
     *                // Issue tokens
     *                let tokens = case["tokens"]
     *                    .as_hash()
     *                    .expect("Could not view tokens as a hashmap");
     *
     *                for (ticker, token) in tokens {
     *                    let ticker = ticker.as_str().expect("Can't parse ticker as string");
     *                    println!("Preparing token {}:", ticker);
     *
     *                    let owner = token["owner"]
     *                        .as_str()
     *                        .expect("Can't parse owner as string");
     *
     *                    let owner_id = accounts
     *                        .get(&Yaml::String(owner.to_owned()))
     *                        .expect("Can't get owner record")["id"]
     *                        .as_i64()
     *                        .expect("Can't parse owner id as i64")
     *                        as u64;
     *                    let total_supply = token["total_supply"]
     *                        .as_i64()
     *                        .expect("Can't parse the total supply as i64")
     *                        as u128;
     *
     *                    let token_struct = SecurityToken {
     *                        name: ticker.to_owned().into_bytes(),
     *                        owner: owner_id,
     *                        total_supply,
     *                        granularity: 1,
     *                    };
     *                    println!("{:#?}", token_struct);
     *
     *                    // Check that issuing succeeds/fails as expected
     *                    if token["issuance_succeeds"]
     *                        .as_bool()
     *                        .expect("Could not check if issuance should succeed")
     *                    {
     *                        assert_ok!(Asset::create_token(
     *                            Origin::signed(token_struct.owner),
     *                            token_struct.name.clone(),
     *                            token_struct.name.clone(),
     *                            token_struct.total_supply,
     *                            true
     *                        ));
     *
     *                        // Also check that the new token matches what we asked to create
     *                        assert_eq!(
     *                            Asset::token_details(token_struct.name.clone()),
     *                            token_struct
     *                        );
     *
     *                        // Check that the issuer's balance corresponds to total supply
     *                        assert_eq!(
     *                            Asset::balance_of((token_struct.name, token_struct.owner)),
     *                            token_struct.total_supply
     *                        );
     *
     *                        // Add specified whitelist entries
     *                        let whitelists = token["whitelist_entries"]
     *                            .as_vec()
     *                            .expect("Could not view token whitelist entries as vec");
     *
     *                        for wl_entry in whitelists {
     *                            let investor = wl_entry["investor"]
     *                                .as_str()
     *                                .expect("Can't parse investor as string");
     *                            let investor_id = accounts
     *                                .get(&Yaml::String(investor.to_owned()))
     *                                .expect("Can't get investor account record")["id"]
     *                                .as_i64()
     *                                .expect("Can't parse investor id as i64")
     *                                as u64;
     *
     *                            let expiry = wl_entry["expiry"]
     *                                .as_i64()
     *                                .expect("Can't parse expiry as i64");
     *
     *                            let wl_id = wl_entry["whitelist_id"]
     *                                .as_i64()
     *                                .expect("Could not parse whitelist_id as i64")
     *                                as u32;
     *
     *                            println!(
     *                                "Token {}: processing whitelist entry for {}",
     *                                ticker, investor
     *                            );
     *
     *                            general_tm::Module::<Test>::add_to_whitelist(
     *                                Origin::signed(owner_id),
     *                                ticker.to_owned().into_bytes(),
     *                                wl_id,
     *                                investor_id,
     *                                (now + Duration::hours(expiry)).timestamp() as u64,
     *                            )
     *                            .expect("Could not create whitelist entry");
     *                        }
     *                    } else {
     *                        assert!(Asset::create_token(
     *                            Origin::signed(token_struct.owner),
     *                            token_struct.name.clone(),
     *                            token_struct.name.clone(),
     *                            token_struct.total_supply,
     *                            true
     *                        )
     *                        .is_err());
     *                    }
     *                }
     *
     *                // Set up allowances
     *                let allowances = case["allowances"]
     *                    .as_vec()
     *                    .expect("Could not view allowances as a vec");
     *
     *                for allowance in allowances {
     *                    let sender = allowance["sender"]
     *                        .as_str()
     *                        .expect("Could not view sender as str");
     *                    let sender_id = case["named_accounts"][sender]["id"]
     *                        .as_i64()
     *                        .expect("Could not view sender id as i64")
     *                        as u64;
     *                    let spender = allowance["spender"]
     *                        .as_str()
     *                        .expect("Could not view spender as str");
     *                    let spender_id = case["named_accounts"][spender]["id"]
     *                        .as_i64()
     *                        .expect("Could not view sender id as i64")
     *                        as u64;
     *                    let amount = allowance["amount"]
     *                        .as_i64()
     *                        .expect("Could not view amount as i64")
     *                        as u128;
     *                    let ticker = allowance["ticker"]
     *                        .as_str()
     *                        .expect("Could not view ticker as str");
     *                    let succeeds = allowance["succeeds"]
     *                        .as_bool()
     *                        .expect("Could not determine if allowance should succeed");
     *
     *                    if succeeds {
     *                        assert_ok!(Asset::approve(
     *                            Origin::signed(sender_id),
     *                            ticker.to_owned().into_bytes(),
     *                            spender_id,
     *                            amount,
     *                        ));
     *                    } else {
     *                        assert!(Asset::approve(
     *                            Origin::signed(sender_id),
     *                            ticker.to_owned().into_bytes(),
     *                            spender_id,
     *                            amount,
     *                        )
     *                        .is_err())
     *                    }
     *                }
     *
     *                println!("Transfers:");
     *                // Perform regular transfers
     *                let transfers = case["transfers"]
     *                    .as_vec()
     *                    .expect("Could not view transfers as vec");
     *                for transfer in transfers {
     *                    let from = transfer["from"]
     *                        .as_str()
     *                        .expect("Could not view from as str");
     *                    let from_id = case["named_accounts"][from]["id"]
     *                        .as_i64()
     *                        .expect("Could not view from_id as i64")
     *                        as u64;
     *                    let to = transfer["to"].as_str().expect("Could not view to as str");
     *                    let to_id = case["named_accounts"][to]["id"]
     *                        .as_i64()
     *                        .expect("Could not view to_id as i64")
     *                        as u64;
     *                    let amount = transfer["amount"]
     *                        .as_i64()
     *                        .expect("Could not view amount as i64")
     *                        as u128;
     *                    let ticker = transfer["ticker"]
     *                        .as_str()
     *                        .expect("Coule not view ticker as str")
     *                        .to_owned();
     *                    let succeeds = transfer["succeeds"]
     *                        .as_bool()
     *                        .expect("Could not view succeeds as bool");
     *
     *                    println!("{} of token {} from {} to {}", amount, ticker, from, to);
     *                    let ticker = ticker.into_bytes();
     *
     *                    // Get sender's investor data
     *                    let investor_data = <InvestorList<Test>>::get(from_id);
     *
     *                    println!("{}'s investor data: {:#?}", from, investor_data);
     *
     *                    if succeeds {
     *                        assert_ok!(Asset::transfer(
     *                            Origin::signed(from_id),
     *                            ticker,
     *                            to_id,
     *                            amount
     *                        ));
     *                    } else {
     *                        assert!(
     *                            Asset::transfer(Origin::signed(from_id), ticker, to_id, amount)
     *                                .is_err()
     *                        );
     *                    }
     *                }
     *
     *                println!("Approval-based transfers:");
     *                // Perform allowance transfers
     *                let transfer_froms = case["transfer_froms"]
     *                    .as_vec()
     *                    .expect("Could not view transfer_froms as vec");
     *                for transfer_from in transfer_froms {
     *                    let from = transfer_from["from"]
     *                        .as_str()
     *                        .expect("Could not view from as str");
     *                    let from_id = case["named_accounts"][from]["id"]
     *                        .as_i64()
     *                        .expect("Could not view from_id as i64")
     *                        as u64;
     *                    let spender = transfer_from["spender"]
     *                        .as_str()
     *                        .expect("Could not view spender as str");
     *                    let spender_id = case["named_accounts"][spender]["id"]
     *                        .as_i64()
     *                        .expect("Could not view spender_id as i64")
     *                        as u64;
     *                    let to = transfer_from["to"]
     *                        .as_str()
     *                        .expect("Could not view to as str");
     *                    let to_id = case["named_accounts"][to]["id"]
     *                        .as_i64()
     *                        .expect("Could not view to_id as i64")
     *                        as u64;
     *                    let amount = transfer_from["amount"]
     *                        .as_i64()
     *                        .expect("Could not view amount as i64")
     *                        as u128;
     *                    let ticker = transfer_from["ticker"]
     *                        .as_str()
     *                        .expect("Coule not view ticker as str")
     *                        .to_owned();
     *                    let succeeds = transfer_from["succeeds"]
     *                        .as_bool()
     *                        .expect("Could not view succeeds as bool");
     *
     *                    println!(
     *                        "{} of token {} from {} to {} spent by {}",
     *                        amount, ticker, from, to, spender
     *                    );
     *                    let ticker = ticker.into_bytes();
     *
     *                    // Get sender's investor data
     *                    let investor_data = <InvestorList<Test>>::get(spender_id);
     *
     *                    println!("{}'s investor data: {:#?}", from, investor_data);
     *
     *                    if succeeds {
     *                        assert_ok!(Asset::transfer_from(
     *                            Origin::signed(spender_id),
     *                            ticker,
     *                            from_id,
     *                            to_id,
     *                            amount
     *                        ));
     *                    } else {
     *                        assert!(Asset::transfer_from(
     *                            Origin::signed(from_id),
     *                            ticker,
     *                            from_id,
     *                            to_id,
     *                            amount
     *                        )
     *                        .is_err());
     *                    }
     *                }
     *            });
     *        }
     *    }
     */
}<|MERGE_RESOLUTION|>--- conflicted
+++ resolved
@@ -974,20 +974,11 @@
             /// event for when a forced redemption takes place
             /// ticker, controller DID, token holder DID, value, data, operator data
             ControllerRedemption(Vec<u8>, IdentityId, IdentityId, Balance, Vec<u8>, Vec<u8>),
-<<<<<<< HEAD
-
-            // Event for creation of the asset
-            // ticker, total supply, owner DID
-            IssuedToken(Vec<u8>, Balance, IdentityId, u128),
-            // Event for change granularity
-            // ticker, granularity
-=======
             /// Event for creation of the asset
             /// ticker, total supply, owner DID, decimal
-            IssuedToken(Vec<u8>, Balance, IdentityId, u128, u16),
+            IssuedToken(Vec<u8>, Balance, IdentityId, u128),
             /// Event for change granularity
             /// ticker, granularity
->>>>>>> 5b7e5582
             GranularityChanged(Vec<u8>, u128),
             /// can_transfer() output
             /// ticker, from_did, to_did, value, data, ERC1066 status
