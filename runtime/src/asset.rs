//! # Asset Module
//!
//! The Asset module is one place to create the security tokens on the Polymesh blockchain.
//! It consist every required functionality related to securityToken and every function
//! execution can be differentiate at the token level by providing the ticker of the token.
//! In ethereum analogy every token has different smart contract address which act as the unique identity
//! of the token while here token lives at low-level where token ticker act as the differentiator
//!
//! ## Overview
//!
//! The Asset module provides functions for:
//!
//! - Creating the tokens
//! - Creation of checkpoints on the token level
//! - Management of the token (Document mgt etc)
//! - Transfer/redeem functionality of the token
//! - Custodian functionality
//!
//! ## Interface
//!
//! ### Dispatchable Functions
//!
//! - `register_ticker` - Used to either register a new ticker or extend registration of an existing ticker
//! - `accept_ticker_transfer` - Used to accept a ticker transfer authorization
//! - `create_token` - Initializes a new security token
//! - `transfer` - Transfer tokens from one DID to another DID as tokens are stored/managed on the DID level
//! - `controller_transfer` - Forces a transfer between two DIDs.
//! - `approve` - Approve token transfer from one DID to DID
//! - `transfer_from` - If sufficient allowance provided, transfer from a DID to another DID without token owner's signature.
//! - `create_checkpoint` - Function used to create the checkpoint
//! - `issue` - Function is used to issue(or mint) new tokens for the given DID
//! - `batch_issue` - Batch version of issue function
//! - `redeem` - Used to redeem the security tokens
//! - `redeem_from` - Used to redeem the security tokens by some other DID who has approval
//! - `controller_redeem` - Forces a redemption of an DID's tokens. Can only be called by token owner
//! - `make_divisible` - Change the divisibility of the token to divisible. Only called by the token owner
//! - `can_transfer` - Checks whether a transaction with given parameters can take place or not
//! - `transfer_with_data` - This function can be used by the exchanges of other third parties to dynamically validate the transaction by passing the data blob
//! - `transfer_from_with_data` - This function can be used by the exchanges of other third parties to dynamically validate the transaction by passing the data blob
//! - `is_issuable` - Used to know whether the given token will issue new tokens or not
//! - `get_document` - Used to get the documents details attach with the token
//! - `set_document` - Used to set the details of the document, Only be called by the token owner
//! - `remove_document` - Used to remove the document details for the given token, Only be called by the token owner
//! - `increase_custody_allowance` - Used to increase the allowance for a given custodian
//! - `increase_custody_allowance_of` - Used to increase the allowance for a given custodian by providing the off chain signature
//! - `transfer_by_custodian` - Used to transfer the tokens by the approved custodian
//!
//! ### Public Functions
//!
//! - `is_ticker_available` - Returns if ticker is available to register
//! - `is_ticker_registry_valid` - Returns if ticker is registered to a particular did
//! - `token_details` - Returns details of the token
//! - `balance_of` - Returns the balance of the DID corresponds to the ticker
//! - `total_checkpoints_of` - Returns the checkpoint Id
//! - `total_supply_at` - Returns the total supply at a given checkpoint
//! - `custodian_allowance`- Returns the allowance provided to a custodian for a given ticker and token holder
//! - `total_custody_allowance` - Returns the total allowance approved by the token holder.

use crate::{balances, constants::*, general_tm, identity, percentage_tm, statistics, utils};
use codec::Encode;
use core::result::Result as StdResult;
use currency::*;
use frame_support::{
    decl_error, decl_event, decl_module, decl_storage,
    dispatch::DispatchResult,
    ensure,
    traits::{Currency, ExistenceRequirement, WithdrawReason},
};
use frame_system::{self as system, ensure_signed};
use pallet_session;
use primitives::{AuthorizationData, AuthorizationError, IdentityId, Key, Signer, Ticker};
use sp_runtime::traits::{CheckedAdd, CheckedSub, Verify};
#[cfg(feature = "std")]
use sp_runtime::{Deserialize, Serialize};
use sp_std::{convert::TryFrom, prelude::*};

/// The module's configuration trait.
pub trait Trait:
    frame_system::Trait
    + general_tm::Trait
    + percentage_tm::Trait
    + utils::Trait
    + balances::Trait
    + identity::Trait
    + pallet_session::Trait
    + statistics::Trait
{
    /// The overarching event type.
    type Event: From<Event<Self>> + Into<<Self as frame_system::Trait>::Event>;
    type Currency: Currency<Self::AccountId>;
}

/// The type of an asset represented by a token.
#[derive(codec::Encode, codec::Decode, Clone, Debug, PartialEq, Eq)]
pub enum AssetType {
    Equity,
    Debt,
    Commodity,
    StructuredProduct,
    Custom(Vec<u8>),
}

impl Default for AssetType {
    fn default() -> Self {
        AssetType::Custom(b"undefined".to_vec())
    }
}

/// The type of an identifier associated with a token.
#[derive(codec::Encode, codec::Decode, Clone, Debug, PartialEq, Eq, PartialOrd, Ord)]
pub enum IdentifierType {
    Isin,
    Cusip,
    Custom(Vec<u8>),
}

impl Default for IdentifierType {
    fn default() -> Self {
        IdentifierType::Custom(b"undefined".to_vec())
    }
}

/// struct to store the token details
#[derive(codec::Encode, codec::Decode, Default, Clone, PartialEq, Debug)]
pub struct SecurityToken<U> {
    pub name: Vec<u8>,
    pub total_supply: U,
    pub owner_did: IdentityId,
    pub divisible: bool,
    pub asset_type: AssetType,
}

/// struct to store the signed data
#[derive(codec::Encode, codec::Decode, Default, Clone, PartialEq, Debug)]
pub struct SignData<U> {
    pub custodian_did: IdentityId,
    pub holder_did: IdentityId,
    pub ticker: Ticker,
    pub value: U,
    pub nonce: u16,
}

/// struct to store the ticker registration details
#[derive(codec::Encode, codec::Decode, Clone, Default, PartialEq, Debug)]
pub struct TickerRegistration<U> {
    owner: IdentityId,
    expiry: Option<U>,
}

/// struct to store the ticker registration config
#[cfg_attr(feature = "std", derive(Serialize, Deserialize))]
#[derive(codec::Encode, codec::Decode, Clone, Default, PartialEq, Debug)]
pub struct TickerRegistrationConfig<U> {
    pub max_ticker_length: u8,
    pub registration_length: Option<U>,
}

/// Enum that represents the current status of a ticker
#[derive(codec::Encode, codec::Decode, Clone, Eq, PartialEq, Debug)]
pub enum TickerRegistrationStatus {
    RegisteredByOther,
    Available,
    RegisteredByDid,
}

decl_storage! {
    trait Store for Module<T: Trait> as Asset {
        /// The DID of the fee collector
        FeeCollector get(fn fee_collector) config(): T::AccountId;
        /// Ticker registration details
        /// (ticker) -> TickerRegistration
        pub Tickers get(fn ticker_registration): map Ticker => TickerRegistration<T::Moment>;
        /// Ticker registration config
        /// (ticker) -> TickerRegistrationConfig
        pub TickerConfig get(fn ticker_registration_config) config(): TickerRegistrationConfig<T::Moment>;
        /// details of the token corresponding to the token ticker
        /// (ticker) -> SecurityToken details [returns SecurityToken struct]
        pub Tokens get(fn token_details): map Ticker => SecurityToken<T::Balance>;
        /// Used to store the securityToken balance corresponds to ticker and Identity
        /// (ticker, DID) -> balance
        pub BalanceOf get(fn balance_of): map (Ticker, IdentityId) => T::Balance;
        /// A map of asset identifiers whose keys are pairs of a ticker name and an `IdentifierType`
        /// and whose values are byte vectors.
        pub Identifiers get(fn identifiers): map (Ticker, IdentifierType) => Vec<u8>;
        /// (ticker, sender (DID), spender(DID)) -> allowance amount
        Allowance get(fn allowance): map (Ticker, IdentityId, IdentityId) => T::Balance;
        /// cost in base currency to create a token
        AssetCreationFee get(fn asset_creation_fee) config(): T::Balance;
        /// cost in base currency to register a ticker
        TickerRegistrationFee get(fn ticker_registration_fee) config(): T::Balance;
        /// Checkpoints created per token
        /// (ticker) -> no. of checkpoints
        pub TotalCheckpoints get(fn total_checkpoints_of): map Ticker => u64;
        /// Total supply of the token at the checkpoint
        /// (ticker, checkpointId) -> total supply at given checkpoint
        pub CheckpointTotalSupply get(fn total_supply_at): map (Ticker, u64) => T::Balance;
        /// Balance of a DID at a checkpoint
        /// (ticker, DID, checkpoint ID) -> Balance of a DID at a checkpoint
        CheckpointBalance get(fn balance_at_checkpoint): map (Ticker, IdentityId, u64) => T::Balance;
        /// Last checkpoint updated for a DID's balance
        /// (ticker, DID) -> List of checkpoints where user balance changed
        UserCheckpoints get(fn user_checkpoints): map (Ticker, IdentityId) => Vec<u64>;
        /// The documents attached to the tokens
        /// (ticker, document name) -> (URI, document hash)
        Documents get(fn documents): map (Ticker, Vec<u8>) => (Vec<u8>, Vec<u8>, T::Moment);
        /// Allowance provided to the custodian
        /// (ticker, token holder, custodian) -> balance
        pub CustodianAllowance get(fn custodian_allowance): map(Ticker, IdentityId, IdentityId) => T::Balance;
        /// Total custodian allowance for a given token holder
        /// (ticker, token holder) -> balance
        pub TotalCustodyAllowance get(fn total_custody_allowance): map(Ticker, IdentityId) => T::Balance;
        /// Store the nonce for off chain signature to increase the custody allowance
        /// (ticker, token holder, nonce) -> bool
        AuthenticationNonce get(fn authentication_nonce): map(Ticker, IdentityId, u16) => bool;
        /// The name of the current funding round.
        /// ticker -> funding round
        FundingRound get(fn funding_round): map Ticker => Vec<u8>;
        /// The total balances of tokens issued in all recorded funding rounds.
        /// (ticker, funding round) -> balance
        IssuedInFundingRound get(fn issued_in_funding_round): map (Ticker, Vec<u8>) => T::Balance;
    }
}

// public interface for this runtime module
decl_module! {
    pub struct Module<T: Trait> for enum Call where origin: T::Origin {

        type Error = Error<T>;

        /// initialize the default event for this module
        fn deposit_event() = default;

        /// This function is used to either register a new ticker or extend validity of an exisitng ticker
        /// NB Ticker validity does not get carryforward when renewing ticker
        ///
        /// # Arguments
        /// * `origin` It contains the signing key of the caller (i.e who signed the transaction to execute this function)
        /// * `ticker` ticker to register
        pub fn register_ticker(origin, ticker: Ticker) -> DispatchResult {
            let sender = ensure_signed(origin)?;
            let sender_key = Key::try_from(sender.encode())?;
            let signer = Signer::Key(sender_key.clone());
            let to_did =  match <identity::Module<T>>::current_did() {
                Some(x) => x,
                None => {
                    if let Some(did) = <identity::Module<T>>::get_identity(&sender_key) {
                        did
                    } else {
                        return Err(Error::<T>::DIDNotFound.into());
                    }
                }
            };

            ticker.canonize();
            ensure!(<identity::Module<T>>::is_signer_authorized(to_did, &signer), "sender must be a signing key for DID");

            ensure!(!<Tokens<T>>::exists(&ticker), "token already created");

            let ticker_config = Self::ticker_registration_config();

            ensure!(ticker.len() <= usize::try_from(ticker_config.max_ticker_length).unwrap_or_default(), "ticker length over the limit");

            // Ensure that the ticker is not registered by someone else
            ensure!(
                Self::is_ticker_available_or_registered_to(&ticker, to_did) != TickerRegistrationStatus::RegisteredByOther,
                "ticker registered to someone else"
            );

            let now = <pallet_timestamp::Module<T>>::get();
            let expiry = if let Some(exp) = ticker_config.registration_length { Some(now + exp) } else { None };

            Self::_register_ticker(&ticker, sender, to_did, expiry);

            Ok(())
        }

        /// This function is used to accept a ticker transfer
        /// NB: To reject the transfer, call remove auth function in identity module.
        ///
        /// # Arguments
        /// * `origin` It contains the signing key of the caller (i.e who signed the transaction to execute this function)
        /// * `auth_id` Authorization ID of ticker transfer authorization
        pub fn accept_ticker_transfer(origin, auth_id: u64) -> DispatchResult {
            let sender = ensure_signed(origin)?;
            let sender_key = Key::try_from(sender.encode())?;
            let to_did =  match <identity::Module<T>>::current_did() {
                Some(x) => x,
                None => {
                    if let Some(did) = <identity::Module<T>>::get_identity(&sender_key) {
                        did
                    } else {
                        return Err(Error::<T>::DIDNotFound.into());
                    }
                }
            };
            Self::_accept_ticker_transfer(to_did, auth_id)
        }

        /// This function is used to accept a token ownership transfer
        /// NB: To reject the transfer, call remove auth function in identity module.
        ///
        /// # Arguments
        /// * `origin` It contains the signing key of the caller (i.e who signed the transaction to execute this function)
        /// * `auth_id` Authorization ID of the token ownership transfer authorization
        pub fn accept_token_ownership_transfer(origin, auth_id: u64) -> DispatchResult {
            let sender = ensure_signed(origin)?;
            let sender_key = Key::try_from(sender.encode())?;
            let to_did =  match <identity::Module<T>>::current_did() {
                Some(x) => x,
                None => {
                    if let Some(did) = <identity::Module<T>>::get_identity(&sender_key) {
                        did
                    } else {
                        return Err(Error::<T>::DIDNotFound.into());
                    }
                }
            };
            Self::_accept_token_ownership_transfer(to_did, auth_id)
        }

        /// Initializes a new security token
        /// makes the initiating account the owner of the security token
        /// & the balance of the owner is set to total supply
        ///
        /// # Arguments
        /// * `origin` - contains the signing key of the caller (i.e who signed the transaction to execute this function).
        /// * `did` - the DID of the creator of the token or the owner of the token.
        /// * `name` - the name of the token.
        /// * `ticker` - the ticker symbol of the token.
        /// * `total_supply` - the total supply of the token.
        /// * `divisible` - a boolean to identify the divisibility status of the token.
        /// * `asset_type` - the asset type.
        /// * `identifiers` - a vector of asset identifiers.
        pub fn create_token(
            origin,
            did: IdentityId,
            name: Vec<u8>,
            ticker: Ticker,
            total_supply: T::Balance,
            divisible: bool,
            asset_type: AssetType,
            identifiers: Vec<(IdentifierType, Vec<u8>)>
        ) -> DispatchResult {
            let sender = ensure_signed(origin)?;
            let signer = Signer::Key(Key::try_from(sender.encode())?);

            // Check that sender is allowed to act on behalf of `did`
            ensure!(<identity::Module<T>>::is_signer_authorized(did, &signer), "sender must be a signing key for DID");
            ticker.canonize();
            ensure!(!<Tokens<T>>::exists(&ticker), "token already created");

            let ticker_config = Self::ticker_registration_config();

            ensure!(ticker.len() <= usize::try_from(ticker_config.max_ticker_length).unwrap_or_default(), "ticker length over the limit");

            // checking max size for name and ticker
            // byte arrays (vecs) with no max size should be avoided
            ensure!(name.len() <= 64, "token name cannot exceed 64 bytes");

            let is_ticker_available_or_registered_to = Self::is_ticker_available_or_registered_to(&ticker, did);

            ensure!(is_ticker_available_or_registered_to != TickerRegistrationStatus::RegisteredByOther, "Ticker registered to someone else");

            if !divisible {
                ensure!(total_supply % ONE_UNIT.into() == 0.into(), "Invalid Total supply");
            }

            ensure!(total_supply <= MAX_SUPPLY.into(), "Total supply above the limit");

            // Alternative way to take a fee - fee is proportionaly paid to the validators and dust is burned
            let validators = <pallet_session::Module<T>>::validators();
            let fee = Self::asset_creation_fee();
            let validator_len:T::Balance;
            if validators.len() < 1 {
                validator_len = T::Balance::from(1 as u32);
            } else {
                validator_len = T::Balance::from(validators.len() as u32);
            }
            let proportional_fee = fee / validator_len;
            for v in validators {
                <balances::Module<T> as Currency<_>>::transfer(
                    &sender,
                    &<T as utils::Trait>::validator_id_to_account_id(v),
                    proportional_fee,
                    ExistenceRequirement::AllowDeath
                )?;
            }
            let remainder_fee = fee - (proportional_fee * validator_len);
            let _withdraw_result = <balances::Module<T>>::withdraw(&sender, remainder_fee, WithdrawReason::Fee.into(), ExistenceRequirement::KeepAlive)?;
            <identity::Module<T>>::register_asset_did(&ticker)?;

            if is_ticker_available_or_registered_to == TickerRegistrationStatus::Available {
                // ticker not registered by anyone (or registry expired). we can charge fee and register this ticker
                Self::_register_ticker(&ticker, sender, did, None);
            } else {
                // Ticker already registered by the user
                <Tickers<T>>::mutate(&ticker, |tr| tr.expiry = None);
            }

            let token = SecurityToken {
                name,
                total_supply,
                owner_did: did,
                divisible,
                asset_type: asset_type.clone(),
            };
            <Tokens<T>>::insert(&ticker, token);
            <BalanceOf<T>>::insert((ticker, did), total_supply);
            Self::deposit_event(RawEvent::IssuedToken(
                ticker,
                total_supply,
                did,
                divisible,
                asset_type,
            ));
            for (typ, val) in &identifiers {
                <Identifiers>::insert((ticker, typ.clone()), val.clone());
            }
            Self::deposit_event(RawEvent::IdentifiersUpdated(ticker, identifiers));

            Ok(())
        }

        /// Renames a given token.
        ///
        /// # Arguments
        /// * `origin` - the signing key of the sender
        /// * `ticker` - the ticker of the token
        /// * `name` - the new name of the token
        pub fn rename_token(origin, ticker: Ticker, name: Vec<u8>) -> DispatchResult {
            let sender = ensure_signed(origin)?;
            let signer = Signer::Key(Key::try_from(sender.encode())?);
            ticker.canonize();
            ensure!(<Tokens<T>>::exists(&ticker), "token doesn't exist");
            let token = <Tokens<T>>::get(&ticker);
            // Check that sender is allowed to act on behalf of `did`
            ensure!(<identity::Module<T>>::is_signer_authorized(token.owner_did, &signer), "sender must be a signing key for the token owner DID");
            <Tokens<T>>::mutate(&ticker, |token| token.name = name.clone());
            Self::deposit_event(RawEvent::TokenRenamed(ticker, name));
            Ok(())
        }

        /// Transfer tokens from one DID to another DID as tokens are stored/managed on the DID level
        ///
        /// # Arguments
        /// * `_origin` signing key of the sender
        /// * `did` DID of the `from` token holder, from whom tokens needs to transferred
        /// * `ticker` Ticker of the token
        /// * `to_did` DID of the `to` token holder, to whom token needs to transferred
        /// * `value` Value that needs to transferred
        pub fn transfer(_origin, did: IdentityId, ticker: Ticker, to_did: IdentityId, value: T::Balance) -> DispatchResult {
            let sender = ensure_signed(_origin)?;
            let signer = Signer::Key(Key::try_from(sender.encode())?);

            // Check that sender is allowed to act on behalf of `did`
            ensure!(<identity::Module<T>>::is_signer_authorized(did, &signer), "sender must be a signing key for DID");
            ticker.canonize();
            // Check whether the custody allowance remain intact or not
            Self::_check_custody_allowance(&ticker, did, value)?;
            ensure!(Self::_is_valid_transfer(&ticker, Some(did), Some(to_did), value)? == ERC1400_TRANSFER_SUCCESS, "Transfer restrictions failed");

            Self::_transfer(&ticker, did, to_did, value)
        }

        /// Forces a transfer between two DIDs & This can only be called by security token owner.
        /// This function doesn't validate any type of restriction beside a valid KYC check
        ///
        /// # Arguments
        /// * `_origin` signing key of the token owner DID.
        /// * `did` Token owner DID.
        /// * `ticker` symbol of the token
        /// * `from_did` DID of the token holder from whom balance token will be transferred.
        /// * `to_did` DID of token holder to whom token balance will be transferred.
        /// * `value` Amount of tokens.
        /// * `data` Some off chain data to validate the restriction.
        /// * `operator_data` It is a string which describes the reason of this control transfer call.
        pub fn controller_transfer(_origin, did: IdentityId, ticker: Ticker, from_did: IdentityId, to_did: IdentityId, value: T::Balance, data: Vec<u8>, operator_data: Vec<u8>) -> DispatchResult {
            let sender = ensure_signed(_origin)?;
            let signer = Signer::Key( Key::try_from(sender.encode())?);

            // Check that sender is allowed to act on behalf of `did`
            ensure!(<identity::Module<T>>::is_signer_authorized(did, &signer), "sender must be a signing key for DID");
            ticker.canonize();
            ensure!(Self::is_owner(&ticker, did), "user is not authorized");

            Self::_transfer(&ticker, from_did, to_did, value.clone())?;

            Self::deposit_event(RawEvent::ControllerTransfer(ticker, did, from_did, to_did, value, data, operator_data));

            Ok(())
        }

        /// approve token transfer from one DID to DID
        /// once this is done, transfer_from can be called with corresponding values
        ///
        /// # Arguments
        /// * `_origin` Signing key of the token owner (i.e sender)
        /// * `did` DID of the sender
        /// * `spender_did` DID of the spender
        /// * `value` Amount of the tokens approved
        fn approve(_origin, did: IdentityId, ticker: Ticker, spender_did: IdentityId, value: T::Balance) -> DispatchResult {
            let sender = ensure_signed(_origin)?;
            let signer = Signer::Key(Key::try_from(sender.encode())?);

            // Check that sender is allowed to act on behalf of `did`
            ensure!(<identity::Module<T>>::is_signer_authorized(did, &signer), "sender must be a signing key for DID");
            ticker.canonize();
            ensure!(<BalanceOf<T>>::exists((ticker, did)), "Account does not own this token");

            let allowance = Self::allowance((ticker, did, spender_did));
            let updated_allowance = allowance.checked_add(&value).ok_or("overflow in calculating allowance")?;
            <Allowance<T>>::insert((ticker, did, spender_did), updated_allowance);

            Self::deposit_event(RawEvent::Approval(ticker, did, spender_did, value));

            Ok(())
        }

        /// If sufficient allowance provided, transfer from a DID to another DID without token owner's signature.
        ///
        /// # Arguments
        /// * `_origin` Signing key of spender
        /// * `did` DID of the spender
        /// * `_ticker` Ticker of the token
        /// * `from_did` DID from whom token is being transferred
        /// * `to_did` DID to whom token is being transferred
        /// * `value` Amount of the token for transfer
        pub fn transfer_from(origin, did: IdentityId, ticker: Ticker, from_did: IdentityId, to_did: IdentityId, value: T::Balance) -> DispatchResult {
            let spender = Signer::Key(Key::try_from(ensure_signed(origin)?.encode())?);

            // Check that spender is allowed to act on behalf of `did`
            ensure!(<identity::Module<T>>::is_signer_authorized(did, &spender), "sender must be a signing key for DID");
            ticker.canonize();
            let ticker_from_did_did = (ticker, from_did, did);
            ensure!(<Allowance<T>>::exists(&ticker_from_did_did), "Allowance does not exist");
            let allowance = Self::allowance(&ticker_from_did_did);
            ensure!(allowance >= value, "Not enough allowance");

            // using checked_sub (safe math) to avoid overflow
            let updated_allowance = allowance.checked_sub(&value).ok_or("overflow in calculating allowance")?;
            // Check whether the custody allowance remain intact or not
            Self::_check_custody_allowance(&ticker, from_did, value)?;

            ensure!(Self::_is_valid_transfer(&ticker, Some(from_did), Some(to_did), value)? == ERC1400_TRANSFER_SUCCESS, "Transfer restrictions failed");
            Self::_transfer(&ticker, from_did, to_did, value)?;

            // Change allowance afterwards
            <Allowance<T>>::insert(&ticker_from_did_did, updated_allowance);

            Self::deposit_event(RawEvent::Approval(ticker, from_did, did, value));
            Ok(())
        }

        /// Function used to create the checkpoint
        ///
        /// # Arguments
        /// * `_origin` Signing key of the token owner. (Only token owner can call this function).
        /// * `did` DID of the token owner
        /// * `_ticker` Ticker of the token
        pub fn create_checkpoint(_origin, did: IdentityId, ticker: Ticker) -> DispatchResult {
            let sender = ensure_signed(_origin)?;
            let signer = Signer::Key(Key::try_from(sender.encode())?);

            // Check that sender is allowed to act on behalf of `did`
            ensure!(<identity::Module<T>>::is_signer_authorized(did, &signer), "sender must be a signing key for DID");
            ticker.canonize();
            ensure!(Self::is_owner(&ticker, did), "user is not authorized");
            Self::_create_checkpoint(&ticker)
        }

        /// Function is used to issue(or mint) new tokens for the given DID
        /// can only be executed by the token owner
        ///
        /// # Arguments
        /// * `origin` Signing key of token owner
        /// * `did` DID of the token owner
        /// * `ticker` Ticker of the token
        /// * `to_did` DID of the token holder to whom new tokens get issued.
        /// * `value` Amount of tokens that get issued
        pub fn issue(origin, did: IdentityId, ticker: Ticker, to_did: IdentityId, value: T::Balance, _data: Vec<u8>) -> DispatchResult {
            let sender = ensure_signed(origin)?;
            let signer = Signer::Key(Key::try_from(sender.encode())?);

            // Check that sender is allowed to act on behalf of `did`
            ensure!(<identity::Module<T>>::is_signer_authorized(did, &signer), "sender must be a signing key for DID");
            ticker.canonize();
            ensure!(Self::is_owner(&ticker, did), "user is not authorized");
            Self::_mint(&ticker, to_did, value)
        }

        /// Function is used issue(or mint) new tokens for the given DIDs
        /// can only be executed by the token owner
        ///
        /// # Arguments
        /// * `origin` Signing key of token owner
        /// * `did` DID of the token owner
        /// * `ticker` Ticker of the token
        /// * `investor_dids` Array of the DID of the token holders to whom new tokens get issued.
        /// * `values` Array of the Amount of tokens that get issued
        pub fn batch_issue(origin, did: IdentityId, ticker: Ticker, investor_dids: Vec<IdentityId>, values: Vec<T::Balance>) -> DispatchResult {
            let sender = ensure_signed(origin)?;
            let signer = Signer::Key(Key::try_from(sender.encode())?);

            // Check that sender is allowed to act on behalf of `did`
            ensure!(<identity::Module<T>>::is_signer_authorized(did, &signer), "sender must be a signing key for DID");
            ensure!(investor_dids.len() == values.len(), "Investor/amount list length inconsistent");
            ticker.canonize();
            ensure!(Self::is_owner(&ticker, did), "user is not authorized");

            // A helper vec for calculated new investor balances
            let mut updated_balances = Vec::with_capacity(investor_dids.len());
            // A helper vec for calculated new investor balances
            let mut current_balances = Vec::with_capacity(investor_dids.len());
            // Get current token details for supply update
            let mut token = Self::token_details(ticker);

            // A round of per-investor checks
            for i in 0..investor_dids.len() {
                ensure!(
                    Self::check_granularity(&ticker, values[i]),
                    "Invalid granularity"
                );
                let updated_total_supply = token
                    .total_supply
                    .checked_add(&values[i])
                    .ok_or("overflow in calculating total supply")?;
                ensure!(updated_total_supply <= MAX_SUPPLY.into(), "Total supply above the limit");

                current_balances.push(Self::balance_of((ticker, investor_dids[i].clone())));
                updated_balances.push(current_balances[i]
                    .checked_add(&values[i])
                    .ok_or("overflow in calculating balance")?);

                // verify transfer check
                ensure!(Self::_is_valid_transfer(&ticker, None, Some(investor_dids[i]), values[i])? == ERC1400_TRANSFER_SUCCESS, "Transfer restrictions failed");

                // New total supply must be valid
                token.total_supply = updated_total_supply;
            }
            let round = Self::funding_round(&ticker);
            let ticker_round = (ticker, round.clone());
            // Update the total token balance issued in this funding round.
            let mut issued_in_this_round = Self::issued_in_funding_round(&ticker_round);
            for v in &values {
                issued_in_this_round = issued_in_this_round
                    .checked_add(v)
                    .ok_or("current funding round total overflowed")?;
            }
            <IssuedInFundingRound<T>>::insert(&ticker_round, issued_in_this_round);
            // Update investor balances and emit events quoting the updated total token balance issued.
            for i in 0..investor_dids.len() {
                Self::_update_checkpoint(&ticker, investor_dids[i], current_balances[i]);
                <BalanceOf<T>>::insert((ticker, investor_dids[i]), updated_balances[i]);
                 <statistics::Module<T>>::update_transfer_stats( &ticker, None, Some(updated_balances[i]), values[i]);
                Self::deposit_event(RawEvent::Issued(
                    ticker,
                    investor_dids[i],
                    values[i],
                    round.clone(),
                    issued_in_this_round
                ));
            }
            <Tokens<T>>::insert(ticker, token);

            Ok(())
        }

        /// Used to redeem the security tokens
        ///
        /// # Arguments
        /// * `_origin` Signing key of the token holder who wants to redeem the tokens
        /// * `did` DID of the token holder
        /// * `ticker` Ticker of the token
        /// * `value` Amount of the tokens needs to redeem
        /// * `_data` An off chain data blob used to validate the redeem functionality.
        pub fn redeem(_origin, did: IdentityId, ticker: Ticker, value: T::Balance, _data: Vec<u8>) -> DispatchResult {
            let sender = ensure_signed(_origin)?;
            let signer = Signer::Key(Key::try_from(sender.encode())?);

            // Check that sender is allowed to act on behalf of `did`
            ensure!(<identity::Module<T>>::is_signer_authorized(did, &signer), "sender must be a signing key for DID");
            ticker.canonize();
            // Granularity check
            ensure!(
                Self::check_granularity(&ticker, value),
                "Invalid granularity"
                );
            let ticker_did = (ticker, did);
            ensure!(<BalanceOf<T>>::exists(&ticker_did), "Account does not own this token");
            let burner_balance = Self::balance_of(&ticker_did);
            ensure!(burner_balance >= value, "Not enough balance.");

            // Reduce sender's balance
            let updated_burner_balance = burner_balance
                .checked_sub(&value)
                .ok_or("overflow in calculating balance")?;
            // Check whether the custody allowance remain intact or not
            Self::_check_custody_allowance(&ticker, did, value)?;

            // verify transfer check
            ensure!(Self::_is_valid_transfer(&ticker, Some(did), None, value)? == ERC1400_TRANSFER_SUCCESS, "Transfer restrictions failed");

            //Decrease total supply
            let mut token = Self::token_details(&ticker);
            token.total_supply = token.total_supply.checked_sub(&value).ok_or("overflow in calculating balance")?;

            Self::_update_checkpoint(&ticker, did, burner_balance);

            <BalanceOf<T>>::insert((ticker, did), updated_burner_balance);
            <Tokens<T>>::insert(&ticker, token);
            <statistics::Module<T>>::update_transfer_stats( &ticker, Some(updated_burner_balance), None, value);


            Self::deposit_event(RawEvent::Redeemed(ticker, did, value));

            Ok(())

        }

        /// Used to redeem the security tokens by some other DID who has approval
        ///
        /// # Arguments
        /// * `_origin` Signing key of the spender who has valid approval to redeem the tokens
        /// * `did` DID of the spender
        /// * `ticker` Ticker of the token
        /// * `from_did` DID from whom balance get reduced
        /// * `value` Amount of the tokens needs to redeem
        /// * `_data` An off chain data blob used to validate the redeem functionality.
        pub fn redeem_from(_origin, did: IdentityId, ticker: Ticker, from_did: IdentityId, value: T::Balance, _data: Vec<u8>) -> DispatchResult {
            let sender = ensure_signed(_origin)?;
            let signer = Signer::Key(Key::try_from(sender.encode())?);

            // Check that sender is allowed to act on behalf of `did`
            ensure!(<identity::Module<T>>::is_signer_authorized(did, &signer), "sender must be a signing key for DID");
            ticker.canonize();
            // Granularity check
            ensure!(
                Self::check_granularity(&ticker, value),
                "Invalid granularity"
                );
            let ticker_did = (ticker, did);
            ensure!(<BalanceOf<T>>::exists(&ticker_did), "Account does not own this token");
            let burner_balance = Self::balance_of(&ticker_did);
            ensure!(burner_balance >= value, "Not enough balance.");

            // Reduce sender's balance
            let updated_burner_balance = burner_balance
                .checked_sub(&value)
                .ok_or("overflow in calculating balance")?;

            let ticker_from_did_did = (ticker, from_did, did);
            ensure!(<Allowance<T>>::exists(&ticker_from_did_did), "Allowance does not exist");
            let allowance = Self::allowance(&ticker_from_did_did);
            ensure!(allowance >= value, "Not enough allowance");
            // Check whether the custody allowance remain intact or not
            Self::_check_custody_allowance(&ticker, did, value)?;
            ensure!(Self::_is_valid_transfer(&ticker, Some(from_did), None, value)? == ERC1400_TRANSFER_SUCCESS, "Transfer restrictions failed");

            let updated_allowance = allowance.checked_sub(&value).ok_or("overflow in calculating allowance")?;

            //Decrease total suply
            let mut token = Self::token_details(&ticker);
            token.total_supply = token.total_supply.checked_sub(&value).ok_or("overflow in calculating balance")?;

            Self::_update_checkpoint(&ticker, did, burner_balance);

            <Allowance<T>>::insert(&ticker_from_did_did, updated_allowance);
            <BalanceOf<T>>::insert(&ticker_did, updated_burner_balance);
            <Tokens<T>>::insert(&ticker, token);
            <statistics::Module<T>>::update_transfer_stats( &ticker, Some(updated_burner_balance), None, value);

            Self::deposit_event(RawEvent::Redeemed(ticker, did, value));
            Self::deposit_event(RawEvent::Approval(ticker, from_did, did, value));

            Ok(())
        }

        /// Forces a redemption of an DID's tokens. Can only be called by token owner
        ///
        /// # Arguments
        /// * `_origin` Signing key of the token owner
        /// * `did` DID of the token holder
        /// * `ticker` Ticker of the token
        /// * `token_holder_did` DID from whom balance get reduced
        /// * `value` Amount of the tokens needs to redeem
        /// * `data` An off chain data blob used to validate the redeem functionality.
        /// * `operator_data` Any data blob that defines the reason behind the force redeem.
        pub fn controller_redeem(origin, did: IdentityId, ticker: Ticker, token_holder_did: IdentityId, value: T::Balance, data: Vec<u8>, operator_data: Vec<u8>) -> DispatchResult {
            let sender = ensure_signed(origin)?;
            let signer = Signer::Key(Key::try_from(sender.encode())?);

            // Check that sender is allowed to act on behalf of `did`
            ensure!(<identity::Module<T>>::is_signer_authorized(did, &signer), "sender must be a signing key for DID");
            ticker.canonize();
            ensure!(Self::is_owner(&ticker, did), "user is not token owner");
            // Granularity check
            ensure!(
                Self::check_granularity(&ticker, value),
                "Invalid granularity"
                );
            let ticker_token_holder_did = (ticker, token_holder_did);
            ensure!(<BalanceOf<T>>::exists(&ticker_token_holder_did), "Account does not own this token");
            let burner_balance = Self::balance_of(&ticker_token_holder_did);
            ensure!(burner_balance >= value, "Not enough balance.");

            // Reduce sender's balance
            let updated_burner_balance = burner_balance
                .checked_sub(&value)
                .ok_or("overflow in calculating balance")?;

            //Decrease total suply
            let mut token = Self::token_details(&ticker);
            token.total_supply = token.total_supply.checked_sub(&value).ok_or("overflow in calculating balance")?;

            Self::_update_checkpoint(&ticker, token_holder_did, burner_balance);

            <BalanceOf<T>>::insert(&ticker_token_holder_did, updated_burner_balance);
            <Tokens<T>>::insert(&ticker, token);
            <statistics::Module<T>>::update_transfer_stats( &ticker, Some(updated_burner_balance), None, value);

            Self::deposit_event(RawEvent::ControllerRedemption(ticker, did, token_holder_did, value, data, operator_data));

            Ok(())
        }

        /// Makes an indivisible token divisible. Only called by the token owner
        ///
        /// # Arguments
        /// * `origin` Signing key of the token owner.
        /// * `did` DID of the token owner
        /// * `ticker` Ticker of the token
        pub fn make_divisible(origin, did: IdentityId, ticker: Ticker) -> DispatchResult {
            let sender = ensure_signed(origin)?;
            let sender_signer = Signer::Key(Key::try_from(sender.encode())?);

            // Check that sender is allowed to act on behalf of `did`
            ensure!(<identity::Module<T>>::is_signer_authorized(did, &sender_signer), "sender must be a signing key for DID");
            ticker.canonize();
            ensure!(Self::is_owner(&ticker, did), "user is not authorized");
            // Read the token details
            let mut token = Self::token_details(&ticker);
            ensure!(!token.divisible, "token already divisible");
            token.divisible = true;
            <Tokens<T>>::insert(&ticker, token);
            Self::deposit_event(RawEvent::DivisibilityChanged(ticker, true));
            Ok(())
        }

        /// Checks whether a transaction with given parameters can take place or not
        /// This function is state less function and used to validate the transfer before actual transfer call.
        ///
        /// # Arguments
        /// * `_origin` Signing Key of the caller
        /// * `ticker` Ticker of the token
        /// * `from_did` DID from whom tokens will be transferred
        /// * `to_did` DID to whom tokens will be transferred
        /// * `value` Amount of the tokens
        /// * `data` Off chain data blob to validate the transfer.
        pub fn can_transfer(_origin, ticker: Ticker, from_did: IdentityId, to_did: IdentityId, value: T::Balance, data: Vec<u8>) {
            ticker.canonize();
            let mut current_balance: T::Balance = Self::balance_of((ticker, from_did));
            if current_balance < value {
                current_balance = 0.into();
            } else {
                current_balance = current_balance - value;
            }
            if current_balance < Self::total_custody_allowance((ticker, from_did)) {
                sp_runtime::print("Insufficient balance");
                Self::deposit_event(RawEvent::CanTransfer(ticker, from_did, to_did, value, data, ERC1400_INSUFFICIENT_BALANCE as u32));
            } else {
                match Self::_is_valid_transfer(&ticker, Some(from_did), Some(to_did), value) {
                    Ok(code) =>
                    {
                        Self::deposit_event(RawEvent::CanTransfer(ticker, from_did, to_did, value, data, code as u32));
                    },
                    Err(msg) => {
                        // We emit a generic error with the event whenever there's an internal issue - i.e. captured
                        // in a string error and not using the status codes
                        sp_runtime::print(msg);
                        Self::deposit_event(RawEvent::CanTransfer(ticker, from_did, to_did, value, data, ERC1400_TRANSFER_FAILURE as u32));
                    }
                }
            }
        }

        /// An ERC1594 transfer with data
        /// This function can be used by the exchanges of other third parties to dynamically validate the transaction
        /// by passing the data blob
        ///
        /// # Arguments
        /// * `origin` Signing key of the sender
        /// * `did` DID from whom tokens will be transferred
        /// * `ticker` Ticker of the token
        /// * `to_did` DID to whom tokens will be transferred
        /// * `value` Amount of the tokens
        /// * `data` Off chain data blob to validate the transfer.
        pub fn transfer_with_data(origin, did: IdentityId, ticker: Ticker, to_did: IdentityId, value: T::Balance, data: Vec<u8>) -> DispatchResult {
            ticker.canonize();
            Self::transfer(origin, did, ticker, to_did, value)?;
            Self::deposit_event(RawEvent::TransferWithData(ticker, did, to_did, value, data));
            Ok(())
        }

        /// An ERC1594 transfer_from with data
        /// This function can be used by the exchanges of other third parties to dynamically validate the transaction
        /// by passing the data blob
        ///
        /// # Arguments
        /// * `origin` Signing key of the spender
        /// * `did` DID of spender
        /// * `ticker` Ticker of the token
        /// * `from_did` DID from whom tokens will be transferred
        /// * `to_did` DID to whom tokens will be transferred
        /// * `value` Amount of the tokens
        /// * `data` Off chain data blob to validate the transfer.
        pub fn transfer_from_with_data(origin, did: IdentityId, ticker: Ticker, from_did: IdentityId, to_did: IdentityId, value: T::Balance, data: Vec<u8>) -> DispatchResult {
            ticker.canonize();
            Self::transfer_from(origin, did, ticker, from_did,  to_did, value)?;
            Self::deposit_event(RawEvent::TransferWithData(ticker, from_did, to_did, value, data));
            Ok(())
        }

        /// Used to know whether the given token will issue new tokens or not
        ///
        /// # Arguments
        /// * `_origin` Signing key
        /// * `ticker` Ticker of the token whose issuance status need to know
        pub fn is_issuable(_origin, ticker:Ticker) {
            ticker.canonize();
            Self::deposit_event(RawEvent::IsIssuable(ticker, true));
        }

        /// Used to get the documents details attach with the token
        ///
        /// # Arguments
        /// * `_origin` Caller signing key
        /// * `ticker` Ticker of the token
        /// * `name` Name of the document
        pub fn get_document(_origin, ticker: Ticker, name: Vec<u8>) -> DispatchResult {
            ticker.canonize();
            let record = <Documents<T>>::get((ticker, name.clone()));
            Self::deposit_event(RawEvent::GetDocument(ticker, name, record.0, record.1, record.2));
            Ok(())
        }

        /// Used to set the details of the document, Only be called by the token owner
        ///
        /// # Arguments
        /// * `origin` Signing key of the token owner
        /// * `did` DID of the token owner
        /// * `ticker` Ticker of the token
        /// * `name` Name of the document
        /// * `uri` Off chain URL of the document
        /// * `document_hash` Hash of the document to proof the incorruptibility of the document
        pub fn set_document(origin, did: IdentityId, ticker: Ticker, name: Vec<u8>, uri: Vec<u8>, document_hash: Vec<u8>) -> DispatchResult {
            let sender = ensure_signed(origin)?;
            let sender_signer = Signer::Key(Key::try_from(sender.encode())?);

            // Check that sender is allowed to act on behalf of `did`
            ensure!(<identity::Module<T>>::is_signer_authorized(did, &sender_signer), "sender must be a signing key for DID");
            ticker.canonize();
            ensure!(Self::is_owner(&ticker, did), "user is not authorized");

            <Documents<T>>::insert((ticker, name), (uri, document_hash, <pallet_timestamp::Module<T>>::get()));
            Ok(())
        }

        /// Used to remove the document details for the given token, Only be called by the token owner
        ///
        /// # Arguments
        /// * `origin` Signing key of the token owner
        /// * `did` DID of the token owner
        /// * `ticker` Ticker of the token
        /// * `name` Name of the document
        pub fn remove_document(origin, did: IdentityId, ticker: Ticker, name: Vec<u8>) -> DispatchResult {
            let sender = ensure_signed(origin)?;
            let sender_signer = Signer::Key(Key::try_from(sender.encode())?);

            // Check that sender is allowed to act on behalf of `did`
            ensure!(<identity::Module<T>>::is_signer_authorized(did, &sender_signer), "sender must be a signing key for DID");
            ticker.canonize();
            ensure!(Self::is_owner(&ticker, did), "user is not authorized");

            <Documents<T>>::remove((ticker, name));
            Ok(())
        }

        /// ERC-2258 Implementation

        /// Used to increase the allowance for a given custodian
        /// Any investor/token holder can add a custodian and transfer the token transfer ownership to the custodian
        /// Through that investor balance will remain the same but the given token are only transfer by the custodian.
        /// This implementation make sure to have an accurate investor count from omnibus wallets.
        ///
        /// # Arguments
        /// * `origin` Signing key of the token holder
        /// * `ticker` Ticker of the token
        /// * `holder_did` DID of the token holder (i.e who wants to increase the custody allowance)
        /// * `custodian_did` DID of the custodian (i.e whom allowance provided)
        /// * `value` Allowance amount
        pub fn increase_custody_allowance(origin, ticker: Ticker, holder_did: IdentityId, custodian_did: IdentityId, value: T::Balance) -> DispatchResult {
            let sender = ensure_signed(origin)?;
            let sender_signer = Signer::Key( Key::try_from(sender.encode())?);

            // Check that sender is allowed to act on behalf of `did`
            ensure!(
                <identity::Module<T>>::is_signer_authorized(holder_did, &sender_signer),
                "sender must be a signing key for DID"
            );
            ticker.canonize();
            Self::_increase_custody_allowance(ticker, holder_did, custodian_did, value)?;
            Ok(())
        }

        /// Used to increase the allowance for a given custodian by providing the off chain signature
        ///
        /// # Arguments
        /// * `origin` Signing key of a DID who posses off chain signature
        /// * `ticker` Ticker of the token
        /// * `holder_did` DID of the token holder (i.e who wants to increase the custody allowance)
        /// * `holder_account_id` Signing key which signs the off chain data blob.
        /// * `custodian_did` DID of the custodian (i.e whom allowance provided)
        /// * `caller_did` DID of the caller
        /// * `value` Allowance amount
        /// * `nonce` A u16 number which avoid the replay attack
        /// * `signature` Signature provided by the holder_did
        pub fn increase_custody_allowance_of(
            origin,
            ticker: Ticker,
            holder_did: IdentityId,
            holder_account_id: T::AccountId,
            custodian_did: IdentityId,
            caller_did: IdentityId,
            value: T::Balance,
            nonce: u16,
            signature: T::OffChainSignature
        ) -> DispatchResult {
            let sender = ensure_signed(origin)?;
            ticker.canonize();
            ensure!(!Self::authentication_nonce((ticker, holder_did, nonce)), "Signature already used");

            let msg = SignData {
                custodian_did: custodian_did,
                holder_did: holder_did,
                ticker,
                value,
                nonce
            };
            // holder_account_id should be a part of the holder_did
            ensure!(signature.verify(&msg.encode()[..], &holder_account_id), "Invalid signature");
            let sender_signer = Signer::Key(Key::try_from(sender.encode())?);
            ensure!(
                <identity::Module<T>>::is_signer_authorized(caller_did, &sender_signer),
                "sender must be a signing key for DID"
            );
            // Validate the holder signing key
            let holder_signer = Signer::Key(Key::try_from(holder_account_id.encode())?);
            ensure!(
                <identity::Module<T>>::is_signer_authorized(holder_did, &holder_signer),
                "holder signing key must be a signing key for holder DID"
            );
            Self::_increase_custody_allowance(ticker, holder_did, custodian_did, value)?;
            <AuthenticationNonce>::insert((ticker, holder_did, nonce), true);
            Ok(())
        }

        /// Used to transfer the tokens by the approved custodian
        ///
        /// # Arguments
        /// * `origin` Signing key of the custodian
        /// * `ticker` Ticker of the token
        /// * `holder_did` DID of the token holder (i.e whom balance get reduced)
        /// * `custodian_did` DID of the custodian (i.e who has the valid approved allowance)
        /// * `receiver_did` DID of the receiver
        /// * `value` Amount of tokens need to transfer
        pub fn transfer_by_custodian(
            origin,
            ticker: Ticker,
            holder_did: IdentityId,
            custodian_did: IdentityId,
            receiver_did: IdentityId,
            value: T::Balance
        ) -> DispatchResult {
            let sender = ensure_signed(origin)?;
            let sender_signer = Signer::Key( Key::try_from(sender.encode())?);
            // Check that sender is allowed to act on behalf of `did`
            ensure!(
                <identity::Module<T>>::is_signer_authorized(custodian_did, &sender_signer),
                "sender must be a signing key for DID"
            );
            ticker.canonize();
            let mut custodian_allowance = Self::custodian_allowance((ticker, holder_did, custodian_did));
            // Check whether the custodian has enough allowance or not
            ensure!(custodian_allowance >= value, "Insufficient allowance");
            // using checked_sub (safe math) to avoid underflow
            custodian_allowance = custodian_allowance.checked_sub(&value).ok_or("underflow in calculating allowance")?;
            // using checked_sub (safe math) to avoid underflow
            let new_total_allowance = Self::total_custody_allowance((ticker, holder_did))
                .checked_sub(&value)
                .ok_or("underflow in calculating the total allowance")?;
            // Validate the transfer
            ensure!(Self::_is_valid_transfer(&ticker, Some(holder_did), Some(receiver_did), value)? == ERC1400_TRANSFER_SUCCESS, "Transfer restrictions failed");
            Self::_transfer(&ticker, holder_did, receiver_did, value)?;
            // Update Storage of allowance
            <CustodianAllowance<T>>::insert((ticker, custodian_did, holder_did), &custodian_allowance);
            <TotalCustodyAllowance<T>>::insert((ticker, holder_did), new_total_allowance);
            Self::deposit_event(RawEvent::CustodyTransfer(ticker, custodian_did, holder_did, receiver_did, value));
            Ok(())
        }

        /// Sets the name of the current funding round.
        ///
        /// # Arguments
        /// * `origin` - the signing key of the token owner DID.
        /// * `did` - the token owner DID.
        /// * `ticker` - the ticker of the token.
        /// * `name` - the desired name of the current funding round.
        pub fn set_funding_round(origin, did: IdentityId, ticker: Ticker, name: Vec<u8>) -> DispatchResult {
            let sender = ensure_signed(origin)?;
            let signer = Signer::Key(Key::try_from(sender.encode())?);
            // Check that sender is allowed to act on behalf of `did`
            ensure!(<identity::Module<T>>::is_signer_authorized(did, &signer),
                    "sender must be a signing key for DID");
            ticker.canonize();
            ensure!(Self::is_owner(&ticker, did), "DID is not of the asset owner");
            <FundingRound>::insert(ticker, name.clone());
            Self::deposit_event(RawEvent::FundingRound(ticker, name));
            Ok(())
        }

        /// Updates the asset identifiers. Can only be called by the token owner.
        ///
        /// # Arguments
        /// * `origin` - the signing key of the token owner
        /// * `did` - the DID of the token owner
        /// * `ticker` - the ticker of the token
        /// * `identifiers` - the asset identifiers to be updated in the form of a vector of pairs
        ///    of `IdentifierType` and `Vec<u8>` value.
        pub fn update_identifiers(
            origin,
            did: IdentityId,
            ticker: Ticker,
            identifiers: Vec<(IdentifierType, Vec<u8>)>
        ) -> DispatchResult {
            let sender = ensure_signed(origin)?;
            let sender_signer = Signer::Key(Key::try_from(sender.encode())?);
            ensure!(<identity::Module<T>>::is_signer_authorized(did, &sender_signer),
                    "sender must be a signing key for DID");
            ticker.canonize();
            ensure!(Self::is_owner(&ticker, did), "user is not authorized");
            for (typ, val) in &identifiers {
                <Identifiers>::insert((ticker, typ.clone()), val.clone());
            }
            Self::deposit_event(RawEvent::IdentifiersUpdated(ticker, identifiers));
            Ok(())
        }
    }
}

decl_event! {
    pub enum Event<T>
        where
        Balance = <T as balances::Trait>::Balance,
        Moment = <T as pallet_timestamp::Trait>::Moment,
    {
        /// event for transfer of tokens
        /// ticker, from DID, to DID, value
        Transfer(Ticker, IdentityId, IdentityId, Balance),
        /// event when an approval is made
        /// ticker, owner DID, spender DID, value
        Approval(Ticker, IdentityId, IdentityId, Balance),
        /// emit when tokens get issued
        /// ticker, beneficiary DID, value, funding round, total issued in this funding round
        Issued(Ticker, IdentityId, Balance, Vec<u8>, Balance),
        /// emit when tokens get redeemed
        /// ticker, DID, value
        Redeemed(Ticker, IdentityId, Balance),
        /// event for forced transfer of tokens
        /// ticker, controller DID, from DID, to DID, value, data, operator data
        ControllerTransfer(Ticker, IdentityId, IdentityId, IdentityId, Balance, Vec<u8>, Vec<u8>),
        /// event for when a forced redemption takes place
        /// ticker, controller DID, token holder DID, value, data, operator data
        ControllerRedemption(Ticker, IdentityId, IdentityId, Balance, Vec<u8>, Vec<u8>),
        /// Event for creation of the asset
        /// ticker, total supply, owner DID, divisibility, asset type
        IssuedToken(Ticker, Balance, IdentityId, bool, AssetType),
        /// Event emitted when a token identifiers are updated.
        /// ticker, a vector of (identifier type, identifier value)
        IdentifiersUpdated(Ticker, Vec<(IdentifierType, Vec<u8>)>),
        /// Event for change in divisibility
        /// ticker, divisibility
        DivisibilityChanged(Ticker, bool),
        /// can_transfer() output
        /// ticker, from_did, to_did, value, data, ERC1066 status
        /// 0 - OK
        /// 1,2... - Error, meanings TBD
        CanTransfer(Ticker, IdentityId, IdentityId, Balance, Vec<u8>, u32),
        /// An additional event to Transfer; emitted when transfer_with_data is called; similar to
        /// Transfer with data added at the end.
        /// ticker, from DID, to DID, value, data
        TransferWithData(Ticker, IdentityId, IdentityId, Balance, Vec<u8>),
        /// is_issuable() output
        /// ticker, return value (true if issuable)
        IsIssuable(Ticker, bool),
        /// get_document() output
        /// ticker, name, uri, hash, last modification date
        GetDocument(Ticker, Vec<u8>, Vec<u8>, Vec<u8>, Moment),
        /// emit when tokens transferred by the custodian
        /// ticker, custodian did, holder/from did, to did, amount
        CustodyTransfer(Ticker, IdentityId, IdentityId, IdentityId, Balance),
        /// emit when allowance get increased
        /// ticker, holder did, custodian did, oldAllowance, newAllowance
        CustodyAllowanceChanged(Ticker, IdentityId, IdentityId, Balance, Balance),
        /// emit when ticker is registered
        /// ticker, ticker owner, expiry
        TickerRegistered(Ticker, IdentityId, Option<Moment>),
        /// emit when ticker is transferred
        /// ticker, from, to
        TickerTransferred(Ticker, IdentityId, IdentityId),
        /// emit when token ownership is transferred
        /// ticker, from, to
        TokenOwnershipTransferred(Ticker, IdentityId, IdentityId),
        /// emit when ticker is registered
        /// ticker, current owner, approved owner
        TickerTransferApproval(Ticker, IdentityId, IdentityId),
        /// ticker transfer approval withdrawal
        /// ticker, approved did
        TickerTransferApprovalWithdrawal(Ticker, IdentityId),
        /// An event emitted when a token is renamed.
        /// Parameters: ticker, new token name.
        TokenRenamed(Ticker, Vec<u8>),
        /// An event carrying the name of the current funding round of a ticker.
        /// Parameters: ticker, funding round name.
        FundingRound(Ticker, Vec<u8>),
    }
}

decl_error! {
    pub enum Error for Module<T: Trait> {
        /// DID not found
        DIDNotFound,
        /// Not a ticker transfer auth
        NoTickerTransferAuth,
        /// Not a token ownership transfer auth
        NotTickerOwnershipTransferAuth,
    }
}

pub trait AssetTrait<V> {
    fn total_supply(ticker: &Ticker) -> V;
    fn balance(ticker: &Ticker, did: IdentityId) -> V;
    fn _mint_from_sto(
        ticker: &Ticker,
        sender_did: IdentityId,
        tokens_purchased: V,
    ) -> DispatchResult;
    fn is_owner(ticker: &Ticker, did: IdentityId) -> bool;
    fn get_balance_at(ticker: &Ticker, did: IdentityId, at: u64) -> V;
}

impl<T: Trait> AssetTrait<T::Balance> for Module<T> {
    fn _mint_from_sto(
        ticker: &Ticker,
        sender: IdentityId,
        tokens_purchased: T::Balance,
    ) -> DispatchResult {
        Self::_mint(ticker, sender, tokens_purchased)
    }

    fn is_owner(ticker: &Ticker, did: IdentityId) -> bool {
        Self::_is_owner(ticker, did)
    }

    /// Get the asset `id` balance of `who`.
    fn balance(ticker: &Ticker, who: IdentityId) -> T::Balance {
        Self::balance_of((*ticker, who))
    }

    // Get the total supply of an asset `id`
    fn total_supply(ticker: &Ticker) -> T::Balance {
        Self::token_details(ticker).total_supply
    }

    fn get_balance_at(ticker: &Ticker, did: IdentityId, at: u64) -> T::Balance {
        Self::get_balance_at(*ticker, did, at)
    }
}

/// This trait is used to call functions that accept transfer of a ticker or token ownership
pub trait AcceptTransfer {
    /// Accept and process a ticker transfer
    ///
    /// # Arguments
    /// * `to_did` did of the receiver
    /// * `auth_id` Authorization id of the authorization created by current ticker owner
    fn accept_ticker_transfer(to_did: IdentityId, auth_id: u64) -> DispatchResult;
    /// Accept and process a token ownership transfer
    ///
    /// # Arguments
    /// * `to_did` did of the receiver
    /// * `auth_id` Authorization id of the authorization created by current token owner
    fn accept_token_ownership_transfer(to_did: IdentityId, auth_id: u64) -> DispatchResult;
}

impl<T: Trait> AcceptTransfer for Module<T> {
    fn accept_ticker_transfer(to_did: IdentityId, auth_id: u64) -> DispatchResult {
        Self::_accept_ticker_transfer(to_did, auth_id)
    }

    fn accept_token_ownership_transfer(to_did: IdentityId, auth_id: u64) -> DispatchResult {
        Self::_accept_token_ownership_transfer(to_did, auth_id)
    }
}

/// All functions in the decl_module macro become part of the public interface of the module
/// If they are there, they are accessible via extrinsics calls whether they are public or not
/// However, in the impl module section (this, below) the functions can be public and private
/// Private functions are internal to this module e.g.: _transfer
/// Public functions can be called from other modules e.g.: lock and unlock (being called from the tcr module)
/// All functions in the impl module section are not part of public interface because they are not part of the Call enum
impl<T: Trait> Module<T> {
    // Public immutables
    pub fn _is_owner(ticker: &Ticker, did: IdentityId) -> bool {
        let token = Self::token_details(ticker);
        token.owner_did == did
    }

    pub fn is_ticker_available(ticker: &Ticker) -> bool {
        // Assumes uppercase ticker
        if <Tickers<T>>::exists(ticker) {
            let now = <pallet_timestamp::Module<T>>::get();
            if let Some(expiry) = Self::ticker_registration(*ticker).expiry {
                if now <= expiry {
                    return false;
                }
            } else {
                return false;
            }
        }
        return true;
    }

    pub fn is_ticker_registry_valid(ticker: &Ticker, did: IdentityId) -> bool {
        // Assumes uppercase ticker
        if <Tickers<T>>::exists(ticker) {
            let now = <pallet_timestamp::Module<T>>::get();
            let ticker_reg = Self::ticker_registration(ticker);
            if ticker_reg.owner == did {
                if let Some(expiry) = ticker_reg.expiry {
                    if now > expiry {
                        return false;
                    }
                } else {
                    return true;
                }
                return true;
            }
        }
        return false;
    }

    /// Returns 0 if ticker is registered to someone else
    /// 1 if ticker is available for registry
    /// 2 if ticker is already registered to provided did
    pub fn is_ticker_available_or_registered_to(
        ticker: &Ticker,
        did: IdentityId,
    ) -> TickerRegistrationStatus {
        // Assumes uppercase ticker
        if <Tickers<T>>::exists(ticker) {
            let ticker_reg = Self::ticker_registration(*ticker);
            if let Some(expiry) = ticker_reg.expiry {
                let now = <pallet_timestamp::Module<T>>::get();
                if now > expiry {
                    // ticker registered to someone but expired and can be registered again
                    return TickerRegistrationStatus::Available;
                } else if ticker_reg.owner == did {
                    // ticker is already registered to provided did (but may expire in future)
                    return TickerRegistrationStatus::RegisteredByDid;
                }
            } else if ticker_reg.owner == did {
                // ticker is already registered to provided did (and will never expire)
                return TickerRegistrationStatus::RegisteredByDid;
            }
            // ticker registered to someone else
            return TickerRegistrationStatus::RegisteredByOther;
        }
        // Ticker not registered yet
        return TickerRegistrationStatus::Available;
    }

    fn _register_ticker(
        ticker: &Ticker,
        sender: T::AccountId,
        to_did: IdentityId,
        expiry: Option<T::Moment>,
    ) {
        // charge fee
        Self::charge_ticker_registration_fee(ticker, sender.clone(), to_did);

        let ticker_registration = TickerRegistration {
            owner: to_did,
            expiry: expiry.clone(),
        };

        // Store ticker registration details
        <Tickers<T>>::insert(ticker, ticker_registration);

        Self::deposit_event(RawEvent::TickerRegistered(*ticker, to_did, expiry));
    }

    fn charge_ticker_registration_fee(_ticker: &Ticker, _sender: T::AccountId, _did: IdentityId) {
        //TODO: Charge fee
    }

    /// Get the asset `id` balance of `who`.
    pub fn balance(ticker: Ticker, did: IdentityId) -> T::Balance {
        ticker.canonize();
        Self::balance_of((ticker, did))
    }

    // Get the total supply of an asset `id`
    pub fn total_supply(ticker: Ticker) -> T::Balance {
        ticker.canonize();
        Self::token_details(ticker).total_supply
    }

    pub fn get_balance_at(ticker: Ticker, did: IdentityId, at: u64) -> T::Balance {
        ticker.canonize();
        let ticker_did = (ticker, did);
        if !<TotalCheckpoints>::exists(ticker) ||
            at == 0 || //checkpoints start from 1
            at > Self::total_checkpoints_of(&ticker)
        {
            // No checkpoints data exist
            return Self::balance_of(&ticker_did);
        }

        if <UserCheckpoints>::exists(&ticker_did) {
            let user_checkpoints = Self::user_checkpoints(&ticker_did);
            if at > *user_checkpoints.last().unwrap_or(&0) {
                // Using unwrap_or to be defensive.
                // or part should never be triggered due to the check on 2 lines above
                // User has not transacted after checkpoint creation.
                // This means their current balance = their balance at that cp.
                return Self::balance_of(&ticker_did);
            }
            // Uses the first checkpoint that was created after target checpoint
            // and the user has data for that checkpoint
            return Self::balance_at_checkpoint((
                ticker,
                did,
                Self::find_ceiling(&user_checkpoints, at),
            ));
        }
        // User has no checkpoint data.
        // This means that user's balance has not changed since first checkpoint was created.
        // Maybe the user never held any balance.
        return Self::balance_of(&ticker_did);
    }

    fn find_ceiling(arr: &Vec<u64>, key: u64) -> u64 {
        // This function assumes that key <= last element of the array,
        // the array consists of unique sorted elements,
        // array len > 0
        let mut end = arr.len();
        let mut start = 0;
        let mut mid = (start + end) / 2;

        while mid != 0 && end >= start {
            // Due to our assumptions, we can even remove end >= start condition from here
            if key > arr[mid - 1] && key <= arr[mid] {
                // This condition and the fact that key <= last element of the array mean that
                // start should never become greater than end.
                return arr[mid];
            } else if key > arr[mid] {
                start = mid + 1;
            } else {
                end = mid;
            }
            mid = (start + end) / 2;
        }

        // This should only be reached when mid becomes 0.
        return arr[0];
    }

    fn _is_valid_transfer(
        ticker: &Ticker,
        from_did: Option<IdentityId>,
        to_did: Option<IdentityId>,
        value: T::Balance,
    ) -> StdResult<u8, &'static str> {
        let general_status_code =
            <general_tm::Module<T>>::verify_restriction(ticker, from_did, to_did, value)?;
        Ok(if general_status_code != ERC1400_TRANSFER_SUCCESS {
            general_status_code
        } else {
            <percentage_tm::Module<T>>::verify_restriction(ticker, from_did, to_did, value)?
        })
    }

    // the SimpleToken standard transfer function
    // internal
    fn _transfer(
        ticker: &Ticker,
        from_did: IdentityId,
        to_did: IdentityId,
        value: T::Balance,
    ) -> DispatchResult {
        // Granularity check
        ensure!(
            Self::check_granularity(ticker, value),
            "Invalid granularity"
        );
        let ticker_from_did = (*ticker, from_did);
        ensure!(
            <BalanceOf<T>>::exists(&ticker_from_did),
            "Account does not own this token"
        );
        let sender_balance = Self::balance_of(&ticker_from_did);
        ensure!(sender_balance >= value, "Not enough balance.");

        let updated_from_balance = sender_balance
            .checked_sub(&value)
            .ok_or("overflow in calculating balance")?;
        let ticker_to_did = (*ticker, to_did);
        let receiver_balance = Self::balance_of(ticker_to_did);
        let updated_to_balance = receiver_balance
            .checked_add(&value)
            .ok_or("overflow in calculating balance")?;

        Self::_update_checkpoint(ticker, from_did, sender_balance);
        Self::_update_checkpoint(ticker, to_did, receiver_balance);
        // reduce sender's balance
        <BalanceOf<T>>::insert(&ticker_from_did, updated_from_balance);

        // increase receiver's balance
        <BalanceOf<T>>::insert(ticker_to_did, updated_to_balance);

        // Update statistic info.
        <statistics::Module<T>>::update_transfer_stats(
            ticker,
            Some(updated_from_balance),
            Some(updated_to_balance),
            value,
        );

        Self::deposit_event(RawEvent::Transfer(ticker.clone(), from_did, to_did, value));
        Ok(())
    }

    pub fn _create_checkpoint(ticker: &Ticker) -> DispatchResult {
        if <TotalCheckpoints>::exists(ticker) {
            let mut checkpoint_count = Self::total_checkpoints_of(ticker);
            checkpoint_count = checkpoint_count
                .checked_add(1)
                .ok_or("overflow in adding checkpoint")?;
            <TotalCheckpoints>::insert(ticker, checkpoint_count);
            <CheckpointTotalSupply<T>>::insert(
                &(*ticker, checkpoint_count),
                Self::token_details(ticker).total_supply,
            );
        } else {
            <TotalCheckpoints>::insert(ticker, 1);
            <CheckpointTotalSupply<T>>::insert(
                &(*ticker, 1),
                Self::token_details(ticker).total_supply,
            );
        }
        Ok(())
    }

    fn _update_checkpoint(ticker: &Ticker, user_did: IdentityId, user_balance: T::Balance) {
        if <TotalCheckpoints>::exists(ticker) {
            let checkpoint_count = Self::total_checkpoints_of(ticker);
            let ticker_user_did_checkpont = (*ticker, user_did, checkpoint_count);
            if !<CheckpointBalance<T>>::exists(&ticker_user_did_checkpont) {
                <CheckpointBalance<T>>::insert(&ticker_user_did_checkpont, user_balance);
                <UserCheckpoints>::mutate(&(*ticker, user_did), |user_checkpoints| {
                    user_checkpoints.push(checkpoint_count);
                });
            }
        }
    }

    fn is_owner(ticker: &Ticker, did: IdentityId) -> bool {
        Self::_is_owner(ticker, did)
    }

    pub fn _mint(ticker: &Ticker, to_did: IdentityId, value: T::Balance) -> DispatchResult {
        // Granularity check
        ensure!(
            Self::check_granularity(ticker, value),
            "Invalid granularity"
        );
        //Increase receiver balance
        let ticker_to_did = (*ticker, to_did);
        let current_to_balance = Self::balance_of(&ticker_to_did);
        let updated_to_balance = current_to_balance
            .checked_add(&value)
            .ok_or("overflow in calculating balance")?;
        // verify transfer check
        ensure!(
            Self::_is_valid_transfer(ticker, None, Some(to_did), value)?
                == ERC1400_TRANSFER_SUCCESS,
            "Transfer restrictions failed"
        );

        // Read the token details
        let mut token = Self::token_details(ticker);
        let updated_total_supply = token
            .total_supply
            .checked_add(&value)
            .ok_or("overflow in calculating total supply")?;
        ensure!(
            updated_total_supply <= MAX_SUPPLY.into(),
            "Total supply above the limit"
        );
        //Increase total suply
        token.total_supply = updated_total_supply;

        Self::_update_checkpoint(ticker, to_did, current_to_balance);

        <BalanceOf<T>>::insert(&ticker_to_did, updated_to_balance);
        <Tokens<T>>::insert(ticker, token);
        let round = Self::funding_round(ticker);
        let ticker_round = (*ticker, round.clone());
        let issued_in_this_round = Self::issued_in_funding_round(&ticker_round)
            .checked_add(&value)
            .ok_or("current funding round total overflowed")?;
        <IssuedInFundingRound<T>>::insert(&ticker_round, issued_in_this_round);
        Self::deposit_event(RawEvent::Issued(
            *ticker,
            to_did,
            value,
            round,
            issued_in_this_round,
        ));

        Ok(())
    }

    fn check_granularity(ticker: &Ticker, value: T::Balance) -> bool {
        // Read the token details
        let token = Self::token_details(ticker);
        token.divisible || value % ONE_UNIT.into() == 0.into()
    }

    fn _check_custody_allowance(
        ticker: &Ticker,
        holder_did: IdentityId,
        value: T::Balance,
    ) -> DispatchResult {
        let remaining_balance = Self::balance_of(&(*ticker, holder_did))
            .checked_sub(&value)
            .ok_or("underflow in balance deduction")?;
        ensure!(
            remaining_balance >= Self::total_custody_allowance(&(*ticker, holder_did)),
            "Insufficient balance for transfer"
        );
        Ok(())
    }

    fn _increase_custody_allowance(
        ticker: Ticker,
        holder_did: IdentityId,
        custodian_did: IdentityId,
        value: T::Balance,
    ) -> DispatchResult {
        let new_custody_allowance = Self::total_custody_allowance((ticker, holder_did))
            .checked_add(&value)
            .ok_or("total custody allowance get overflowed")?;
        // Ensure that balance of the token holder should greater than or equal to the total custody allowance + value
        ensure!(
            Self::balance_of((ticker, holder_did)) >= new_custody_allowance,
            "Insufficient balance of holder did"
        );
        // Ensure the valid DID
        ensure!(
            <identity::DidRecords>::exists(custodian_did),
            "Invalid custodian DID"
        );

        let old_allowance = Self::custodian_allowance((ticker, holder_did, custodian_did));
        let new_current_allowance = old_allowance
            .checked_add(&value)
            .ok_or("allowance get overflowed")?;
        // Update Storage
        <CustodianAllowance<T>>::insert(
            (ticker, holder_did, custodian_did),
            &new_current_allowance,
        );
        <TotalCustodyAllowance<T>>::insert((ticker, holder_did), new_custody_allowance);
        Self::deposit_event(RawEvent::CustodyAllowanceChanged(
            ticker,
            holder_did,
            custodian_did,
            old_allowance,
            new_current_allowance,
        ));
        Ok(())
    }

    /// Accept and process a ticker transfer
    pub fn _accept_ticker_transfer(to_did: IdentityId, auth_id: u64) -> DispatchResult {
        ensure!(
            <identity::Authorizations<T>>::exists((Signer::from(to_did), auth_id)),
            AuthorizationError::from(AuthorizationError::Invalid)
        );

        let auth = <identity::Module<T>>::authorizations((Signer::from(to_did), auth_id));

        let ticker = match auth.authorization_data {
            AuthorizationData::TransferTicker(ticker) => {
                ticker.canonize();
                ticker
            }
            _ => return Err(Error::<T>::NoTickerTransferAuth.into()),
        };

        ensure!(!<Tokens<T>>::exists(&ticker), "token already created");

        let current_owner = Self::ticker_registration(&ticker).owner;

        <identity::Module<T>>::consume_auth(
            Signer::from(current_owner),
            Signer::from(to_did),
            auth_id,
        )?;

        <Tickers<T>>::mutate(&ticker, |tr| tr.owner = to_did);

        Self::deposit_event(RawEvent::TickerTransferred(ticker, current_owner, to_did));

        Ok(())
    }

    /// Accept and process a token ownership transfer
    pub fn _accept_token_ownership_transfer(to_did: IdentityId, auth_id: u64) -> DispatchResult {
        ensure!(
            <identity::Authorizations<T>>::exists((Signer::from(to_did), auth_id)),
            AuthorizationError::from(AuthorizationError::Invalid)
        );

        let auth = <identity::Module<T>>::authorizations((Signer::from(to_did), auth_id));

        let ticker = match auth.authorization_data {
            AuthorizationData::TransferTokenOwnership(ticker) => {
                ticker.canonize();
                ticker
            }
            _ => return Err(Error::<T>::NotTickerOwnershipTransferAuth.into()),
        };

        ensure!(<Tokens<T>>::exists(&ticker), "Token does not exist");

        let current_owner = Self::token_details(&ticker).owner_did;

        <identity::Module<T>>::consume_auth(
            Signer::from(current_owner),
            Signer::from(to_did),
            auth_id,
        )?;

        <Tokens<T>>::mutate(&ticker, |t| t.owner_did = to_did);
        <Tickers<T>>::mutate(&ticker, |t| t.owner = to_did);

        Self::deposit_event(RawEvent::TokenOwnershipTransferred(
            ticker,
            current_owner,
            to_did,
        ));

        Ok(())
    }
<<<<<<< HEAD
}

/// tests for this module
#[cfg(test)]
mod tests {
    use super::*;
    use crate::{exemption, group, identity};
    use primitives::{IdentityId, Key};
    use rand::Rng;

    use chrono::prelude::*;
    use frame_support::{
        assert_err, assert_noop, assert_ok, dispatch::DispatchResult, impl_outer_origin,
        parameter_types,
    };
    use frame_system::EnsureSignedBy;
    use lazy_static::lazy_static;
    use sp_core::{crypto::key_types, H256};
    use sp_runtime::{
        testing::{Header, UintAuthorityId},
        traits::{BlakeTwo256, ConvertInto, IdentityLookup, OpaqueKeys, Verify},
        AnySignature, KeyTypeId, Perbill,
    };
    use std::sync::{Arc, Mutex};
    use test_client::{self, AccountKeyring};

    type SessionIndex = u32;
    type AuthorityId = <AnySignature as Verify>::Signer;
    type BlockNumber = u64;
    type AccountId = <AnySignature as Verify>::Signer;
    type OffChainSignature = AnySignature;

    pub struct TestOnSessionEnding;
    impl pallet_session::OnSessionEnding<AuthorityId> for TestOnSessionEnding {
        fn on_session_ending(_: SessionIndex, _: SessionIndex) -> Option<Vec<AuthorityId>> {
            None
        }
    }

    pub struct TestSessionHandler;
    impl pallet_session::SessionHandler<AuthorityId> for TestSessionHandler {
        const KEY_TYPE_IDS: &'static [KeyTypeId] = &[key_types::DUMMY];
        fn on_new_session<Ks: OpaqueKeys>(
            _changed: bool,
            _validators: &[(AuthorityId, Ks)],
            _queued_validators: &[(AuthorityId, Ks)],
        ) {
        }

        fn on_disabled(_validator_index: usize) {}

        fn on_genesis_session<Ks: OpaqueKeys>(_validators: &[(AuthorityId, Ks)]) {}

        fn on_before_session_ending() {}
    }

    impl_outer_origin! {
        pub enum Origin for Test {}
    }

    // For testing the module, we construct most of a mock runtime. This means
    // first constructing a configuration type (`Test`) which `impl`s each of the
    // configuration traits of modules we want to use.
    #[derive(Clone, Eq, PartialEq)]
    pub struct Test;
    parameter_types! {
        pub const Period: BlockNumber = 1;
        pub const Offset: BlockNumber = 0;
        pub const BlockHashCount: u32 = 250;
        pub const MaximumBlockWeight: u32 = 4 * 1024 * 1024;
        pub const MaximumBlockLength: u32 = 4 * 1024 * 1024;
        pub const AvailableBlockRatio: Perbill = Perbill::from_percent(75);
    }
    impl frame_system::Trait for Test {
        type Origin = Origin;
        type Index = u64;
        type BlockNumber = u64;
        type Call = ();
        type Hash = H256;
        type Hashing = BlakeTwo256;
        type AccountId = AccountId;
        type Lookup = IdentityLookup<Self::AccountId>;
        type Header = Header;
        type Event = ();
        type BlockHashCount = BlockHashCount;
        type MaximumBlockWeight = MaximumBlockWeight;
        type MaximumBlockLength = MaximumBlockLength;
        type AvailableBlockRatio = AvailableBlockRatio;
        type Version = ();
        type ModuleToIndex = ();
    }

    parameter_types! {
        pub const DisabledValidatorsThreshold: Perbill = Perbill::from_percent(33);
    }

    impl pallet_session::Trait for Test {
        type OnSessionEnding = TestOnSessionEnding;
        type Keys = UintAuthorityId;
        type ShouldEndSession = pallet_session::PeriodicSessions<Period, Offset>;
        type SessionHandler = TestSessionHandler;
        type Event = ();
        type ValidatorId = AuthorityId;
        type ValidatorIdOf = ConvertInto;
        type SelectInitialValidators = ();
        type DisabledValidatorsThreshold = DisabledValidatorsThreshold;
    }

    impl pallet_session::historical::Trait for Test {
        type FullIdentification = ();
        type FullIdentificationOf = ();
    }

    parameter_types! {
        pub const ExistentialDeposit: u64 = 0;
        pub const TransferFee: u64 = 0;
        pub const CreationFee: u64 = 0;
        pub const TransactionBaseFee: u64 = 0;
        pub const TransactionByteFee: u64 = 0;
    }

    impl balances::Trait for Test {
        type Balance = u128;
        type OnFreeBalanceZero = ();
        type OnNewAccount = ();
        type Event = ();
        type DustRemoval = ();
        type TransferPayment = ();
        type ExistentialDeposit = ExistentialDeposit;
        type TransferFee = TransferFee;
        type CreationFee = CreationFee;
        type Identity = crate::identity::Module<Test>;
    }

    impl general_tm::Trait for Test {
        type Event = ();
        type Asset = Module<Test>;
    }

    parameter_types! {
        pub const One: AccountId = AccountId::from(AccountKeyring::Dave);
        pub const Two: AccountId = AccountId::from(AccountKeyring::Dave);
        pub const Three: AccountId = AccountId::from(AccountKeyring::Dave);
        pub const Four: AccountId = AccountId::from(AccountKeyring::Dave);
        pub const Five: AccountId = AccountId::from(AccountKeyring::Dave);
    }

    impl group::Trait<group::Instance2> for Test {
        type Event = ();
        type AddOrigin = EnsureSignedBy<One, AccountId>;
        type RemoveOrigin = EnsureSignedBy<Two, AccountId>;
        type SwapOrigin = EnsureSignedBy<Three, AccountId>;
        type ResetOrigin = EnsureSignedBy<Four, AccountId>;
        type MembershipInitialized = ();
        type MembershipChanged = ();
    }

    impl identity::Trait for Test {
        type Event = ();
        type Proposal = Call<Test>;
        type AcceptTransferTarget = Module<Test>;
        type AddSignerMultiSigTarget = Test;
        type KYCServiceProviders = Test;
    }

    impl crate::group::GroupTrait for Test {
        fn get_members() -> Vec<IdentityId> {
            unimplemented!()
        }
    }

    impl crate::multisig::AddSignerMultiSig for Test {
        fn accept_multisig_signer(_: Signer, _: u64) -> DispatchResult {
            unimplemented!()
        }
    }

    impl percentage_tm::Trait for Test {
        type Event = ();
    }

    impl exemption::Trait for Test {
        type Event = ();
        type Asset = Module<Test>;
    }

    parameter_types! {
        pub const MinimumPeriod: u64 = 3;
    }

    impl pallet_timestamp::Trait for Test {
        type Moment = u64;
        type OnTimestampSet = ();
        type MinimumPeriod = MinimumPeriod;
    }

    impl utils::Trait for Test {
        type Public = AccountId;
        type OffChainSignature = OffChainSignature;
        fn validator_id_to_account_id(
            v: <Self as pallet_session::Trait>::ValidatorId,
        ) -> Self::AccountId {
            v
        }
    }

    impl Trait for Test {
        type Event = ();
        type Currency = balances::Module<Test>;
    }
    type Asset = Module<Test>;
    type Balances = balances::Module<Test>;
    type Identity = identity::Module<Test>;
    type GeneralTM = general_tm::Module<Test>;

    lazy_static! {
        static ref INVESTOR_MAP_OUTER_LOCK: Arc<Mutex<()>> = Arc::new(Mutex::new(()));
    }

    /// Build a genesis identity instance owned by account No. 1
    fn identity_owned_by_alice() -> sp_io::TestExternalities {
        let mut t = frame_system::GenesisConfig::default()
            .build_storage::<Test>()
            .unwrap();
        identity::GenesisConfig::<Test> {
            owner: AccountKeyring::Alice.public().into(),
            did_creation_fee: 250,
        }
        .assimilate_storage(&mut t)
        .unwrap();
        self::GenesisConfig::<Test> {
            asset_creation_fee: 0,
            ticker_registration_fee: 0,
            ticker_registration_config: TickerRegistrationConfig {
                max_ticker_length: 8,
                registration_length: Some(10000),
            },
            fee_collector: AccountKeyring::Dave.public().into(),
        }
        .assimilate_storage(&mut t)
        .unwrap();
        sp_io::TestExternalities::new(t)
    }

    fn make_account(
        account_id: &AccountId,
    ) -> StdResult<(<Test as frame_system::Trait>::Origin, IdentityId), &'static str> {
        let signed_id = Origin::signed(account_id.clone());
        Balances::make_free_balance_be(&account_id, 1_000_000);
        Identity::register_did(signed_id.clone(), vec![]);
        let did = Identity::get_identity(&Key::try_from(account_id.encode())?).unwrap();
        Ok((signed_id, did))
    }

    #[test]
    fn issuers_can_create_and_rename_tokens() {
        identity_owned_by_alice().execute_with(|| {
            let owner_acc = AccountId::from(AccountKeyring::Dave);
            let (owner_signed, owner_did) = make_account(&owner_acc).unwrap();
            // Raise the owner's base currency balance
            Balances::make_free_balance_be(&owner_acc, 1_000_000);

            // Expected token entry
            let token = SecurityToken {
                name: vec![0x01],
                owner_did,
                total_supply: 1_000_000,
                divisible: true,
                asset_type: AssetType::default(),
            };
            let ticker = Ticker::from_slice(token.name.as_slice());
            assert!(!<identity::DidRecords>::exists(
                Identity::get_token_did(&ticker).unwrap()
            ));
            let identifiers = vec![(IdentifierType::default(), b"undefined".to_vec())];
            let ticker = Ticker::from_slice(token.name.as_slice());
            assert_err!(
                Asset::create_token(
                    owner_signed.clone(),
                    owner_did,
                    token.name.clone(),
                    ticker,
                    1_000_000_000_000_000_000_000_000, // Total supply over the limit
                    true,
                    token.asset_type.clone(),
                    identifiers.clone(),
                ),
                "Total supply above the limit"
            );

            // Issuance is successful
            assert_ok!(Asset::create_token(
                owner_signed.clone(),
                owner_did,
                token.name.clone(),
                ticker,
                token.total_supply,
                true,
                token.asset_type.clone(),
                identifiers.clone(),
            ));

            // A correct entry is added
            assert_eq!(Asset::token_details(ticker), token);
            //assert!(Identity::is_existing_identity(Identity::get_token_did(&token.name).unwrap()));
            assert!(<identity::DidRecords>::exists(
                Identity::get_token_did(&ticker).unwrap()
            ));
            assert_eq!(Asset::token_details(ticker), token);

            // Unauthorized identities cannot rename the token.
            let eve_acc = AccountId::from(AccountKeyring::Eve);
            let (eve_signed, _eve_did) = make_account(&eve_acc).unwrap();
            assert_err!(
                Asset::rename_token(eve_signed, ticker, vec![0xde, 0xad, 0xbe, 0xef]),
                "sender must be a signing key for the token owner DID"
            );
            // The token should remain unchanged in storage.
            assert_eq!(Asset::token_details(ticker), token);
            // Rename the token and check storage has been updated.
            let renamed_token = SecurityToken {
                name: vec![0x42],
                owner_did: token.owner_did,
                total_supply: token.total_supply,
                divisible: token.divisible,
                asset_type: token.asset_type.clone(),
            };
            assert_ok!(Asset::rename_token(
                owner_signed.clone(),
                ticker,
                renamed_token.name.clone()
            ));
            assert_eq!(Asset::token_details(ticker), renamed_token);
            for (typ, val) in identifiers {
                assert_eq!(Asset::identifiers((ticker, typ)), val);
            }
        });
    }

    /// # TODO
    /// It should be re-enable once issuer claim is re-enabled.
    #[test]
    #[ignore]
    fn non_issuers_cant_create_tokens() {
        identity_owned_by_alice().execute_with(|| {
            let owner_acc = AccountId::from(AccountKeyring::Dave);
            let (_, owner_did) = make_account(&owner_acc).unwrap();

            // Expected token entry
            let _ = SecurityToken {
                name: vec![0x01],
                owner_did: owner_did,
                total_supply: 1_000_000,
                divisible: true,
                asset_type: AssetType::default(),
            };

            let wrong_acc = AccountId::from(AccountKeyring::Bob);

            Balances::make_free_balance_be(&wrong_acc, 1_000_000);

            let wrong_did = IdentityId::try_from("did:poly:wrong");
            assert!(wrong_did.is_err());
        });
    }

    #[test]
    fn valid_transfers_pass() {
        identity_owned_by_alice().execute_with(|| {
            let now = Utc::now();
            <pallet_timestamp::Module<Test>>::set_timestamp(now.timestamp() as u64);

            let owner_acc = AccountId::from(AccountKeyring::Dave);
            let (owner_signed, owner_did) = make_account(&owner_acc).unwrap();

            // Expected token entry
            let token = SecurityToken {
                name: vec![0x01],
                owner_did: owner_did,
                total_supply: 1_000_000,
                divisible: true,
                asset_type: AssetType::default(),
            };
            let ticker = Ticker::from_slice(token.name.as_slice());
            Balances::make_free_balance_be(&owner_acc, 1_000_000);

            let alice_acc = AccountId::from(AccountKeyring::Alice);
            let (_, alice_did) = make_account(&alice_acc).unwrap();

            Balances::make_free_balance_be(&alice_acc, 1_000_000);

            // Issuance is successful
            assert_ok!(Asset::create_token(
                owner_signed.clone(),
                owner_did,
                token.name.clone(),
                ticker,
                token.total_supply,
                true,
                token.asset_type.clone(),
                vec![],
            ));

            // A correct entry is added
            assert_eq!(Asset::token_details(ticker), token);

            let asset_rule = general_tm::AssetRule {
                sender_rules: vec![],
                receiver_rules: vec![],
            };

            // Allow all transfers
            assert_ok!(GeneralTM::add_active_rule(
                owner_signed.clone(),
                owner_did,
                ticker,
                asset_rule
            ));

            assert_ok!(Asset::transfer(
                owner_signed.clone(),
                owner_did,
                ticker,
                alice_did,
                500
            ));
        })
    }

    #[test]
    fn valid_custodian_allowance() {
        identity_owned_by_alice().execute_with(|| {
            let owner_acc = AccountId::from(AccountKeyring::Dave);
            let (owner_signed, owner_did) = make_account(&owner_acc).unwrap();

            let now = Utc::now();
            <pallet_timestamp::Module<Test>>::set_timestamp(now.timestamp() as u64);

            // Expected token entry
            let token = SecurityToken {
                name: vec![0x01],
                owner_did: owner_did,
                total_supply: 1_000_000,
                divisible: true,
                asset_type: AssetType::default(),
            };
            let ticker = Ticker::from_slice(token.name.as_slice());
            Balances::make_free_balance_be(&owner_acc, 1_000_000);

            let investor1_acc = AccountId::from(AccountKeyring::Bob);
            let (investor1_signed, investor1_did) = make_account(&investor1_acc).unwrap();

            Balances::make_free_balance_be(&investor1_acc, 1_000_000);

            let investor2_acc = AccountId::from(AccountKeyring::Charlie);
            let (investor2_signed, investor2_did) = make_account(&investor2_acc).unwrap();

            Balances::make_free_balance_be(&investor2_acc, 1_000_000);

            let custodian_acc = AccountId::from(AccountKeyring::Eve);
            let (custodian_signed, custodian_did) = make_account(&custodian_acc).unwrap();

            Balances::make_free_balance_be(&custodian_acc, 1_000_000);

            // Issuance is successful
            assert_ok!(Asset::create_token(
                owner_signed.clone(),
                owner_did,
                token.name.clone(),
                ticker,
                token.total_supply,
                true,
                token.asset_type.clone(),
                vec![],
            ));

            assert_eq!(
                Asset::balance_of((ticker, token.owner_did)),
                token.total_supply
            );

            assert_eq!(Asset::token_details(ticker), token);

            let asset_rule = general_tm::AssetRule {
                sender_rules: vec![],
                receiver_rules: vec![],
            };

            // Allow all transfers
            assert_ok!(GeneralTM::add_active_rule(
                owner_signed.clone(),
                owner_did,
                ticker,
                asset_rule
            ));
            let funding_round1 = b"Round One".to_vec();
            assert_ok!(Asset::set_funding_round(
                owner_signed.clone(),
                owner_did,
                ticker,
                funding_round1.clone()
            ));
            // Mint some tokens to investor1
            let num_tokens1: u128 = 2_000_000;
            assert_ok!(Asset::issue(
                owner_signed.clone(),
                owner_did,
                ticker,
                investor1_did,
                num_tokens1,
                vec![0x0]
            ));
            assert_eq!(Asset::funding_round(&ticker), funding_round1.clone());
            assert_eq!(
                Asset::issued_in_funding_round((ticker, funding_round1.clone())),
                num_tokens1
            );
            // Check the expected default behaviour of the map.
            assert_eq!(
                Asset::issued_in_funding_round((ticker, b"No such round".to_vec())),
                0
            );
            assert_eq!(Asset::balance_of((ticker, investor1_did)), num_tokens1,);

            // Failed to add custodian because of insufficient balance
            assert_noop!(
                Asset::increase_custody_allowance(
                    investor1_signed.clone(),
                    ticker,
                    investor1_did,
                    custodian_did,
                    250_00_00 as u128
                ),
                "Insufficient balance of holder did"
            );

            // Failed to add/increase the custodian allowance because of Invalid custodian did
            let custodian_did_not_register = IdentityId::from(5u128);
            assert_noop!(
                Asset::increase_custody_allowance(
                    investor1_signed.clone(),
                    ticker,
                    investor1_did,
                    custodian_did_not_register,
                    50_00_00 as u128
                ),
                "Invalid custodian DID"
            );

            // Add custodian
            assert_ok!(Asset::increase_custody_allowance(
                investor1_signed.clone(),
                ticker,
                investor1_did,
                custodian_did,
                50_00_00 as u128
            ));

            assert_eq!(
                Asset::custodian_allowance((ticker, investor1_did, custodian_did)),
                50_00_00 as u128
            );

            assert_eq!(
                Asset::total_custody_allowance((ticker, investor1_did)),
                50_00_00 as u128
            );

            // Transfer the token upto the limit
            assert_ok!(Asset::transfer(
                investor1_signed.clone(),
                investor1_did,
                ticker,
                investor2_did,
                140_00_00 as u128
            ));

            assert_eq!(
                Asset::balance_of((ticker, investor2_did)),
                140_00_00 as u128
            );

            // Try to Transfer the tokens beyond the limit
            assert_noop!(
                Asset::transfer(
                    investor1_signed.clone(),
                    investor1_did,
                    ticker,
                    investor2_did,
                    50_00_00 as u128
                ),
                "Insufficient balance for transfer"
            );

            // Should fail to transfer the token by the custodian because of invalid signing key
            assert_noop!(
                Asset::transfer_by_custodian(
                    investor2_signed.clone(),
                    ticker,
                    investor1_did,
                    custodian_did,
                    investor2_did,
                    45_00_00 as u128
                ),
                "sender must be a signing key for DID"
            );

            // Should fail to transfer the token by the custodian because of insufficient allowance
            assert_noop!(
                Asset::transfer_by_custodian(
                    custodian_signed.clone(),
                    ticker,
                    investor1_did,
                    custodian_did,
                    investor2_did,
                    55_00_00 as u128
                ),
                "Insufficient allowance"
            );

            // Successfully transfer by the custodian
            assert_ok!(Asset::transfer_by_custodian(
                custodian_signed.clone(),
                ticker,
                investor1_did,
                custodian_did,
                investor2_did,
                45_00_00 as u128
            ));
        });
    }

    #[test]
    fn valid_custodian_allowance_of() {
        identity_owned_by_alice().execute_with(|| {
            let owner_acc = AccountId::from(AccountKeyring::Dave);
            let (owner_signed, owner_did) = make_account(&owner_acc).unwrap();

            let now = Utc::now();
            <pallet_timestamp::Module<Test>>::set_timestamp(now.timestamp() as u64);

            // Expected token entry
            let token = SecurityToken {
                name: vec![0x01],
                owner_did: owner_did,
                total_supply: 1_000_000,
                divisible: true,
                asset_type: AssetType::default(),
            };
            let ticker = Ticker::from_slice(token.name.as_slice());
            Balances::make_free_balance_be(&owner_acc, 1_000_000);

            let investor1_acc = AccountId::from(AccountKeyring::Bob);
            let (investor1_signed, investor1_did) = make_account(&investor1_acc).unwrap();

            Balances::make_free_balance_be(&investor1_acc, 1_000_000);

            let investor2_acc = AccountId::from(AccountKeyring::Charlie);
            let (investor2_signed, investor2_did) = make_account(&investor2_acc).unwrap();

            Balances::make_free_balance_be(&investor2_acc, 1_000_000);

            let custodian_acc = AccountId::from(AccountKeyring::Eve);
            let (custodian_signed, custodian_did) = make_account(&custodian_acc).unwrap();

            Balances::make_free_balance_be(&custodian_acc, 1_000_000);

            // Issuance is successful
            assert_ok!(Asset::create_token(
                owner_signed.clone(),
                owner_did,
                token.name.clone(),
                ticker,
                token.total_supply,
                true,
                token.asset_type.clone(),
                vec![],
            ));

            assert_eq!(
                Asset::balance_of((ticker, token.owner_did)),
                token.total_supply
            );

            assert_eq!(Asset::token_details(ticker), token);

            let asset_rule = general_tm::AssetRule {
                sender_rules: vec![],
                receiver_rules: vec![],
            };

            // Allow all transfers
            assert_ok!(GeneralTM::add_active_rule(
                owner_signed.clone(),
                owner_did,
                ticker,
                asset_rule
            ));

            // Mint some tokens to investor1
            assert_ok!(Asset::issue(
                owner_signed.clone(),
                owner_did,
                ticker,
                investor1_did,
                200_00_00 as u128,
                vec![0x0]
            ));

            assert_eq!(
                Asset::balance_of((ticker, investor1_did)),
                200_00_00 as u128
            );

            let msg = SignData {
                custodian_did: custodian_did,
                holder_did: investor1_did,
                ticker,
                value: 50_00_00 as u128,
                nonce: 1,
            };

            let investor1_key = AccountKeyring::Bob;

            // Add custodian
            assert_ok!(Asset::increase_custody_allowance_of(
                investor2_signed.clone(),
                ticker,
                investor1_did,
                investor1_acc.clone(),
                custodian_did,
                investor2_did,
                50_00_00 as u128,
                1,
                OffChainSignature::from(investor1_key.sign(&msg.encode()))
            ));

            assert_eq!(
                Asset::custodian_allowance((ticker, investor1_did, custodian_did)),
                50_00_00 as u128
            );

            assert_eq!(
                Asset::total_custody_allowance((ticker, investor1_did)),
                50_00_00 as u128
            );

            // use the same signature with the same nonce should fail
            assert_noop!(
                Asset::increase_custody_allowance_of(
                    investor2_signed.clone(),
                    ticker,
                    investor1_did,
                    investor1_acc.clone(),
                    custodian_did,
                    investor2_did,
                    50_00_00 as u128,
                    1,
                    OffChainSignature::from(investor1_key.sign(&msg.encode()))
                ),
                "Signature already used"
            );

            // use the same signature with the different nonce should fail
            assert_noop!(
                Asset::increase_custody_allowance_of(
                    investor2_signed.clone(),
                    ticker,
                    investor1_did,
                    investor1_acc.clone(),
                    custodian_did,
                    investor2_did,
                    50_00_00 as u128,
                    3,
                    OffChainSignature::from(investor1_key.sign(&msg.encode()))
                ),
                "Invalid signature"
            );

            // Transfer the token upto the limit
            assert_ok!(Asset::transfer(
                investor1_signed.clone(),
                investor1_did,
                ticker,
                investor2_did,
                140_00_00 as u128
            ));

            assert_eq!(
                Asset::balance_of((ticker, investor2_did)),
                140_00_00 as u128
            );

            // Try to Transfer the tokens beyond the limit
            assert_noop!(
                Asset::transfer(
                    investor1_signed.clone(),
                    investor1_did,
                    ticker,
                    investor2_did,
                    50_00_00 as u128
                ),
                "Insufficient balance for transfer"
            );

            // Should fail to transfer the token by the custodian because of invalid signing key
            assert_noop!(
                Asset::transfer_by_custodian(
                    investor2_signed.clone(),
                    ticker,
                    investor1_did,
                    custodian_did,
                    investor2_did,
                    45_00_00 as u128
                ),
                "sender must be a signing key for DID"
            );

            // Should fail to transfer the token by the custodian because of insufficient allowance
            assert_noop!(
                Asset::transfer_by_custodian(
                    custodian_signed.clone(),
                    ticker,
                    investor1_did,
                    custodian_did,
                    investor2_did,
                    55_00_00 as u128
                ),
                "Insufficient allowance"
            );

            // Successfully transfer by the custodian
            assert_ok!(Asset::transfer_by_custodian(
                custodian_signed.clone(),
                ticker,
                investor1_did,
                custodian_did,
                investor2_did,
                45_00_00 as u128
            ));
        });
    }

    #[test]
    fn checkpoints_fuzz_test() {
        println!("Starting");
        for _ in 0..10 {
            // When fuzzing in local, feel free to bump this number to add more fuzz runs.
            identity_owned_by_alice().execute_with(|| {
                let now = Utc::now();
                <pallet_timestamp::Module<Test>>::set_timestamp(now.timestamp() as u64);

                let owner_acc = AccountId::from(AccountKeyring::Dave);
                let (owner_signed, owner_did) = make_account(&owner_acc).unwrap();

                // Expected token entry
                let token = SecurityToken {
                    name: vec![0x01],
                    owner_did: owner_did,
                    total_supply: 1_000_000,
                    divisible: true,
                    asset_type: AssetType::default(),
                };
                let ticker = Ticker::from_slice(token.name.as_slice());
                let bob_acc = AccountId::from(AccountKeyring::Bob);
                let (_, bob_did) = make_account(&bob_acc).unwrap();

                // Issuance is successful
                assert_ok!(Asset::create_token(
                    owner_signed.clone(),
                    owner_did,
                    token.name.clone(),
                    ticker,
                    token.total_supply,
                    true,
                    token.asset_type.clone(),
                    vec![],
                ));

                let asset_rule = general_tm::AssetRule {
                    sender_rules: vec![],
                    receiver_rules: vec![],
                };

                // Allow all transfers
                assert_ok!(GeneralTM::add_active_rule(
                    owner_signed.clone(),
                    owner_did,
                    ticker,
                    asset_rule
                ));

                let mut owner_balance: [u128; 100] = [1_000_000; 100];
                let mut bob_balance: [u128; 100] = [0; 100];
                let mut rng = rand::thread_rng();
                for j in 1..100 {
                    let transfers = rng.gen_range(0, 10);
                    owner_balance[j] = owner_balance[j - 1];
                    bob_balance[j] = bob_balance[j - 1];
                    for _k in 0..transfers {
                        if j == 1 {
                            owner_balance[0] -= 1;
                            bob_balance[0] += 1;
                        }
                        owner_balance[j] -= 1;
                        bob_balance[j] += 1;
                        assert_ok!(Asset::transfer(
                            owner_signed.clone(),
                            owner_did,
                            ticker,
                            bob_did,
                            1
                        ));
                    }
                    assert_ok!(Asset::create_checkpoint(
                        owner_signed.clone(),
                        owner_did,
                        ticker,
                    ));
                    let x: u64 = u64::try_from(j).unwrap();
                    assert_eq!(
                        Asset::get_balance_at(ticker, owner_did, 0),
                        owner_balance[j]
                    );
                    assert_eq!(Asset::get_balance_at(ticker, bob_did, 0), bob_balance[j]);
                    assert_eq!(
                        Asset::get_balance_at(ticker, owner_did, 1),
                        owner_balance[1]
                    );
                    assert_eq!(Asset::get_balance_at(ticker, bob_did, 1), bob_balance[1]);
                    assert_eq!(
                        Asset::get_balance_at(ticker, owner_did, x - 1),
                        owner_balance[j - 1]
                    );
                    assert_eq!(
                        Asset::get_balance_at(ticker, bob_did, x - 1),
                        bob_balance[j - 1]
                    );
                    assert_eq!(
                        Asset::get_balance_at(ticker, owner_did, x),
                        owner_balance[j]
                    );
                    assert_eq!(Asset::get_balance_at(ticker, bob_did, x), bob_balance[j]);
                    assert_eq!(
                        Asset::get_balance_at(ticker, owner_did, x + 1),
                        owner_balance[j]
                    );
                    assert_eq!(
                        Asset::get_balance_at(ticker, bob_did, x + 1),
                        bob_balance[j]
                    );
                    assert_eq!(
                        Asset::get_balance_at(ticker, owner_did, 1000),
                        owner_balance[j]
                    );
                    assert_eq!(Asset::get_balance_at(ticker, bob_did, 1000), bob_balance[j]);
                }
            });
        }
    }

    #[test]
    fn register_ticker() {
        identity_owned_by_alice().execute_with(|| {
            let now = Utc::now();
            <pallet_timestamp::Module<Test>>::set_timestamp(now.timestamp() as u64);

            let owner_acc = AccountId::from(AccountKeyring::Dave);
            let (owner_signed, owner_did) = make_account(&owner_acc).unwrap();

            Balances::make_free_balance_be(&owner_acc, 1_000_000);

            let token = SecurityToken {
                name: vec![0x01],
                owner_did: owner_did,
                total_supply: 1_000_000,
                divisible: true,
                asset_type: AssetType::default(),
            };
            let identifiers = vec![(IdentifierType::Custom(b"check".to_vec()), b"me".to_vec())];
            let ticker = Ticker::from_slice(token.name.as_slice());
            // Issuance is successful
            assert_ok!(Asset::create_token(
                owner_signed.clone(),
                owner_did,
                token.name.clone(),
                ticker,
                token.total_supply,
                true,
                token.asset_type.clone(),
                identifiers.clone(),
            ));

            assert_eq!(Asset::is_ticker_registry_valid(&ticker, owner_did), true);
            assert_eq!(Asset::is_ticker_available(&ticker), false);
            let stored_token = <Module<Test>>::token_details(&ticker);
            assert_eq!(stored_token.asset_type, token.asset_type);
            for (typ, val) in identifiers {
                assert_eq!(Asset::identifiers((ticker, typ)), val);
            }

            assert_err!(
                Asset::register_ticker(owner_signed.clone(), Ticker::from_slice(&[0x01])),
                "token already created"
            );

            assert_err!(
                Asset::register_ticker(
                    owner_signed.clone(),
                    Ticker::from_slice(&[0x01, 0x01, 0x01, 0x01, 0x01, 0x01, 0x01, 0x01, 0x01])
                ),
                "ticker length over the limit"
            );

            let ticker = Ticker::from_slice(&[0x01, 0x01]);

            assert_eq!(Asset::is_ticker_available(&ticker), true);

            assert_ok!(Asset::register_ticker(owner_signed.clone(), ticker));

            let alice_acc = AccountId::from(AccountKeyring::Alice);
            let (alice_signed, _) = make_account(&alice_acc).unwrap();

            Balances::make_free_balance_be(&alice_acc, 1_000_000);

            assert_err!(
                Asset::register_ticker(alice_signed.clone(), ticker),
                "ticker registered to someone else"
            );

            assert_eq!(Asset::is_ticker_registry_valid(&ticker, owner_did), true);
            assert_eq!(Asset::is_ticker_available(&ticker), false);

            <pallet_timestamp::Module<Test>>::set_timestamp(now.timestamp() as u64 + 10001);

            assert_eq!(Asset::is_ticker_registry_valid(&ticker, owner_did), false);
            assert_eq!(Asset::is_ticker_available(&ticker), true);
        })
    }

    #[test]
    fn transfer_ticker() {
        identity_owned_by_alice().execute_with(|| {
            let now = Utc::now();
            <pallet_timestamp::Module<Test>>::set_timestamp(now.timestamp() as u64);

            let owner_acc = AccountId::from(AccountKeyring::Dave);
            let (owner_signed, owner_did) = make_account(&owner_acc).unwrap();

            let alice_acc = AccountId::from(AccountKeyring::Alice);
            let (alice_signed, alice_did) = make_account(&alice_acc).unwrap();

            let bob_acc = AccountId::from(AccountKeyring::Bob);
            let (bob_signed, bob_did) = make_account(&bob_acc).unwrap();

            let ticker = Ticker::from_slice(&[0x01, 0x01]);

            assert_eq!(Asset::is_ticker_available(&ticker), true);
            assert_ok!(Asset::register_ticker(owner_signed.clone(), ticker));

            Identity::add_auth(
                Signer::from(owner_did),
                Signer::from(alice_did),
                AuthorizationData::TransferTicker(ticker),
                None,
            );

            Identity::add_auth(
                Signer::from(owner_did),
                Signer::from(bob_did),
                AuthorizationData::TransferTicker(ticker),
                None,
            );

            assert_eq!(Asset::is_ticker_registry_valid(&ticker, owner_did), true);
            assert_eq!(Asset::is_ticker_registry_valid(&ticker, alice_did), false);
            assert_eq!(Asset::is_ticker_available(&ticker), false);

            let mut auth_id = Identity::last_authorization(Signer::from(alice_did));

            assert_err!(
                Asset::accept_ticker_transfer(alice_signed.clone(), auth_id + 1),
                "Authorization does not exist"
            );

            assert_ok!(Asset::accept_ticker_transfer(alice_signed.clone(), auth_id));

            auth_id = Identity::last_authorization(Signer::from(bob_did));
            assert_err!(
                Asset::accept_ticker_transfer(bob_signed.clone(), auth_id),
                "Illegal use of Authorization"
            );

            Identity::add_auth(
                Signer::from(alice_did),
                Signer::from(bob_did),
                AuthorizationData::TransferTicker(ticker),
                Some(now.timestamp() as u64 - 100),
            );
            auth_id = Identity::last_authorization(Signer::from(bob_did));
            assert_err!(
                Asset::accept_ticker_transfer(bob_signed.clone(), auth_id),
                "Authorization expired"
            );

            Identity::add_auth(
                Signer::from(alice_did),
                Signer::from(bob_did),
                AuthorizationData::Custom(ticker),
                Some(now.timestamp() as u64 + 100),
            );
            auth_id = Identity::last_authorization(Signer::from(bob_did));
            assert_err!(
                Asset::accept_ticker_transfer(bob_signed.clone(), auth_id),
                Error::<Test>::NoTickerTransferAuth
            );

            Identity::add_auth(
                Signer::from(alice_did),
                Signer::from(bob_did),
                AuthorizationData::TransferTicker(ticker),
                Some(now.timestamp() as u64 + 100),
            );
            auth_id = Identity::last_authorization(Signer::from(bob_did));
            assert_ok!(Asset::accept_ticker_transfer(bob_signed.clone(), auth_id));

            assert_eq!(Asset::is_ticker_registry_valid(&ticker, owner_did), false);
            assert_eq!(Asset::is_ticker_registry_valid(&ticker, alice_did), false);
            assert_eq!(Asset::is_ticker_registry_valid(&ticker, bob_did), true);
            assert_eq!(Asset::is_ticker_available(&ticker), false);
        })
    }

    #[test]
    fn transfer_token_ownership() {
        identity_owned_by_alice().execute_with(|| {
            let now = Utc::now();
            <pallet_timestamp::Module<Test>>::set_timestamp(now.timestamp() as u64);

            let owner_acc = AccountId::from(AccountKeyring::Dave);
            let (owner_signed, owner_did) = make_account(&owner_acc).unwrap();

            let alice_acc = AccountId::from(AccountKeyring::Alice);
            let (alice_signed, alice_did) = make_account(&alice_acc).unwrap();

            let bob_acc = AccountId::from(AccountKeyring::Bob);
            let (bob_signed, bob_did) = make_account(&bob_acc).unwrap();

            let token_name = vec![0x01, 0x01];
            let ticker = Ticker::from_slice(token_name.as_slice());
            assert_ok!(Asset::create_token(
                owner_signed.clone(),
                owner_did,
                token_name.clone(),
                ticker,
                1_000_000,
                true,
                AssetType::default(),
                vec![],
            ));

            Identity::add_auth(
                Signer::from(owner_did),
                Signer::from(alice_did),
                AuthorizationData::TransferTokenOwnership(ticker),
                None,
            );

            Identity::add_auth(
                Signer::from(owner_did),
                Signer::from(bob_did),
                AuthorizationData::TransferTokenOwnership(ticker),
                None,
            );

            assert_eq!(Asset::token_details(&ticker).owner_did, owner_did);

            let mut auth_id = Identity::last_authorization(Signer::from(alice_did));

            assert_err!(
                Asset::accept_token_ownership_transfer(alice_signed.clone(), auth_id + 1),
                "Authorization does not exist"
            );

            assert_ok!(Asset::accept_token_ownership_transfer(
                alice_signed.clone(),
                auth_id
            ));
            assert_eq!(Asset::token_details(&ticker).owner_did, alice_did);

            auth_id = Identity::last_authorization(Signer::from(bob_did));
            assert_err!(
                Asset::accept_token_ownership_transfer(bob_signed.clone(), auth_id),
                "Illegal use of Authorization"
            );

            Identity::add_auth(
                Signer::from(alice_did),
                Signer::from(bob_did),
                AuthorizationData::TransferTokenOwnership(ticker),
                Some(now.timestamp() as u64 - 100),
            );
            auth_id = Identity::last_authorization(Signer::from(bob_did));
            assert_err!(
                Asset::accept_token_ownership_transfer(bob_signed.clone(), auth_id),
                "Authorization expired"
            );

            Identity::add_auth(
                Signer::from(alice_did),
                Signer::from(bob_did),
                AuthorizationData::Custom(ticker),
                Some(now.timestamp() as u64 + 100),
            );
            auth_id = Identity::last_authorization(Signer::from(bob_did));
            assert_err!(
                Asset::accept_token_ownership_transfer(bob_signed.clone(), auth_id),
                Error::<Test>::NotTickerOwnershipTransferAuth
            );

            Identity::add_auth(
                Signer::from(alice_did),
                Signer::from(bob_did),
                AuthorizationData::TransferTokenOwnership(Ticker::from_slice(&[0x50])),
                Some(now.timestamp() as u64 + 100),
            );
            auth_id = Identity::last_authorization(Signer::from(bob_did));
            assert_err!(
                Asset::accept_token_ownership_transfer(bob_signed.clone(), auth_id),
                "Token does not exist"
            );

            Identity::add_auth(
                Signer::from(alice_did),
                Signer::from(bob_did),
                AuthorizationData::TransferTokenOwnership(ticker),
                Some(now.timestamp() as u64 + 100),
            );
            auth_id = Identity::last_authorization(Signer::from(bob_did));
            assert_ok!(Asset::accept_token_ownership_transfer(
                bob_signed.clone(),
                auth_id
            ));
            assert_eq!(Asset::token_details(&ticker).owner_did, bob_did);
        })
    }

    #[test]
    fn update_identifiers() {
        identity_owned_by_alice().execute_with(|| {
            let owner_acc = AccountId::from(AccountKeyring::Dave);
            let (owner_signed, owner_did) = make_account(&owner_acc).unwrap();
            // Raise the owner's base currency balance
            Balances::make_free_balance_be(&owner_acc, 1_000_000);
            // Expected token entry
            let token = SecurityToken {
                name: b"TEST".to_vec(),
                owner_did,
                total_supply: 1_000_000,
                divisible: true,
                asset_type: AssetType::default(),
            };
            let ticker = Ticker::from_slice(token.name.as_slice());
            assert!(!<identity::DidRecords>::exists(
                Identity::get_token_did(&ticker).unwrap()
            ));
            let identifier_value1 = b"ABC123";
            let identifiers = vec![(IdentifierType::Cusip, identifier_value1.to_vec())];
            assert_ok!(Asset::create_token(
                owner_signed.clone(),
                owner_did,
                token.name.clone(),
                ticker,
                token.total_supply,
                true,
                token.asset_type.clone(),
                identifiers.clone(),
            ));
            // A correct entry was added
            assert_eq!(Asset::token_details(ticker), token);
            assert_eq!(
                Asset::identifiers((ticker, IdentifierType::Cusip)),
                identifier_value1.to_vec()
            );
            let identifier_value2 = b"XYZ555";
            let updated_identifiers = vec![
                (IdentifierType::Cusip, Default::default()),
                (IdentifierType::Isin, identifier_value2.to_vec()),
            ];
            assert_ok!(Asset::update_identifiers(
                owner_signed.clone(),
                owner_did,
                ticker,
                updated_identifiers.clone(),
            ));
            for (typ, val) in updated_identifiers {
                assert_eq!(Asset::identifiers((ticker, typ)), val);
            }
        });
    }

    /*
     *    #[test]
     *    /// This test loads up a YAML of testcases and checks each of them
     *    fn transfer_scenarios_external() {
     *        let mut yaml_path_buf = PathBuf::new();
     *        yaml_path_buf.push(env!("CARGO_MANIFEST_DIR")); // This package's root
     *        yaml_path_buf.push("tests/asset_transfers.yml");
     *
     *        println!("Loading YAML from {:?}", yaml_path_buf);
     *
     *        let yaml_string = read_to_string(yaml_path_buf.as_path())
     *            .expect("Could not load the YAML file to a string");
     *
     *        // Parse the YAML
     *        let yaml = YamlLoader::load_from_str(&yaml_string).expect("Could not parse the YAML file");
     *
     *        let yaml = &yaml[0];
     *
     *        let now = Utc::now();
     *
     *        for case in yaml["test_cases"]
     *            .as_vec()
     *            .expect("Could not reach test_cases")
     *        {
     *            println!("Case: {:#?}", case);
     *
     *            let accounts = case["named_accounts"]
     *                .as_hash()
     *                .expect("Could not view named_accounts as a hashmap");
     *
     *            let mut externalities = if let Some(identity_owner) =
     *                accounts.get(&Yaml::String("identity-owner".to_owned()))
     *            {
     *                identity_owned_by(
     *                    identity_owner["id"]
     *                        .as_i64()
     *                        .expect("Could not get identity owner's ID") as u64,
     *                )
     *            } else {
     *                frame_system::GenesisConfig::default()
     *                    .build_storage()
     *                    .unwrap()
     *                    .0
     *                    .into()
     *            };
     *
     *            with_externalities(&mut externalities, || {
     *                // Instantiate accounts
     *                for (name, account) in accounts {
     *                    <pallet_timestamp::Module<Test>>::set_timestamp(now.timestamp() as u64);
     *                    let name = name
     *                        .as_str()
     *                        .expect("Could not take named_accounts key as string");
     *                    let id = account["id"].as_i64().expect("id is not a number") as u64;
     *                    let balance = account["balance"]
     *                        .as_i64()
     *                        .expect("balance is not a number");
     *
     *                    println!("Preparing account {}", name);
     *
     *                    Balances::make_free_balance_be(&id, balance.clone() as u128);
     *                    println!("{}: gets {} initial balance", name, balance);
     *                    if account["issuer"]
     *                        .as_bool()
     *                        .expect("Could not check if account is an issuer")
     *                    {
     *                        assert_ok!(identity::Module::<Test>::do_create_issuer(id));
     *                        println!("{}: becomes issuer", name);
     *                    }
     *                    if account["investor"]
     *                        .as_bool()
     *                        .expect("Could not check if account is an investor")
     *                    {
     *                        assert_ok!(identity::Module::<Test>::do_create_investor(id));
     *                        println!("{}: becomes investor", name);
     *                    }
     *                }
     *
     *                // Issue tokens
     *                let tokens = case["tokens"]
     *                    .as_hash()
     *                    .expect("Could not view tokens as a hashmap");
     *
     *                for (ticker, token) in tokens {
     *                    let ticker = ticker.as_str().expect("Can't parse ticker as string");
     *                    println!("Preparing token {}:", ticker);
     *
     *                    let owner = token["owner"]
     *                        .as_str()
     *                        .expect("Can't parse owner as string");
     *
     *                    let owner_id = accounts
     *                        .get(&Yaml::String(owner.to_owned()))
     *                        .expect("Can't get owner record")["id"]
     *                        .as_i64()
     *                        .expect("Can't parse owner id as i64")
     *                        as u64;
     *                    let total_supply = token["total_supply"]
     *                        .as_i64()
     *                        .expect("Can't parse the total supply as i64")
     *                        as u128;
     *
     *                    let token_struct = SecurityToken {
     *                        name: *ticker.into_bytes(),
     *                        owner: owner_id,
     *                        total_supply,
     *                        divisible: true,
     *                    };
     *                    println!("{:#?}", token_struct);
     *
     *                    // Check that issuing succeeds/fails as expected
     *                    if token["issuance_succeeds"]
     *                        .as_bool()
     *                        .expect("Could not check if issuance should succeed")
     *                    {
     *                        assert_ok!(Asset::create_token(
     *                            Origin::signed(token_struct.owner),
     *                            token_struct.name.clone(),
     *                            token_struct.name.clone(),
     *                            token_struct.total_supply,
     *                            true
     *                        ));
     *
     *                        // Also check that the new token matches what we asked to create
     *                        assert_eq!(
     *                            Asset::token_details(token_struct.name.clone()),
     *                            token_struct
     *                        );
     *
     *                        // Check that the issuer's balance corresponds to total supply
     *                        assert_eq!(
     *                            Asset::balance_of((token_struct.name, token_struct.owner)),
     *                            token_struct.total_supply
     *                        );
     *
     *                        // Add specified whitelist entries
     *                        let whitelists = token["whitelist_entries"]
     *                            .as_vec()
     *                            .expect("Could not view token whitelist entries as vec");
     *
     *                        for wl_entry in whitelists {
     *                            let investor = wl_entry["investor"]
     *                                .as_str()
     *                                .expect("Can't parse investor as string");
     *                            let investor_id = accounts
     *                                .get(&Yaml::String(investor.to_owned()))
     *                                .expect("Can't get investor account record")["id"]
     *                                .as_i64()
     *                                .expect("Can't parse investor id as i64")
     *                                as u64;
     *
     *                            let expiry = wl_entry["expiry"]
     *                                .as_i64()
     *                                .expect("Can't parse expiry as i64");
     *
     *                            let wl_id = wl_entry["whitelist_id"]
     *                                .as_i64()
     *                                .expect("Could not parse whitelist_id as i64")
     *                                as u32;
     *
     *                            println!(
     *                                "Token {}: processing whitelist entry for {}",
     *                                ticker, investor
     *                            );
     *
     *                            general_tm::Module::<Test>::add_to_whitelist(
     *                                Origin::signed(owner_id),
     *                                *ticker.into_bytes(),
     *                                wl_id,
     *                                investor_id,
     *                                (now + Duration::hours(expiry)).timestamp() as u64,
     *                            )
     *                            .expect("Could not create whitelist entry");
     *                        }
     *                    } else {
     *                        assert!(Asset::create_token(
     *                            Origin::signed(token_struct.owner),
     *                            token_struct.name.clone(),
     *                            token_struct.name.clone(),
     *                            token_struct.total_supply,
     *                            true
     *                        )
     *                        .is_err());
     *                    }
     *                }
     *
     *                // Set up allowances
     *                let allowances = case["allowances"]
     *                    .as_vec()
     *                    .expect("Could not view allowances as a vec");
     *
     *                for allowance in allowances {
     *                    let sender = allowance["sender"]
     *                        .as_str()
     *                        .expect("Could not view sender as str");
     *                    let sender_id = case["named_accounts"][sender]["id"]
     *                        .as_i64()
     *                        .expect("Could not view sender id as i64")
     *                        as u64;
     *                    let spender = allowance["spender"]
     *                        .as_str()
     *                        .expect("Could not view spender as str");
     *                    let spender_id = case["named_accounts"][spender]["id"]
     *                        .as_i64()
     *                        .expect("Could not view sender id as i64")
     *                        as u64;
     *                    let amount = allowance["amount"]
     *                        .as_i64()
     *                        .expect("Could not view amount as i64")
     *                        as u128;
     *                    let ticker = allowance["ticker"]
     *                        .as_str()
     *                        .expect("Could not view ticker as str");
     *                    let succeeds = allowance["succeeds"]
     *                        .as_bool()
     *                        .expect("Could not determine if allowance should succeed");
     *
     *                    if succeeds {
     *                        assert_ok!(Asset::approve(
     *                            Origin::signed(sender_id),
     *                            *ticker.into_bytes(),
     *                            spender_id,
     *                            amount,
     *                        ));
     *                    } else {
     *                        assert!(Asset::approve(
     *                            Origin::signed(sender_id),
     *                            *ticker.into_bytes(),
     *                            spender_id,
     *                            amount,
     *                        )
     *                        .is_err())
     *                    }
     *                }
     *
     *                println!("Transfers:");
     *                // Perform regular transfers
     *                let transfers = case["transfers"]
     *                    .as_vec()
     *                    .expect("Could not view transfers as vec");
     *                for transfer in transfers {
     *                    let from = transfer["from"]
     *                        .as_str()
     *                        .expect("Could not view from as str");
     *                    let from_id = case["named_accounts"][from]["id"]
     *                        .as_i64()
     *                        .expect("Could not view from_id as i64")
     *                        as u64;
     *                    let to = transfer["to"].as_str().expect("Could not view to as str");
     *                    let to_id = case["named_accounts"][to]["id"]
     *                        .as_i64()
     *                        .expect("Could not view to_id as i64")
     *                        as u64;
     *                    let amount = transfer["amount"]
     *                        .as_i64()
     *                        .expect("Could not view amount as i64")
     *                        as u128;
     *                    let ticker = transfer["ticker"]
     *                        .as_str()
     *                        .expect("Coule not view ticker as str")
     *                        .to_owned();
     *                    let succeeds = transfer["succeeds"]
     *                        .as_bool()
     *                        .expect("Could not view succeeds as bool");
     *
     *                    println!("{} of token {} from {} to {}", amount, ticker, from, to);
     *                    let ticker = ticker.into_bytes();
     *
     *                    // Get sender's investor data
     *                    let investor_data = <InvestorList<Test>>::get(from_id);
     *
     *                    println!("{}'s investor data: {:#?}", from, investor_data);
     *
     *                    if succeeds {
     *                        assert_ok!(Asset::transfer(
     *                            Origin::signed(from_id),
     *                            ticker,
     *                            to_id,
     *                            amount
     *                        ));
     *                    } else {
     *                        assert!(
     *                            Asset::transfer(Origin::signed(from_id), ticker, to_id, amount)
     *                                .is_err()
     *                        );
     *                    }
     *                }
     *
     *                println!("Approval-based transfers:");
     *                // Perform allowance transfers
     *                let transfer_froms = case["transfer_froms"]
     *                    .as_vec()
     *                    .expect("Could not view transfer_froms as vec");
     *                for transfer_from in transfer_froms {
     *                    let from = transfer_from["from"]
     *                        .as_str()
     *                        .expect("Could not view from as str");
     *                    let from_id = case["named_accounts"][from]["id"]
     *                        .as_i64()
     *                        .expect("Could not view from_id as i64")
     *                        as u64;
     *                    let spender = transfer_from["spender"]
     *                        .as_str()
     *                        .expect("Could not view spender as str");
     *                    let spender_id = case["named_accounts"][spender]["id"]
     *                        .as_i64()
     *                        .expect("Could not view spender_id as i64")
     *                        as u64;
     *                    let to = transfer_from["to"]
     *                        .as_str()
     *                        .expect("Could not view to as str");
     *                    let to_id = case["named_accounts"][to]["id"]
     *                        .as_i64()
     *                        .expect("Could not view to_id as i64")
     *                        as u64;
     *                    let amount = transfer_from["amount"]
     *                        .as_i64()
     *                        .expect("Could not view amount as i64")
     *                        as u128;
     *                    let ticker = transfer_from["ticker"]
     *                        .as_str()
     *                        .expect("Coule not view ticker as str")
     *                        .to_owned();
     *                    let succeeds = transfer_from["succeeds"]
     *                        .as_bool()
     *                        .expect("Could not view succeeds as bool");
     *
     *                    println!(
     *                        "{} of token {} from {} to {} spent by {}",
     *                        amount, ticker, from, to, spender
     *                    );
     *                    let ticker = ticker.into_bytes();
     *
     *                    // Get sender's investor data
     *                    let investor_data = <InvestorList<Test>>::get(spender_id);
     *
     *                    println!("{}'s investor data: {:#?}", from, investor_data);
     *
     *                    if succeeds {
     *                        assert_ok!(Asset::transfer_from(
     *                            Origin::signed(spender_id),
     *                            ticker,
     *                            from_id,
     *                            to_id,
     *                            amount
     *                        ));
     *                    } else {
     *                        assert!(Asset::transfer_from(
     *                            Origin::signed(from_id),
     *                            ticker,
     *                            from_id,
     *                            to_id,
     *                            amount
     *                        )
     *                        .is_err());
     *                    }
     *                }
     *            });
     *        }
     *    }
     */
=======
>>>>>>> d41a2a54
}<|MERGE_RESOLUTION|>--- conflicted
+++ resolved
@@ -1774,1669 +1774,4 @@
 
         Ok(())
     }
-<<<<<<< HEAD
-}
-
-/// tests for this module
-#[cfg(test)]
-mod tests {
-    use super::*;
-    use crate::{exemption, group, identity};
-    use primitives::{IdentityId, Key};
-    use rand::Rng;
-
-    use chrono::prelude::*;
-    use frame_support::{
-        assert_err, assert_noop, assert_ok, dispatch::DispatchResult, impl_outer_origin,
-        parameter_types,
-    };
-    use frame_system::EnsureSignedBy;
-    use lazy_static::lazy_static;
-    use sp_core::{crypto::key_types, H256};
-    use sp_runtime::{
-        testing::{Header, UintAuthorityId},
-        traits::{BlakeTwo256, ConvertInto, IdentityLookup, OpaqueKeys, Verify},
-        AnySignature, KeyTypeId, Perbill,
-    };
-    use std::sync::{Arc, Mutex};
-    use test_client::{self, AccountKeyring};
-
-    type SessionIndex = u32;
-    type AuthorityId = <AnySignature as Verify>::Signer;
-    type BlockNumber = u64;
-    type AccountId = <AnySignature as Verify>::Signer;
-    type OffChainSignature = AnySignature;
-
-    pub struct TestOnSessionEnding;
-    impl pallet_session::OnSessionEnding<AuthorityId> for TestOnSessionEnding {
-        fn on_session_ending(_: SessionIndex, _: SessionIndex) -> Option<Vec<AuthorityId>> {
-            None
-        }
-    }
-
-    pub struct TestSessionHandler;
-    impl pallet_session::SessionHandler<AuthorityId> for TestSessionHandler {
-        const KEY_TYPE_IDS: &'static [KeyTypeId] = &[key_types::DUMMY];
-        fn on_new_session<Ks: OpaqueKeys>(
-            _changed: bool,
-            _validators: &[(AuthorityId, Ks)],
-            _queued_validators: &[(AuthorityId, Ks)],
-        ) {
-        }
-
-        fn on_disabled(_validator_index: usize) {}
-
-        fn on_genesis_session<Ks: OpaqueKeys>(_validators: &[(AuthorityId, Ks)]) {}
-
-        fn on_before_session_ending() {}
-    }
-
-    impl_outer_origin! {
-        pub enum Origin for Test {}
-    }
-
-    // For testing the module, we construct most of a mock runtime. This means
-    // first constructing a configuration type (`Test`) which `impl`s each of the
-    // configuration traits of modules we want to use.
-    #[derive(Clone, Eq, PartialEq)]
-    pub struct Test;
-    parameter_types! {
-        pub const Period: BlockNumber = 1;
-        pub const Offset: BlockNumber = 0;
-        pub const BlockHashCount: u32 = 250;
-        pub const MaximumBlockWeight: u32 = 4 * 1024 * 1024;
-        pub const MaximumBlockLength: u32 = 4 * 1024 * 1024;
-        pub const AvailableBlockRatio: Perbill = Perbill::from_percent(75);
-    }
-    impl frame_system::Trait for Test {
-        type Origin = Origin;
-        type Index = u64;
-        type BlockNumber = u64;
-        type Call = ();
-        type Hash = H256;
-        type Hashing = BlakeTwo256;
-        type AccountId = AccountId;
-        type Lookup = IdentityLookup<Self::AccountId>;
-        type Header = Header;
-        type Event = ();
-        type BlockHashCount = BlockHashCount;
-        type MaximumBlockWeight = MaximumBlockWeight;
-        type MaximumBlockLength = MaximumBlockLength;
-        type AvailableBlockRatio = AvailableBlockRatio;
-        type Version = ();
-        type ModuleToIndex = ();
-    }
-
-    parameter_types! {
-        pub const DisabledValidatorsThreshold: Perbill = Perbill::from_percent(33);
-    }
-
-    impl pallet_session::Trait for Test {
-        type OnSessionEnding = TestOnSessionEnding;
-        type Keys = UintAuthorityId;
-        type ShouldEndSession = pallet_session::PeriodicSessions<Period, Offset>;
-        type SessionHandler = TestSessionHandler;
-        type Event = ();
-        type ValidatorId = AuthorityId;
-        type ValidatorIdOf = ConvertInto;
-        type SelectInitialValidators = ();
-        type DisabledValidatorsThreshold = DisabledValidatorsThreshold;
-    }
-
-    impl pallet_session::historical::Trait for Test {
-        type FullIdentification = ();
-        type FullIdentificationOf = ();
-    }
-
-    parameter_types! {
-        pub const ExistentialDeposit: u64 = 0;
-        pub const TransferFee: u64 = 0;
-        pub const CreationFee: u64 = 0;
-        pub const TransactionBaseFee: u64 = 0;
-        pub const TransactionByteFee: u64 = 0;
-    }
-
-    impl balances::Trait for Test {
-        type Balance = u128;
-        type OnFreeBalanceZero = ();
-        type OnNewAccount = ();
-        type Event = ();
-        type DustRemoval = ();
-        type TransferPayment = ();
-        type ExistentialDeposit = ExistentialDeposit;
-        type TransferFee = TransferFee;
-        type CreationFee = CreationFee;
-        type Identity = crate::identity::Module<Test>;
-    }
-
-    impl general_tm::Trait for Test {
-        type Event = ();
-        type Asset = Module<Test>;
-    }
-
-    parameter_types! {
-        pub const One: AccountId = AccountId::from(AccountKeyring::Dave);
-        pub const Two: AccountId = AccountId::from(AccountKeyring::Dave);
-        pub const Three: AccountId = AccountId::from(AccountKeyring::Dave);
-        pub const Four: AccountId = AccountId::from(AccountKeyring::Dave);
-        pub const Five: AccountId = AccountId::from(AccountKeyring::Dave);
-    }
-
-    impl group::Trait<group::Instance2> for Test {
-        type Event = ();
-        type AddOrigin = EnsureSignedBy<One, AccountId>;
-        type RemoveOrigin = EnsureSignedBy<Two, AccountId>;
-        type SwapOrigin = EnsureSignedBy<Three, AccountId>;
-        type ResetOrigin = EnsureSignedBy<Four, AccountId>;
-        type MembershipInitialized = ();
-        type MembershipChanged = ();
-    }
-
-    impl identity::Trait for Test {
-        type Event = ();
-        type Proposal = Call<Test>;
-        type AcceptTransferTarget = Module<Test>;
-        type AddSignerMultiSigTarget = Test;
-        type KYCServiceProviders = Test;
-    }
-
-    impl crate::group::GroupTrait for Test {
-        fn get_members() -> Vec<IdentityId> {
-            unimplemented!()
-        }
-    }
-
-    impl crate::multisig::AddSignerMultiSig for Test {
-        fn accept_multisig_signer(_: Signer, _: u64) -> DispatchResult {
-            unimplemented!()
-        }
-    }
-
-    impl percentage_tm::Trait for Test {
-        type Event = ();
-    }
-
-    impl exemption::Trait for Test {
-        type Event = ();
-        type Asset = Module<Test>;
-    }
-
-    parameter_types! {
-        pub const MinimumPeriod: u64 = 3;
-    }
-
-    impl pallet_timestamp::Trait for Test {
-        type Moment = u64;
-        type OnTimestampSet = ();
-        type MinimumPeriod = MinimumPeriod;
-    }
-
-    impl utils::Trait for Test {
-        type Public = AccountId;
-        type OffChainSignature = OffChainSignature;
-        fn validator_id_to_account_id(
-            v: <Self as pallet_session::Trait>::ValidatorId,
-        ) -> Self::AccountId {
-            v
-        }
-    }
-
-    impl Trait for Test {
-        type Event = ();
-        type Currency = balances::Module<Test>;
-    }
-    type Asset = Module<Test>;
-    type Balances = balances::Module<Test>;
-    type Identity = identity::Module<Test>;
-    type GeneralTM = general_tm::Module<Test>;
-
-    lazy_static! {
-        static ref INVESTOR_MAP_OUTER_LOCK: Arc<Mutex<()>> = Arc::new(Mutex::new(()));
-    }
-
-    /// Build a genesis identity instance owned by account No. 1
-    fn identity_owned_by_alice() -> sp_io::TestExternalities {
-        let mut t = frame_system::GenesisConfig::default()
-            .build_storage::<Test>()
-            .unwrap();
-        identity::GenesisConfig::<Test> {
-            owner: AccountKeyring::Alice.public().into(),
-            did_creation_fee: 250,
-        }
-        .assimilate_storage(&mut t)
-        .unwrap();
-        self::GenesisConfig::<Test> {
-            asset_creation_fee: 0,
-            ticker_registration_fee: 0,
-            ticker_registration_config: TickerRegistrationConfig {
-                max_ticker_length: 8,
-                registration_length: Some(10000),
-            },
-            fee_collector: AccountKeyring::Dave.public().into(),
-        }
-        .assimilate_storage(&mut t)
-        .unwrap();
-        sp_io::TestExternalities::new(t)
-    }
-
-    fn make_account(
-        account_id: &AccountId,
-    ) -> StdResult<(<Test as frame_system::Trait>::Origin, IdentityId), &'static str> {
-        let signed_id = Origin::signed(account_id.clone());
-        Balances::make_free_balance_be(&account_id, 1_000_000);
-        Identity::register_did(signed_id.clone(), vec![]);
-        let did = Identity::get_identity(&Key::try_from(account_id.encode())?).unwrap();
-        Ok((signed_id, did))
-    }
-
-    #[test]
-    fn issuers_can_create_and_rename_tokens() {
-        identity_owned_by_alice().execute_with(|| {
-            let owner_acc = AccountId::from(AccountKeyring::Dave);
-            let (owner_signed, owner_did) = make_account(&owner_acc).unwrap();
-            // Raise the owner's base currency balance
-            Balances::make_free_balance_be(&owner_acc, 1_000_000);
-
-            // Expected token entry
-            let token = SecurityToken {
-                name: vec![0x01],
-                owner_did,
-                total_supply: 1_000_000,
-                divisible: true,
-                asset_type: AssetType::default(),
-            };
-            let ticker = Ticker::from_slice(token.name.as_slice());
-            assert!(!<identity::DidRecords>::exists(
-                Identity::get_token_did(&ticker).unwrap()
-            ));
-            let identifiers = vec![(IdentifierType::default(), b"undefined".to_vec())];
-            let ticker = Ticker::from_slice(token.name.as_slice());
-            assert_err!(
-                Asset::create_token(
-                    owner_signed.clone(),
-                    owner_did,
-                    token.name.clone(),
-                    ticker,
-                    1_000_000_000_000_000_000_000_000, // Total supply over the limit
-                    true,
-                    token.asset_type.clone(),
-                    identifiers.clone(),
-                ),
-                "Total supply above the limit"
-            );
-
-            // Issuance is successful
-            assert_ok!(Asset::create_token(
-                owner_signed.clone(),
-                owner_did,
-                token.name.clone(),
-                ticker,
-                token.total_supply,
-                true,
-                token.asset_type.clone(),
-                identifiers.clone(),
-            ));
-
-            // A correct entry is added
-            assert_eq!(Asset::token_details(ticker), token);
-            //assert!(Identity::is_existing_identity(Identity::get_token_did(&token.name).unwrap()));
-            assert!(<identity::DidRecords>::exists(
-                Identity::get_token_did(&ticker).unwrap()
-            ));
-            assert_eq!(Asset::token_details(ticker), token);
-
-            // Unauthorized identities cannot rename the token.
-            let eve_acc = AccountId::from(AccountKeyring::Eve);
-            let (eve_signed, _eve_did) = make_account(&eve_acc).unwrap();
-            assert_err!(
-                Asset::rename_token(eve_signed, ticker, vec![0xde, 0xad, 0xbe, 0xef]),
-                "sender must be a signing key for the token owner DID"
-            );
-            // The token should remain unchanged in storage.
-            assert_eq!(Asset::token_details(ticker), token);
-            // Rename the token and check storage has been updated.
-            let renamed_token = SecurityToken {
-                name: vec![0x42],
-                owner_did: token.owner_did,
-                total_supply: token.total_supply,
-                divisible: token.divisible,
-                asset_type: token.asset_type.clone(),
-            };
-            assert_ok!(Asset::rename_token(
-                owner_signed.clone(),
-                ticker,
-                renamed_token.name.clone()
-            ));
-            assert_eq!(Asset::token_details(ticker), renamed_token);
-            for (typ, val) in identifiers {
-                assert_eq!(Asset::identifiers((ticker, typ)), val);
-            }
-        });
-    }
-
-    /// # TODO
-    /// It should be re-enable once issuer claim is re-enabled.
-    #[test]
-    #[ignore]
-    fn non_issuers_cant_create_tokens() {
-        identity_owned_by_alice().execute_with(|| {
-            let owner_acc = AccountId::from(AccountKeyring::Dave);
-            let (_, owner_did) = make_account(&owner_acc).unwrap();
-
-            // Expected token entry
-            let _ = SecurityToken {
-                name: vec![0x01],
-                owner_did: owner_did,
-                total_supply: 1_000_000,
-                divisible: true,
-                asset_type: AssetType::default(),
-            };
-
-            let wrong_acc = AccountId::from(AccountKeyring::Bob);
-
-            Balances::make_free_balance_be(&wrong_acc, 1_000_000);
-
-            let wrong_did = IdentityId::try_from("did:poly:wrong");
-            assert!(wrong_did.is_err());
-        });
-    }
-
-    #[test]
-    fn valid_transfers_pass() {
-        identity_owned_by_alice().execute_with(|| {
-            let now = Utc::now();
-            <pallet_timestamp::Module<Test>>::set_timestamp(now.timestamp() as u64);
-
-            let owner_acc = AccountId::from(AccountKeyring::Dave);
-            let (owner_signed, owner_did) = make_account(&owner_acc).unwrap();
-
-            // Expected token entry
-            let token = SecurityToken {
-                name: vec![0x01],
-                owner_did: owner_did,
-                total_supply: 1_000_000,
-                divisible: true,
-                asset_type: AssetType::default(),
-            };
-            let ticker = Ticker::from_slice(token.name.as_slice());
-            Balances::make_free_balance_be(&owner_acc, 1_000_000);
-
-            let alice_acc = AccountId::from(AccountKeyring::Alice);
-            let (_, alice_did) = make_account(&alice_acc).unwrap();
-
-            Balances::make_free_balance_be(&alice_acc, 1_000_000);
-
-            // Issuance is successful
-            assert_ok!(Asset::create_token(
-                owner_signed.clone(),
-                owner_did,
-                token.name.clone(),
-                ticker,
-                token.total_supply,
-                true,
-                token.asset_type.clone(),
-                vec![],
-            ));
-
-            // A correct entry is added
-            assert_eq!(Asset::token_details(ticker), token);
-
-            let asset_rule = general_tm::AssetRule {
-                sender_rules: vec![],
-                receiver_rules: vec![],
-            };
-
-            // Allow all transfers
-            assert_ok!(GeneralTM::add_active_rule(
-                owner_signed.clone(),
-                owner_did,
-                ticker,
-                asset_rule
-            ));
-
-            assert_ok!(Asset::transfer(
-                owner_signed.clone(),
-                owner_did,
-                ticker,
-                alice_did,
-                500
-            ));
-        })
-    }
-
-    #[test]
-    fn valid_custodian_allowance() {
-        identity_owned_by_alice().execute_with(|| {
-            let owner_acc = AccountId::from(AccountKeyring::Dave);
-            let (owner_signed, owner_did) = make_account(&owner_acc).unwrap();
-
-            let now = Utc::now();
-            <pallet_timestamp::Module<Test>>::set_timestamp(now.timestamp() as u64);
-
-            // Expected token entry
-            let token = SecurityToken {
-                name: vec![0x01],
-                owner_did: owner_did,
-                total_supply: 1_000_000,
-                divisible: true,
-                asset_type: AssetType::default(),
-            };
-            let ticker = Ticker::from_slice(token.name.as_slice());
-            Balances::make_free_balance_be(&owner_acc, 1_000_000);
-
-            let investor1_acc = AccountId::from(AccountKeyring::Bob);
-            let (investor1_signed, investor1_did) = make_account(&investor1_acc).unwrap();
-
-            Balances::make_free_balance_be(&investor1_acc, 1_000_000);
-
-            let investor2_acc = AccountId::from(AccountKeyring::Charlie);
-            let (investor2_signed, investor2_did) = make_account(&investor2_acc).unwrap();
-
-            Balances::make_free_balance_be(&investor2_acc, 1_000_000);
-
-            let custodian_acc = AccountId::from(AccountKeyring::Eve);
-            let (custodian_signed, custodian_did) = make_account(&custodian_acc).unwrap();
-
-            Balances::make_free_balance_be(&custodian_acc, 1_000_000);
-
-            // Issuance is successful
-            assert_ok!(Asset::create_token(
-                owner_signed.clone(),
-                owner_did,
-                token.name.clone(),
-                ticker,
-                token.total_supply,
-                true,
-                token.asset_type.clone(),
-                vec![],
-            ));
-
-            assert_eq!(
-                Asset::balance_of((ticker, token.owner_did)),
-                token.total_supply
-            );
-
-            assert_eq!(Asset::token_details(ticker), token);
-
-            let asset_rule = general_tm::AssetRule {
-                sender_rules: vec![],
-                receiver_rules: vec![],
-            };
-
-            // Allow all transfers
-            assert_ok!(GeneralTM::add_active_rule(
-                owner_signed.clone(),
-                owner_did,
-                ticker,
-                asset_rule
-            ));
-            let funding_round1 = b"Round One".to_vec();
-            assert_ok!(Asset::set_funding_round(
-                owner_signed.clone(),
-                owner_did,
-                ticker,
-                funding_round1.clone()
-            ));
-            // Mint some tokens to investor1
-            let num_tokens1: u128 = 2_000_000;
-            assert_ok!(Asset::issue(
-                owner_signed.clone(),
-                owner_did,
-                ticker,
-                investor1_did,
-                num_tokens1,
-                vec![0x0]
-            ));
-            assert_eq!(Asset::funding_round(&ticker), funding_round1.clone());
-            assert_eq!(
-                Asset::issued_in_funding_round((ticker, funding_round1.clone())),
-                num_tokens1
-            );
-            // Check the expected default behaviour of the map.
-            assert_eq!(
-                Asset::issued_in_funding_round((ticker, b"No such round".to_vec())),
-                0
-            );
-            assert_eq!(Asset::balance_of((ticker, investor1_did)), num_tokens1,);
-
-            // Failed to add custodian because of insufficient balance
-            assert_noop!(
-                Asset::increase_custody_allowance(
-                    investor1_signed.clone(),
-                    ticker,
-                    investor1_did,
-                    custodian_did,
-                    250_00_00 as u128
-                ),
-                "Insufficient balance of holder did"
-            );
-
-            // Failed to add/increase the custodian allowance because of Invalid custodian did
-            let custodian_did_not_register = IdentityId::from(5u128);
-            assert_noop!(
-                Asset::increase_custody_allowance(
-                    investor1_signed.clone(),
-                    ticker,
-                    investor1_did,
-                    custodian_did_not_register,
-                    50_00_00 as u128
-                ),
-                "Invalid custodian DID"
-            );
-
-            // Add custodian
-            assert_ok!(Asset::increase_custody_allowance(
-                investor1_signed.clone(),
-                ticker,
-                investor1_did,
-                custodian_did,
-                50_00_00 as u128
-            ));
-
-            assert_eq!(
-                Asset::custodian_allowance((ticker, investor1_did, custodian_did)),
-                50_00_00 as u128
-            );
-
-            assert_eq!(
-                Asset::total_custody_allowance((ticker, investor1_did)),
-                50_00_00 as u128
-            );
-
-            // Transfer the token upto the limit
-            assert_ok!(Asset::transfer(
-                investor1_signed.clone(),
-                investor1_did,
-                ticker,
-                investor2_did,
-                140_00_00 as u128
-            ));
-
-            assert_eq!(
-                Asset::balance_of((ticker, investor2_did)),
-                140_00_00 as u128
-            );
-
-            // Try to Transfer the tokens beyond the limit
-            assert_noop!(
-                Asset::transfer(
-                    investor1_signed.clone(),
-                    investor1_did,
-                    ticker,
-                    investor2_did,
-                    50_00_00 as u128
-                ),
-                "Insufficient balance for transfer"
-            );
-
-            // Should fail to transfer the token by the custodian because of invalid signing key
-            assert_noop!(
-                Asset::transfer_by_custodian(
-                    investor2_signed.clone(),
-                    ticker,
-                    investor1_did,
-                    custodian_did,
-                    investor2_did,
-                    45_00_00 as u128
-                ),
-                "sender must be a signing key for DID"
-            );
-
-            // Should fail to transfer the token by the custodian because of insufficient allowance
-            assert_noop!(
-                Asset::transfer_by_custodian(
-                    custodian_signed.clone(),
-                    ticker,
-                    investor1_did,
-                    custodian_did,
-                    investor2_did,
-                    55_00_00 as u128
-                ),
-                "Insufficient allowance"
-            );
-
-            // Successfully transfer by the custodian
-            assert_ok!(Asset::transfer_by_custodian(
-                custodian_signed.clone(),
-                ticker,
-                investor1_did,
-                custodian_did,
-                investor2_did,
-                45_00_00 as u128
-            ));
-        });
-    }
-
-    #[test]
-    fn valid_custodian_allowance_of() {
-        identity_owned_by_alice().execute_with(|| {
-            let owner_acc = AccountId::from(AccountKeyring::Dave);
-            let (owner_signed, owner_did) = make_account(&owner_acc).unwrap();
-
-            let now = Utc::now();
-            <pallet_timestamp::Module<Test>>::set_timestamp(now.timestamp() as u64);
-
-            // Expected token entry
-            let token = SecurityToken {
-                name: vec![0x01],
-                owner_did: owner_did,
-                total_supply: 1_000_000,
-                divisible: true,
-                asset_type: AssetType::default(),
-            };
-            let ticker = Ticker::from_slice(token.name.as_slice());
-            Balances::make_free_balance_be(&owner_acc, 1_000_000);
-
-            let investor1_acc = AccountId::from(AccountKeyring::Bob);
-            let (investor1_signed, investor1_did) = make_account(&investor1_acc).unwrap();
-
-            Balances::make_free_balance_be(&investor1_acc, 1_000_000);
-
-            let investor2_acc = AccountId::from(AccountKeyring::Charlie);
-            let (investor2_signed, investor2_did) = make_account(&investor2_acc).unwrap();
-
-            Balances::make_free_balance_be(&investor2_acc, 1_000_000);
-
-            let custodian_acc = AccountId::from(AccountKeyring::Eve);
-            let (custodian_signed, custodian_did) = make_account(&custodian_acc).unwrap();
-
-            Balances::make_free_balance_be(&custodian_acc, 1_000_000);
-
-            // Issuance is successful
-            assert_ok!(Asset::create_token(
-                owner_signed.clone(),
-                owner_did,
-                token.name.clone(),
-                ticker,
-                token.total_supply,
-                true,
-                token.asset_type.clone(),
-                vec![],
-            ));
-
-            assert_eq!(
-                Asset::balance_of((ticker, token.owner_did)),
-                token.total_supply
-            );
-
-            assert_eq!(Asset::token_details(ticker), token);
-
-            let asset_rule = general_tm::AssetRule {
-                sender_rules: vec![],
-                receiver_rules: vec![],
-            };
-
-            // Allow all transfers
-            assert_ok!(GeneralTM::add_active_rule(
-                owner_signed.clone(),
-                owner_did,
-                ticker,
-                asset_rule
-            ));
-
-            // Mint some tokens to investor1
-            assert_ok!(Asset::issue(
-                owner_signed.clone(),
-                owner_did,
-                ticker,
-                investor1_did,
-                200_00_00 as u128,
-                vec![0x0]
-            ));
-
-            assert_eq!(
-                Asset::balance_of((ticker, investor1_did)),
-                200_00_00 as u128
-            );
-
-            let msg = SignData {
-                custodian_did: custodian_did,
-                holder_did: investor1_did,
-                ticker,
-                value: 50_00_00 as u128,
-                nonce: 1,
-            };
-
-            let investor1_key = AccountKeyring::Bob;
-
-            // Add custodian
-            assert_ok!(Asset::increase_custody_allowance_of(
-                investor2_signed.clone(),
-                ticker,
-                investor1_did,
-                investor1_acc.clone(),
-                custodian_did,
-                investor2_did,
-                50_00_00 as u128,
-                1,
-                OffChainSignature::from(investor1_key.sign(&msg.encode()))
-            ));
-
-            assert_eq!(
-                Asset::custodian_allowance((ticker, investor1_did, custodian_did)),
-                50_00_00 as u128
-            );
-
-            assert_eq!(
-                Asset::total_custody_allowance((ticker, investor1_did)),
-                50_00_00 as u128
-            );
-
-            // use the same signature with the same nonce should fail
-            assert_noop!(
-                Asset::increase_custody_allowance_of(
-                    investor2_signed.clone(),
-                    ticker,
-                    investor1_did,
-                    investor1_acc.clone(),
-                    custodian_did,
-                    investor2_did,
-                    50_00_00 as u128,
-                    1,
-                    OffChainSignature::from(investor1_key.sign(&msg.encode()))
-                ),
-                "Signature already used"
-            );
-
-            // use the same signature with the different nonce should fail
-            assert_noop!(
-                Asset::increase_custody_allowance_of(
-                    investor2_signed.clone(),
-                    ticker,
-                    investor1_did,
-                    investor1_acc.clone(),
-                    custodian_did,
-                    investor2_did,
-                    50_00_00 as u128,
-                    3,
-                    OffChainSignature::from(investor1_key.sign(&msg.encode()))
-                ),
-                "Invalid signature"
-            );
-
-            // Transfer the token upto the limit
-            assert_ok!(Asset::transfer(
-                investor1_signed.clone(),
-                investor1_did,
-                ticker,
-                investor2_did,
-                140_00_00 as u128
-            ));
-
-            assert_eq!(
-                Asset::balance_of((ticker, investor2_did)),
-                140_00_00 as u128
-            );
-
-            // Try to Transfer the tokens beyond the limit
-            assert_noop!(
-                Asset::transfer(
-                    investor1_signed.clone(),
-                    investor1_did,
-                    ticker,
-                    investor2_did,
-                    50_00_00 as u128
-                ),
-                "Insufficient balance for transfer"
-            );
-
-            // Should fail to transfer the token by the custodian because of invalid signing key
-            assert_noop!(
-                Asset::transfer_by_custodian(
-                    investor2_signed.clone(),
-                    ticker,
-                    investor1_did,
-                    custodian_did,
-                    investor2_did,
-                    45_00_00 as u128
-                ),
-                "sender must be a signing key for DID"
-            );
-
-            // Should fail to transfer the token by the custodian because of insufficient allowance
-            assert_noop!(
-                Asset::transfer_by_custodian(
-                    custodian_signed.clone(),
-                    ticker,
-                    investor1_did,
-                    custodian_did,
-                    investor2_did,
-                    55_00_00 as u128
-                ),
-                "Insufficient allowance"
-            );
-
-            // Successfully transfer by the custodian
-            assert_ok!(Asset::transfer_by_custodian(
-                custodian_signed.clone(),
-                ticker,
-                investor1_did,
-                custodian_did,
-                investor2_did,
-                45_00_00 as u128
-            ));
-        });
-    }
-
-    #[test]
-    fn checkpoints_fuzz_test() {
-        println!("Starting");
-        for _ in 0..10 {
-            // When fuzzing in local, feel free to bump this number to add more fuzz runs.
-            identity_owned_by_alice().execute_with(|| {
-                let now = Utc::now();
-                <pallet_timestamp::Module<Test>>::set_timestamp(now.timestamp() as u64);
-
-                let owner_acc = AccountId::from(AccountKeyring::Dave);
-                let (owner_signed, owner_did) = make_account(&owner_acc).unwrap();
-
-                // Expected token entry
-                let token = SecurityToken {
-                    name: vec![0x01],
-                    owner_did: owner_did,
-                    total_supply: 1_000_000,
-                    divisible: true,
-                    asset_type: AssetType::default(),
-                };
-                let ticker = Ticker::from_slice(token.name.as_slice());
-                let bob_acc = AccountId::from(AccountKeyring::Bob);
-                let (_, bob_did) = make_account(&bob_acc).unwrap();
-
-                // Issuance is successful
-                assert_ok!(Asset::create_token(
-                    owner_signed.clone(),
-                    owner_did,
-                    token.name.clone(),
-                    ticker,
-                    token.total_supply,
-                    true,
-                    token.asset_type.clone(),
-                    vec![],
-                ));
-
-                let asset_rule = general_tm::AssetRule {
-                    sender_rules: vec![],
-                    receiver_rules: vec![],
-                };
-
-                // Allow all transfers
-                assert_ok!(GeneralTM::add_active_rule(
-                    owner_signed.clone(),
-                    owner_did,
-                    ticker,
-                    asset_rule
-                ));
-
-                let mut owner_balance: [u128; 100] = [1_000_000; 100];
-                let mut bob_balance: [u128; 100] = [0; 100];
-                let mut rng = rand::thread_rng();
-                for j in 1..100 {
-                    let transfers = rng.gen_range(0, 10);
-                    owner_balance[j] = owner_balance[j - 1];
-                    bob_balance[j] = bob_balance[j - 1];
-                    for _k in 0..transfers {
-                        if j == 1 {
-                            owner_balance[0] -= 1;
-                            bob_balance[0] += 1;
-                        }
-                        owner_balance[j] -= 1;
-                        bob_balance[j] += 1;
-                        assert_ok!(Asset::transfer(
-                            owner_signed.clone(),
-                            owner_did,
-                            ticker,
-                            bob_did,
-                            1
-                        ));
-                    }
-                    assert_ok!(Asset::create_checkpoint(
-                        owner_signed.clone(),
-                        owner_did,
-                        ticker,
-                    ));
-                    let x: u64 = u64::try_from(j).unwrap();
-                    assert_eq!(
-                        Asset::get_balance_at(ticker, owner_did, 0),
-                        owner_balance[j]
-                    );
-                    assert_eq!(Asset::get_balance_at(ticker, bob_did, 0), bob_balance[j]);
-                    assert_eq!(
-                        Asset::get_balance_at(ticker, owner_did, 1),
-                        owner_balance[1]
-                    );
-                    assert_eq!(Asset::get_balance_at(ticker, bob_did, 1), bob_balance[1]);
-                    assert_eq!(
-                        Asset::get_balance_at(ticker, owner_did, x - 1),
-                        owner_balance[j - 1]
-                    );
-                    assert_eq!(
-                        Asset::get_balance_at(ticker, bob_did, x - 1),
-                        bob_balance[j - 1]
-                    );
-                    assert_eq!(
-                        Asset::get_balance_at(ticker, owner_did, x),
-                        owner_balance[j]
-                    );
-                    assert_eq!(Asset::get_balance_at(ticker, bob_did, x), bob_balance[j]);
-                    assert_eq!(
-                        Asset::get_balance_at(ticker, owner_did, x + 1),
-                        owner_balance[j]
-                    );
-                    assert_eq!(
-                        Asset::get_balance_at(ticker, bob_did, x + 1),
-                        bob_balance[j]
-                    );
-                    assert_eq!(
-                        Asset::get_balance_at(ticker, owner_did, 1000),
-                        owner_balance[j]
-                    );
-                    assert_eq!(Asset::get_balance_at(ticker, bob_did, 1000), bob_balance[j]);
-                }
-            });
-        }
-    }
-
-    #[test]
-    fn register_ticker() {
-        identity_owned_by_alice().execute_with(|| {
-            let now = Utc::now();
-            <pallet_timestamp::Module<Test>>::set_timestamp(now.timestamp() as u64);
-
-            let owner_acc = AccountId::from(AccountKeyring::Dave);
-            let (owner_signed, owner_did) = make_account(&owner_acc).unwrap();
-
-            Balances::make_free_balance_be(&owner_acc, 1_000_000);
-
-            let token = SecurityToken {
-                name: vec![0x01],
-                owner_did: owner_did,
-                total_supply: 1_000_000,
-                divisible: true,
-                asset_type: AssetType::default(),
-            };
-            let identifiers = vec![(IdentifierType::Custom(b"check".to_vec()), b"me".to_vec())];
-            let ticker = Ticker::from_slice(token.name.as_slice());
-            // Issuance is successful
-            assert_ok!(Asset::create_token(
-                owner_signed.clone(),
-                owner_did,
-                token.name.clone(),
-                ticker,
-                token.total_supply,
-                true,
-                token.asset_type.clone(),
-                identifiers.clone(),
-            ));
-
-            assert_eq!(Asset::is_ticker_registry_valid(&ticker, owner_did), true);
-            assert_eq!(Asset::is_ticker_available(&ticker), false);
-            let stored_token = <Module<Test>>::token_details(&ticker);
-            assert_eq!(stored_token.asset_type, token.asset_type);
-            for (typ, val) in identifiers {
-                assert_eq!(Asset::identifiers((ticker, typ)), val);
-            }
-
-            assert_err!(
-                Asset::register_ticker(owner_signed.clone(), Ticker::from_slice(&[0x01])),
-                "token already created"
-            );
-
-            assert_err!(
-                Asset::register_ticker(
-                    owner_signed.clone(),
-                    Ticker::from_slice(&[0x01, 0x01, 0x01, 0x01, 0x01, 0x01, 0x01, 0x01, 0x01])
-                ),
-                "ticker length over the limit"
-            );
-
-            let ticker = Ticker::from_slice(&[0x01, 0x01]);
-
-            assert_eq!(Asset::is_ticker_available(&ticker), true);
-
-            assert_ok!(Asset::register_ticker(owner_signed.clone(), ticker));
-
-            let alice_acc = AccountId::from(AccountKeyring::Alice);
-            let (alice_signed, _) = make_account(&alice_acc).unwrap();
-
-            Balances::make_free_balance_be(&alice_acc, 1_000_000);
-
-            assert_err!(
-                Asset::register_ticker(alice_signed.clone(), ticker),
-                "ticker registered to someone else"
-            );
-
-            assert_eq!(Asset::is_ticker_registry_valid(&ticker, owner_did), true);
-            assert_eq!(Asset::is_ticker_available(&ticker), false);
-
-            <pallet_timestamp::Module<Test>>::set_timestamp(now.timestamp() as u64 + 10001);
-
-            assert_eq!(Asset::is_ticker_registry_valid(&ticker, owner_did), false);
-            assert_eq!(Asset::is_ticker_available(&ticker), true);
-        })
-    }
-
-    #[test]
-    fn transfer_ticker() {
-        identity_owned_by_alice().execute_with(|| {
-            let now = Utc::now();
-            <pallet_timestamp::Module<Test>>::set_timestamp(now.timestamp() as u64);
-
-            let owner_acc = AccountId::from(AccountKeyring::Dave);
-            let (owner_signed, owner_did) = make_account(&owner_acc).unwrap();
-
-            let alice_acc = AccountId::from(AccountKeyring::Alice);
-            let (alice_signed, alice_did) = make_account(&alice_acc).unwrap();
-
-            let bob_acc = AccountId::from(AccountKeyring::Bob);
-            let (bob_signed, bob_did) = make_account(&bob_acc).unwrap();
-
-            let ticker = Ticker::from_slice(&[0x01, 0x01]);
-
-            assert_eq!(Asset::is_ticker_available(&ticker), true);
-            assert_ok!(Asset::register_ticker(owner_signed.clone(), ticker));
-
-            Identity::add_auth(
-                Signer::from(owner_did),
-                Signer::from(alice_did),
-                AuthorizationData::TransferTicker(ticker),
-                None,
-            );
-
-            Identity::add_auth(
-                Signer::from(owner_did),
-                Signer::from(bob_did),
-                AuthorizationData::TransferTicker(ticker),
-                None,
-            );
-
-            assert_eq!(Asset::is_ticker_registry_valid(&ticker, owner_did), true);
-            assert_eq!(Asset::is_ticker_registry_valid(&ticker, alice_did), false);
-            assert_eq!(Asset::is_ticker_available(&ticker), false);
-
-            let mut auth_id = Identity::last_authorization(Signer::from(alice_did));
-
-            assert_err!(
-                Asset::accept_ticker_transfer(alice_signed.clone(), auth_id + 1),
-                "Authorization does not exist"
-            );
-
-            assert_ok!(Asset::accept_ticker_transfer(alice_signed.clone(), auth_id));
-
-            auth_id = Identity::last_authorization(Signer::from(bob_did));
-            assert_err!(
-                Asset::accept_ticker_transfer(bob_signed.clone(), auth_id),
-                "Illegal use of Authorization"
-            );
-
-            Identity::add_auth(
-                Signer::from(alice_did),
-                Signer::from(bob_did),
-                AuthorizationData::TransferTicker(ticker),
-                Some(now.timestamp() as u64 - 100),
-            );
-            auth_id = Identity::last_authorization(Signer::from(bob_did));
-            assert_err!(
-                Asset::accept_ticker_transfer(bob_signed.clone(), auth_id),
-                "Authorization expired"
-            );
-
-            Identity::add_auth(
-                Signer::from(alice_did),
-                Signer::from(bob_did),
-                AuthorizationData::Custom(ticker),
-                Some(now.timestamp() as u64 + 100),
-            );
-            auth_id = Identity::last_authorization(Signer::from(bob_did));
-            assert_err!(
-                Asset::accept_ticker_transfer(bob_signed.clone(), auth_id),
-                Error::<Test>::NoTickerTransferAuth
-            );
-
-            Identity::add_auth(
-                Signer::from(alice_did),
-                Signer::from(bob_did),
-                AuthorizationData::TransferTicker(ticker),
-                Some(now.timestamp() as u64 + 100),
-            );
-            auth_id = Identity::last_authorization(Signer::from(bob_did));
-            assert_ok!(Asset::accept_ticker_transfer(bob_signed.clone(), auth_id));
-
-            assert_eq!(Asset::is_ticker_registry_valid(&ticker, owner_did), false);
-            assert_eq!(Asset::is_ticker_registry_valid(&ticker, alice_did), false);
-            assert_eq!(Asset::is_ticker_registry_valid(&ticker, bob_did), true);
-            assert_eq!(Asset::is_ticker_available(&ticker), false);
-        })
-    }
-
-    #[test]
-    fn transfer_token_ownership() {
-        identity_owned_by_alice().execute_with(|| {
-            let now = Utc::now();
-            <pallet_timestamp::Module<Test>>::set_timestamp(now.timestamp() as u64);
-
-            let owner_acc = AccountId::from(AccountKeyring::Dave);
-            let (owner_signed, owner_did) = make_account(&owner_acc).unwrap();
-
-            let alice_acc = AccountId::from(AccountKeyring::Alice);
-            let (alice_signed, alice_did) = make_account(&alice_acc).unwrap();
-
-            let bob_acc = AccountId::from(AccountKeyring::Bob);
-            let (bob_signed, bob_did) = make_account(&bob_acc).unwrap();
-
-            let token_name = vec![0x01, 0x01];
-            let ticker = Ticker::from_slice(token_name.as_slice());
-            assert_ok!(Asset::create_token(
-                owner_signed.clone(),
-                owner_did,
-                token_name.clone(),
-                ticker,
-                1_000_000,
-                true,
-                AssetType::default(),
-                vec![],
-            ));
-
-            Identity::add_auth(
-                Signer::from(owner_did),
-                Signer::from(alice_did),
-                AuthorizationData::TransferTokenOwnership(ticker),
-                None,
-            );
-
-            Identity::add_auth(
-                Signer::from(owner_did),
-                Signer::from(bob_did),
-                AuthorizationData::TransferTokenOwnership(ticker),
-                None,
-            );
-
-            assert_eq!(Asset::token_details(&ticker).owner_did, owner_did);
-
-            let mut auth_id = Identity::last_authorization(Signer::from(alice_did));
-
-            assert_err!(
-                Asset::accept_token_ownership_transfer(alice_signed.clone(), auth_id + 1),
-                "Authorization does not exist"
-            );
-
-            assert_ok!(Asset::accept_token_ownership_transfer(
-                alice_signed.clone(),
-                auth_id
-            ));
-            assert_eq!(Asset::token_details(&ticker).owner_did, alice_did);
-
-            auth_id = Identity::last_authorization(Signer::from(bob_did));
-            assert_err!(
-                Asset::accept_token_ownership_transfer(bob_signed.clone(), auth_id),
-                "Illegal use of Authorization"
-            );
-
-            Identity::add_auth(
-                Signer::from(alice_did),
-                Signer::from(bob_did),
-                AuthorizationData::TransferTokenOwnership(ticker),
-                Some(now.timestamp() as u64 - 100),
-            );
-            auth_id = Identity::last_authorization(Signer::from(bob_did));
-            assert_err!(
-                Asset::accept_token_ownership_transfer(bob_signed.clone(), auth_id),
-                "Authorization expired"
-            );
-
-            Identity::add_auth(
-                Signer::from(alice_did),
-                Signer::from(bob_did),
-                AuthorizationData::Custom(ticker),
-                Some(now.timestamp() as u64 + 100),
-            );
-            auth_id = Identity::last_authorization(Signer::from(bob_did));
-            assert_err!(
-                Asset::accept_token_ownership_transfer(bob_signed.clone(), auth_id),
-                Error::<Test>::NotTickerOwnershipTransferAuth
-            );
-
-            Identity::add_auth(
-                Signer::from(alice_did),
-                Signer::from(bob_did),
-                AuthorizationData::TransferTokenOwnership(Ticker::from_slice(&[0x50])),
-                Some(now.timestamp() as u64 + 100),
-            );
-            auth_id = Identity::last_authorization(Signer::from(bob_did));
-            assert_err!(
-                Asset::accept_token_ownership_transfer(bob_signed.clone(), auth_id),
-                "Token does not exist"
-            );
-
-            Identity::add_auth(
-                Signer::from(alice_did),
-                Signer::from(bob_did),
-                AuthorizationData::TransferTokenOwnership(ticker),
-                Some(now.timestamp() as u64 + 100),
-            );
-            auth_id = Identity::last_authorization(Signer::from(bob_did));
-            assert_ok!(Asset::accept_token_ownership_transfer(
-                bob_signed.clone(),
-                auth_id
-            ));
-            assert_eq!(Asset::token_details(&ticker).owner_did, bob_did);
-        })
-    }
-
-    #[test]
-    fn update_identifiers() {
-        identity_owned_by_alice().execute_with(|| {
-            let owner_acc = AccountId::from(AccountKeyring::Dave);
-            let (owner_signed, owner_did) = make_account(&owner_acc).unwrap();
-            // Raise the owner's base currency balance
-            Balances::make_free_balance_be(&owner_acc, 1_000_000);
-            // Expected token entry
-            let token = SecurityToken {
-                name: b"TEST".to_vec(),
-                owner_did,
-                total_supply: 1_000_000,
-                divisible: true,
-                asset_type: AssetType::default(),
-            };
-            let ticker = Ticker::from_slice(token.name.as_slice());
-            assert!(!<identity::DidRecords>::exists(
-                Identity::get_token_did(&ticker).unwrap()
-            ));
-            let identifier_value1 = b"ABC123";
-            let identifiers = vec![(IdentifierType::Cusip, identifier_value1.to_vec())];
-            assert_ok!(Asset::create_token(
-                owner_signed.clone(),
-                owner_did,
-                token.name.clone(),
-                ticker,
-                token.total_supply,
-                true,
-                token.asset_type.clone(),
-                identifiers.clone(),
-            ));
-            // A correct entry was added
-            assert_eq!(Asset::token_details(ticker), token);
-            assert_eq!(
-                Asset::identifiers((ticker, IdentifierType::Cusip)),
-                identifier_value1.to_vec()
-            );
-            let identifier_value2 = b"XYZ555";
-            let updated_identifiers = vec![
-                (IdentifierType::Cusip, Default::default()),
-                (IdentifierType::Isin, identifier_value2.to_vec()),
-            ];
-            assert_ok!(Asset::update_identifiers(
-                owner_signed.clone(),
-                owner_did,
-                ticker,
-                updated_identifiers.clone(),
-            ));
-            for (typ, val) in updated_identifiers {
-                assert_eq!(Asset::identifiers((ticker, typ)), val);
-            }
-        });
-    }
-
-    /*
-     *    #[test]
-     *    /// This test loads up a YAML of testcases and checks each of them
-     *    fn transfer_scenarios_external() {
-     *        let mut yaml_path_buf = PathBuf::new();
-     *        yaml_path_buf.push(env!("CARGO_MANIFEST_DIR")); // This package's root
-     *        yaml_path_buf.push("tests/asset_transfers.yml");
-     *
-     *        println!("Loading YAML from {:?}", yaml_path_buf);
-     *
-     *        let yaml_string = read_to_string(yaml_path_buf.as_path())
-     *            .expect("Could not load the YAML file to a string");
-     *
-     *        // Parse the YAML
-     *        let yaml = YamlLoader::load_from_str(&yaml_string).expect("Could not parse the YAML file");
-     *
-     *        let yaml = &yaml[0];
-     *
-     *        let now = Utc::now();
-     *
-     *        for case in yaml["test_cases"]
-     *            .as_vec()
-     *            .expect("Could not reach test_cases")
-     *        {
-     *            println!("Case: {:#?}", case);
-     *
-     *            let accounts = case["named_accounts"]
-     *                .as_hash()
-     *                .expect("Could not view named_accounts as a hashmap");
-     *
-     *            let mut externalities = if let Some(identity_owner) =
-     *                accounts.get(&Yaml::String("identity-owner".to_owned()))
-     *            {
-     *                identity_owned_by(
-     *                    identity_owner["id"]
-     *                        .as_i64()
-     *                        .expect("Could not get identity owner's ID") as u64,
-     *                )
-     *            } else {
-     *                frame_system::GenesisConfig::default()
-     *                    .build_storage()
-     *                    .unwrap()
-     *                    .0
-     *                    .into()
-     *            };
-     *
-     *            with_externalities(&mut externalities, || {
-     *                // Instantiate accounts
-     *                for (name, account) in accounts {
-     *                    <pallet_timestamp::Module<Test>>::set_timestamp(now.timestamp() as u64);
-     *                    let name = name
-     *                        .as_str()
-     *                        .expect("Could not take named_accounts key as string");
-     *                    let id = account["id"].as_i64().expect("id is not a number") as u64;
-     *                    let balance = account["balance"]
-     *                        .as_i64()
-     *                        .expect("balance is not a number");
-     *
-     *                    println!("Preparing account {}", name);
-     *
-     *                    Balances::make_free_balance_be(&id, balance.clone() as u128);
-     *                    println!("{}: gets {} initial balance", name, balance);
-     *                    if account["issuer"]
-     *                        .as_bool()
-     *                        .expect("Could not check if account is an issuer")
-     *                    {
-     *                        assert_ok!(identity::Module::<Test>::do_create_issuer(id));
-     *                        println!("{}: becomes issuer", name);
-     *                    }
-     *                    if account["investor"]
-     *                        .as_bool()
-     *                        .expect("Could not check if account is an investor")
-     *                    {
-     *                        assert_ok!(identity::Module::<Test>::do_create_investor(id));
-     *                        println!("{}: becomes investor", name);
-     *                    }
-     *                }
-     *
-     *                // Issue tokens
-     *                let tokens = case["tokens"]
-     *                    .as_hash()
-     *                    .expect("Could not view tokens as a hashmap");
-     *
-     *                for (ticker, token) in tokens {
-     *                    let ticker = ticker.as_str().expect("Can't parse ticker as string");
-     *                    println!("Preparing token {}:", ticker);
-     *
-     *                    let owner = token["owner"]
-     *                        .as_str()
-     *                        .expect("Can't parse owner as string");
-     *
-     *                    let owner_id = accounts
-     *                        .get(&Yaml::String(owner.to_owned()))
-     *                        .expect("Can't get owner record")["id"]
-     *                        .as_i64()
-     *                        .expect("Can't parse owner id as i64")
-     *                        as u64;
-     *                    let total_supply = token["total_supply"]
-     *                        .as_i64()
-     *                        .expect("Can't parse the total supply as i64")
-     *                        as u128;
-     *
-     *                    let token_struct = SecurityToken {
-     *                        name: *ticker.into_bytes(),
-     *                        owner: owner_id,
-     *                        total_supply,
-     *                        divisible: true,
-     *                    };
-     *                    println!("{:#?}", token_struct);
-     *
-     *                    // Check that issuing succeeds/fails as expected
-     *                    if token["issuance_succeeds"]
-     *                        .as_bool()
-     *                        .expect("Could not check if issuance should succeed")
-     *                    {
-     *                        assert_ok!(Asset::create_token(
-     *                            Origin::signed(token_struct.owner),
-     *                            token_struct.name.clone(),
-     *                            token_struct.name.clone(),
-     *                            token_struct.total_supply,
-     *                            true
-     *                        ));
-     *
-     *                        // Also check that the new token matches what we asked to create
-     *                        assert_eq!(
-     *                            Asset::token_details(token_struct.name.clone()),
-     *                            token_struct
-     *                        );
-     *
-     *                        // Check that the issuer's balance corresponds to total supply
-     *                        assert_eq!(
-     *                            Asset::balance_of((token_struct.name, token_struct.owner)),
-     *                            token_struct.total_supply
-     *                        );
-     *
-     *                        // Add specified whitelist entries
-     *                        let whitelists = token["whitelist_entries"]
-     *                            .as_vec()
-     *                            .expect("Could not view token whitelist entries as vec");
-     *
-     *                        for wl_entry in whitelists {
-     *                            let investor = wl_entry["investor"]
-     *                                .as_str()
-     *                                .expect("Can't parse investor as string");
-     *                            let investor_id = accounts
-     *                                .get(&Yaml::String(investor.to_owned()))
-     *                                .expect("Can't get investor account record")["id"]
-     *                                .as_i64()
-     *                                .expect("Can't parse investor id as i64")
-     *                                as u64;
-     *
-     *                            let expiry = wl_entry["expiry"]
-     *                                .as_i64()
-     *                                .expect("Can't parse expiry as i64");
-     *
-     *                            let wl_id = wl_entry["whitelist_id"]
-     *                                .as_i64()
-     *                                .expect("Could not parse whitelist_id as i64")
-     *                                as u32;
-     *
-     *                            println!(
-     *                                "Token {}: processing whitelist entry for {}",
-     *                                ticker, investor
-     *                            );
-     *
-     *                            general_tm::Module::<Test>::add_to_whitelist(
-     *                                Origin::signed(owner_id),
-     *                                *ticker.into_bytes(),
-     *                                wl_id,
-     *                                investor_id,
-     *                                (now + Duration::hours(expiry)).timestamp() as u64,
-     *                            )
-     *                            .expect("Could not create whitelist entry");
-     *                        }
-     *                    } else {
-     *                        assert!(Asset::create_token(
-     *                            Origin::signed(token_struct.owner),
-     *                            token_struct.name.clone(),
-     *                            token_struct.name.clone(),
-     *                            token_struct.total_supply,
-     *                            true
-     *                        )
-     *                        .is_err());
-     *                    }
-     *                }
-     *
-     *                // Set up allowances
-     *                let allowances = case["allowances"]
-     *                    .as_vec()
-     *                    .expect("Could not view allowances as a vec");
-     *
-     *                for allowance in allowances {
-     *                    let sender = allowance["sender"]
-     *                        .as_str()
-     *                        .expect("Could not view sender as str");
-     *                    let sender_id = case["named_accounts"][sender]["id"]
-     *                        .as_i64()
-     *                        .expect("Could not view sender id as i64")
-     *                        as u64;
-     *                    let spender = allowance["spender"]
-     *                        .as_str()
-     *                        .expect("Could not view spender as str");
-     *                    let spender_id = case["named_accounts"][spender]["id"]
-     *                        .as_i64()
-     *                        .expect("Could not view sender id as i64")
-     *                        as u64;
-     *                    let amount = allowance["amount"]
-     *                        .as_i64()
-     *                        .expect("Could not view amount as i64")
-     *                        as u128;
-     *                    let ticker = allowance["ticker"]
-     *                        .as_str()
-     *                        .expect("Could not view ticker as str");
-     *                    let succeeds = allowance["succeeds"]
-     *                        .as_bool()
-     *                        .expect("Could not determine if allowance should succeed");
-     *
-     *                    if succeeds {
-     *                        assert_ok!(Asset::approve(
-     *                            Origin::signed(sender_id),
-     *                            *ticker.into_bytes(),
-     *                            spender_id,
-     *                            amount,
-     *                        ));
-     *                    } else {
-     *                        assert!(Asset::approve(
-     *                            Origin::signed(sender_id),
-     *                            *ticker.into_bytes(),
-     *                            spender_id,
-     *                            amount,
-     *                        )
-     *                        .is_err())
-     *                    }
-     *                }
-     *
-     *                println!("Transfers:");
-     *                // Perform regular transfers
-     *                let transfers = case["transfers"]
-     *                    .as_vec()
-     *                    .expect("Could not view transfers as vec");
-     *                for transfer in transfers {
-     *                    let from = transfer["from"]
-     *                        .as_str()
-     *                        .expect("Could not view from as str");
-     *                    let from_id = case["named_accounts"][from]["id"]
-     *                        .as_i64()
-     *                        .expect("Could not view from_id as i64")
-     *                        as u64;
-     *                    let to = transfer["to"].as_str().expect("Could not view to as str");
-     *                    let to_id = case["named_accounts"][to]["id"]
-     *                        .as_i64()
-     *                        .expect("Could not view to_id as i64")
-     *                        as u64;
-     *                    let amount = transfer["amount"]
-     *                        .as_i64()
-     *                        .expect("Could not view amount as i64")
-     *                        as u128;
-     *                    let ticker = transfer["ticker"]
-     *                        .as_str()
-     *                        .expect("Coule not view ticker as str")
-     *                        .to_owned();
-     *                    let succeeds = transfer["succeeds"]
-     *                        .as_bool()
-     *                        .expect("Could not view succeeds as bool");
-     *
-     *                    println!("{} of token {} from {} to {}", amount, ticker, from, to);
-     *                    let ticker = ticker.into_bytes();
-     *
-     *                    // Get sender's investor data
-     *                    let investor_data = <InvestorList<Test>>::get(from_id);
-     *
-     *                    println!("{}'s investor data: {:#?}", from, investor_data);
-     *
-     *                    if succeeds {
-     *                        assert_ok!(Asset::transfer(
-     *                            Origin::signed(from_id),
-     *                            ticker,
-     *                            to_id,
-     *                            amount
-     *                        ));
-     *                    } else {
-     *                        assert!(
-     *                            Asset::transfer(Origin::signed(from_id), ticker, to_id, amount)
-     *                                .is_err()
-     *                        );
-     *                    }
-     *                }
-     *
-     *                println!("Approval-based transfers:");
-     *                // Perform allowance transfers
-     *                let transfer_froms = case["transfer_froms"]
-     *                    .as_vec()
-     *                    .expect("Could not view transfer_froms as vec");
-     *                for transfer_from in transfer_froms {
-     *                    let from = transfer_from["from"]
-     *                        .as_str()
-     *                        .expect("Could not view from as str");
-     *                    let from_id = case["named_accounts"][from]["id"]
-     *                        .as_i64()
-     *                        .expect("Could not view from_id as i64")
-     *                        as u64;
-     *                    let spender = transfer_from["spender"]
-     *                        .as_str()
-     *                        .expect("Could not view spender as str");
-     *                    let spender_id = case["named_accounts"][spender]["id"]
-     *                        .as_i64()
-     *                        .expect("Could not view spender_id as i64")
-     *                        as u64;
-     *                    let to = transfer_from["to"]
-     *                        .as_str()
-     *                        .expect("Could not view to as str");
-     *                    let to_id = case["named_accounts"][to]["id"]
-     *                        .as_i64()
-     *                        .expect("Could not view to_id as i64")
-     *                        as u64;
-     *                    let amount = transfer_from["amount"]
-     *                        .as_i64()
-     *                        .expect("Could not view amount as i64")
-     *                        as u128;
-     *                    let ticker = transfer_from["ticker"]
-     *                        .as_str()
-     *                        .expect("Coule not view ticker as str")
-     *                        .to_owned();
-     *                    let succeeds = transfer_from["succeeds"]
-     *                        .as_bool()
-     *                        .expect("Could not view succeeds as bool");
-     *
-     *                    println!(
-     *                        "{} of token {} from {} to {} spent by {}",
-     *                        amount, ticker, from, to, spender
-     *                    );
-     *                    let ticker = ticker.into_bytes();
-     *
-     *                    // Get sender's investor data
-     *                    let investor_data = <InvestorList<Test>>::get(spender_id);
-     *
-     *                    println!("{}'s investor data: {:#?}", from, investor_data);
-     *
-     *                    if succeeds {
-     *                        assert_ok!(Asset::transfer_from(
-     *                            Origin::signed(spender_id),
-     *                            ticker,
-     *                            from_id,
-     *                            to_id,
-     *                            amount
-     *                        ));
-     *                    } else {
-     *                        assert!(Asset::transfer_from(
-     *                            Origin::signed(from_id),
-     *                            ticker,
-     *                            from_id,
-     *                            to_id,
-     *                            amount
-     *                        )
-     *                        .is_err());
-     *                    }
-     *                }
-     *            });
-     *        }
-     *    }
-     */
-=======
->>>>>>> d41a2a54
 }