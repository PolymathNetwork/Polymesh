//! # Asset Module
//!
//! The Asset module is one place to create the security tokens on the Polymesh blockchain.
//! It consist every required functionality related to securityToken and every function
//! execution can be differentiate at the token level by providing the ticker of the token.
//! In ethereum analogy every token has different smart contract address which act as the unique identity
//! of the token while here token lives at low-level where token ticker act as the differentiator
//!
//! ## Overview
//!
//! The Asset module provides functions for:
//!
//! - Creating the tokens
//! - Creation of checkpoints on the token level
//! - Management of the token (Document mgt etc)
//! - Transfer/redeem functionality of the token
//! - Custodian functionality
//!
//! ## Interface
//!
//! ### Dispatchable Functions
//!
//! - `batch_create_token` - Use to create the multiple security tokens in a single transaction.
//! - `create_token` - Initializes a new security token
//! - `transfer` - Transfer tokens from one DID to another DID as tokens are stored/managed on the DID level
//! - `controller_transfer` - Forces a transfer between two DIDs.
//! - `approve` - Approve token transfer from one DID to DID
//! - `transfer_from` - If sufficient allowance provided, transfer from a DID to another DID without token owner's signature.
//! - `create_checkpoint` - Function used to create the checkpoint
//! - `issue` - Function is used to issue(or mint) new tokens for the given DID
//! - `batch_issue` - Batch version of issue function
//! - `redeem` - Used to redeem the security tokens
//! - `redeem_from` - Used to redeem the security tokens by some other DID who has approval
//! - `controller_redeem` - Forces a redemption of an DID's tokens. Can only be called by token owner
//! - `make_divisible` - Change the divisibility of the token to divisible. Only called by the token owner
//! - `can_transfer` - Checks whether a transaction with given parameters can take place or not
//! - `transfer_with_data` - This function can be used by the exchanges of other third parties to dynamically validate the transaction by passing the data blob
//! - `transfer_from_with_data` - This function can be used by the exchanges of other third parties to dynamically validate the transaction by passing the data blob
//! - `is_issuable` - Used to know whether the given token will issue new tokens or not
//! - `get_document` - Used to get the documents details attach with the token
//! - `set_document` - Used to set the details of the document, Only be called by the token owner
//! - `remove_document` - Used to remove the document details for the given token, Only be called by the token owner
//! - `increase_custody_allowance` - Used to increase the allowance for a given custodian
//! - `increase_custody_allowance_of` - Used to increase the allowance for a given custodian by providing the off chain signature
//! - `transfer_by_custodian` - Used to transfer the tokens by the approved custodian
//!
//! ### Public Functions
//!
//! - `token_details` - Returns details of the token
//! - `balance_of` - Returns the balance of the DID corresponds to the ticker
//! - `total_checkpoints_of` - Returns the checkpoint Id
//! - `total_supply_at` - Returns the total supply at a given checkpoint
//! - `custodian_allowance`- Returns the allowance provided to a custodian for a given ticker and token holder
//! - `total_custody_allowance` - Returns the total allowance approved by the token holder.

use crate::{
    balances,
    constants::*,
    general_tm, identity, percentage_tm,
    registry::{self, RegistryEntry, TokenType},
    utils,
};
use codec::Encode;
use core::result::Result as StdResult;
use currency::*;
use primitives::{IdentityId, Key};
use rstd::{convert::TryFrom, prelude::*};
use session;
use sr_primitives::traits::{CheckedAdd, CheckedSub, Verify};
use srml_support::{
    decl_event, decl_module, decl_storage,
    dispatch::Result,
    ensure,
    traits::{Currency, ExistenceRequirement, WithdrawReason},
};
use system::{self, ensure_signed};

/// The module's configuration trait.
pub trait Trait:
    system::Trait
    + general_tm::Trait
    + percentage_tm::Trait
    + utils::Trait
    + balances::Trait
    + identity::Trait
    + session::Trait
    + registry::Trait
{
    /// The overarching event type.
    type Event: From<Event<Self>> + Into<<Self as system::Trait>::Event>;
    type Currency: Currency<Self::AccountId>;
}

/// struct to store the token details
#[derive(codec::Encode, codec::Decode, Default, Clone, PartialEq, Debug)]
pub struct SecurityToken<U> {
    pub name: Vec<u8>,
    pub total_supply: U,
    pub owner_did: IdentityId,
    pub divisible: bool,
}

/// struct to store the token details
#[derive(codec::Encode, codec::Decode, Default, Clone, PartialEq, Debug)]
pub struct SignData<U> {
    custodian_did: IdentityId,
    holder_did: IdentityId,
    ticker: Vec<u8>,
    value: U,
    nonce: u16,
}

decl_storage! {
    trait Store for Module<T: Trait> as Asset {
        /// The DID of the fee collector
        FeeCollector get(fee_collector) config(): T::AccountId;
        /// details of the token corresponding to the token ticker
        /// (ticker) -> SecurityToken details [returns SecurityToken struct]
        pub Tokens get(token_details): map Vec<u8> => SecurityToken<T::Balance>;
        /// Used to store the securityToken balance corresponds to ticker and Identity
        /// (ticker, DID) -> balance
        pub BalanceOf get(balance_of): map (Vec<u8>, IdentityId) => T::Balance;
        /// (ticker, sender (DID), spender(DID)) -> allowance amount
        Allowance get(allowance): map (Vec<u8>, IdentityId, IdentityId) => T::Balance;
        /// cost in base currency to create a token
        AssetCreationFee get(asset_creation_fee) config(): T::Balance;
        /// Checkpoints created per token
        /// (ticker) -> no. of checkpoints
        pub TotalCheckpoints get(total_checkpoints_of): map (Vec<u8>) => u64;
        /// Total supply of the token at the checkpoint
        /// (ticker, checkpointId) -> total supply at given checkpoint
        pub CheckpointTotalSupply get(total_supply_at): map (Vec<u8>, u64) => T::Balance;
        /// Balance of a DID at a checkpoint
        /// (ticker, DID, checkpoint ID) -> Balance of a DID at a checkpoint
        CheckpointBalance get(balance_at_checkpoint): map (Vec<u8>, IdentityId, u64) => T::Balance;
        /// Last checkpoint updated for a DID's balance
        /// (ticker, DID) -> List of checkpoints where user balance changed
        UserCheckpoints get(user_checkpoints): map (Vec<u8>, IdentityId) => Vec<u64>;
        /// The documents attached to the tokens
        /// (ticker, document name) -> (URI, document hash)
        Documents get(documents): map (Vec<u8>, Vec<u8>) => (Vec<u8>, Vec<u8>, T::Moment);
        /// Allowance provided to the custodian
        /// (ticker, token holder, custodian) -> balance
        pub CustodianAllowance get(custodian_allowance): map(Vec<u8>, IdentityId, IdentityId) => T::Balance;
        /// Total custodian allowance for a given token holder
        /// (ticker, token holder) -> balance
        pub TotalCustodyAllowance get(total_custody_allowance): map(Vec<u8>, IdentityId) => T::Balance;
        /// Store the nonce for off chain signature to increase the custody allowance
        /// (ticker, token holder, nonce) -> bool
        AuthenticationNonce get(authentication_nonce): map(Vec<u8>, IdentityId, u16) => bool;
    }
}

// public interface for this runtime module
decl_module! {
    pub struct Module<T: Trait> for enum Call where origin: T::Origin {
        /// initialize the default event for this module
        fn deposit_event() = default;

        /// This function is use to create the multiple security tokens in a single transaction.
        /// This function can be used for token migrations from one blockchain to another or can be used by any
        /// whitelabler who wants to issue multiple tokens for their clients.
        ///
        /// # Arguments
        /// * `origin` It consist the signing key of the caller (i.e who signed the transaction to execute this function)
        /// * `did` DID of the creator of the tokens
        /// * `names` Array of the names of the tokens
        /// * `tickers` Array of symbols of the tokens
        /// * `total_supply_values` Array of total supply value that will be initial supply of the token
        /// * `divisible_values` Array of booleans to identify the divisibility status of the token.
        pub fn batch_create_token(origin, did: IdentityId, names: Vec<Vec<u8>>, tickers: Vec<Vec<u8>>, total_supply_values: Vec<T::Balance>, divisible_values: Vec<bool>) -> Result {
            let sender = ensure_signed(origin)?;
            let sender_key = Key::try_from( sender.encode())?;

            // Check that sender is allowed to act on behalf of `did`
            ensure!(<identity::Module<T>>::is_authorized_key(did, &sender_key), "sender must be a signing key for DID");

            // Ensure we get a complete set of parameters for every token
            ensure!((names.len() == tickers.len()) == (total_supply_values.len() == divisible_values.len()), "Inconsistent token param vector lengths");

            // bytes_to_upper() all tickers
            let mut tickers = tickers;
            tickers.iter_mut().for_each(|ticker| {
                *ticker = utils::bytes_to_upper(ticker.as_slice());
            });

            // A helper vec for duplicate ticker detection
            let mut seen_tickers = Vec::new();

            let n_tokens = names.len();

            // Perform per-token checks beforehand
            for i in 0..n_tokens {
                // checking max size for name and ticker
                // byte arrays (vecs) with no max size should be avoided
                ensure!(names[i].len() <= 64, "token name cannot exceed 64 bytes");
                ensure!(tickers[i].len() <= 32, "token ticker cannot exceed 32 bytes");

                ensure!(!seen_tickers.contains(&tickers[i]), "Duplicate tickers in token batch");
                seen_tickers.push(tickers[i].clone());

                if !divisible_values[i] {
                    ensure!(total_supply_values[i] % ONE_UNIT.into() == 0.into(), "Invalid Total supply");
                }

                ensure!(total_supply_values[i] <= MAX_SUPPLY.into(), "Total supply above the limit");

                // Ensure the uniqueness of the ticker
                ensure!(!<Tokens<T>>::exists(tickers[i].clone()), "Ticker is already issued");
            }
            // TODO: Fix fee withdrawal
            // Withdraw n_tokens * Self::asset_creation_fee() from sender DID
            // let validators = <session::Module<T>>::validators();
            // let fee = Self::asset_creation_fee().checked_mul(&<FeeOf<T> as As<usize>>::sa(n_tokens)).ok_or("asset_creation_fee() * n_tokens overflows")?;
            // let validator_len;
            // if validators.len() < 1 {
            //     validator_len = <FeeOf<T> as As<usize>>::sa(1);
            // } else {
            //     validator_len = <FeeOf<T> as As<usize>>::sa(validators.len());
            // }
            // let proportional_fee = fee / validator_len;
            // let proportional_fee_in_balance = <T::CurrencyToBalance as Convert<FeeOf<T>, T::Balance>>::convert(proportional_fee);
            // for v in &validators {
            //     <balances::Module<T> as Currency<_>>::transfer(&sender, v, proportional_fee_in_balance)?;
            // }
            // let remainder_fee = fee - (proportional_fee * validator_len);
            // let remainder_fee_balance = <T::CurrencyToBalance as Convert<FeeOf<T>, T::Balance>>::convert(proportional_fee);
            // <identity::DidRecords>::mutate(did, |record| -> Result {
            //     record.balance = record.balance.checked_sub(&remainder_fee_balance).ok_or("Could not charge for token issuance")?;
            //     Ok(())
            // })?;

            // Perform per-ticker issuance
            for i in 0..n_tokens {
                let token = SecurityToken {
                    name: names[i].clone(),
                    total_supply: total_supply_values[i],
                    owner_did: did,
                    divisible: divisible_values[i]
                };

                let reg_entry = RegistryEntry { token_type: TokenType::AssetToken as u32, owner_did: did };

                <registry::Module<T>>::put(&tickers[i], &reg_entry)?;

                <Tokens<T>>::insert(&tickers[i], token);
                <BalanceOf<T>>::insert((tickers[i].clone(), did), total_supply_values[i]);
                Self::deposit_event(RawEvent::IssuedToken(tickers[i].clone(), total_supply_values[i], did, divisible_values[i]));
                sr_primitives::print("Batch token initialized");
            }

            Ok(())
        }

        /// Initializes a new security token
        /// makes the initiating account the owner of the security token
        /// & the balance of the owner is set to total supply
        ///
        /// # Arguments
        /// * `origin` It consist the signing key of the caller (i.e who signed the transaction to execute this function)
        /// * `did` DID of the creator of the token or the owner of the token
        /// * `name` Name of the token
        /// * `_ticker` Symbol of the token
        /// * `total_supply` Total supply of the token
        /// * `divisible` boolean to identify the divisibility status of the token.
        pub fn create_token(origin, did: IdentityId, name: Vec<u8>, _ticker: Vec<u8>, total_supply: T::Balance, divisible: bool) -> Result {
            let ticker = utils::bytes_to_upper(_ticker.as_slice());
            let sender = ensure_signed(origin)?;
            let sender_key = Key::try_from(sender.encode())?;

            // Check that sender is allowed to act on behalf of `did`
            ensure!(<identity::Module<T>>::is_authorized_key(did, &sender_key), "sender must be a signing key for DID");

            // checking max size for name and ticker
            // byte arrays (vecs) with no max size should be avoided
            ensure!(name.len() <= 64, "token name cannot exceed 64 bytes");
            ensure!(ticker.len() <= 32, "token ticker cannot exceed 32 bytes");

            if !divisible {
                ensure!(total_supply % ONE_UNIT.into() == 0.into(), "Invalid Total supply");
            }

            ensure!(total_supply <= MAX_SUPPLY.into(), "Total supply above the limit");

            ensure!(<registry::Module<T>>::get(&ticker).is_none(), "Ticker is already taken");

            // Alternative way to take a fee - fee is proportionaly paid to the validators and dust is burned
            let validators = <session::Module<T>>::validators();
            let fee = Self::asset_creation_fee();
            let validator_len:T::Balance;
            if validators.len() < 1 {
                validator_len = T::Balance::from(1 as u32);
            } else {
                validator_len = T::Balance::from(validators.len() as u32);
            }
            let proportional_fee = fee / validator_len;
            for v in validators {
                <balances::Module<T> as Currency<_>>::transfer(
                    &sender,
                    &<T as utils::Trait>::validator_id_to_account_id(v),
                    proportional_fee
                )?;
            }
            let remainder_fee = fee - (proportional_fee * validator_len);
            let _withdraw_result = <balances::Module<T>>::withdraw(&sender, remainder_fee, WithdrawReason::Fee, ExistenceRequirement::KeepAlive)?;

            let token = SecurityToken {
                name,
                total_supply,
                owner_did: did,
                divisible: divisible
            };

            let reg_entry = RegistryEntry { token_type: TokenType::AssetToken as u32, owner_did: did };

            <registry::Module<T>>::put(&ticker, &reg_entry)?;

            <Tokens<T>>::insert(&ticker, token);
            <BalanceOf<T>>::insert((ticker.clone(), did), total_supply);
            Self::deposit_event(RawEvent::IssuedToken(ticker, total_supply, did, divisible));
            sr_primitives::print("Initialized!!!");

            Ok(())
        }

        /// Transfer tokens from one DID to another DID as tokens are stored/managed on the DID level
        ///
        /// # Arguments
        /// * `_origin` signing key of the sender
        /// * `did` DID of the `from` token holder, from whom tokens needs to transferred
        /// * `_ticker` Ticker of the token
        /// * `to_did` DID of the `to` token holder, to whom token needs to transferred
        /// * `value` Value that needs to transferred
        pub fn transfer(_origin, did: IdentityId, _ticker: Vec<u8>, to_did: IdentityId, value: T::Balance) -> Result {
            let ticker = utils::bytes_to_upper(_ticker.as_slice());
            let sender = ensure_signed(_origin)?;

            // Check that sender is allowed to act on behalf of `did`
            ensure!(<identity::Module<T>>::is_authorized_key(did, & Key::try_from(sender.encode())?), "sender must be a signing key for DID");

            // Check whether the custody allowance remain intact or not
            Self::_check_custody_allowance(&ticker, did, value)?;
            ensure!(Self::_is_valid_transfer(&ticker, Some(did), Some(to_did), value)? == ERC1400_TRANSFER_SUCCESS, "Transfer restrictions failed");

            Self::_transfer(&ticker, did, to_did, value)
        }

        /// Forces a transfer between two DIDs & This can only be called by security token owner.
        /// This function doesn't validate any type of restriction beside a valid KYC check
        ///
        /// # Arguments
        /// * `_origin` signing key of the token owner DID.
        /// * `did` Token owner DID.
        /// * `_ticker` symbol of the token
        /// * `from_did` DID of the token holder from whom balance token will be transferred.
        /// * `to_did` DID of token holder to whom token balance will be transferred.
        /// * `value` Amount of tokens.
        /// * `data` Some off chain data to validate the restriction.
        /// * `operator_data` It is a string which describes the reason of this control transfer call.
        pub fn controller_transfer(_origin, did: IdentityId, _ticker: Vec<u8>, from_did: IdentityId, to_did: IdentityId, value: T::Balance, data: Vec<u8>, operator_data: Vec<u8>) -> Result {
            let ticker = utils::bytes_to_upper(_ticker.as_slice());
            let sender = ensure_signed(_origin)?;

            // Check that sender is allowed to act on behalf of `did`
            ensure!(<identity::Module<T>>::is_authorized_key(did, & Key::try_from( sender.encode())?), "sender must be a signing key for DID");

            ensure!(Self::is_owner(&ticker, did), "user is not authorized");

            Self::_transfer(&ticker, from_did, to_did, value.clone())?;

            Self::deposit_event(RawEvent::ControllerTransfer(ticker, did, from_did, to_did, value, data, operator_data));

            Ok(())
        }

        /// approve token transfer from one DID to DID
        /// once this is done, transfer_from can be called with corresponding values
        ///
        /// # Arguments
        /// * `_origin` Signing key of the token owner (i.e sender)
        /// * `did` DID of the sender
        /// * `spender_did` DID of the spender
        /// * `value` Amount of the tokens approved
        fn approve(_origin, did: IdentityId, _ticker: Vec<u8>, spender_did: IdentityId, value: T::Balance) -> Result {
            let ticker = utils::bytes_to_upper(_ticker.as_slice());
            let sender = ensure_signed(_origin)?;

            // Check that sender is allowed to act on behalf of `did`
            ensure!(<identity::Module<T>>::is_authorized_key(did, & Key::try_from( sender.encode())?), "sender must be a signing key for DID");

            ensure!(<BalanceOf<T>>::exists((ticker.clone(), did)), "Account does not own this token");

            let allowance = Self::allowance((ticker.clone(), did, spender_did));
            let updated_allowance = allowance.checked_add(&value).ok_or("overflow in calculating allowance")?;
            <Allowance<T>>::insert((ticker.clone(), did, spender_did), updated_allowance);

            Self::deposit_event(RawEvent::Approval(ticker, did, spender_did, value));

            Ok(())
        }

        /// If sufficient allowance provided, transfer from a DID to another DID without token owner's signature.
        ///
        /// # Arguments
        /// * `_origin` Signing key of spender
        /// * `did` DID of the spender
        /// * `_ticker` Ticker of the token
        /// * `from_did` DID from whom token is being transferred
        /// * `to_did` DID to whom token is being transferred
        /// * `value` Amount of the token for transfer
        pub fn transfer_from(_origin, did: IdentityId, _ticker: Vec<u8>, from_did: IdentityId, to_did: IdentityId, value: T::Balance) -> Result {
            let spender = ensure_signed(_origin)?;

            // Check that spender is allowed to act on behalf of `did`
            ensure!(<identity::Module<T>>::is_authorized_key(did, & Key::try_from( spender.encode())?), "sender must be a signing key for DID");

            let ticker = utils::bytes_to_upper(_ticker.as_slice());
            let ticker_from_did_did = (ticker.clone(), from_did, did);
            ensure!(<Allowance<T>>::exists(&ticker_from_did_did), "Allowance does not exist");
            let allowance = Self::allowance(&ticker_from_did_did);
            ensure!(allowance >= value, "Not enough allowance");

            // using checked_sub (safe math) to avoid overflow
            let updated_allowance = allowance.checked_sub(&value).ok_or("overflow in calculating allowance")?;
            // Check whether the custody allowance remain intact or not
            Self::_check_custody_allowance(&ticker, from_did, value)?;

            ensure!(Self::_is_valid_transfer(&ticker, Some(from_did), Some(to_did), value)? == ERC1400_TRANSFER_SUCCESS, "Transfer restrictions failed");
            Self::_transfer(&ticker, from_did, to_did, value)?;

            // Change allowance afterwards
            <Allowance<T>>::insert(&ticker_from_did_did, updated_allowance);

            Self::deposit_event(RawEvent::Approval(ticker, from_did, did, value));
            Ok(())
        }

        /// Function used to create the checkpoint
        ///
        /// # Arguments
        /// * `_origin` Signing key of the token owner. (Only token owner can call this function).
        /// * `did` DID of the token owner
        /// * `_ticker` Ticker of the token
        pub fn create_checkpoint(_origin, did: IdentityId, _ticker: Vec<u8>) -> Result {
            let ticker = utils::bytes_to_upper(_ticker.as_slice());
            let sender = ensure_signed(_origin)?;

            // Check that sender is allowed to act on behalf of `did`
            ensure!(<identity::Module<T>>::is_authorized_key(did, & Key::try_from( sender.encode())?), "sender must be a signing key for DID");

            ensure!(Self::is_owner(&ticker, did), "user is not authorized");
            Self::_create_checkpoint(&ticker)
        }

        /// Function is used to issue(or mint) new tokens for the given DID
        /// can only be executed by the token owner
        ///
        /// # Arguments
        /// * `origin` Signing key of token owner
        /// * `did` DID of the token owner
        /// * `ticker` Ticker of the token
        /// * `to_did` DID of the token holder to whom new tokens get issued.
        /// * `value` Amount of tokens that get issued
        pub fn issue(origin, did: IdentityId, ticker: Vec<u8>, to_did: IdentityId, value: T::Balance, _data: Vec<u8>) -> Result {
            let upper_ticker = utils::bytes_to_upper(&ticker);
            let sender = ensure_signed(origin)?;

            // Check that sender is allowed to act on behalf of `did`
            ensure!(<identity::Module<T>>::is_authorized_key(did, & Key::try_from( sender.encode())?), "sender must be a signing key for DID");

            ensure!(Self::is_owner(&upper_ticker, did), "user is not authorized");
            Self::_mint(&upper_ticker, to_did, value)
        }

        /// Function is used issue(or mint) new tokens for the given DIDs
        /// can only be executed by the token owner
        ///
        /// # Arguments
        /// * `origin` Signing key of token owner
        /// * `did` DID of the token owner
        /// * `ticker` Ticker of the token
        /// * `investor_dids` Array of the DID of the token holders to whom new tokens get issued.
        /// * `values` Array of the Amount of tokens that get issued
        pub fn batch_issue(origin, did: IdentityId, ticker: Vec<u8>, investor_dids: Vec<IdentityId>, values: Vec<T::Balance>) -> Result {
            let sender = ensure_signed(origin)?;

            // Check that sender is allowed to act on behalf of `did`
            ensure!(<identity::Module<T>>::is_authorized_key(did, &Key::try_from( sender.encode())?), "sender must be a signing key for DID");

            ensure!(investor_dids.len() == values.len(), "Investor/amount list length inconsistent");

            ensure!(Self::is_owner(&ticker, did), "user is not authorized");


            // A helper vec for calculated new investor balances
            let mut updated_balances = Vec::with_capacity(investor_dids.len());

            // A helper vec for calculated new investor balances
            let mut current_balances = Vec::with_capacity(investor_dids.len());

            // Get current token details for supply update
            let mut token = Self::token_details(ticker.clone());

            // A round of per-investor checks
            for i in 0..investor_dids.len() {
                ensure!(
                    Self::check_granularity(&ticker, values[i]),
                    "Invalid granularity"
                );
                let updated_total_supply = token
                    .total_supply
                    .checked_add(&values[i])
                    .ok_or("overflow in calculating total supply")?;
                ensure!(updated_total_supply <= MAX_SUPPLY.into(), "Total supply above the limit");

                current_balances.push(Self::balance_of((ticker.clone(), investor_dids[i].clone())));
                updated_balances.push(current_balances[i]
                    .checked_add(&values[i])
                    .ok_or("overflow in calculating balance")?);

                // verify transfer check
                ensure!(Self::_is_valid_transfer(&ticker, None, Some(investor_dids[i]), values[i])? == ERC1400_TRANSFER_SUCCESS, "Transfer restrictions failed");

                // New total supply must be valid
                token.total_supply = updated_total_supply;
            }

            // After checks are ensured introduce side effects
            for i in 0..investor_dids.len() {
                Self::_update_checkpoint(&ticker, investor_dids[i], current_balances[i]);

                <BalanceOf<T>>::insert((ticker.clone(), investor_dids[i]), updated_balances[i]);

                Self::deposit_event(RawEvent::Issued(ticker.clone(), investor_dids[i], values[i]));
            }
            <Tokens<T>>::insert(ticker.clone(), token);

            Ok(())
        }

        /// Used to redeem the security tokens
        ///
        /// # Arguments
        /// * `_origin` Signing key of the token holder who wants to redeem the tokens
        /// * `did` DID of the token holder
        /// * `_ticker` Ticker of the token
        /// * `value` Amount of the tokens needs to redeem
        /// * `_data` An off chain data blob used to validate the redeem functionality.
        pub fn redeem(_origin, did: IdentityId, _ticker: Vec<u8>, value: T::Balance, _data: Vec<u8>) -> Result {
            let upper_ticker = utils::bytes_to_upper(_ticker.as_slice());
            let sender = ensure_signed(_origin)?;

            // Check that sender is allowed to act on behalf of `did`
            ensure!(<identity::Module<T>>::is_authorized_key(did, &Key::try_from(sender.encode())?), "sender must be a signing key for DID");

            // Granularity check
            ensure!(
                Self::check_granularity(&upper_ticker, value),
                "Invalid granularity"
                );
            let ticker_did = (upper_ticker.clone(), did);
            ensure!(<BalanceOf<T>>::exists(&ticker_did), "Account does not own this token");
            let burner_balance = Self::balance_of(&ticker_did);
            ensure!(burner_balance >= value, "Not enough balance.");

            // Reduce sender's balance
            let updated_burner_balance = burner_balance
                .checked_sub(&value)
                .ok_or("overflow in calculating balance")?;
            // Check whether the custody allowance remain intact or not
            Self::_check_custody_allowance(&upper_ticker, did, value)?;

            // verify transfer check
            ensure!(Self::_is_valid_transfer(&upper_ticker, Some(did), None, value)? == ERC1400_TRANSFER_SUCCESS, "Transfer restrictions failed");

            //Decrease total supply
            let mut token = Self::token_details(&upper_ticker);
            token.total_supply = token.total_supply.checked_sub(&value).ok_or("overflow in calculating balance")?;

            Self::_update_checkpoint(&upper_ticker, did, burner_balance);

            <BalanceOf<T>>::insert((upper_ticker.clone(), did), updated_burner_balance);
            <Tokens<T>>::insert(&upper_ticker, token);

            Self::deposit_event(RawEvent::Redeemed(upper_ticker, did, value));

            Ok(())

        }

        /// Used to redeem the security tokens by some other DID who has approval
        ///
        /// # Arguments
        /// * `_origin` Signing key of the spender who has valid approval to redeem the tokens
        /// * `did` DID of the spender
        /// * `_ticker` Ticker of the token
        /// * `from_did` DID from whom balance get reduced
        /// * `value` Amount of the tokens needs to redeem
        /// * `_data` An off chain data blob used to validate the redeem functionality.
        pub fn redeem_from(_origin, did: IdentityId, _ticker: Vec<u8>, from_did: IdentityId, value: T::Balance, _data: Vec<u8>) -> Result {
            let upper_ticker = utils::bytes_to_upper(_ticker.as_slice());
            let sender = ensure_signed(_origin)?;

            // Check that sender is allowed to act on behalf of `did`
            ensure!(<identity::Module<T>>::is_authorized_key(did, &Key::try_from(sender.encode())?), "sender must be a signing key for DID");

            // Granularity check
            ensure!(
                Self::check_granularity(&upper_ticker, value),
                "Invalid granularity"
                );
            let ticker_did = (upper_ticker.clone(), did);
            ensure!(<BalanceOf<T>>::exists(&ticker_did), "Account does not own this token");
            let burner_balance = Self::balance_of(&ticker_did);
            ensure!(burner_balance >= value, "Not enough balance.");

            // Reduce sender's balance
            let updated_burner_balance = burner_balance
                .checked_sub(&value)
                .ok_or("overflow in calculating balance")?;

            let ticker_from_did_did = (upper_ticker.clone(), from_did, did);
            ensure!(<Allowance<T>>::exists(&ticker_from_did_did), "Allowance does not exist");
            let allowance = Self::allowance(&ticker_from_did_did);
            ensure!(allowance >= value, "Not enough allowance");
            // Check whether the custody allowance remain intact or not
            Self::_check_custody_allowance(&upper_ticker, did, value)?;
            ensure!(Self::_is_valid_transfer( &upper_ticker, Some(from_did), None, value)? == ERC1400_TRANSFER_SUCCESS, "Transfer restrictions failed");

            let updated_allowance = allowance.checked_sub(&value).ok_or("overflow in calculating allowance")?;

            //Decrease total suply
            let mut token = Self::token_details(&upper_ticker);
            token.total_supply = token.total_supply.checked_sub(&value).ok_or("overflow in calculating balance")?;

            Self::_update_checkpoint(&upper_ticker, did, burner_balance);

            <Allowance<T>>::insert(&ticker_from_did_did, updated_allowance);
            <BalanceOf<T>>::insert(&ticker_did, updated_burner_balance);
            <Tokens<T>>::insert(&upper_ticker, token);

            Self::deposit_event(RawEvent::Redeemed(upper_ticker.clone(), did, value));
            Self::deposit_event(RawEvent::Approval(upper_ticker, from_did, did, value));

            Ok(())
        }

        /// Forces a redemption of an DID's tokens. Can only be called by token owner
        ///
        /// # Arguments
        /// * `_origin` Signing key of the token owner
        /// * `did` DID of the token holder
        /// * `ticker` Ticker of the token
        /// * `token_holder_did` DID from whom balance get reduced
        /// * `value` Amount of the tokens needs to redeem
        /// * `data` An off chain data blob used to validate the redeem functionality.
        /// * `operator_data` Any data blob that defines the reason behind the force redeem.
        pub fn controller_redeem(origin, did: IdentityId, ticker: Vec<u8>, token_holder_did: IdentityId, value: T::Balance, data: Vec<u8>, operator_data: Vec<u8>) -> Result {
            let ticker = utils::bytes_to_upper(ticker.as_slice());
            let sender = ensure_signed(origin)?;

            // Check that sender is allowed to act on behalf of `did`
            ensure!(<identity::Module<T>>::is_authorized_key(did, &Key::try_from(sender.encode())?), "sender must be a signing key for DID");
            ensure!(Self::is_owner(&ticker, did), "user is not token owner");

            // Granularity check
            ensure!(
                Self::check_granularity(&ticker, value),
                "Invalid granularity"
                );
            let ticker_token_holder_did = (ticker.clone(), token_holder_did);
            ensure!(<BalanceOf<T>>::exists( &ticker_token_holder_did), "Account does not own this token");
            let burner_balance = Self::balance_of(&ticker_token_holder_did);
            ensure!(burner_balance >= value, "Not enough balance.");

            // Reduce sender's balance
            let updated_burner_balance = burner_balance
                .checked_sub(&value)
                .ok_or("overflow in calculating balance")?;

            //Decrease total suply
            let mut token = Self::token_details(&ticker);
            token.total_supply = token.total_supply.checked_sub(&value).ok_or("overflow in calculating balance")?;

            Self::_update_checkpoint(&ticker, token_holder_did, burner_balance);

            <BalanceOf<T>>::insert(&ticker_token_holder_did, updated_burner_balance);
            <Tokens<T>>::insert(&ticker, token);

            Self::deposit_event(RawEvent::ControllerRedemption(ticker, did, token_holder_did, value, data, operator_data));

            Ok(())
        }

        /// Makes an indivisible token divisible. Only called by the token owner
        ///
        /// # Arguments
        /// * `origin` Signing key of the token owner.
        /// * `did` DID of the token owner
        /// * `ticker` Ticker of the token
        pub fn make_divisible(origin, did: IdentityId, ticker: Vec<u8>) -> Result {
            let ticker = utils::bytes_to_upper(ticker.as_slice());
            let sender = ensure_signed(origin)?;

            // Check that sender is allowed to act on behalf of `did`
            ensure!(<identity::Module<T>>::is_authorized_key(did, &Key::try_from(sender.encode())?), "sender must be a signing key for DID");

            ensure!(Self::is_owner(&ticker, did), "user is not authorized");
            // Read the token details
            let mut token = Self::token_details(&ticker);
            ensure!(!token.divisible, "token already divisible");
            token.divisible = true;
            <Tokens<T>>::insert(&ticker, token);
            Self::deposit_event(RawEvent::DivisibilityChanged(ticker, true));
            Ok(())
        }

        /// Checks whether a transaction with given parameters can take place or not
        /// This function is state less function and used to validate the transfer before actual transfer call.
        ///
        /// # Arguments
        /// * `_origin` Signing Key of the caller
        /// * `ticker` Ticker of the token
        /// * `from_did` DID from whom tokens will be transferred
        /// * `to_did` DID to whom tokens will be transferred
        /// * `value` Amount of the tokens
        /// * `data` Off chain data blob to validate the transfer.
        pub fn can_transfer(_origin, ticker: Vec<u8>, from_did: IdentityId, to_did: IdentityId, value: T::Balance, data: Vec<u8>) {
            let mut current_balance: T::Balance = Self::balance_of((ticker.clone(), from_did));
            if current_balance < value {
                current_balance = 0.into();
            } else {
                current_balance = current_balance - value;
            }
            if current_balance < Self::total_custody_allowance((ticker.clone(), from_did)) {
                sr_primitives::print("Insufficient balance");
                Self::deposit_event(RawEvent::CanTransfer(ticker, from_did, to_did, value, data, ERC1400_INSUFFICIENT_BALANCE as u32));
            } else {
                match Self::_is_valid_transfer(&ticker, Some(from_did), Some(to_did), value) {
                    Ok(code) =>
                    {
                        Self::deposit_event(RawEvent::CanTransfer(ticker, from_did, to_did, value, data, code as u32));
                    },
                    Err(msg) => {
                        // We emit a generic error with the event whenever there's an internal issue - i.e. captured
                        // in a string error and not using the status codes
                        sr_primitives::print(msg);
                        Self::deposit_event(RawEvent::CanTransfer(ticker, from_did, to_did, value, data, ERC1400_TRANSFER_FAILURE as u32));
                    }
                }
            }
        }

        /// An ERC1594 transfer with data
        /// This function can be used by the exchanges of other third parties to dynamically validate the transaction
        /// by passing the data blob
        ///
        /// # Arguments
        /// * `origin` Signing key of the sender
        /// * `did` DID from whom tokens will be transferred
        /// * `ticker` Ticker of the token
        /// * `to_did` DID to whom tokens will be transferred
        /// * `value` Amount of the tokens
        /// * `data` Off chain data blob to validate the transfer.
        pub fn transfer_with_data(origin, did: IdentityId, ticker: Vec<u8>, to_did: IdentityId, value: T::Balance, data: Vec<u8>) -> Result {
            Self::transfer(origin, did, ticker.clone(), to_did, value)?;
            Self::deposit_event(RawEvent::TransferWithData(ticker, did, to_did, value, data));
            Ok(())
        }

        /// An ERC1594 transfer_from with data
        /// This function can be used by the exchanges of other third parties to dynamically validate the transaction
        /// by passing the data blob
        ///
        /// # Arguments
        /// * `origin` Signing key of the spender
        /// * `did` DID of spender
        /// * `ticker` Ticker of the token
        /// * `from_did` DID from whom tokens will be transferred
        /// * `to_did` DID to whom tokens will be transferred
        /// * `value` Amount of the tokens
        /// * `data` Off chain data blob to validate the transfer.
        pub fn transfer_from_with_data(origin, did: IdentityId, ticker: Vec<u8>, from_did: IdentityId, to_did: IdentityId, value: T::Balance, data: Vec<u8>) -> Result {
            Self::transfer_from(origin, did, ticker.clone(), from_did,  to_did, value)?;
            Self::deposit_event(RawEvent::TransferWithData(ticker, from_did, to_did, value, data));
            Ok(())
        }

        /// Used to know whether the given token will issue new tokens or not
        ///
        /// # Arguments
        /// * `_origin` Signing key
        /// * `ticker` Ticker of the token whose issuance status need to know
        pub fn is_issuable(_origin, ticker: Vec<u8>) {
            Self::deposit_event(RawEvent::IsIssuable(ticker, true));
        }

        /// Used to get the documents details attach with the token
        ///
        /// # Arguments
        /// * `_origin` Caller signing key
        /// * `ticker` Ticker of the token
        /// * `name` Name of the document
        pub fn get_document(_origin, ticker: Vec<u8>, name: Vec<u8>) -> Result {
            let record = <Documents<T>>::get((ticker.clone(), name.clone()));
            Self::deposit_event(RawEvent::GetDocument(ticker, name, record.0, record.1, record.2));
            Ok(())
        }

        /// Used to set the details of the document, Only be called by the token owner
        ///
        /// # Arguments
        /// * `origin` Signing key of the token owner
        /// * `did` DID of the token owner
        /// * `ticker` Ticker of the token
        /// * `name` Name of the document
        /// * `uri` Off chain URL of the document
        /// * `document_hash` Hash of the document to proof the incorruptibility of the document
        pub fn set_document(origin, did: IdentityId, ticker: Vec<u8>, name: Vec<u8>, uri: Vec<u8>, document_hash: Vec<u8>) -> Result {
            let ticker = utils::bytes_to_upper(ticker.as_slice());
            let sender = ensure_signed(origin)?;

            // Check that sender is allowed to act on behalf of `did`
            ensure!(<identity::Module<T>>::is_authorized_key(did, &Key::try_from(sender.encode())?), "sender must be a signing key for DID");
            ensure!(Self::is_owner(&ticker, did), "user is not authorized");

            <Documents<T>>::insert((ticker, name), (uri, document_hash, <timestamp::Module<T>>::get()));
            Ok(())
        }

        /// Used to remove the document details for the given token, Only be called by the token owner
        ///
        /// # Arguments
        /// * `origin` Signing key of the token owner
        /// * `did` DID of the token owner
        /// * `ticker` Ticker of the token
        /// * `name` Name of the document
        pub fn remove_document(origin, did: IdentityId, ticker: Vec<u8>, name: Vec<u8>) -> Result {
            let ticker = utils::bytes_to_upper(ticker.as_slice());
            let sender = ensure_signed(origin)?;

            // Check that sender is allowed to act on behalf of `did`
            ensure!(<identity::Module<T>>::is_authorized_key(did, &Key::try_from(sender.encode())?), "sender must be a signing key for DID");
            ensure!(Self::is_owner(&ticker, did), "user is not authorized");

            <Documents<T>>::remove((ticker, name));
            Ok(())
        }

        /// ERC-2258 Implementation

        /// Used to increase the allowance for a given custodian
        /// Any investor/token holder can add a custodian and transfer the token transfer ownership to the custodian
        /// Through that investor balance will remain the same but the given token are only transfer by the custodian.
        /// This implementation make sure to have an accurate investor count from omnibus wallets.
        ///
        /// # Arguments
        /// * `origin` Signing key of the token holder
        /// * `ticker` Ticker of the token
        /// * `holder_did` DID of the token holder (i.e who wants to increase the custody allowance)
        /// * `custodian_did` DID of the custodian (i.e whom allowance provided)
        /// * `value` Allowance amount
        pub fn increase_custody_allowance(origin, ticker: Vec<u8>, holder_did: IdentityId, custodian_did: IdentityId, value: T::Balance) -> Result {
            let ticker = utils::bytes_to_upper(ticker.as_slice());
            let sender = ensure_signed(origin)?;
            // Check that sender is allowed to act on behalf of `did`
            ensure!(
                <identity::Module<T>>::is_authorized_key(holder_did, &Key::try_from(sender.encode())?),
                "sender must be a signing key for DID"
            );
            Self::_increase_custody_allowance(ticker.clone(), holder_did, custodian_did, value)?;
            Ok(())
        }

        /// Used to increase the allowance for a given custodian by providing the off chain signature
        ///
        /// # Arguments
        /// * `origin` Signing key of a DID who posses off chain signature
        /// * `ticker` Ticker of the token
        /// * `holder_did` DID of the token holder (i.e who wants to increase the custody allowance)
        /// * `holder_account_id` Signing key which signs the off chain data blob.
        /// * `custodian_did` DID of the custodian (i.e whom allowance provided)
        /// * `caller_did` DID of the caller
        /// * `value` Allowance amount
        /// * `nonce` A u16 number which avoid the replay attack
        /// * `signature` Signature provided by the holder_did
        pub fn increase_custody_allowance_of(origin, ticker: Vec<u8>, holder_did: IdentityId, holder_account_id: T::AccountId, custodian_did: IdentityId, caller_did: IdentityId,  value: T::Balance, nonce: u16, signature: T::OffChainSignature) -> Result {
            let ticker = utils::bytes_to_upper(ticker.as_slice());
            let sender = ensure_signed(origin)?;

            ensure!(!Self::authentication_nonce((ticker.clone(), holder_did, nonce)), "Signature already used");

            let msg = SignData {
                custodian_did: custodian_did,
                holder_did: holder_did,
                ticker: ticker.clone(),
                value,
                nonce
            };
            // holder_account_id should be a part of the holder_did
            ensure!(signature.verify(&msg.encode()[..], &holder_account_id), "Invalid signature");
            ensure!(
                <identity::Module<T>>::is_authorized_key(caller_did, &Key::try_from(sender.encode())?),
                "sender must be a signing key for DID"
            );
            // Validate the holder signing key
            ensure!(
                <identity::Module<T>>::is_authorized_key(holder_did, &Key::try_from(holder_account_id.encode())?),
                "holder signing key must be a signing key for holder DID"
            );
            Self::_increase_custody_allowance(ticker.clone(), holder_did, custodian_did, value)?;
            <AuthenticationNonce>::insert((ticker.clone(), holder_did, nonce), true);
            Ok(())
        }

        /// Used to transfer the tokens by the approved custodian
        ///
        /// # Arguments
        /// * `origin` Signing key of the custodian
        /// * `ticker` Ticker of the token
        /// * `holder_did` DID of the token holder (i.e whom balance get reduced)
        /// * `custodian_did` DID of the custodian (i.e who has the valid approved allowance)
        /// * `receiver_did` DID of the receiver
        /// * `value` Amount of tokens need to transfer
        pub fn transfer_by_custodian(origin, ticker: Vec<u8>, holder_did: IdentityId, custodian_did: IdentityId, receiver_did: IdentityId, value: T::Balance) -> Result {
            let ticker = utils::bytes_to_upper(ticker.as_slice());
            let sender = ensure_signed(origin)?;
            // Check that sender is allowed to act on behalf of `did`
            ensure!(
                <identity::Module<T>>::is_authorized_key(custodian_did, &Key::try_from(sender.encode())?),
                "sender must be a signing key for DID"
            );
            let mut custodian_allowance = Self::custodian_allowance((ticker.clone(), holder_did, custodian_did));
            // Check whether the custodian has enough allowance or not
            ensure!(custodian_allowance >= value, "Insufficient allowance");
            // using checked_sub (safe math) to avoid underflow
            custodian_allowance = custodian_allowance.checked_sub(&value).ok_or("underflow in calculating allowance")?;
            // using checked_sub (safe math) to avoid underflow
            let new_total_allowance = Self::total_custody_allowance((ticker.clone(), holder_did))
                .checked_sub(&value)
                .ok_or("underflow in calculating the total allowance")?;
            // Validate the transfer
            ensure!(Self::_is_valid_transfer(&ticker, Some(holder_did), Some(receiver_did), value)? == ERC1400_TRANSFER_SUCCESS, "Transfer restrictions failed");
            Self::_transfer(&ticker, holder_did, receiver_did, value)?;
            // Update Storage of allowance
            <CustodianAllowance<T>>::insert((ticker.clone(), custodian_did, holder_did), &custodian_allowance);
            <TotalCustodyAllowance<T>>::insert((ticker.clone(), holder_did), new_total_allowance);
            Self::deposit_event(RawEvent::CustodyTransfer(ticker.clone(), custodian_did, holder_did, receiver_did, value));
            Ok(())
        }

}
}

decl_event! {
    pub enum Event<T>
        where
        Balance = <T as balances::Trait>::Balance,
        Moment = <T as timestamp::Trait>::Moment,
        {
            /// event for transfer of tokens
            /// ticker, from DID, to DID, value
            Transfer(Vec<u8>, IdentityId, IdentityId, Balance),
            /// event when an approval is made
            /// ticker, owner DID, spender DID, value
            Approval(Vec<u8>, IdentityId, IdentityId, Balance),
            /// emit when tokens get issued
            /// ticker, beneficiary DID, value
            Issued(Vec<u8>, IdentityId, Balance),
            /// emit when tokens get redeemed
            /// ticker, DID, value
            Redeemed(Vec<u8>, IdentityId, Balance),
            /// event for forced transfer of tokens
            /// ticker, controller DID, from DID, to DID, value, data, operator data
            ControllerTransfer(Vec<u8>, IdentityId, IdentityId, IdentityId, Balance, Vec<u8>, Vec<u8>),
            /// event for when a forced redemption takes place
            /// ticker, controller DID, token holder DID, value, data, operator data
            ControllerRedemption(Vec<u8>, IdentityId, IdentityId, Balance, Vec<u8>, Vec<u8>),
            /// Event for creation of the asset
            /// ticker, total supply, owner DID, divisibility
            IssuedToken(Vec<u8>, Balance, IdentityId, bool),
            /// Event for change in divisibility
            /// ticker, divisibility
            DivisibilityChanged(Vec<u8>, bool),
            /// can_transfer() output
            /// ticker, from_did, to_did, value, data, ERC1066 status
            /// 0 - OK
            /// 1,2... - Error, meanings TBD
            CanTransfer(Vec<u8>, IdentityId, IdentityId, Balance, Vec<u8>, u32),
            /// An additional event to Transfer; emitted when transfer_with_data is called; similar to
            /// Transfer with data added at the end.
            /// ticker, from DID, to DID, value, data
            TransferWithData(Vec<u8>, IdentityId, IdentityId, Balance, Vec<u8>),
            /// is_issuable() output
            /// ticker, return value (true if issuable)
            IsIssuable(Vec<u8>, bool),
            /// get_document() output
            /// ticker, name, uri, hash, last modification date
            GetDocument(Vec<u8>, Vec<u8>, Vec<u8>, Vec<u8>, Moment),
            /// emit when tokens transferred by the custodian
            /// ticker, custodian did, holder/from did, to did, amount
            CustodyTransfer(Vec<u8>, IdentityId, IdentityId, IdentityId, Balance),
            /// emit when allowance get increased
            /// ticker, holder did, custodian did, oldAllowance, newAllowance
            CustodyAllowanceChanged(Vec<u8>, IdentityId, IdentityId, Balance, Balance),
        }
}

pub trait AssetTrait<V> {
    fn total_supply(ticker: &[u8]) -> V;
    fn balance(ticker: &[u8], did: IdentityId) -> V;
    fn _mint_from_sto(ticker: &[u8], sender_did: IdentityId, tokens_purchased: V) -> Result;
    fn is_owner(ticker: &Vec<u8>, did: IdentityId) -> bool;
    fn get_balance_at(ticker: &Vec<u8>, did: IdentityId, at: u64) -> V;
}

impl<T: Trait> AssetTrait<T::Balance> for Module<T> {
    fn _mint_from_sto(ticker: &[u8], sender: IdentityId, tokens_purchased: T::Balance) -> Result {
        let upper_ticker = utils::bytes_to_upper(ticker);
        Self::_mint(&upper_ticker, sender, tokens_purchased)
    }

    fn is_owner(ticker: &Vec<u8>, did: IdentityId) -> bool {
        Self::_is_owner(ticker, did)
    }

    /// Get the asset `id` balance of `who`.
    fn balance(ticker: &[u8], who: IdentityId) -> T::Balance {
        let upper_ticker = utils::bytes_to_upper(ticker);
        return Self::balance_of((upper_ticker, who));
    }

    // Get the total supply of an asset `id`
    fn total_supply(ticker: &[u8]) -> T::Balance {
        let upper_ticker = utils::bytes_to_upper(ticker);
        return Self::token_details(upper_ticker).total_supply;
    }

    fn get_balance_at(ticker: &Vec<u8>, did: IdentityId, at: u64) -> T::Balance {
        let upper_ticker = utils::bytes_to_upper(ticker);
        return Self::get_balance_at(&upper_ticker, did, at);
    }
}

/// All functions in the decl_module macro become part of the public interface of the module
/// If they are there, they are accessible via extrinsics calls whether they are public or not
/// However, in the impl module section (this, below) the functions can be public and private
/// Private functions are internal to this module e.g.: _transfer
/// Public functions can be called from other modules e.g.: lock and unlock (being called from the tcr module)
/// All functions in the impl module section are not part of public interface because they are not part of the Call enum
impl<T: Trait> Module<T> {
    // Public immutables
    pub fn _is_owner(ticker: &Vec<u8>, did: IdentityId) -> bool {
        let token = Self::token_details(ticker);
        token.owner_did == did
    }

    /// Get the asset `id` balance of `who`.
    pub fn balance(ticker: &Vec<u8>, did: IdentityId) -> T::Balance {
        let upper_ticker = utils::bytes_to_upper(ticker);
        Self::balance_of((upper_ticker, did))
    }

    // Get the total supply of an asset `id`
    pub fn total_supply(ticker: &[u8]) -> T::Balance {
        let upper_ticker = utils::bytes_to_upper(ticker);
        Self::token_details(upper_ticker).total_supply
    }

    pub fn get_balance_at(ticker: &Vec<u8>, did: IdentityId, at: u64) -> T::Balance {
        let upper_ticker = utils::bytes_to_upper(ticker);
        let ticker_did = (upper_ticker.clone(), did);
        if !<TotalCheckpoints>::exists(upper_ticker.clone()) ||
            at == 0 || //checkpoints start from 1
            at > Self::total_checkpoints_of(&upper_ticker)
        {
            // No checkpoints data exist
            return Self::balance_of(&ticker_did);
        }

        if <UserCheckpoints>::exists(&ticker_did) {
            let user_checkpoints = Self::user_checkpoints(&ticker_did);
            if at > *user_checkpoints.last().unwrap_or(&0) {
                // Using unwrap_or to be defensive.
                // or part should never be triggered due to the check on 2 lines above
                // User has not transacted after checkpoint creation.
                // This means their current balance = their balance at that cp.
                return Self::balance_of(&ticker_did);
            }
            // Uses the first checkpoint that was created after target checpoint
            // and the user has data for that checkpoint
            return Self::balance_at_checkpoint((
                upper_ticker.clone(),
                did,
                Self::find_ceiling(&user_checkpoints, at),
            ));
        }
        // User has no checkpoint data.
        // This means that user's balance has not changed since first checkpoint was created.
        // Maybe the user never held any balance.
        return Self::balance_of(&ticker_did);
    }

    fn find_ceiling(arr: &Vec<u64>, key: u64) -> u64 {
        // This function assumes that key <= last element of the array,
        // the array consists of unique sorted elements,
        // array len > 0
        let mut end = arr.len();
        let mut start = 0;
        let mut mid = (start + end) / 2;

        while mid != 0 && end >= start {
            // Due to our assumptions, we can even remove end >= start condition from here
            if key > arr[mid - 1] && key <= arr[mid] {
                // This condition and the fact that key <= last element of the array mean that
                // start should never become greater than end.
                return arr[mid];
            } else if key > arr[mid] {
                start = mid + 1;
            } else {
                end = mid;
            }
            mid = (start + end) / 2;
        }

        // This should only be reached when mid becomes 0.
        return arr[0];
    }

    fn _is_valid_transfer(
        ticker: &Vec<u8>,
        from_did: Option<IdentityId>,
        to_did: Option<IdentityId>,
        value: T::Balance,
    ) -> StdResult<u8, &'static str> {
        let general_status_code =
            <general_tm::Module<T>>::verify_restriction(ticker, from_did, to_did, value)?;
        Ok(if general_status_code != ERC1400_TRANSFER_SUCCESS {
            general_status_code
        } else {
            <percentage_tm::Module<T>>::verify_restriction(ticker, from_did, to_did, value)?
        })
    }

    // the SimpleToken standard transfer function
    // internal
    fn _transfer(
        ticker: &Vec<u8>,
        from_did: IdentityId,
        to_did: IdentityId,
        value: T::Balance,
    ) -> Result {
        // Granularity check
        ensure!(
            Self::check_granularity(ticker, value),
            "Invalid granularity"
        );
        let ticket_from_did = (ticker.clone(), from_did);
        ensure!(
            <BalanceOf<T>>::exists(&ticket_from_did),
            "Account does not own this token"
        );
        let sender_balance = Self::balance_of(&ticket_from_did);
        ensure!(sender_balance >= value, "Not enough balance.");

        let updated_from_balance = sender_balance
            .checked_sub(&value)
            .ok_or("overflow in calculating balance")?;
        let ticket_to_did = (ticker.clone(), to_did);
        let receiver_balance = Self::balance_of(&ticket_to_did);
        let updated_to_balance = receiver_balance
            .checked_add(&value)
            .ok_or("overflow in calculating balance")?;

        Self::_update_checkpoint(ticker, from_did, sender_balance);
        Self::_update_checkpoint(ticker, to_did, receiver_balance);
        // reduce sender's balance
        <BalanceOf<T>>::insert(ticket_from_did, updated_from_balance);

        // increase receiver's balance
        <BalanceOf<T>>::insert(ticket_to_did, updated_to_balance);

        Self::deposit_event(RawEvent::Transfer(ticker.clone(), from_did, to_did, value));
        Ok(())
    }

    pub fn _create_checkpoint(ticker: &Vec<u8>) -> Result {
        if <TotalCheckpoints>::exists(ticker) {
            let mut checkpoint_count = Self::total_checkpoints_of(ticker);
            checkpoint_count = checkpoint_count
                .checked_add(1)
                .ok_or("overflow in adding checkpoint")?;
            <TotalCheckpoints>::insert(ticker, checkpoint_count);
            <CheckpointTotalSupply<T>>::insert(
                (ticker.clone(), checkpoint_count),
                Self::token_details(ticker).total_supply,
            );
        } else {
            <TotalCheckpoints>::insert(ticker, 1);
            <CheckpointTotalSupply<T>>::insert(
                (ticker.clone(), 1),
                Self::token_details(ticker).total_supply,
            );
        }
        Ok(())
    }

    fn _update_checkpoint(ticker: &Vec<u8>, user_did: IdentityId, user_balance: T::Balance) {
        if <TotalCheckpoints>::exists(ticker) {
            let checkpoint_count = Self::total_checkpoints_of(ticker);
            let ticker_user_did_checkpont = (ticker.clone(), user_did, checkpoint_count);
            if !<CheckpointBalance<T>>::exists(&ticker_user_did_checkpont) {
                <CheckpointBalance<T>>::insert(&ticker_user_did_checkpont, user_balance);
                <UserCheckpoints>::mutate((ticker.clone(), user_did), |user_checkpoints| {
                    user_checkpoints.push(checkpoint_count);
                });
            }
        }
    }

    fn is_owner(ticker: &Vec<u8>, did: IdentityId) -> bool {
        Self::_is_owner(ticker, did)
    }

    pub fn _mint(ticker: &Vec<u8>, to_did: IdentityId, value: T::Balance) -> Result {
        // Granularity check
        ensure!(
            Self::check_granularity(ticker, value),
            "Invalid granularity"
        );
        //Increase receiver balance
        let ticker_to_did = (ticker.clone(), to_did);
        let current_to_balance = Self::balance_of(&ticker_to_did);
        let updated_to_balance = current_to_balance
            .checked_add(&value)
            .ok_or("overflow in calculating balance")?;
        // verify transfer check
        ensure!(
            Self::_is_valid_transfer(ticker, None, Some(to_did), value)?
                == ERC1400_TRANSFER_SUCCESS,
            "Transfer restrictions failed"
        );

        // Read the token details
        let mut token = Self::token_details(ticker);
        let updated_total_supply = token
            .total_supply
            .checked_add(&value)
            .ok_or("overflow in calculating total supply")?;
        ensure!(
            updated_total_supply <= MAX_SUPPLY.into(),
            "Total supply above the limit"
        );
        //Increase total suply
        token.total_supply = updated_total_supply;

        Self::_update_checkpoint(ticker, to_did, current_to_balance);

        <BalanceOf<T>>::insert(&ticker_to_did, updated_to_balance);
        <Tokens<T>>::insert(ticker, token);

        Self::deposit_event(RawEvent::Issued(ticker.clone(), to_did, value));

        Ok(())
    }

    fn check_granularity(ticker: &Vec<u8>, value: T::Balance) -> bool {
        // Read the token details
        let token = Self::token_details(ticker);
        token.divisible || value % ONE_UNIT.into() == 0.into()
    }

    fn _check_custody_allowance(
        ticker: &Vec<u8>,
        holder_did: IdentityId,
        value: T::Balance,
    ) -> Result {
        let remaining_balance = Self::balance_of((ticker.clone(), holder_did))
            .checked_sub(&value)
            .ok_or("underflow in balance deduction")?;
        ensure!(
            remaining_balance >= Self::total_custody_allowance((ticker.clone(), holder_did)),
            "Insufficient balance for transfer"
        );
        Ok(())
    }

    fn _increase_custody_allowance(
        ticker: Vec<u8>,
        holder_did: IdentityId,
        custodian_did: IdentityId,
        value: T::Balance,
    ) -> Result {
        let new_custody_allowance = Self::total_custody_allowance((ticker.clone(), holder_did))
            .checked_add(&value)
            .ok_or("total custody allowance get overflowed")?;
        // Ensure that balance of the token holder should greater than or equal to the total custody allowance + value
        ensure!(
            Self::balance_of((ticker.clone(), holder_did)) >= new_custody_allowance,
            "Insufficient balance of holder did"
        );
        // Ensure the valid DID
        ensure!(
            <identity::DidRecords>::exists(custodian_did),
            "Invalid custodian DID"
        );

        let old_allowance = Self::custodian_allowance((ticker.clone(), holder_did, custodian_did));
        let new_current_allowance = old_allowance
            .checked_add(&value)
            .ok_or("allowance get overflowed")?;
        // Update Storage
        <CustodianAllowance<T>>::insert(
            (ticker.clone(), holder_did, custodian_did),
            &new_current_allowance,
        );
        <TotalCustodyAllowance<T>>::insert((ticker.clone(), holder_did), new_custody_allowance);
        Self::deposit_event(RawEvent::CustodyAllowanceChanged(
            ticker.clone(),
            holder_did,
            custodian_did,
            old_allowance,
            new_current_allowance,
        ));
        Ok(())
    }
}

/// tests for this module
#[cfg(test)]
mod tests {
    use super::*;
    use crate::{exemption, identity};
    use primitives::{IdentityId, Key};
    use rand::Rng;

    use chrono::prelude::*;
    use lazy_static::lazy_static;
    use sr_io::with_externalities;
    use sr_primitives::{
        testing::{Header, UintAuthorityId},
        traits::{BlakeTwo256, ConvertInto, IdentityLookup, OpaqueKeys},
        AnySignature, Perbill,
    };
    use srml_support::{assert_err, assert_noop, assert_ok, impl_outer_origin, parameter_types};
    use std::sync::{Arc, Mutex};
    use substrate_primitives::{Blake2Hasher, H256};
    use test_client::{self, AccountKeyring};

    type SessionIndex = u32;
    type AuthorityId = <AnySignature as Verify>::Signer;
    type BlockNumber = u64;
    type AccountId = <AnySignature as Verify>::Signer;
    type OffChainSignature = AnySignature;

    pub struct TestOnSessionEnding;
    impl session::OnSessionEnding<AuthorityId> for TestOnSessionEnding {
        fn on_session_ending(_: SessionIndex, _: SessionIndex) -> Option<Vec<AuthorityId>> {
            None
        }
    }

    pub struct TestSessionHandler;
    impl session::SessionHandler<AuthorityId> for TestSessionHandler {
        fn on_new_session<Ks: OpaqueKeys>(
            _changed: bool,
            _validators: &[(AuthorityId, Ks)],
            _queued_validators: &[(AuthorityId, Ks)],
        ) {
        }

        fn on_disabled(_validator_index: usize) {}

        fn on_genesis_session<Ks: OpaqueKeys>(_validators: &[(AuthorityId, Ks)]) {}
    }

    impl_outer_origin! {
        pub enum Origin for Test {}
    }

    // For testing the module, we construct most of a mock runtime. This means
    // first constructing a configuration type (`Test`) which `impl`s each of the
    // configuration traits of modules we want to use.
    #[derive(Clone, Eq, PartialEq)]
    pub struct Test;
    parameter_types! {
        pub const Period: BlockNumber = 1;
        pub const Offset: BlockNumber = 0;
        pub const BlockHashCount: u32 = 250;
        pub const MaximumBlockWeight: u32 = 4 * 1024 * 1024;
        pub const MaximumBlockLength: u32 = 4 * 1024 * 1024;
        pub const AvailableBlockRatio: Perbill = Perbill::from_percent(75);
    }
    impl system::Trait for Test {
        type Origin = Origin;
        type Call = ();
        type Index = u64;
        type BlockNumber = BlockNumber;
        type Hash = H256;
        type Hashing = BlakeTwo256;
        //type AccountId = u64;
        type AccountId = AccountId;
        type Lookup = IdentityLookup<AccountId>;
        type WeightMultiplierUpdate = ();
        type Header = Header;
        type Event = ();
        type BlockHashCount = BlockHashCount;
        type MaximumBlockWeight = MaximumBlockWeight;
        type AvailableBlockRatio = AvailableBlockRatio;
        type MaximumBlockLength = MaximumBlockLength;
        type Version = ();
    }

    parameter_types! {
        pub const DisabledValidatorsThreshold: Perbill = Perbill::from_percent(33);
    }

    impl session::Trait for Test {
        type OnSessionEnding = TestOnSessionEnding;
        type Keys = UintAuthorityId;
        type ShouldEndSession = session::PeriodicSessions<Period, Offset>;
        type SessionHandler = TestSessionHandler;
        type Event = ();
        type ValidatorId = AuthorityId;
        type ValidatorIdOf = ConvertInto;
        type SelectInitialValidators = ();
        type DisabledValidatorsThreshold = DisabledValidatorsThreshold;
    }

    impl session::historical::Trait for Test {
        type FullIdentification = ();
        type FullIdentificationOf = ();
    }

    parameter_types! {
        pub const ExistentialDeposit: u64 = 0;
        pub const TransferFee: u64 = 0;
        pub const CreationFee: u64 = 0;
        pub const TransactionBaseFee: u64 = 0;
        pub const TransactionByteFee: u64 = 0;
    }

    impl balances::Trait for Test {
        type Balance = u128;
        type OnFreeBalanceZero = ();
        type OnNewAccount = ();
        type Event = ();
        type TransactionPayment = ();
        type DustRemoval = ();
        type TransferPayment = ();
        type ExistentialDeposit = ExistentialDeposit;
        type TransferFee = TransferFee;
        type CreationFee = CreationFee;
        type TransactionBaseFee = TransactionBaseFee;
        type TransactionByteFee = TransactionByteFee;
        type WeightToFee = ConvertInto;
        type Identity = identity::Module<Test>;
    }

    impl general_tm::Trait for Test {
        type Event = ();
        type Asset = Module<Test>;
    }
    impl identity::Trait for Test {
        type Event = ();
    }
    impl percentage_tm::Trait for Test {
        type Event = ();
    }

    impl exemption::Trait for Test {
        type Event = ();
        type Asset = Module<Test>;
    }

    parameter_types! {
        pub const MinimumPeriod: u64 = 3;
    }

    impl timestamp::Trait for Test {
        type Moment = u64;
        type OnTimestampSet = ();
        type MinimumPeriod = MinimumPeriod;
    }

    impl utils::Trait for Test {
        type OffChainSignature = OffChainSignature;
        fn validator_id_to_account_id(v: <Self as session::Trait>::ValidatorId) -> Self::AccountId {
            v
        }
    }

    impl registry::Trait for Test {}
    impl Trait for Test {
        type Event = ();
        type Currency = balances::Module<Test>;
    }
    type Asset = Module<Test>;
    type Balances = balances::Module<Test>;
    type Identity = identity::Module<Test>;
    type GeneralTM = general_tm::Module<Test>;

    lazy_static! {
        static ref INVESTOR_MAP_OUTER_LOCK: Arc<Mutex<()>> = Arc::new(Mutex::new(()));
    }

    /// Build a genesis identity instance owned by account No. 1
    fn identity_owned_by_alice() -> sr_io::TestExternalities<Blake2Hasher> {
        let mut t = system::GenesisConfig::default()
            .build_storage::<Test>()
            .unwrap();
        identity::GenesisConfig::<Test> {
            owner: AccountKeyring::Alice.public().into(),
            did_creation_fee: 250,
        }
        .assimilate_storage(&mut t)
        .unwrap();
        sr_io::TestExternalities::new(t)
    }

    #[test]
    fn issuers_can_create_tokens() {
        with_externalities(&mut identity_owned_by_alice(), || {
            let owner_acc = AccountId::from(AccountKeyring::Dave);
            let owner_did = IdentityId::from(1u128);
            // Raise the owner's base currency balance
            Balances::make_free_balance_be(&owner_acc, 1_000_000);
            Identity::register_did(Origin::signed(owner_acc.clone()), owner_did, vec![])
                .expect("Could not create owner_did");

            // Expected token entry
            let token = SecurityToken {
                name: vec![0x01],
                owner_did: owner_did,
                total_supply: 1_000_000,
                divisible: true,
            };

<<<<<<< HEAD
=======
            assert_err!(
                Asset::create_token(
                    Origin::signed(owner_acc.clone()),
                    owner_did,
                    token.name.clone(),
                    token.name.clone(),
                    1_000_000_000_000_000_000_000_000, // Total supply over the limit
                    true
                ),
                "Total supply above the limit"
            );

            Identity::fund_poly(Origin::signed(owner_acc.clone()), owner_did, 500_000)
                .expect("Could not add funds to DID");

>>>>>>> 6b93620b
            // Issuance is successful
            assert_ok!(Asset::create_token(
                Origin::signed(owner_acc.clone()),
                owner_did,
                token.name.clone(),
                token.name.clone(),
                token.total_supply,
                true
            ));

            // A correct entry is added
            assert_eq!(Asset::token_details(token.name.clone()), token);
        });
    }

    /// # TODO
    /// It should be re-enable once issuer claim is re-enabled.
    #[test]
    #[ignore]
    fn non_issuers_cant_create_tokens() {
        with_externalities(&mut identity_owned_by_alice(), || {
            let owner_did = IdentityId::from(1u128);

            // Expected token entry
            let token = SecurityToken {
                name: vec![0x01],
                owner_did: owner_did,
                total_supply: 1_000_000,
                divisible: true,
            };

            let wrong_acc = AccountId::from(AccountKeyring::Bob);

            Balances::make_free_balance_be(&wrong_acc, 1_000_000);

            let wrong_did = IdentityId::try_from("did:poly:wrong");
            assert!(wrong_did.is_err());
        });
    }

    #[test]
    fn valid_transfers_pass() {
        with_externalities(&mut identity_owned_by_alice(), || {
            let now = Utc::now();
            <timestamp::Module<Test>>::set_timestamp(now.timestamp() as u64);

            let owner_acc = AccountId::from(AccountKeyring::Dave);
            let owner_did = IdentityId::from(1u128);

            // Expected token entry
            let token = SecurityToken {
                name: vec![0x01],
                owner_did: owner_did,
                total_supply: 1_000_000,
                divisible: true,
            };

            Balances::make_free_balance_be(&owner_acc, 1_000_000);
            Identity::register_did(Origin::signed(owner_acc.clone()), owner_did, vec![])
                .expect("Could not create owner_did");

            let alice_acc = AccountId::from(AccountKeyring::Charlie);
            let alice_did = IdentityId::from(2u128);

            Balances::make_free_balance_be(&alice_acc, 1_000_000);
            Identity::register_did(Origin::signed(alice_acc.clone()), alice_did, vec![])
                .expect("Could not create alice_did");

            let bob_acc = AccountId::from(AccountKeyring::Bob);
            let bob_did = IdentityId::from(3u128);

            Balances::make_free_balance_be(&bob_acc, 1_000_000);
            Identity::register_did(Origin::signed(bob_acc.clone()), bob_did, vec![])
                .expect("Could not create bob_did");

            // Issuance is successful
            assert_ok!(Asset::create_token(
                Origin::signed(owner_acc.clone()),
                owner_did,
                token.name.clone(),
                token.name.clone(),
                token.total_supply,
                true
            ));

            // A correct entry is added
            assert_eq!(Asset::token_details(token.name.clone()), token);

            let asset_rule = general_tm::AssetRule {
                sender_rules: vec![],
                receiver_rules: vec![],
            };

            // Allow all transfers
            assert_ok!(GeneralTM::add_active_rule(
                Origin::signed(owner_acc.clone()),
                owner_did,
                token.name.clone(),
                asset_rule
            ));

            assert_ok!(Asset::transfer(
                Origin::signed(owner_acc.clone()),
                owner_did,
                token.name.clone(),
                alice_did,
                500
            ));
        })
    }

    #[test]
    fn valid_custodian_allowance() {
        with_externalities(&mut identity_owned_by_alice(), || {
            let owner_acc = AccountId::from(AccountKeyring::Dave);
            let owner_did = IdentityId::from(1u128);

            let now = Utc::now();
            <timestamp::Module<Test>>::set_timestamp(now.timestamp() as u64);

            // Expected token entry
            let token = SecurityToken {
                name: vec![0x01],
                owner_did: owner_did,
                total_supply: 1_000_000,
                divisible: true,
            };

            Balances::make_free_balance_be(&owner_acc, 1_000_000);
            Identity::register_did(Origin::signed(owner_acc.clone()), owner_did, vec![])
                .expect("Could not create owner_did");

            let investor1_acc = AccountId::from(AccountKeyring::Bob);
            let investor1_did = IdentityId::from(2u128);

            Balances::make_free_balance_be(&investor1_acc, 1_000_000);
            Identity::register_did(Origin::signed(investor1_acc.clone()), investor1_did, vec![])
                .expect("Could not create investor1_did");

            let investor2_acc = AccountId::from(AccountKeyring::Charlie);
            let investor2_did = IdentityId::from(3u128);

            Balances::make_free_balance_be(&investor2_acc, 1_000_000);
            Identity::register_did(Origin::signed(investor2_acc.clone()), investor2_did, vec![])
                .expect("Could not create investor2_did");

            let custodian_acc = AccountId::from(AccountKeyring::Eve);
            let custodian_did = IdentityId::from(4u128);

            Balances::make_free_balance_be(&custodian_acc, 1_000_000);
            Identity::register_did(Origin::signed(custodian_acc.clone()), custodian_did, vec![])
                .expect("Could not create custodian_did");

            // Issuance is successful
            assert_ok!(Asset::create_token(
                Origin::signed(owner_acc.clone()),
                owner_did,
                token.name.clone(),
                token.name.clone(),
                token.total_supply,
                true
            ));

            assert_eq!(
                Asset::balance_of((token.name.clone(), token.owner_did)),
                token.total_supply
            );

            assert_eq!(Asset::token_details(token.name.clone()), token);

            let asset_rule = general_tm::AssetRule {
                sender_rules: vec![],
                receiver_rules: vec![],
            };

            // Allow all transfers
            assert_ok!(GeneralTM::add_active_rule(
                Origin::signed(owner_acc.clone()),
                owner_did,
                token.name.clone(),
                asset_rule
            ));

            // Mint some tokens to investor1
            assert_ok!(Asset::issue(
                Origin::signed(owner_acc.clone()),
                owner_did,
                token.name.clone(),
                investor1_did,
                200_00_00 as u128,
                vec![0x0]
            ));

            assert_eq!(
                Asset::balance_of((token.name.clone(), investor1_did)),
                200_00_00 as u128
            );

            // Failed to add custodian because of insufficient balance
            assert_noop!(
                Asset::increase_custody_allowance(
                    Origin::signed(investor1_acc.clone()),
                    token.name.clone(),
                    investor1_did,
                    custodian_did,
                    250_00_00 as u128
                ),
                "Insufficient balance of holder did"
            );

            // Failed to add/increase the custodian allowance because of Invalid custodian did
            let custodian_did_not_register = IdentityId::from(5u128);
            assert_noop!(
                Asset::increase_custody_allowance(
                    Origin::signed(investor1_acc.clone()),
                    token.name.clone(),
                    investor1_did,
                    custodian_did_not_register,
                    50_00_00 as u128
                ),
                "Invalid custodian DID"
            );

            // Add custodian
            assert_ok!(Asset::increase_custody_allowance(
                Origin::signed(investor1_acc.clone()),
                token.name.clone(),
                investor1_did,
                custodian_did,
                50_00_00 as u128
            ));

            assert_eq!(
                Asset::custodian_allowance((token.name.clone(), investor1_did, custodian_did)),
                50_00_00 as u128
            );

            assert_eq!(
                Asset::total_custody_allowance((token.name.clone(), investor1_did)),
                50_00_00 as u128
            );

            // Transfer the token upto the limit
            assert_ok!(Asset::transfer(
                Origin::signed(investor1_acc.clone()),
                investor1_did,
                token.name.clone(),
                investor2_did,
                140_00_00 as u128
            ));

            assert_eq!(
                Asset::balance_of((token.name.clone(), investor2_did)),
                140_00_00 as u128
            );

            // Try to Transfer the tokens beyond the limit
            assert_noop!(
                Asset::transfer(
                    Origin::signed(investor1_acc.clone()),
                    investor1_did,
                    token.name.clone(),
                    investor2_did,
                    50_00_00 as u128
                ),
                "Insufficient balance for transfer"
            );

            // Should fail to transfer the token by the custodian because of invalid signing key
            assert_noop!(
                Asset::transfer_by_custodian(
                    Origin::signed(investor2_acc.clone()),
                    token.name.clone(),
                    investor1_did,
                    custodian_did,
                    investor2_did,
                    45_00_00 as u128
                ),
                "sender must be a signing key for DID"
            );

            // Should fail to transfer the token by the custodian because of insufficient allowance
            assert_noop!(
                Asset::transfer_by_custodian(
                    Origin::signed(custodian_acc.clone()),
                    token.name.clone(),
                    investor1_did,
                    custodian_did,
                    investor2_did,
                    55_00_00 as u128
                ),
                "Insufficient allowance"
            );

            // Successfully transfer by the custodian
            assert_ok!(Asset::transfer_by_custodian(
                Origin::signed(custodian_acc.clone()),
                token.name.clone(),
                investor1_did,
                custodian_did,
                investor2_did,
                45_00_00 as u128
            ));
        });
    }

    #[test]
    fn valid_custodian_allowance_of() {
        with_externalities(&mut identity_owned_by_alice(), || {
            let owner_acc = AccountId::from(AccountKeyring::Dave);
            let owner_did = IdentityId::from(1u128);

            let now = Utc::now();
            <timestamp::Module<Test>>::set_timestamp(now.timestamp() as u64);

            // Expected token entry
            let token = SecurityToken {
                name: vec![0x01],
                owner_did: owner_did,
                total_supply: 1_000_000,
                divisible: true,
            };

            Balances::make_free_balance_be(&owner_acc, 1_000_000);
            Identity::register_did(Origin::signed(owner_acc.clone()), owner_did, vec![])
                .expect("Could not create owner_did");

            let investor1_acc = AccountId::from(AccountKeyring::Bob);
            let investor1_did = IdentityId::from(2u128);

            Balances::make_free_balance_be(&investor1_acc, 1_000_000);
            Identity::register_did(Origin::signed(investor1_acc.clone()), investor1_did, vec![])
                .expect("Could not create investor1_did");

            let investor2_acc = AccountId::from(AccountKeyring::Charlie);
            let investor2_did = IdentityId::from(3u128);

            Balances::make_free_balance_be(&investor2_acc, 1_000_000);
            Identity::register_did(Origin::signed(investor2_acc.clone()), investor2_did, vec![])
                .expect("Could not create investor2_did");

            let custodian_acc = AccountId::from(AccountKeyring::Eve);
            let custodian_did = IdentityId::from(4u128);

            Balances::make_free_balance_be(&custodian_acc, 1_000_000);
            Identity::register_did(Origin::signed(custodian_acc.clone()), custodian_did, vec![])
                .expect("Could not create custodian_did");

            // Issuance is successful
            assert_ok!(Asset::create_token(
                Origin::signed(owner_acc.clone()),
                owner_did,
                token.name.clone(),
                token.name.clone(),
                token.total_supply,
                true
            ));

            assert_eq!(
                Asset::balance_of((token.name.clone(), token.owner_did)),
                token.total_supply
            );

            assert_eq!(Asset::token_details(token.name.clone()), token);

            let asset_rule = general_tm::AssetRule {
                sender_rules: vec![],
                receiver_rules: vec![],
            };

            // Allow all transfers
            assert_ok!(GeneralTM::add_active_rule(
                Origin::signed(owner_acc.clone()),
                owner_did,
                token.name.clone(),
                asset_rule
            ));

            // Mint some tokens to investor1
            assert_ok!(Asset::issue(
                Origin::signed(owner_acc.clone()),
                owner_did,
                token.name.clone(),
                investor1_did,
                200_00_00 as u128,
                vec![0x0]
            ));

            assert_eq!(
                Asset::balance_of((token.name.clone(), investor1_did)),
                200_00_00 as u128
            );

            let msg = SignData {
                custodian_did: custodian_did,
                holder_did: investor1_did,
                ticker: token.name.clone(),
                value: 50_00_00 as u128,
                nonce: 1,
            };

            let investor1Key = AccountKeyring::Bob;

            // Add custodian
            assert_ok!(Asset::increase_custody_allowance_of(
                Origin::signed(investor2_acc.clone()),
                token.name.clone(),
                investor1_did,
                investor1_acc.clone(),
                custodian_did,
                investor2_did,
                50_00_00 as u128,
                1,
                OffChainSignature::from(investor1Key.sign(&msg.encode()))
            ));

            assert_eq!(
                Asset::custodian_allowance((token.name.clone(), investor1_did, custodian_did)),
                50_00_00 as u128
            );

            assert_eq!(
                Asset::total_custody_allowance((token.name.clone(), investor1_did)),
                50_00_00 as u128
            );

            // use the same signature with the same nonce should fail
            assert_noop!(
                Asset::increase_custody_allowance_of(
                    Origin::signed(investor2_acc.clone()),
                    token.name.clone(),
                    investor1_did,
                    investor1_acc.clone(),
                    custodian_did,
                    investor2_did,
                    50_00_00 as u128,
                    1,
                    OffChainSignature::from(investor1Key.sign(&msg.encode()))
                ),
                "Signature already used"
            );

            // use the same signature with the different nonce should fail
            assert_noop!(
                Asset::increase_custody_allowance_of(
                    Origin::signed(investor2_acc.clone()),
                    token.name.clone(),
                    investor1_did,
                    investor1_acc.clone(),
                    custodian_did,
                    investor2_did,
                    50_00_00 as u128,
                    3,
                    OffChainSignature::from(investor1Key.sign(&msg.encode()))
                ),
                "Invalid signature"
            );

            // Transfer the token upto the limit
            assert_ok!(Asset::transfer(
                Origin::signed(investor1_acc.clone()),
                investor1_did,
                token.name.clone(),
                investor2_did,
                140_00_00 as u128
            ));

            assert_eq!(
                Asset::balance_of((token.name.clone(), investor2_did)),
                140_00_00 as u128
            );

            // Try to Transfer the tokens beyond the limit
            assert_noop!(
                Asset::transfer(
                    Origin::signed(investor1_acc.clone()),
                    investor1_did,
                    token.name.clone(),
                    investor2_did,
                    50_00_00 as u128
                ),
                "Insufficient balance for transfer"
            );

            // Should fail to transfer the token by the custodian because of invalid signing key
            assert_noop!(
                Asset::transfer_by_custodian(
                    Origin::signed(investor2_acc.clone()),
                    token.name.clone(),
                    investor1_did,
                    custodian_did,
                    investor2_did,
                    45_00_00 as u128
                ),
                "sender must be a signing key for DID"
            );

            // Should fail to transfer the token by the custodian because of insufficient allowance
            assert_noop!(
                Asset::transfer_by_custodian(
                    Origin::signed(custodian_acc.clone()),
                    token.name.clone(),
                    investor1_did,
                    custodian_did,
                    investor2_did,
                    55_00_00 as u128
                ),
                "Insufficient allowance"
            );

            // Successfully transfer by the custodian
            assert_ok!(Asset::transfer_by_custodian(
                Origin::signed(custodian_acc.clone()),
                token.name.clone(),
                investor1_did,
                custodian_did,
                investor2_did,
                45_00_00 as u128
            ));
        });
    }

    #[test]
    fn checkpoints_fuzz_test() {
        println!("Starting");
        for i in 0..10 {
            // When fuzzing in local, feel free to bump this number to add more fuzz runs.
            with_externalities(&mut identity_owned_by_alice(), || {
                let now = Utc::now();
                <timestamp::Module<Test>>::set_timestamp(now.timestamp() as u64);

                let owner_acc = AccountId::from(AccountKeyring::Dave);
                let owner_did = IdentityId::from(1u128);

                // Expected token entry
                let token = SecurityToken {
                    name: vec![0x01],
                    owner_did: owner_did.clone(),
                    total_supply: 1_000_000,
                    divisible: true,
                };

                Balances::make_free_balance_be(&owner_acc, 1_000_000);
                Identity::register_did(Origin::signed(owner_acc.clone()), owner_did, vec![])
                    .expect("Could not create owner_did");

                let bob_acc = AccountId::from(AccountKeyring::Bob);
                let bob_did = IdentityId::from(2u128);

                Balances::make_free_balance_be(&bob_acc, 1_000_000);
                Identity::register_did(Origin::signed(bob_acc.clone()), bob_did, vec![])
                    .expect("Could not create bob_did");

                // Issuance is successful
                assert_ok!(Asset::create_token(
                    Origin::signed(owner_acc.clone()),
                    owner_did,
                    token.name.clone(),
                    token.name.clone(),
                    token.total_supply,
                    true
                ));

                let asset_rule = general_tm::AssetRule {
                    sender_rules: vec![],
                    receiver_rules: vec![],
                };

                // Allow all transfers
                assert_ok!(GeneralTM::add_active_rule(
                    Origin::signed(owner_acc.clone()),
                    owner_did,
                    token.name.clone(),
                    asset_rule
                ));

                let mut owner_balance: [u128; 100] = [1_000_000; 100];
                let mut bob_balance: [u128; 100] = [0; 100];
                let mut rng = rand::thread_rng();
                for j in 1..100 {
                    let transfers = rng.gen_range(0, 10);
                    owner_balance[j] = owner_balance[j - 1];
                    bob_balance[j] = bob_balance[j - 1];
                    for _k in 0..transfers {
                        if j == 1 {
                            owner_balance[0] -= 1;
                            bob_balance[0] += 1;
                        }
                        owner_balance[j] -= 1;
                        bob_balance[j] += 1;
                        assert_ok!(Asset::transfer(
                            Origin::signed(owner_acc.clone()),
                            owner_did.clone(),
                            token.name.clone(),
                            bob_did.clone(),
                            1
                        ));
                    }
                    assert_ok!(Asset::create_checkpoint(
                        Origin::signed(owner_acc.clone()),
                        owner_did.clone(),
                        token.name.clone(),
                    ));
                    let x: u64 = u64::try_from(j).unwrap();
                    assert_eq!(
                        Asset::get_balance_at(&token.name, owner_did, 0),
                        owner_balance[j]
                    );
                    assert_eq!(
                        Asset::get_balance_at(&token.name, bob_did, 0),
                        bob_balance[j]
                    );
                    assert_eq!(
                        Asset::get_balance_at(&token.name, owner_did, 1),
                        owner_balance[1]
                    );
                    assert_eq!(
                        Asset::get_balance_at(&token.name, bob_did, 1),
                        bob_balance[1]
                    );
                    assert_eq!(
                        Asset::get_balance_at(&token.name, owner_did, x - 1),
                        owner_balance[j - 1]
                    );
                    assert_eq!(
                        Asset::get_balance_at(&token.name, bob_did, x - 1),
                        bob_balance[j - 1]
                    );
                    assert_eq!(
                        Asset::get_balance_at(&token.name, owner_did, x),
                        owner_balance[j]
                    );
                    assert_eq!(
                        Asset::get_balance_at(&token.name, bob_did, x),
                        bob_balance[j]
                    );
                    assert_eq!(
                        Asset::get_balance_at(&token.name, owner_did, x + 1),
                        owner_balance[j]
                    );
                    assert_eq!(
                        Asset::get_balance_at(&token.name, bob_did, x + 1),
                        bob_balance[j]
                    );
                    assert_eq!(
                        Asset::get_balance_at(&token.name, owner_did, 1000),
                        owner_balance[j]
                    );
                    assert_eq!(
                        Asset::get_balance_at(&token.name, bob_did, 1000),
                        bob_balance[j]
                    );
                }
            });
            println!("Instance {} done", i);
        }
        println!("Done");
    }

    /*
     *    #[test]
     *    /// This test loads up a YAML of testcases and checks each of them
     *    fn transfer_scenarios_external() {
     *        let mut yaml_path_buf = PathBuf::new();
     *        yaml_path_buf.push(env!("CARGO_MANIFEST_DIR")); // This package's root
     *        yaml_path_buf.push("tests/asset_transfers.yml");
     *
     *        println!("Loading YAML from {:?}", yaml_path_buf);
     *
     *        let yaml_string = read_to_string(yaml_path_buf.as_path())
     *            .expect("Could not load the YAML file to a string");
     *
     *        // Parse the YAML
     *        let yaml = YamlLoader::load_from_str(&yaml_string).expect("Could not parse the YAML file");
     *
     *        let yaml = &yaml[0];
     *
     *        let now = Utc::now();
     *
     *        for case in yaml["test_cases"]
     *            .as_vec()
     *            .expect("Could not reach test_cases")
     *        {
     *            println!("Case: {:#?}", case);
     *
     *            let accounts = case["named_accounts"]
     *                .as_hash()
     *                .expect("Could not view named_accounts as a hashmap");
     *
     *            let mut externalities = if let Some(identity_owner) =
     *                accounts.get(&Yaml::String("identity-owner".to_owned()))
     *            {
     *                identity_owned_by(
     *                    identity_owner["id"]
     *                        .as_i64()
     *                        .expect("Could not get identity owner's ID") as u64,
     *                )
     *            } else {
     *                system::GenesisConfig::default()
     *                    .build_storage()
     *                    .unwrap()
     *                    .0
     *                    .into()
     *            };
     *
     *            with_externalities(&mut externalities, || {
     *                // Instantiate accounts
     *                for (name, account) in accounts {
     *                    <timestamp::Module<Test>>::set_timestamp(now.timestamp() as u64);
     *                    let name = name
     *                        .as_str()
     *                        .expect("Could not take named_accounts key as string");
     *                    let id = account["id"].as_i64().expect("id is not a number") as u64;
     *                    let balance = account["balance"]
     *                        .as_i64()
     *                        .expect("balance is not a number");
     *
     *                    println!("Preparing account {}", name);
     *
     *                    Balances::make_free_balance_be(&id, balance.clone() as u128);
     *                    println!("{}: gets {} initial balance", name, balance);
     *                    if account["issuer"]
     *                        .as_bool()
     *                        .expect("Could not check if account is an issuer")
     *                    {
     *                        assert_ok!(identity::Module::<Test>::do_create_issuer(id));
     *                        println!("{}: becomes issuer", name);
     *                    }
     *                    if account["investor"]
     *                        .as_bool()
     *                        .expect("Could not check if account is an investor")
     *                    {
     *                        assert_ok!(identity::Module::<Test>::do_create_investor(id));
     *                        println!("{}: becomes investor", name);
     *                    }
     *                }
     *
     *                // Issue tokens
     *                let tokens = case["tokens"]
     *                    .as_hash()
     *                    .expect("Could not view tokens as a hashmap");
     *
     *                for (ticker, token) in tokens {
     *                    let ticker = ticker.as_str().expect("Can't parse ticker as string");
     *                    println!("Preparing token {}:", ticker);
     *
     *                    let owner = token["owner"]
     *                        .as_str()
     *                        .expect("Can't parse owner as string");
     *
     *                    let owner_id = accounts
     *                        .get(&Yaml::String(owner.to_owned()))
     *                        .expect("Can't get owner record")["id"]
     *                        .as_i64()
     *                        .expect("Can't parse owner id as i64")
     *                        as u64;
     *                    let total_supply = token["total_supply"]
     *                        .as_i64()
     *                        .expect("Can't parse the total supply as i64")
     *                        as u128;
     *
     *                    let token_struct = SecurityToken {
     *                        name: ticker.to_owned().into_bytes(),
     *                        owner: owner_id,
     *                        total_supply,
     *                        divisible: true,
     *                    };
     *                    println!("{:#?}", token_struct);
     *
     *                    // Check that issuing succeeds/fails as expected
     *                    if token["issuance_succeeds"]
     *                        .as_bool()
     *                        .expect("Could not check if issuance should succeed")
     *                    {
     *                        assert_ok!(Asset::create_token(
     *                            Origin::signed(token_struct.owner),
     *                            token_struct.name.clone(),
     *                            token_struct.name.clone(),
     *                            token_struct.total_supply,
     *                            true
     *                        ));
     *
     *                        // Also check that the new token matches what we asked to create
     *                        assert_eq!(
     *                            Asset::token_details(token_struct.name.clone()),
     *                            token_struct
     *                        );
     *
     *                        // Check that the issuer's balance corresponds to total supply
     *                        assert_eq!(
     *                            Asset::balance_of((token_struct.name, token_struct.owner)),
     *                            token_struct.total_supply
     *                        );
     *
     *                        // Add specified whitelist entries
     *                        let whitelists = token["whitelist_entries"]
     *                            .as_vec()
     *                            .expect("Could not view token whitelist entries as vec");
     *
     *                        for wl_entry in whitelists {
     *                            let investor = wl_entry["investor"]
     *                                .as_str()
     *                                .expect("Can't parse investor as string");
     *                            let investor_id = accounts
     *                                .get(&Yaml::String(investor.to_owned()))
     *                                .expect("Can't get investor account record")["id"]
     *                                .as_i64()
     *                                .expect("Can't parse investor id as i64")
     *                                as u64;
     *
     *                            let expiry = wl_entry["expiry"]
     *                                .as_i64()
     *                                .expect("Can't parse expiry as i64");
     *
     *                            let wl_id = wl_entry["whitelist_id"]
     *                                .as_i64()
     *                                .expect("Could not parse whitelist_id as i64")
     *                                as u32;
     *
     *                            println!(
     *                                "Token {}: processing whitelist entry for {}",
     *                                ticker, investor
     *                            );
     *
     *                            general_tm::Module::<Test>::add_to_whitelist(
     *                                Origin::signed(owner_id),
     *                                ticker.to_owned().into_bytes(),
     *                                wl_id,
     *                                investor_id,
     *                                (now + Duration::hours(expiry)).timestamp() as u64,
     *                            )
     *                            .expect("Could not create whitelist entry");
     *                        }
     *                    } else {
     *                        assert!(Asset::create_token(
     *                            Origin::signed(token_struct.owner),
     *                            token_struct.name.clone(),
     *                            token_struct.name.clone(),
     *                            token_struct.total_supply,
     *                            true
     *                        )
     *                        .is_err());
     *                    }
     *                }
     *
     *                // Set up allowances
     *                let allowances = case["allowances"]
     *                    .as_vec()
     *                    .expect("Could not view allowances as a vec");
     *
     *                for allowance in allowances {
     *                    let sender = allowance["sender"]
     *                        .as_str()
     *                        .expect("Could not view sender as str");
     *                    let sender_id = case["named_accounts"][sender]["id"]
     *                        .as_i64()
     *                        .expect("Could not view sender id as i64")
     *                        as u64;
     *                    let spender = allowance["spender"]
     *                        .as_str()
     *                        .expect("Could not view spender as str");
     *                    let spender_id = case["named_accounts"][spender]["id"]
     *                        .as_i64()
     *                        .expect("Could not view sender id as i64")
     *                        as u64;
     *                    let amount = allowance["amount"]
     *                        .as_i64()
     *                        .expect("Could not view amount as i64")
     *                        as u128;
     *                    let ticker = allowance["ticker"]
     *                        .as_str()
     *                        .expect("Could not view ticker as str");
     *                    let succeeds = allowance["succeeds"]
     *                        .as_bool()
     *                        .expect("Could not determine if allowance should succeed");
     *
     *                    if succeeds {
     *                        assert_ok!(Asset::approve(
     *                            Origin::signed(sender_id),
     *                            ticker.to_owned().into_bytes(),
     *                            spender_id,
     *                            amount,
     *                        ));
     *                    } else {
     *                        assert!(Asset::approve(
     *                            Origin::signed(sender_id),
     *                            ticker.to_owned().into_bytes(),
     *                            spender_id,
     *                            amount,
     *                        )
     *                        .is_err())
     *                    }
     *                }
     *
     *                println!("Transfers:");
     *                // Perform regular transfers
     *                let transfers = case["transfers"]
     *                    .as_vec()
     *                    .expect("Could not view transfers as vec");
     *                for transfer in transfers {
     *                    let from = transfer["from"]
     *                        .as_str()
     *                        .expect("Could not view from as str");
     *                    let from_id = case["named_accounts"][from]["id"]
     *                        .as_i64()
     *                        .expect("Could not view from_id as i64")
     *                        as u64;
     *                    let to = transfer["to"].as_str().expect("Could not view to as str");
     *                    let to_id = case["named_accounts"][to]["id"]
     *                        .as_i64()
     *                        .expect("Could not view to_id as i64")
     *                        as u64;
     *                    let amount = transfer["amount"]
     *                        .as_i64()
     *                        .expect("Could not view amount as i64")
     *                        as u128;
     *                    let ticker = transfer["ticker"]
     *                        .as_str()
     *                        .expect("Coule not view ticker as str")
     *                        .to_owned();
     *                    let succeeds = transfer["succeeds"]
     *                        .as_bool()
     *                        .expect("Could not view succeeds as bool");
     *
     *                    println!("{} of token {} from {} to {}", amount, ticker, from, to);
     *                    let ticker = ticker.into_bytes();
     *
     *                    // Get sender's investor data
     *                    let investor_data = <InvestorList<Test>>::get(from_id);
     *
     *                    println!("{}'s investor data: {:#?}", from, investor_data);
     *
     *                    if succeeds {
     *                        assert_ok!(Asset::transfer(
     *                            Origin::signed(from_id),
     *                            ticker,
     *                            to_id,
     *                            amount
     *                        ));
     *                    } else {
     *                        assert!(
     *                            Asset::transfer(Origin::signed(from_id), ticker, to_id, amount)
     *                                .is_err()
     *                        );
     *                    }
     *                }
     *
     *                println!("Approval-based transfers:");
     *                // Perform allowance transfers
     *                let transfer_froms = case["transfer_froms"]
     *                    .as_vec()
     *                    .expect("Could not view transfer_froms as vec");
     *                for transfer_from in transfer_froms {
     *                    let from = transfer_from["from"]
     *                        .as_str()
     *                        .expect("Could not view from as str");
     *                    let from_id = case["named_accounts"][from]["id"]
     *                        .as_i64()
     *                        .expect("Could not view from_id as i64")
     *                        as u64;
     *                    let spender = transfer_from["spender"]
     *                        .as_str()
     *                        .expect("Could not view spender as str");
     *                    let spender_id = case["named_accounts"][spender]["id"]
     *                        .as_i64()
     *                        .expect("Could not view spender_id as i64")
     *                        as u64;
     *                    let to = transfer_from["to"]
     *                        .as_str()
     *                        .expect("Could not view to as str");
     *                    let to_id = case["named_accounts"][to]["id"]
     *                        .as_i64()
     *                        .expect("Could not view to_id as i64")
     *                        as u64;
     *                    let amount = transfer_from["amount"]
     *                        .as_i64()
     *                        .expect("Could not view amount as i64")
     *                        as u128;
     *                    let ticker = transfer_from["ticker"]
     *                        .as_str()
     *                        .expect("Coule not view ticker as str")
     *                        .to_owned();
     *                    let succeeds = transfer_from["succeeds"]
     *                        .as_bool()
     *                        .expect("Could not view succeeds as bool");
     *
     *                    println!(
     *                        "{} of token {} from {} to {} spent by {}",
     *                        amount, ticker, from, to, spender
     *                    );
     *                    let ticker = ticker.into_bytes();
     *
     *                    // Get sender's investor data
     *                    let investor_data = <InvestorList<Test>>::get(spender_id);
     *
     *                    println!("{}'s investor data: {:#?}", from, investor_data);
     *
     *                    if succeeds {
     *                        assert_ok!(Asset::transfer_from(
     *                            Origin::signed(spender_id),
     *                            ticker,
     *                            from_id,
     *                            to_id,
     *                            amount
     *                        ));
     *                    } else {
     *                        assert!(Asset::transfer_from(
     *                            Origin::signed(from_id),
     *                            ticker,
     *                            from_id,
     *                            to_id,
     *                            amount
     *                        )
     *                        .is_err());
     *                    }
     *                }
     *            });
     *        }
     *    }
     */
}<|MERGE_RESOLUTION|>--- conflicted
+++ resolved
@@ -1536,8 +1536,6 @@
                 divisible: true,
             };
 
-<<<<<<< HEAD
-=======
             assert_err!(
                 Asset::create_token(
                     Origin::signed(owner_acc.clone()),
@@ -1550,10 +1548,6 @@
                 "Total supply above the limit"
             );
 
-            Identity::fund_poly(Origin::signed(owner_acc.clone()), owner_did, 500_000)
-                .expect("Could not add funds to DID");
-
->>>>>>> 6b93620b
             // Issuance is successful
             assert_ok!(Asset::create_token(
                 Origin::signed(owner_acc.clone()),
