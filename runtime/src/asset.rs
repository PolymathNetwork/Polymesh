//! # Asset Module
//!
//! The Asset module is one place to create the security tokens on the Polymesh blockchain.
//! It consist every required functionality related to securityToken and every function
//! execution can be differentiate at the token level by providing the ticker of the token.
//! In ethereum analogy every token has different smart contract address which act as the unique identity
//! of the token while here token lives at low-level where token ticker act as the differentiator
//!
//! ## Overview
//!
//! The Asset module provides functions for:
//!
//! - Creating the tokens
//! - Creation of checkpoints on the token level
//! - Management of the token (Document mgt etc)
//! - Transfer/redeem functionality of the token
//! - Custodian functionality
//!
//! ## Interface
//!
//! ### Dispatchable Functions
//!
//! - `register_ticker` - Used to either register a new ticker or extend registration of an existing ticker
//! - `transfer_ticker` - Used to transfer ticker to a different DID
//! - `create_token` - Initializes a new security token
//! - `transfer` - Transfer tokens from one DID to another DID as tokens are stored/managed on the DID level
//! - `controller_transfer` - Forces a transfer between two DIDs.
//! - `approve` - Approve token transfer from one DID to DID
//! - `transfer_from` - If sufficient allowance provided, transfer from a DID to another DID without token owner's signature.
//! - `create_checkpoint` - Function used to create the checkpoint
//! - `issue` - Function is used to issue(or mint) new tokens for the given DID
//! - `batch_issue` - Batch version of issue function
//! - `redeem` - Used to redeem the security tokens
//! - `redeem_from` - Used to redeem the security tokens by some other DID who has approval
//! - `controller_redeem` - Forces a redemption of an DID's tokens. Can only be called by token owner
//! - `make_divisible` - Change the divisibility of the token to divisible. Only called by the token owner
//! - `can_transfer` - Checks whether a transaction with given parameters can take place or not
//! - `transfer_with_data` - This function can be used by the exchanges of other third parties to dynamically validate the transaction by passing the data blob
//! - `transfer_from_with_data` - This function can be used by the exchanges of other third parties to dynamically validate the transaction by passing the data blob
//! - `is_issuable` - Used to know whether the given token will issue new tokens or not
//! - `get_document` - Used to get the documents details attach with the token
//! - `set_document` - Used to set the details of the document, Only be called by the token owner
//! - `remove_document` - Used to remove the document details for the given token, Only be called by the token owner
//! - `increase_custody_allowance` - Used to increase the allowance for a given custodian
//! - `increase_custody_allowance_of` - Used to increase the allowance for a given custodian by providing the off chain signature
//! - `transfer_by_custodian` - Used to transfer the tokens by the approved custodian
//!
//! ### Public Functions
//!
//! - `is_ticker_available` - Returns if ticker is available to register
//! - `is_ticker_registry_valid` - Returns if ticker is registered to a particular did
//! - `token_details` - Returns details of the token
//! - `balance_of` - Returns the balance of the DID corresponds to the ticker
//! - `total_checkpoints_of` - Returns the checkpoint Id
//! - `total_supply_at` - Returns the total supply at a given checkpoint
//! - `custodian_allowance`- Returns the allowance provided to a custodian for a given ticker and token holder
//! - `total_custody_allowance` - Returns the total allowance approved by the token holder.

use crate::{balances, constants::*, general_tm, identity, percentage_tm, utils};
use codec::Encode;
use core::result::Result as StdResult;
use currency::*;
use primitives::{IdentityId, Key, Signer};
use rstd::{convert::TryFrom, prelude::*};
use session;
use sr_primitives::traits::{CheckedAdd, CheckedSub, Verify};
#[cfg(feature = "std")]
use sr_primitives::{Deserialize, Serialize};
use srml_support::{
    decl_event, decl_module, decl_storage,
    dispatch::Result,
    ensure,
    traits::{Currency, ExistenceRequirement, WithdrawReason},
};
use system::{self, ensure_signed};

/// The module's configuration trait.
pub trait Trait:
    system::Trait
    + general_tm::Trait
    + percentage_tm::Trait
    + utils::Trait
    + balances::Trait
    + identity::Trait
    + session::Trait
{
    /// The overarching event type.
    type Event: From<Event<Self>> + Into<<Self as system::Trait>::Event>;
    type Currency: Currency<Self::AccountId>;
}

/// struct to store the token details
#[derive(codec::Encode, codec::Decode, Default, Clone, PartialEq, Debug)]
pub struct SecurityToken<U> {
    pub name: Vec<u8>,
    pub total_supply: U,
    pub owner_did: IdentityId,
    pub divisible: bool,
}

/// struct to store the signed data
#[derive(codec::Encode, codec::Decode, Default, Clone, PartialEq, Debug)]
pub struct SignData<U> {
    custodian_did: IdentityId,
    holder_did: IdentityId,
    ticker: Vec<u8>,
    value: U,
    nonce: u16,
}

/// struct to store the ticker registration details
#[derive(codec::Encode, codec::Decode, Clone, Default, PartialEq, Debug)]
pub struct TickerRegistration<U> {
    owner: IdentityId,
    expiry: Option<U>,
}

/// struct to store the ticker registration config
#[cfg_attr(feature = "std", derive(Serialize, Deserialize))]
#[derive(codec::Encode, codec::Decode, Clone, Default, PartialEq, Debug)]
pub struct TickerRegistrationConfig<U> {
    pub max_ticker_length: u32,
    pub registration_length: Option<U>,
}

/// struct to store the ticker transfer approvals
#[derive(codec::Encode, codec::Decode, Clone, Default, PartialEq, Debug)]
pub struct TickerTransferApproval<U> {
    pub authorized_by: U,
    pub next_ticker: Option<Vec<u8>>,
    pub previous_ticker: Option<Vec<u8>>,
}

#[derive(codec::Encode, codec::Decode, Clone, Eq, PartialEq, Debug)]
pub enum TickerRegistrationStatus {
    RegisteredByOther,
    Available,
    RegisteredByDid,
}

decl_storage! {
    trait Store for Module<T: Trait> as Asset {
        /// The DID of the fee collector
        FeeCollector get(fee_collector) config(): T::AccountId;
        /// Ticker registration details
        /// (ticker) -> TickerRegistration
        pub Tickers get(ticker_registration): map Vec<u8> => TickerRegistration<T::Moment>;
        /// Ticker registration config
        /// (ticker) -> TickerRegistrationConfig
        pub TickerConfig get(ticker_registration_config) config(): TickerRegistrationConfig<T::Moment>;
        /// details of the token corresponding to the token ticker
        /// (ticker) -> SecurityToken details [returns SecurityToken struct]
        pub Tokens get(token_details): map Vec<u8> => SecurityToken<T::Balance>;
        /// Used to store the securityToken balance corresponds to ticker and Identity
        /// (ticker, DID) -> balance
        pub BalanceOf get(balance_of): map (Vec<u8>, IdentityId) => T::Balance;
        /// (ticker, sender (DID), spender(DID)) -> allowance amount
        Allowance get(allowance): map (Vec<u8>, IdentityId, IdentityId) => T::Balance;
        /// cost in base currency to create a token
        AssetCreationFee get(asset_creation_fee) config(): T::Balance;
        /// cost in base currency to register a ticker
        TickerRegistrationFee get(ticker_registration_fee) config(): T::Balance;
        /// Ticker transfer approvals
        /// (Identity that is approved to receive ticker, ticker) =>
        ///     TickerTransferApproval<IdentityId (that authorized transfer)>
        /// Option in next_ticker: Option<Vec<u8>> of TickerTransferApproval
        /// represents the next element in the linked list (if there is anyy)
        TickerTransferApprovals get(ticker_transfer_approvals):
            map (IdentityId, Option<Vec<u8>>) => TickerTransferApproval<IdentityId>;
        /// Checkpoints created per token
        /// (ticker) -> no. of checkpoints
        pub TotalCheckpoints get(total_checkpoints_of): map (Vec<u8>) => u64;
        /// Total supply of the token at the checkpoint
        /// (ticker, checkpointId) -> total supply at given checkpoint
        pub CheckpointTotalSupply get(total_supply_at): map (Vec<u8>, u64) => T::Balance;
        /// Balance of a DID at a checkpoint
        /// (ticker, DID, checkpoint ID) -> Balance of a DID at a checkpoint
        CheckpointBalance get(balance_at_checkpoint): map (Vec<u8>, IdentityId, u64) => T::Balance;
        /// Last checkpoint updated for a DID's balance
        /// (ticker, DID) -> List of checkpoints where user balance changed
        UserCheckpoints get(user_checkpoints): map (Vec<u8>, IdentityId) => Vec<u64>;
        /// The documents attached to the tokens
        /// (ticker, document name) -> (URI, document hash)
        Documents get(documents): map (Vec<u8>, Vec<u8>) => (Vec<u8>, Vec<u8>, T::Moment);
        /// Allowance provided to the custodian
        /// (ticker, token holder, custodian) -> balance
        pub CustodianAllowance get(custodian_allowance): map(Vec<u8>, IdentityId, IdentityId) => T::Balance;
        /// Total custodian allowance for a given token holder
        /// (ticker, token holder) -> balance
        pub TotalCustodyAllowance get(total_custody_allowance): map(Vec<u8>, IdentityId) => T::Balance;
        /// Store the nonce for off chain signature to increase the custody allowance
        /// (ticker, token holder, nonce) -> bool
        AuthenticationNonce get(authentication_nonce): map(Vec<u8>, IdentityId, u16) => bool;
    }
}

// public interface for this runtime module
decl_module! {
    pub struct Module<T: Trait> for enum Call where origin: T::Origin {
        /// initialize the default event for this module
        fn deposit_event() = default;

        /// This function is used to either register a new ticker or extend validity of an exisitng ticker
        /// NB Ticker validity does not get carryforward when renewing ticker
        ///
        /// # Arguments
        /// * `origin` It consist the signing key of the caller (i.e who signed the transaction to execute this function)
        /// * `_ticker` ticker to register
        pub fn register_ticker(origin, _ticker: Vec<u8>) -> Result {
            let sender = ensure_signed(origin)?;
<<<<<<< HEAD
            let sender_key = Key::try_from(sender.encode())?;
            let to_did =  match <identity::Module<T>>::current_did() {
                Some(x) => x,
                None => {
                    if let Some(did) = <identity::Module<T>>::get_identity(&sender_key) {
                        did
                    } else {
                        return Err("did not found");
                    }
                }
            };

            let ticker = utils::bytes_to_upper(_ticker.as_slice());
=======
            let signer = Signer::Key( Key::try_from(sender.encode())?);


            // Check that sender is allowed to act on behalf of `did`
            ensure!(<identity::Module<T>>::is_signer_authorized(did, &signer), "sender must be a signing key for DID");
>>>>>>> 25c5baa3

            ensure!(!<Tokens<T>>::exists(&ticker), "token already created");

            let ticker_config = Self::ticker_registration_config();

            ensure!(ticker.len() <= usize::try_from(ticker_config.max_ticker_length).unwrap_or_default(), "ticker length over the limit");

            // Ensure that the ticker is not registered by someone else
            ensure!(
                Self::is_ticker_available_or_registered_to(&ticker, to_did) != TickerRegistrationStatus::RegisteredByOther,
                "ticker registered to someone else"
            );

            let now = <timestamp::Module<T>>::get();
            let expiry = if let Some(exp) = ticker_config.registration_length { Some(now + exp) } else { None };

            Self::_register_ticker(&ticker, sender, to_did, expiry);

            Ok(())
        }

        /// This function is used to transfer a ticker to someone else
        ///
        /// # Arguments
        /// * `origin` It consist the signing key of the caller (i.e who signed the transaction to execute this function)
        /// * `to_did` DID of the future owner of the ticker
        /// * `_ticker` ticker to transfer
        pub fn approve_ticker_transfer(origin, to_did: IdentityId, _ticker: Vec<u8>) -> Result {
            let sender = ensure_signed(origin)?;
            let sender_key = Key::try_from(sender.encode())?;
            let from_did =  match <identity::Module<T>>::current_did() {
                Some(x) => x,
                None => {
                    if let Some(did) = <identity::Module<T>>::get_identity(&sender_key) {
                        did
                    } else {
                        return Err("did not found");
                    }
                }
            };

            let ticker = utils::bytes_to_upper(_ticker.as_slice());

            ensure!(!<Tokens<T>>::exists(&ticker), "token already created");

            ensure!(Self::is_ticker_registry_valid(&ticker, from_did), "ticker registered to someone else");

            let to_did_ticker = (to_did, Some(ticker.clone()));

            if <TickerTransferApprovals>::exists(&to_did_ticker) {
                <TickerTransferApprovals>::mutate(&to_did_ticker, |tta| tta.authorized_by = from_did);
            } else {
                let to_did_none = (to_did, None);
                let next_ticker;
                if <TickerTransferApprovals>::exists(&to_did_none) {
                    let none_tta = Self::ticker_transfer_approvals(&to_did_none);
                    next_ticker = none_tta.next_ticker.clone();
                    if next_ticker.is_some() {
                        <TickerTransferApprovals>::mutate(
                            (to_did, none_tta.next_ticker),
                            |tta| tta.previous_ticker = Some(ticker.clone())
                        );
                    }
                } else {
                    next_ticker = None;
                }

                let none_tta = TickerTransferApproval {
                    authorized_by: from_did,
                    next_ticker: Some(ticker.clone()),
                    previous_ticker: None,
                };
                <TickerTransferApprovals>::insert(&to_did_none, none_tta);

                let tta = TickerTransferApproval {
                    authorized_by: from_did,
                    next_ticker: next_ticker,
                    previous_ticker: None,
                };
                <TickerTransferApprovals>::insert(&to_did_ticker, tta);
            }

            Self::deposit_event(RawEvent::TickerTransferApproval(ticker, from_did, to_did));

            Ok(())
        }

        /// This function is used to transfer a ticker to someone else
        ///
        /// # Arguments
        /// * `origin` It consist the signing key of the caller (i.e who signed the transaction to execute this function)
        /// * `_ticker` ticker to transfer
        pub fn process_ticker_transfer(origin, _ticker: Vec<u8>) -> Result {
            let sender = ensure_signed(origin)?;
            let sender_key = Key::try_from(sender.encode())?;
            let to_did =  match <identity::Module<T>>::current_did() {
                Some(x) => x,
                None => {
                    if let Some(did) = <identity::Module<T>>::get_identity(&sender_key) {
                        did
                    } else {
                        return Err("did not found");
                    }
                }
            };

            let ticker = utils::bytes_to_upper(_ticker.as_slice());

            ensure!(!<Tokens<T>>::exists(&ticker), "token already created");

            let to_did_ticker = (to_did, Some(ticker.clone()));
            ensure!(<TickerTransferApprovals>::exists(&to_did_ticker), "Transfer not approved");

            let tta = Self::ticker_transfer_approvals(&to_did_ticker);
            ensure!(Self::is_ticker_registry_valid(&ticker, tta.authorized_by), "ticker registered to someone else");

            if tta.next_ticker.is_none() && tta.previous_ticker.is_none(){
                // This transfer approval is the last approval
                <TickerTransferApprovals>::remove((to_did, None));
            } else {
                <TickerTransferApprovals>::mutate(
                    (to_did, tta.previous_ticker.clone()),
                    |previous_tta| previous_tta.next_ticker = tta.next_ticker.clone()
                );
                if tta.next_ticker.is_some() {
                    <TickerTransferApprovals>::mutate(
                        (to_did, tta.next_ticker.clone()),
                        |next_tta| next_tta.previous_ticker = tta.previous_ticker
                    );
                }
            }

            <TickerTransferApprovals>::remove(&to_did_ticker);

            let current_owner = Self::ticker_registration(&ticker).owner;

            <Tickers<T>>::mutate(&ticker, |tr| tr.owner = to_did);

            Self::deposit_event(RawEvent::TickerTransferred(ticker, current_owner, to_did));

            Ok(())
        }

        pub fn withdraw_ticker_transfer_approval(origin, to_did: IdentityId, _ticker: Vec<u8>) -> Result {
            let sender = ensure_signed(origin)?;
            let sender_key = Key::try_from(sender.encode())?;
            let from_did =  match <identity::Module<T>>::current_did() {
                Some(x) => x,
                None => {
                    if let Some(did) = <identity::Module<T>>::get_identity(&sender_key) {
                        did
                    } else {
                        return Err("did not found");
                    }
                }
            };

            let ticker = utils::bytes_to_upper(_ticker.as_slice());

            ensure!(!<Tokens<T>>::exists(&ticker), "token already created");

            ensure!(Self::is_ticker_registry_valid(&ticker, from_did), "ticker registered to someone else");

            let to_did_ticker = (to_did, Some(ticker.clone()));

            ensure!(<TickerTransferApprovals>::exists(&to_did_ticker), "ticker transfer not approved");

            let tta = Self::ticker_transfer_approvals(&to_did_ticker);
            ensure!(Self::is_ticker_registry_valid(&ticker, tta.authorized_by), "ticker registered to someone else");

            <TickerTransferApprovals>::mutate(
                (to_did, tta.previous_ticker.clone()),
                |previous_tta| previous_tta.next_ticker = tta.next_ticker.clone()
            );

            if tta.next_ticker.is_some() {
                <TickerTransferApprovals>::mutate(
                    (to_did, tta.next_ticker.clone()),
                    |next_tta| next_tta.previous_ticker = tta.previous_ticker
                );
            }

            <TickerTransferApprovals>::remove(&to_did_ticker);
            Self::deposit_event(RawEvent::TickerTransferApprovalWithdrawal(ticker, to_did));
            Ok(())
        }

        /// Initializes a new security token
        /// makes the initiating account the owner of the security token
        /// & the balance of the owner is set to total supply
        ///
        /// # Arguments
        /// * `origin` It consist the signing key of the caller (i.e who signed the transaction to execute this function)
        /// * `did` DID of the creator of the token or the owner of the token
        /// * `name` Name of the token
        /// * `_ticker` Symbol of the token
        /// * `total_supply` Total supply of the token
        /// * `divisible` boolean to identify the divisibility status of the token.
        pub fn create_token(origin, did: IdentityId, name: Vec<u8>, _ticker: Vec<u8>, total_supply: T::Balance, divisible: bool) -> Result {
            let ticker = utils::bytes_to_upper(_ticker.as_slice());
            let sender = ensure_signed(origin)?;
            let signer = Signer::Key( Key::try_from(sender.encode())?);

            // Check that sender is allowed to act on behalf of `did`
            ensure!(<identity::Module<T>>::is_signer_authorized(did, &signer), "sender must be a signing key for DID");

            ensure!(!<Tokens<T>>::exists(&ticker), "token already created");

            let ticker_config = Self::ticker_registration_config();

            ensure!(ticker.len() <= usize::try_from(ticker_config.max_ticker_length).unwrap_or_default(), "ticker length over the limit");

            // checking max size for name and ticker
            // byte arrays (vecs) with no max size should be avoided
            ensure!(name.len() <= 64, "token name cannot exceed 64 bytes");

            let is_ticker_available_or_registered_to = Self::is_ticker_available_or_registered_to(&ticker, did);

            ensure!(is_ticker_available_or_registered_to != TickerRegistrationStatus::RegisteredByOther, "Ticker registered to someone else");

            if !divisible {
                ensure!(total_supply % ONE_UNIT.into() == 0.into(), "Invalid Total supply");
            }

            ensure!(total_supply <= MAX_SUPPLY.into(), "Total supply above the limit");

            // Alternative way to take a fee - fee is proportionaly paid to the validators and dust is burned
            let validators = <session::Module<T>>::validators();
            let fee = Self::asset_creation_fee();
            let validator_len:T::Balance;
            if validators.len() < 1 {
                validator_len = T::Balance::from(1 as u32);
            } else {
                validator_len = T::Balance::from(validators.len() as u32);
            }
            let proportional_fee = fee / validator_len;
            for v in validators {
                <balances::Module<T> as Currency<_>>::transfer(
                    &sender,
                    &<T as utils::Trait>::validator_id_to_account_id(v),
                    proportional_fee
                )?;
            }
            let remainder_fee = fee - (proportional_fee * validator_len);
            let _withdraw_result = <balances::Module<T>>::withdraw(&sender, remainder_fee, WithdrawReason::Fee, ExistenceRequirement::KeepAlive)?;

            if is_ticker_available_or_registered_to == TickerRegistrationStatus::Available {
                // ticker not registered by anyone (or registry expired). we can charge fee and register this ticker
                Self::_register_ticker(&ticker, sender, did, None);
            } else {
                // Ticker already registered by the user
                <Tickers<T>>::mutate(&ticker, |tr| tr.expiry = None);
            }

            let token = SecurityToken {
                name,
                total_supply,
                owner_did: did,
                divisible: divisible
            };

            <Tokens<T>>::insert(&ticker, token);
            <BalanceOf<T>>::insert((ticker.clone(), did), total_supply);
            Self::deposit_event(RawEvent::IssuedToken(ticker, total_supply, did, divisible));
            sr_primitives::print("Initialized!!!");

            Ok(())
        }

        /// Transfer tokens from one DID to another DID as tokens are stored/managed on the DID level
        ///
        /// # Arguments
        /// * `_origin` signing key of the sender
        /// * `did` DID of the `from` token holder, from whom tokens needs to transferred
        /// * `_ticker` Ticker of the token
        /// * `to_did` DID of the `to` token holder, to whom token needs to transferred
        /// * `value` Value that needs to transferred
        pub fn transfer(_origin, did: IdentityId, _ticker: Vec<u8>, to_did: IdentityId, value: T::Balance) -> Result {
            let ticker = utils::bytes_to_upper(_ticker.as_slice());
            let sender = ensure_signed(_origin)?;
            let signer = Signer::Key( Key::try_from(sender.encode())?);


            // Check that sender is allowed to act on behalf of `did`
            ensure!(<identity::Module<T>>::is_signer_authorized(did, &signer), "sender must be a signing key for DID");

            // Check whether the custody allowance remain intact or not
            Self::_check_custody_allowance(&ticker, did, value)?;
            ensure!(Self::_is_valid_transfer(&ticker, Some(did), Some(to_did), value)? == ERC1400_TRANSFER_SUCCESS, "Transfer restrictions failed");

            Self::_transfer(&ticker, did, to_did, value)
        }

        /// Forces a transfer between two DIDs & This can only be called by security token owner.
        /// This function doesn't validate any type of restriction beside a valid KYC check
        ///
        /// # Arguments
        /// * `_origin` signing key of the token owner DID.
        /// * `did` Token owner DID.
        /// * `_ticker` symbol of the token
        /// * `from_did` DID of the token holder from whom balance token will be transferred.
        /// * `to_did` DID of token holder to whom token balance will be transferred.
        /// * `value` Amount of tokens.
        /// * `data` Some off chain data to validate the restriction.
        /// * `operator_data` It is a string which describes the reason of this control transfer call.
        pub fn controller_transfer(_origin, did: IdentityId, _ticker: Vec<u8>, from_did: IdentityId, to_did: IdentityId, value: T::Balance, data: Vec<u8>, operator_data: Vec<u8>) -> Result {
            let ticker = utils::bytes_to_upper(_ticker.as_slice());
            let sender = ensure_signed(_origin)?;
            let signer = Signer::Key( Key::try_from(sender.encode())?);

            // Check that sender is allowed to act on behalf of `did`
            ensure!(<identity::Module<T>>::is_signer_authorized(did, &signer), "sender must be a signing key for DID");

            ensure!(Self::is_owner(&ticker, did), "user is not authorized");

            Self::_transfer(&ticker, from_did, to_did, value.clone())?;

            Self::deposit_event(RawEvent::ControllerTransfer(ticker, did, from_did, to_did, value, data, operator_data));

            Ok(())
        }

        /// approve token transfer from one DID to DID
        /// once this is done, transfer_from can be called with corresponding values
        ///
        /// # Arguments
        /// * `_origin` Signing key of the token owner (i.e sender)
        /// * `did` DID of the sender
        /// * `spender_did` DID of the spender
        /// * `value` Amount of the tokens approved
        fn approve(_origin, did: IdentityId, _ticker: Vec<u8>, spender_did: IdentityId, value: T::Balance) -> Result {
            let ticker = utils::bytes_to_upper(_ticker.as_slice());
            let sender = ensure_signed(_origin)?;
            let signer = Signer::Key( Key::try_from(sender.encode())?);

            // Check that sender is allowed to act on behalf of `did`
            ensure!(<identity::Module<T>>::is_signer_authorized(did, &signer), "sender must be a signing key for DID");

            ensure!(<BalanceOf<T>>::exists((ticker.clone(), did)), "Account does not own this token");

            let allowance = Self::allowance((ticker.clone(), did, spender_did));
            let updated_allowance = allowance.checked_add(&value).ok_or("overflow in calculating allowance")?;
            <Allowance<T>>::insert((ticker.clone(), did, spender_did), updated_allowance);

            Self::deposit_event(RawEvent::Approval(ticker, did, spender_did, value));

            Ok(())
        }

        /// If sufficient allowance provided, transfer from a DID to another DID without token owner's signature.
        ///
        /// # Arguments
        /// * `_origin` Signing key of spender
        /// * `did` DID of the spender
        /// * `_ticker` Ticker of the token
        /// * `from_did` DID from whom token is being transferred
        /// * `to_did` DID to whom token is being transferred
        /// * `value` Amount of the token for transfer
        pub fn transfer_from(origin, did: IdentityId, _ticker: Vec<u8>, from_did: IdentityId, to_did: IdentityId, value: T::Balance) -> Result {
            let spender = Signer::Key( Key::try_from( ensure_signed(origin)?.encode())?);

            // Check that spender is allowed to act on behalf of `did`
            ensure!(<identity::Module<T>>::is_signer_authorized(did, &spender), "sender must be a signing key for DID");

            let ticker = utils::bytes_to_upper(_ticker.as_slice());
            let ticker_from_did_did = (ticker.clone(), from_did, did);
            ensure!(<Allowance<T>>::exists(&ticker_from_did_did), "Allowance does not exist");
            let allowance = Self::allowance(&ticker_from_did_did);
            ensure!(allowance >= value, "Not enough allowance");

            // using checked_sub (safe math) to avoid overflow
            let updated_allowance = allowance.checked_sub(&value).ok_or("overflow in calculating allowance")?;
            // Check whether the custody allowance remain intact or not
            Self::_check_custody_allowance(&ticker, from_did, value)?;

            ensure!(Self::_is_valid_transfer(&ticker, Some(from_did), Some(to_did), value)? == ERC1400_TRANSFER_SUCCESS, "Transfer restrictions failed");
            Self::_transfer(&ticker, from_did, to_did, value)?;

            // Change allowance afterwards
            <Allowance<T>>::insert(&ticker_from_did_did, updated_allowance);

            Self::deposit_event(RawEvent::Approval(ticker, from_did, did, value));
            Ok(())
        }

        /// Function used to create the checkpoint
        ///
        /// # Arguments
        /// * `_origin` Signing key of the token owner. (Only token owner can call this function).
        /// * `did` DID of the token owner
        /// * `_ticker` Ticker of the token
        pub fn create_checkpoint(_origin, did: IdentityId, _ticker: Vec<u8>) -> Result {
            let ticker = utils::bytes_to_upper(_ticker.as_slice());
            let sender = ensure_signed(_origin)?;
            let signer = Signer::Key( Key::try_from(sender.encode())?);

            // Check that sender is allowed to act on behalf of `did`
            ensure!(<identity::Module<T>>::is_signer_authorized(did, &signer), "sender must be a signing key for DID");

            ensure!(Self::is_owner(&ticker, did), "user is not authorized");
            Self::_create_checkpoint(&ticker)
        }

        /// Function is used to issue(or mint) new tokens for the given DID
        /// can only be executed by the token owner
        ///
        /// # Arguments
        /// * `origin` Signing key of token owner
        /// * `did` DID of the token owner
        /// * `ticker` Ticker of the token
        /// * `to_did` DID of the token holder to whom new tokens get issued.
        /// * `value` Amount of tokens that get issued
        pub fn issue(origin, did: IdentityId, ticker: Vec<u8>, to_did: IdentityId, value: T::Balance, _data: Vec<u8>) -> Result {
            let upper_ticker = utils::bytes_to_upper(&ticker);
            let sender = ensure_signed(origin)?;
            let signer = Signer::Key( Key::try_from(sender.encode())?);

            // Check that sender is allowed to act on behalf of `did`
            ensure!(<identity::Module<T>>::is_signer_authorized(did, &signer), "sender must be a signing key for DID");

            ensure!(Self::is_owner(&upper_ticker, did), "user is not authorized");
            Self::_mint(&upper_ticker, to_did, value)
        }

        /// Function is used issue(or mint) new tokens for the given DIDs
        /// can only be executed by the token owner
        ///
        /// # Arguments
        /// * `origin` Signing key of token owner
        /// * `did` DID of the token owner
        /// * `ticker` Ticker of the token
        /// * `investor_dids` Array of the DID of the token holders to whom new tokens get issued.
        /// * `values` Array of the Amount of tokens that get issued
        pub fn batch_issue(origin, did: IdentityId, ticker: Vec<u8>, investor_dids: Vec<IdentityId>, values: Vec<T::Balance>) -> Result {
            let sender = ensure_signed(origin)?;
            let signer = Signer::Key( Key::try_from(sender.encode())?);

            // Check that sender is allowed to act on behalf of `did`
            ensure!(<identity::Module<T>>::is_signer_authorized(did, &signer), "sender must be a signing key for DID");

            ensure!(investor_dids.len() == values.len(), "Investor/amount list length inconsistent");

            ensure!(Self::is_owner(&ticker, did), "user is not authorized");


            // A helper vec for calculated new investor balances
            let mut updated_balances = Vec::with_capacity(investor_dids.len());

            // A helper vec for calculated new investor balances
            let mut current_balances = Vec::with_capacity(investor_dids.len());

            // Get current token details for supply update
            let mut token = Self::token_details(ticker.clone());

            // A round of per-investor checks
            for i in 0..investor_dids.len() {
                ensure!(
                    Self::check_granularity(&ticker, values[i]),
                    "Invalid granularity"
                );
                let updated_total_supply = token
                    .total_supply
                    .checked_add(&values[i])
                    .ok_or("overflow in calculating total supply")?;
                ensure!(updated_total_supply <= MAX_SUPPLY.into(), "Total supply above the limit");

                current_balances.push(Self::balance_of((ticker.clone(), investor_dids[i].clone())));
                updated_balances.push(current_balances[i]
                    .checked_add(&values[i])
                    .ok_or("overflow in calculating balance")?);

                // verify transfer check
                ensure!(Self::_is_valid_transfer(&ticker, None, Some(investor_dids[i]), values[i])? == ERC1400_TRANSFER_SUCCESS, "Transfer restrictions failed");

                // New total supply must be valid
                token.total_supply = updated_total_supply;
            }

            // After checks are ensured introduce side effects
            for i in 0..investor_dids.len() {
                Self::_update_checkpoint(&ticker, investor_dids[i], current_balances[i]);

                <BalanceOf<T>>::insert((ticker.clone(), investor_dids[i]), updated_balances[i]);

                Self::deposit_event(RawEvent::Issued(ticker.clone(), investor_dids[i], values[i]));
            }
            <Tokens<T>>::insert(ticker.clone(), token);

            Ok(())
        }

        /// Used to redeem the security tokens
        ///
        /// # Arguments
        /// * `_origin` Signing key of the token holder who wants to redeem the tokens
        /// * `did` DID of the token holder
        /// * `_ticker` Ticker of the token
        /// * `value` Amount of the tokens needs to redeem
        /// * `_data` An off chain data blob used to validate the redeem functionality.
        pub fn redeem(_origin, did: IdentityId, _ticker: Vec<u8>, value: T::Balance, _data: Vec<u8>) -> Result {
            let upper_ticker = utils::bytes_to_upper(_ticker.as_slice());
            let sender = ensure_signed(_origin)?;
            let signer = Signer::Key( Key::try_from(sender.encode())?);

            // Check that sender is allowed to act on behalf of `did`
            ensure!(<identity::Module<T>>::is_signer_authorized(did, &signer), "sender must be a signing key for DID");

            // Granularity check
            ensure!(
                Self::check_granularity(&upper_ticker, value),
                "Invalid granularity"
                );
            let ticker_did = (upper_ticker.clone(), did);
            ensure!(<BalanceOf<T>>::exists(&ticker_did), "Account does not own this token");
            let burner_balance = Self::balance_of(&ticker_did);
            ensure!(burner_balance >= value, "Not enough balance.");

            // Reduce sender's balance
            let updated_burner_balance = burner_balance
                .checked_sub(&value)
                .ok_or("overflow in calculating balance")?;
            // Check whether the custody allowance remain intact or not
            Self::_check_custody_allowance(&upper_ticker, did, value)?;

            // verify transfer check
            ensure!(Self::_is_valid_transfer(&upper_ticker, Some(did), None, value)? == ERC1400_TRANSFER_SUCCESS, "Transfer restrictions failed");

            //Decrease total supply
            let mut token = Self::token_details(&upper_ticker);
            token.total_supply = token.total_supply.checked_sub(&value).ok_or("overflow in calculating balance")?;

            Self::_update_checkpoint(&upper_ticker, did, burner_balance);

            <BalanceOf<T>>::insert((upper_ticker.clone(), did), updated_burner_balance);
            <Tokens<T>>::insert(&upper_ticker, token);

            Self::deposit_event(RawEvent::Redeemed(upper_ticker, did, value));

            Ok(())

        }

        /// Used to redeem the security tokens by some other DID who has approval
        ///
        /// # Arguments
        /// * `_origin` Signing key of the spender who has valid approval to redeem the tokens
        /// * `did` DID of the spender
        /// * `_ticker` Ticker of the token
        /// * `from_did` DID from whom balance get reduced
        /// * `value` Amount of the tokens needs to redeem
        /// * `_data` An off chain data blob used to validate the redeem functionality.
        pub fn redeem_from(_origin, did: IdentityId, _ticker: Vec<u8>, from_did: IdentityId, value: T::Balance, _data: Vec<u8>) -> Result {
            let upper_ticker = utils::bytes_to_upper(_ticker.as_slice());
            let sender = ensure_signed(_origin)?;
            let signer = Signer::Key( Key::try_from(sender.encode())?);

            // Check that sender is allowed to act on behalf of `did`
            ensure!(<identity::Module<T>>::is_signer_authorized(did, &signer), "sender must be a signing key for DID");

            // Granularity check
            ensure!(
                Self::check_granularity(&upper_ticker, value),
                "Invalid granularity"
                );
            let ticker_did = (upper_ticker.clone(), did);
            ensure!(<BalanceOf<T>>::exists(&ticker_did), "Account does not own this token");
            let burner_balance = Self::balance_of(&ticker_did);
            ensure!(burner_balance >= value, "Not enough balance.");

            // Reduce sender's balance
            let updated_burner_balance = burner_balance
                .checked_sub(&value)
                .ok_or("overflow in calculating balance")?;

            let ticker_from_did_did = (upper_ticker.clone(), from_did, did);
            ensure!(<Allowance<T>>::exists(&ticker_from_did_did), "Allowance does not exist");
            let allowance = Self::allowance(&ticker_from_did_did);
            ensure!(allowance >= value, "Not enough allowance");
            // Check whether the custody allowance remain intact or not
            Self::_check_custody_allowance(&upper_ticker, did, value)?;
            ensure!(Self::_is_valid_transfer( &upper_ticker, Some(from_did), None, value)? == ERC1400_TRANSFER_SUCCESS, "Transfer restrictions failed");

            let updated_allowance = allowance.checked_sub(&value).ok_or("overflow in calculating allowance")?;

            //Decrease total suply
            let mut token = Self::token_details(&upper_ticker);
            token.total_supply = token.total_supply.checked_sub(&value).ok_or("overflow in calculating balance")?;

            Self::_update_checkpoint(&upper_ticker, did, burner_balance);

            <Allowance<T>>::insert(&ticker_from_did_did, updated_allowance);
            <BalanceOf<T>>::insert(&ticker_did, updated_burner_balance);
            <Tokens<T>>::insert(&upper_ticker, token);

            Self::deposit_event(RawEvent::Redeemed(upper_ticker.clone(), did, value));
            Self::deposit_event(RawEvent::Approval(upper_ticker, from_did, did, value));

            Ok(())
        }

        /// Forces a redemption of an DID's tokens. Can only be called by token owner
        ///
        /// # Arguments
        /// * `_origin` Signing key of the token owner
        /// * `did` DID of the token holder
        /// * `ticker` Ticker of the token
        /// * `token_holder_did` DID from whom balance get reduced
        /// * `value` Amount of the tokens needs to redeem
        /// * `data` An off chain data blob used to validate the redeem functionality.
        /// * `operator_data` Any data blob that defines the reason behind the force redeem.
        pub fn controller_redeem(origin, did: IdentityId, ticker: Vec<u8>, token_holder_did: IdentityId, value: T::Balance, data: Vec<u8>, operator_data: Vec<u8>) -> Result {
            let ticker = utils::bytes_to_upper(ticker.as_slice());
            let sender = ensure_signed(origin)?;
            let signer = Signer::Key( Key::try_from(sender.encode())?);

            // Check that sender is allowed to act on behalf of `did`
            ensure!(<identity::Module<T>>::is_signer_authorized(did, &signer), "sender must be a signing key for DID");
            ensure!(Self::is_owner(&ticker, did), "user is not token owner");

            // Granularity check
            ensure!(
                Self::check_granularity(&ticker, value),
                "Invalid granularity"
                );
            let ticker_token_holder_did = (ticker.clone(), token_holder_did);
            ensure!(<BalanceOf<T>>::exists( &ticker_token_holder_did), "Account does not own this token");
            let burner_balance = Self::balance_of(&ticker_token_holder_did);
            ensure!(burner_balance >= value, "Not enough balance.");

            // Reduce sender's balance
            let updated_burner_balance = burner_balance
                .checked_sub(&value)
                .ok_or("overflow in calculating balance")?;

            //Decrease total suply
            let mut token = Self::token_details(&ticker);
            token.total_supply = token.total_supply.checked_sub(&value).ok_or("overflow in calculating balance")?;

            Self::_update_checkpoint(&ticker, token_holder_did, burner_balance);

            <BalanceOf<T>>::insert(&ticker_token_holder_did, updated_burner_balance);
            <Tokens<T>>::insert(&ticker, token);

            Self::deposit_event(RawEvent::ControllerRedemption(ticker, did, token_holder_did, value, data, operator_data));

            Ok(())
        }

        /// Makes an indivisible token divisible. Only called by the token owner
        ///
        /// # Arguments
        /// * `origin` Signing key of the token owner.
        /// * `did` DID of the token owner
        /// * `ticker` Ticker of the token
        pub fn make_divisible(origin, did: IdentityId, ticker: Vec<u8>) -> Result {
            let ticker = utils::bytes_to_upper(ticker.as_slice());
            let sender = ensure_signed(origin)?;
            let sender_signer = Signer::Key( Key::try_from(sender.encode())?);

            // Check that sender is allowed to act on behalf of `did`
            ensure!(<identity::Module<T>>::is_signer_authorized(did, &sender_signer), "sender must be a signing key for DID");

            ensure!(Self::is_owner(&ticker, did), "user is not authorized");
            // Read the token details
            let mut token = Self::token_details(&ticker);
            ensure!(!token.divisible, "token already divisible");
            token.divisible = true;
            <Tokens<T>>::insert(&ticker, token);
            Self::deposit_event(RawEvent::DivisibilityChanged(ticker, true));
            Ok(())
        }

        /// Checks whether a transaction with given parameters can take place or not
        /// This function is state less function and used to validate the transfer before actual transfer call.
        ///
        /// # Arguments
        /// * `_origin` Signing Key of the caller
        /// * `ticker` Ticker of the token
        /// * `from_did` DID from whom tokens will be transferred
        /// * `to_did` DID to whom tokens will be transferred
        /// * `value` Amount of the tokens
        /// * `data` Off chain data blob to validate the transfer.
        pub fn can_transfer(_origin, ticker: Vec<u8>, from_did: IdentityId, to_did: IdentityId, value: T::Balance, data: Vec<u8>) {
            let mut current_balance: T::Balance = Self::balance_of((ticker.clone(), from_did));
            if current_balance < value {
                current_balance = 0.into();
            } else {
                current_balance = current_balance - value;
            }
            if current_balance < Self::total_custody_allowance((ticker.clone(), from_did)) {
                sr_primitives::print("Insufficient balance");
                Self::deposit_event(RawEvent::CanTransfer(ticker, from_did, to_did, value, data, ERC1400_INSUFFICIENT_BALANCE as u32));
            } else {
                match Self::_is_valid_transfer(&ticker, Some(from_did), Some(to_did), value) {
                    Ok(code) =>
                    {
                        Self::deposit_event(RawEvent::CanTransfer(ticker, from_did, to_did, value, data, code as u32));
                    },
                    Err(msg) => {
                        // We emit a generic error with the event whenever there's an internal issue - i.e. captured
                        // in a string error and not using the status codes
                        sr_primitives::print(msg);
                        Self::deposit_event(RawEvent::CanTransfer(ticker, from_did, to_did, value, data, ERC1400_TRANSFER_FAILURE as u32));
                    }
                }
            }
        }

        /// An ERC1594 transfer with data
        /// This function can be used by the exchanges of other third parties to dynamically validate the transaction
        /// by passing the data blob
        ///
        /// # Arguments
        /// * `origin` Signing key of the sender
        /// * `did` DID from whom tokens will be transferred
        /// * `ticker` Ticker of the token
        /// * `to_did` DID to whom tokens will be transferred
        /// * `value` Amount of the tokens
        /// * `data` Off chain data blob to validate the transfer.
        pub fn transfer_with_data(origin, did: IdentityId, ticker: Vec<u8>, to_did: IdentityId, value: T::Balance, data: Vec<u8>) -> Result {
            Self::transfer(origin, did, ticker.clone(), to_did, value)?;
            Self::deposit_event(RawEvent::TransferWithData(ticker, did, to_did, value, data));
            Ok(())
        }

        /// An ERC1594 transfer_from with data
        /// This function can be used by the exchanges of other third parties to dynamically validate the transaction
        /// by passing the data blob
        ///
        /// # Arguments
        /// * `origin` Signing key of the spender
        /// * `did` DID of spender
        /// * `ticker` Ticker of the token
        /// * `from_did` DID from whom tokens will be transferred
        /// * `to_did` DID to whom tokens will be transferred
        /// * `value` Amount of the tokens
        /// * `data` Off chain data blob to validate the transfer.
        pub fn transfer_from_with_data(origin, did: IdentityId, ticker: Vec<u8>, from_did: IdentityId, to_did: IdentityId, value: T::Balance, data: Vec<u8>) -> Result {
            Self::transfer_from(origin, did, ticker.clone(), from_did,  to_did, value)?;
            Self::deposit_event(RawEvent::TransferWithData(ticker, from_did, to_did, value, data));
            Ok(())
        }

        /// Used to know whether the given token will issue new tokens or not
        ///
        /// # Arguments
        /// * `_origin` Signing key
        /// * `ticker` Ticker of the token whose issuance status need to know
        pub fn is_issuable(_origin, ticker: Vec<u8>) {
            Self::deposit_event(RawEvent::IsIssuable(ticker, true));
        }

        /// Used to get the documents details attach with the token
        ///
        /// # Arguments
        /// * `_origin` Caller signing key
        /// * `ticker` Ticker of the token
        /// * `name` Name of the document
        pub fn get_document(_origin, ticker: Vec<u8>, name: Vec<u8>) -> Result {
            let record = <Documents<T>>::get((ticker.clone(), name.clone()));
            Self::deposit_event(RawEvent::GetDocument(ticker, name, record.0, record.1, record.2));
            Ok(())
        }

        /// Used to set the details of the document, Only be called by the token owner
        ///
        /// # Arguments
        /// * `origin` Signing key of the token owner
        /// * `did` DID of the token owner
        /// * `ticker` Ticker of the token
        /// * `name` Name of the document
        /// * `uri` Off chain URL of the document
        /// * `document_hash` Hash of the document to proof the incorruptibility of the document
        pub fn set_document(origin, did: IdentityId, ticker: Vec<u8>, name: Vec<u8>, uri: Vec<u8>, document_hash: Vec<u8>) -> Result {
            let ticker = utils::bytes_to_upper(ticker.as_slice());
            let sender = ensure_signed(origin)?;
            let sender_signer = Signer::Key( Key::try_from(sender.encode())?);

            // Check that sender is allowed to act on behalf of `did`
            ensure!(<identity::Module<T>>::is_signer_authorized(did, &sender_signer), "sender must be a signing key for DID");
            ensure!(Self::is_owner(&ticker, did), "user is not authorized");

            <Documents<T>>::insert((ticker, name), (uri, document_hash, <timestamp::Module<T>>::get()));
            Ok(())
        }

        /// Used to remove the document details for the given token, Only be called by the token owner
        ///
        /// # Arguments
        /// * `origin` Signing key of the token owner
        /// * `did` DID of the token owner
        /// * `ticker` Ticker of the token
        /// * `name` Name of the document
        pub fn remove_document(origin, did: IdentityId, ticker: Vec<u8>, name: Vec<u8>) -> Result {
            let ticker = utils::bytes_to_upper(ticker.as_slice());
            let sender = ensure_signed(origin)?;
            let sender_signer = Signer::Key( Key::try_from(sender.encode())?);


            // Check that sender is allowed to act on behalf of `did`
            ensure!(<identity::Module<T>>::is_signer_authorized(did, &sender_signer), "sender must be a signing key for DID");
            ensure!(Self::is_owner(&ticker, did), "user is not authorized");

            <Documents<T>>::remove((ticker, name));
            Ok(())
        }

        /// ERC-2258 Implementation

        /// Used to increase the allowance for a given custodian
        /// Any investor/token holder can add a custodian and transfer the token transfer ownership to the custodian
        /// Through that investor balance will remain the same but the given token are only transfer by the custodian.
        /// This implementation make sure to have an accurate investor count from omnibus wallets.
        ///
        /// # Arguments
        /// * `origin` Signing key of the token holder
        /// * `ticker` Ticker of the token
        /// * `holder_did` DID of the token holder (i.e who wants to increase the custody allowance)
        /// * `custodian_did` DID of the custodian (i.e whom allowance provided)
        /// * `value` Allowance amount
        pub fn increase_custody_allowance(origin, ticker: Vec<u8>, holder_did: IdentityId, custodian_did: IdentityId, value: T::Balance) -> Result {
            let ticker = utils::bytes_to_upper(ticker.as_slice());
            let sender = ensure_signed(origin)?;
            let sender_signer = Signer::Key( Key::try_from(sender.encode())?);

            // Check that sender is allowed to act on behalf of `did`
            ensure!(
                <identity::Module<T>>::is_signer_authorized(holder_did, &sender_signer),
                "sender must be a signing key for DID"
            );
            Self::_increase_custody_allowance(ticker.clone(), holder_did, custodian_did, value)?;
            Ok(())
        }

        /// Used to increase the allowance for a given custodian by providing the off chain signature
        ///
        /// # Arguments
        /// * `origin` Signing key of a DID who posses off chain signature
        /// * `ticker` Ticker of the token
        /// * `holder_did` DID of the token holder (i.e who wants to increase the custody allowance)
        /// * `holder_account_id` Signing key which signs the off chain data blob.
        /// * `custodian_did` DID of the custodian (i.e whom allowance provided)
        /// * `caller_did` DID of the caller
        /// * `value` Allowance amount
        /// * `nonce` A u16 number which avoid the replay attack
        /// * `signature` Signature provided by the holder_did
        pub fn increase_custody_allowance_of(
            origin,
            ticker: Vec<u8>,
            holder_did: IdentityId,
            holder_account_id: T::AccountId,
            custodian_did: IdentityId,
            caller_did: IdentityId,
            value: T::Balance,
            nonce: u16,
            signature: T::OffChainSignature
        ) -> Result {
            let ticker = utils::bytes_to_upper(ticker.as_slice());
            let sender = ensure_signed(origin)?;

            ensure!(!Self::authentication_nonce((ticker.clone(), holder_did, nonce)), "Signature already used");

            let msg = SignData {
                custodian_did: custodian_did,
                holder_did: holder_did,
                ticker: ticker.clone(),
                value,
                nonce
            };
            // holder_account_id should be a part of the holder_did
            ensure!(signature.verify(&msg.encode()[..], &holder_account_id), "Invalid signature");
            let sender_signer = Signer::Key(Key::try_from(sender.encode())?);
            ensure!(
                <identity::Module<T>>::is_signer_authorized(caller_did, &sender_signer),
                "sender must be a signing key for DID"
            );
            // Validate the holder signing key
            let holder_signer = Signer::Key(Key::try_from(holder_account_id.encode())?);
            ensure!(
                <identity::Module<T>>::is_signer_authorized(holder_did, &holder_signer),
                "holder signing key must be a signing key for holder DID"
            );
            Self::_increase_custody_allowance(ticker.clone(), holder_did, custodian_did, value)?;
            <AuthenticationNonce>::insert((ticker.clone(), holder_did, nonce), true);
            Ok(())
        }

        /// Used to transfer the tokens by the approved custodian
        ///
        /// # Arguments
        /// * `origin` Signing key of the custodian
        /// * `ticker` Ticker of the token
        /// * `holder_did` DID of the token holder (i.e whom balance get reduced)
        /// * `custodian_did` DID of the custodian (i.e who has the valid approved allowance)
        /// * `receiver_did` DID of the receiver
        /// * `value` Amount of tokens need to transfer
        pub fn transfer_by_custodian(
            origin,
            ticker: Vec<u8>,
            holder_did: IdentityId,
            custodian_did: IdentityId,
            receiver_did: IdentityId,
            value: T::Balance
        ) -> Result {
            let ticker = utils::bytes_to_upper(ticker.as_slice());
            let sender = ensure_signed(origin)?;
            let sender_signer = Signer::Key( Key::try_from(sender.encode())?);
            // Check that sender is allowed to act on behalf of `did`
            ensure!(
                <identity::Module<T>>::is_signer_authorized(custodian_did, &sender_signer),
                "sender must be a signing key for DID"
            );
            let mut custodian_allowance = Self::custodian_allowance((ticker.clone(), holder_did, custodian_did));
            // Check whether the custodian has enough allowance or not
            ensure!(custodian_allowance >= value, "Insufficient allowance");
            // using checked_sub (safe math) to avoid underflow
            custodian_allowance = custodian_allowance.checked_sub(&value).ok_or("underflow in calculating allowance")?;
            // using checked_sub (safe math) to avoid underflow
            let new_total_allowance = Self::total_custody_allowance((ticker.clone(), holder_did))
                .checked_sub(&value)
                .ok_or("underflow in calculating the total allowance")?;
            // Validate the transfer
            ensure!(Self::_is_valid_transfer(&ticker, Some(holder_did), Some(receiver_did), value)? == ERC1400_TRANSFER_SUCCESS, "Transfer restrictions failed");
            Self::_transfer(&ticker, holder_did, receiver_did, value)?;
            // Update Storage of allowance
            <CustodianAllowance<T>>::insert((ticker.clone(), custodian_did, holder_did), &custodian_allowance);
            <TotalCustodyAllowance<T>>::insert((ticker.clone(), holder_did), new_total_allowance);
            Self::deposit_event(RawEvent::CustodyTransfer(ticker.clone(), custodian_did, holder_did, receiver_did, value));
            Ok(())
        }
    }
}

decl_event! {
    pub enum Event<T>
        where
        Balance = <T as balances::Trait>::Balance,
        Moment = <T as timestamp::Trait>::Moment,
    {
        /// event for transfer of tokens
        /// ticker, from DID, to DID, value
        Transfer(Vec<u8>, IdentityId, IdentityId, Balance),
        /// event when an approval is made
        /// ticker, owner DID, spender DID, value
        Approval(Vec<u8>, IdentityId, IdentityId, Balance),
        /// emit when tokens get issued
        /// ticker, beneficiary DID, value
        Issued(Vec<u8>, IdentityId, Balance),
        /// emit when tokens get redeemed
        /// ticker, DID, value
        Redeemed(Vec<u8>, IdentityId, Balance),
        /// event for forced transfer of tokens
        /// ticker, controller DID, from DID, to DID, value, data, operator data
        ControllerTransfer(Vec<u8>, IdentityId, IdentityId, IdentityId, Balance, Vec<u8>, Vec<u8>),
        /// event for when a forced redemption takes place
        /// ticker, controller DID, token holder DID, value, data, operator data
        ControllerRedemption(Vec<u8>, IdentityId, IdentityId, Balance, Vec<u8>, Vec<u8>),
        /// Event for creation of the asset
        /// ticker, total supply, owner DID, divisibility
        IssuedToken(Vec<u8>, Balance, IdentityId, bool),
        /// Event for change in divisibility
        /// ticker, divisibility
        DivisibilityChanged(Vec<u8>, bool),
        /// can_transfer() output
        /// ticker, from_did, to_did, value, data, ERC1066 status
        /// 0 - OK
        /// 1,2... - Error, meanings TBD
        CanTransfer(Vec<u8>, IdentityId, IdentityId, Balance, Vec<u8>, u32),
        /// An additional event to Transfer; emitted when transfer_with_data is called; similar to
        /// Transfer with data added at the end.
        /// ticker, from DID, to DID, value, data
        TransferWithData(Vec<u8>, IdentityId, IdentityId, Balance, Vec<u8>),
        /// is_issuable() output
        /// ticker, return value (true if issuable)
        IsIssuable(Vec<u8>, bool),
        /// get_document() output
        /// ticker, name, uri, hash, last modification date
        GetDocument(Vec<u8>, Vec<u8>, Vec<u8>, Vec<u8>, Moment),
        /// emit when tokens transferred by the custodian
        /// ticker, custodian did, holder/from did, to did, amount
        CustodyTransfer(Vec<u8>, IdentityId, IdentityId, IdentityId, Balance),
        /// emit when allowance get increased
        /// ticker, holder did, custodian did, oldAllowance, newAllowance
        CustodyAllowanceChanged(Vec<u8>, IdentityId, IdentityId, Balance, Balance),
        /// emit when ticker is registered
        /// ticker, ticker owner, expiry
        TickerRegistered(Vec<u8>, IdentityId, Option<Moment>),
        /// emit when ticker is transferred
        /// ticker, from, to
        TickerTransferred(Vec<u8>, IdentityId, IdentityId),
        /// emit when ticker is registered
        /// ticker, current owner, approved owner
        TickerTransferApproval(Vec<u8>, IdentityId, IdentityId),
        /// ticker transfer approval withdrawal
        /// ticker, approved did
        TickerTransferApprovalWithdrawal(Vec<u8>, IdentityId),
    }
}

pub trait AssetTrait<V> {
    fn total_supply(ticker: &[u8]) -> V;
    fn balance(ticker: &[u8], did: IdentityId) -> V;
    fn _mint_from_sto(ticker: &[u8], sender_did: IdentityId, tokens_purchased: V) -> Result;
    fn is_owner(ticker: &Vec<u8>, did: IdentityId) -> bool;
    fn get_balance_at(ticker: &Vec<u8>, did: IdentityId, at: u64) -> V;
}

impl<T: Trait> AssetTrait<T::Balance> for Module<T> {
    fn _mint_from_sto(ticker: &[u8], sender: IdentityId, tokens_purchased: T::Balance) -> Result {
        let upper_ticker = utils::bytes_to_upper(ticker);
        Self::_mint(&upper_ticker, sender, tokens_purchased)
    }

    fn is_owner(ticker: &Vec<u8>, did: IdentityId) -> bool {
        Self::_is_owner(ticker, did)
    }

    /// Get the asset `id` balance of `who`.
    fn balance(ticker: &[u8], who: IdentityId) -> T::Balance {
        let upper_ticker = utils::bytes_to_upper(ticker);
        return Self::balance_of((upper_ticker, who));
    }

    // Get the total supply of an asset `id`
    fn total_supply(ticker: &[u8]) -> T::Balance {
        let upper_ticker = utils::bytes_to_upper(ticker);
        return Self::token_details(upper_ticker).total_supply;
    }

    fn get_balance_at(ticker: &Vec<u8>, did: IdentityId, at: u64) -> T::Balance {
        let upper_ticker = utils::bytes_to_upper(ticker);
        return Self::get_balance_at(&upper_ticker, did, at);
    }
}

/// All functions in the decl_module macro become part of the public interface of the module
/// If they are there, they are accessible via extrinsics calls whether they are public or not
/// However, in the impl module section (this, below) the functions can be public and private
/// Private functions are internal to this module e.g.: _transfer
/// Public functions can be called from other modules e.g.: lock and unlock (being called from the tcr module)
/// All functions in the impl module section are not part of public interface because they are not part of the Call enum
impl<T: Trait> Module<T> {
    // Public immutables
    pub fn _is_owner(ticker: &Vec<u8>, did: IdentityId) -> bool {
        let token = Self::token_details(ticker);
        token.owner_did == did
    }

    pub fn is_ticker_available(ticker: &Vec<u8>) -> bool {
        // Assumes uppercase ticker
        if <Tickers<T>>::exists(ticker.clone()) {
            let now = <timestamp::Module<T>>::get();
            if let Some(expiry) = Self::ticker_registration(ticker.clone()).expiry {
                if now <= expiry {
                    return false;
                }
            } else {
                return false;
            }
        }
        return true;
    }

    pub fn is_ticker_registry_valid(ticker: &Vec<u8>, did: IdentityId) -> bool {
        // Assumes uppercase ticker
        if <Tickers<T>>::exists(ticker.clone()) {
            let now = <timestamp::Module<T>>::get();
            let ticker_reg = Self::ticker_registration(ticker.clone());
            if ticker_reg.owner == did {
                if let Some(expiry) = ticker_reg.expiry {
                    if now > expiry {
                        return false;
                    }
                } else {
                    return true;
                }
                return true;
            }
        }
        return false;
    }

    /// Returns 0 if ticker is registered to someone else
    /// 1 if ticker is available for registry
    /// 2 if ticker is already registered to provided did
    pub fn is_ticker_available_or_registered_to(
        ticker: &Vec<u8>,
        did: IdentityId,
    ) -> TickerRegistrationStatus {
        // Assumes uppercase ticker
        if <Tickers<T>>::exists(ticker.clone()) {
            let ticker_reg = Self::ticker_registration(ticker.clone());
            if let Some(expiry) = ticker_reg.expiry {
                let now = <timestamp::Module<T>>::get();
                if now > expiry {
                    // ticker registered to someone but expired and can be registered again
                    return TickerRegistrationStatus::Available;
                } else if ticker_reg.owner == did {
                    // ticker is already registered to provided did (but may expire in future)
                    return TickerRegistrationStatus::RegisteredByDid;
                }
            } else if ticker_reg.owner == did {
                // ticker is already registered to provided did (and will never expire)
                return TickerRegistrationStatus::RegisteredByDid;
            }
            // ticker registered to someone else
            return TickerRegistrationStatus::RegisteredByOther;
        }
        // Ticker not registered yet
        return TickerRegistrationStatus::Available;
    }

    fn _register_ticker(
        ticker: &Vec<u8>,
        sender: T::AccountId,
        to_did: IdentityId,
        expiry: Option<T::Moment>,
    ) {
        // charge fee
        Self::charge_ticker_registration_fee(ticker, sender.clone(), to_did);

        let ticker_registration = TickerRegistration {
            owner: to_did,
            expiry: expiry.clone(),
        };

        // Store ticker registration details
        <Tickers<T>>::insert(ticker, ticker_registration);

        Self::deposit_event(RawEvent::TickerRegistered(ticker.to_vec(), to_did, expiry));
    }

    fn charge_ticker_registration_fee(_ticker: &Vec<u8>, _sender: T::AccountId, _did: IdentityId) {
        //TODO: Charge fee
    }

    /// Get the asset `id` balance of `who`.
    pub fn balance(ticker: &Vec<u8>, did: IdentityId) -> T::Balance {
        let upper_ticker = utils::bytes_to_upper(ticker);
        Self::balance_of((upper_ticker, did))
    }

    // Get the total supply of an asset `id`
    pub fn total_supply(ticker: &[u8]) -> T::Balance {
        let upper_ticker = utils::bytes_to_upper(ticker);
        Self::token_details(upper_ticker).total_supply
    }

    pub fn get_balance_at(ticker: &Vec<u8>, did: IdentityId, at: u64) -> T::Balance {
        let upper_ticker = utils::bytes_to_upper(ticker);
        let ticker_did = (upper_ticker.clone(), did);
        if !<TotalCheckpoints>::exists(upper_ticker.clone()) ||
            at == 0 || //checkpoints start from 1
            at > Self::total_checkpoints_of(&upper_ticker)
        {
            // No checkpoints data exist
            return Self::balance_of(&ticker_did);
        }

        if <UserCheckpoints>::exists(&ticker_did) {
            let user_checkpoints = Self::user_checkpoints(&ticker_did);
            if at > *user_checkpoints.last().unwrap_or(&0) {
                // Using unwrap_or to be defensive.
                // or part should never be triggered due to the check on 2 lines above
                // User has not transacted after checkpoint creation.
                // This means their current balance = their balance at that cp.
                return Self::balance_of(&ticker_did);
            }
            // Uses the first checkpoint that was created after target checpoint
            // and the user has data for that checkpoint
            return Self::balance_at_checkpoint((
                upper_ticker.clone(),
                did,
                Self::find_ceiling(&user_checkpoints, at),
            ));
        }
        // User has no checkpoint data.
        // This means that user's balance has not changed since first checkpoint was created.
        // Maybe the user never held any balance.
        return Self::balance_of(&ticker_did);
    }

    fn find_ceiling(arr: &Vec<u64>, key: u64) -> u64 {
        // This function assumes that key <= last element of the array,
        // the array consists of unique sorted elements,
        // array len > 0
        let mut end = arr.len();
        let mut start = 0;
        let mut mid = (start + end) / 2;

        while mid != 0 && end >= start {
            // Due to our assumptions, we can even remove end >= start condition from here
            if key > arr[mid - 1] && key <= arr[mid] {
                // This condition and the fact that key <= last element of the array mean that
                // start should never become greater than end.
                return arr[mid];
            } else if key > arr[mid] {
                start = mid + 1;
            } else {
                end = mid;
            }
            mid = (start + end) / 2;
        }

        // This should only be reached when mid becomes 0.
        return arr[0];
    }

    fn _is_valid_transfer(
        ticker: &Vec<u8>,
        from_did: Option<IdentityId>,
        to_did: Option<IdentityId>,
        value: T::Balance,
    ) -> StdResult<u8, &'static str> {
        let general_status_code =
            <general_tm::Module<T>>::verify_restriction(ticker, from_did, to_did, value)?;
        Ok(if general_status_code != ERC1400_TRANSFER_SUCCESS {
            general_status_code
        } else {
            <percentage_tm::Module<T>>::verify_restriction(ticker, from_did, to_did, value)?
        })
    }

    // the SimpleToken standard transfer function
    // internal
    fn _transfer(
        ticker: &Vec<u8>,
        from_did: IdentityId,
        to_did: IdentityId,
        value: T::Balance,
    ) -> Result {
        // Granularity check
        ensure!(
            Self::check_granularity(ticker, value),
            "Invalid granularity"
        );
        let ticker_from_did = (ticker.clone(), from_did);
        ensure!(
            <BalanceOf<T>>::exists(&ticker_from_did),
            "Account does not own this token"
        );
        let sender_balance = Self::balance_of(&ticker_from_did);
        ensure!(sender_balance >= value, "Not enough balance.");

        let updated_from_balance = sender_balance
            .checked_sub(&value)
            .ok_or("overflow in calculating balance")?;
        let ticker_to_did = (ticker.clone(), to_did);
        let receiver_balance = Self::balance_of(&ticker_to_did);
        let updated_to_balance = receiver_balance
            .checked_add(&value)
            .ok_or("overflow in calculating balance")?;

        Self::_update_checkpoint(ticker, from_did, sender_balance);
        Self::_update_checkpoint(ticker, to_did, receiver_balance);
        // reduce sender's balance
        <BalanceOf<T>>::insert(ticker_from_did, updated_from_balance);

        // increase receiver's balance
        <BalanceOf<T>>::insert(ticker_to_did, updated_to_balance);

        Self::deposit_event(RawEvent::Transfer(ticker.clone(), from_did, to_did, value));
        Ok(())
    }

    pub fn _create_checkpoint(ticker: &Vec<u8>) -> Result {
        if <TotalCheckpoints>::exists(ticker) {
            let mut checkpoint_count = Self::total_checkpoints_of(ticker);
            checkpoint_count = checkpoint_count
                .checked_add(1)
                .ok_or("overflow in adding checkpoint")?;
            <TotalCheckpoints>::insert(ticker, checkpoint_count);
            <CheckpointTotalSupply<T>>::insert(
                (ticker.clone(), checkpoint_count),
                Self::token_details(ticker).total_supply,
            );
        } else {
            <TotalCheckpoints>::insert(ticker, 1);
            <CheckpointTotalSupply<T>>::insert(
                (ticker.clone(), 1),
                Self::token_details(ticker).total_supply,
            );
        }
        Ok(())
    }

    fn _update_checkpoint(ticker: &Vec<u8>, user_did: IdentityId, user_balance: T::Balance) {
        if <TotalCheckpoints>::exists(ticker) {
            let checkpoint_count = Self::total_checkpoints_of(ticker);
            let ticker_user_did_checkpont = (ticker.clone(), user_did, checkpoint_count);
            if !<CheckpointBalance<T>>::exists(&ticker_user_did_checkpont) {
                <CheckpointBalance<T>>::insert(&ticker_user_did_checkpont, user_balance);
                <UserCheckpoints>::mutate((ticker.clone(), user_did), |user_checkpoints| {
                    user_checkpoints.push(checkpoint_count);
                });
            }
        }
    }

    fn is_owner(ticker: &Vec<u8>, did: IdentityId) -> bool {
        Self::_is_owner(ticker, did)
    }

    pub fn _mint(ticker: &Vec<u8>, to_did: IdentityId, value: T::Balance) -> Result {
        // Granularity check
        ensure!(
            Self::check_granularity(ticker, value),
            "Invalid granularity"
        );
        //Increase receiver balance
        let ticker_to_did = (ticker.clone(), to_did);
        let current_to_balance = Self::balance_of(&ticker_to_did);
        let updated_to_balance = current_to_balance
            .checked_add(&value)
            .ok_or("overflow in calculating balance")?;
        // verify transfer check
        ensure!(
            Self::_is_valid_transfer(ticker, None, Some(to_did), value)?
                == ERC1400_TRANSFER_SUCCESS,
            "Transfer restrictions failed"
        );

        // Read the token details
        let mut token = Self::token_details(ticker);
        let updated_total_supply = token
            .total_supply
            .checked_add(&value)
            .ok_or("overflow in calculating total supply")?;
        ensure!(
            updated_total_supply <= MAX_SUPPLY.into(),
            "Total supply above the limit"
        );
        //Increase total suply
        token.total_supply = updated_total_supply;

        Self::_update_checkpoint(ticker, to_did, current_to_balance);

        <BalanceOf<T>>::insert(&ticker_to_did, updated_to_balance);
        <Tokens<T>>::insert(ticker, token);

        Self::deposit_event(RawEvent::Issued(ticker.clone(), to_did, value));

        Ok(())
    }

    fn check_granularity(ticker: &Vec<u8>, value: T::Balance) -> bool {
        // Read the token details
        let token = Self::token_details(ticker);
        token.divisible || value % ONE_UNIT.into() == 0.into()
    }

    fn _check_custody_allowance(
        ticker: &Vec<u8>,
        holder_did: IdentityId,
        value: T::Balance,
    ) -> Result {
        let remaining_balance = Self::balance_of((ticker.clone(), holder_did))
            .checked_sub(&value)
            .ok_or("underflow in balance deduction")?;
        ensure!(
            remaining_balance >= Self::total_custody_allowance((ticker.clone(), holder_did)),
            "Insufficient balance for transfer"
        );
        Ok(())
    }

    fn _increase_custody_allowance(
        ticker: Vec<u8>,
        holder_did: IdentityId,
        custodian_did: IdentityId,
        value: T::Balance,
    ) -> Result {
        let new_custody_allowance = Self::total_custody_allowance((ticker.clone(), holder_did))
            .checked_add(&value)
            .ok_or("total custody allowance get overflowed")?;
        // Ensure that balance of the token holder should greater than or equal to the total custody allowance + value
        ensure!(
            Self::balance_of((ticker.clone(), holder_did)) >= new_custody_allowance,
            "Insufficient balance of holder did"
        );
        // Ensure the valid DID
        ensure!(
            <identity::DidRecords>::exists(custodian_did),
            "Invalid custodian DID"
        );

        let old_allowance = Self::custodian_allowance((ticker.clone(), holder_did, custodian_did));
        let new_current_allowance = old_allowance
            .checked_add(&value)
            .ok_or("allowance get overflowed")?;
        // Update Storage
        <CustodianAllowance<T>>::insert(
            (ticker.clone(), holder_did, custodian_did),
            &new_current_allowance,
        );
        <TotalCustodyAllowance<T>>::insert((ticker.clone(), holder_did), new_custody_allowance);
        Self::deposit_event(RawEvent::CustodyAllowanceChanged(
            ticker.clone(),
            holder_did,
            custodian_did,
            old_allowance,
            new_current_allowance,
        ));
        Ok(())
    }
}

/// tests for this module
#[cfg(test)]
mod tests {
    use super::*;
    use crate::{exemption, identity};
    use primitives::{IdentityId, Key};
    use rand::Rng;

    use chrono::prelude::*;
    use lazy_static::lazy_static;
    use sr_io::with_externalities;
    use sr_primitives::{
        testing::{Header, UintAuthorityId},
        traits::{BlakeTwo256, ConvertInto, IdentityLookup, OpaqueKeys},
        AnySignature, Perbill,
    };
    use srml_support::{
        assert_err, assert_noop, assert_ok,
        dispatch::{DispatchError, DispatchResult},
        impl_outer_origin, parameter_types,
    };
    use std::sync::{Arc, Mutex};
    use substrate_primitives::{Blake2Hasher, H256};
    use test_client::{self, AccountKeyring};

    type SessionIndex = u32;
    type AuthorityId = <AnySignature as Verify>::Signer;
    type BlockNumber = u64;
    type AccountId = <AnySignature as Verify>::Signer;
    type OffChainSignature = AnySignature;

    pub struct TestOnSessionEnding;
    impl session::OnSessionEnding<AuthorityId> for TestOnSessionEnding {
        fn on_session_ending(_: SessionIndex, _: SessionIndex) -> Option<Vec<AuthorityId>> {
            None
        }
    }

    pub struct TestSessionHandler;
    impl session::SessionHandler<AuthorityId> for TestSessionHandler {
        fn on_new_session<Ks: OpaqueKeys>(
            _changed: bool,
            _validators: &[(AuthorityId, Ks)],
            _queued_validators: &[(AuthorityId, Ks)],
        ) {
        }

        fn on_disabled(_validator_index: usize) {}

        fn on_genesis_session<Ks: OpaqueKeys>(_validators: &[(AuthorityId, Ks)]) {}
    }

    impl_outer_origin! {
        pub enum Origin for Test {}
    }

    // For testing the module, we construct most of a mock runtime. This means
    // first constructing a configuration type (`Test`) which `impl`s each of the
    // configuration traits of modules we want to use.
    #[derive(Clone, Eq, PartialEq)]
    pub struct Test;
    parameter_types! {
        pub const Period: BlockNumber = 1;
        pub const Offset: BlockNumber = 0;
        pub const BlockHashCount: u32 = 250;
        pub const MaximumBlockWeight: u32 = 4 * 1024 * 1024;
        pub const MaximumBlockLength: u32 = 4 * 1024 * 1024;
        pub const AvailableBlockRatio: Perbill = Perbill::from_percent(75);
    }
    impl system::Trait for Test {
        type Origin = Origin;
        type Call = ();
        type Index = u64;
        type BlockNumber = BlockNumber;
        type Hash = H256;
        type Hashing = BlakeTwo256;
        //type AccountId = u64;
        type AccountId = AccountId;
        type Lookup = IdentityLookup<AccountId>;
        type WeightMultiplierUpdate = ();
        type Header = Header;
        type Event = ();
        type BlockHashCount = BlockHashCount;
        type MaximumBlockWeight = MaximumBlockWeight;
        type AvailableBlockRatio = AvailableBlockRatio;
        type MaximumBlockLength = MaximumBlockLength;
        type Version = ();
    }

    parameter_types! {
        pub const DisabledValidatorsThreshold: Perbill = Perbill::from_percent(33);
    }

    impl session::Trait for Test {
        type OnSessionEnding = TestOnSessionEnding;
        type Keys = UintAuthorityId;
        type ShouldEndSession = session::PeriodicSessions<Period, Offset>;
        type SessionHandler = TestSessionHandler;
        type Event = ();
        type ValidatorId = AuthorityId;
        type ValidatorIdOf = ConvertInto;
        type SelectInitialValidators = ();
        type DisabledValidatorsThreshold = DisabledValidatorsThreshold;
    }

    impl session::historical::Trait for Test {
        type FullIdentification = ();
        type FullIdentificationOf = ();
    }

    parameter_types! {
        pub const ExistentialDeposit: u64 = 0;
        pub const TransferFee: u64 = 0;
        pub const CreationFee: u64 = 0;
        pub const TransactionBaseFee: u64 = 0;
        pub const TransactionByteFee: u64 = 0;
    }

    impl balances::Trait for Test {
        type Balance = u128;
        type OnFreeBalanceZero = ();
        type OnNewAccount = ();
        type Event = ();
        type TransactionPayment = ();
        type DustRemoval = ();
        type TransferPayment = ();
        type ExistentialDeposit = ExistentialDeposit;
        type TransferFee = TransferFee;
        type CreationFee = CreationFee;
        type TransactionBaseFee = TransactionBaseFee;
        type TransactionByteFee = TransactionByteFee;
        type WeightToFee = ConvertInto;
        type Identity = identity::Module<Test>;
    }

    impl general_tm::Trait for Test {
        type Event = ();
        type Asset = Module<Test>;
    }

    #[derive(codec::Encode, codec::Decode, Debug, Clone, Eq, PartialEq)]
    pub struct IdentityProposal {
        pub dummy: u8,
    }

    impl sr_primitives::traits::Dispatchable for IdentityProposal {
        type Origin = Origin;
        type Trait = Test;
        type Error = DispatchError;

        fn dispatch(self, _origin: Self::Origin) -> DispatchResult<Self::Error> {
            Ok(())
        }
    }

    impl identity::Trait for Test {
        type Event = ();
        type Proposal = IdentityProposal;
    }
    impl percentage_tm::Trait for Test {
        type Event = ();
    }

    impl exemption::Trait for Test {
        type Event = ();
        type Asset = Module<Test>;
    }

    parameter_types! {
        pub const MinimumPeriod: u64 = 3;
    }

    impl timestamp::Trait for Test {
        type Moment = u64;
        type OnTimestampSet = ();
        type MinimumPeriod = MinimumPeriod;
    }

    impl utils::Trait for Test {
        type OffChainSignature = OffChainSignature;
        fn validator_id_to_account_id(v: <Self as session::Trait>::ValidatorId) -> Self::AccountId {
            v
        }
    }

    impl Trait for Test {
        type Event = ();
        type Currency = balances::Module<Test>;
    }
    type Asset = Module<Test>;
    type Balances = balances::Module<Test>;
    type Identity = identity::Module<Test>;
    type GeneralTM = general_tm::Module<Test>;

    lazy_static! {
        static ref INVESTOR_MAP_OUTER_LOCK: Arc<Mutex<()>> = Arc::new(Mutex::new(()));
    }

    /// Build a genesis identity instance owned by account No. 1
    fn identity_owned_by_alice() -> sr_io::TestExternalities<Blake2Hasher> {
        let mut t = system::GenesisConfig::default()
            .build_storage::<Test>()
            .unwrap();
        identity::GenesisConfig::<Test> {
            owner: AccountKeyring::Alice.public().into(),
            did_creation_fee: 250,
        }
        .assimilate_storage(&mut t)
        .unwrap();
        self::GenesisConfig::<Test> {
            asset_creation_fee: 0,
            ticker_registration_fee: 0,
            ticker_registration_config: TickerRegistrationConfig {
                max_ticker_length: 12,
                registration_length: Some(10000),
            },
            fee_collector: AccountKeyring::Dave.public().into(),
        }
        .assimilate_storage(&mut t)
        .unwrap();
        sr_io::TestExternalities::new(t)
    }

    fn make_account(
        account_id: &AccountId,
    ) -> StdResult<(<Test as system::Trait>::Origin, IdentityId), &'static str> {
        let signed_id = Origin::signed(account_id.clone());
        Balances::make_free_balance_be(&account_id, 1_000_000);
        Identity::register_did(signed_id.clone(), vec![])?;
        let did = Identity::get_identity(&Key::try_from(account_id.encode())?).unwrap();
        Ok((signed_id, did))
    }

    #[test]
    fn issuers_can_create_tokens() {
        with_externalities(&mut identity_owned_by_alice(), || {
            let owner_acc = AccountId::from(AccountKeyring::Dave);
            let (owner_signed, owner_did) = make_account(&owner_acc).unwrap();
            // Raise the owner's base currency balance
            Balances::make_free_balance_be(&owner_acc, 1_000_000);

            // Expected token entry
            let token = SecurityToken {
                name: vec![0x01],
                owner_did: owner_did,
                total_supply: 1_000_000,
                divisible: true,
            };

            assert_err!(
                Asset::create_token(
                    owner_signed.clone(),
                    owner_did,
                    token.name.clone(),
                    token.name.clone(),
                    1_000_000_000_000_000_000_000_000, // Total supply over the limit
                    true
                ),
                "Total supply above the limit"
            );

            // Issuance is successful
            assert_ok!(Asset::create_token(
                owner_signed.clone(),
                owner_did,
                token.name.clone(),
                token.name.clone(),
                token.total_supply,
                true
            ));

            // A correct entry is added
            assert_eq!(Asset::token_details(token.name.clone()), token);
        });
    }

    /// # TODO
    /// It should be re-enable once issuer claim is re-enabled.
    #[test]
    #[ignore]
    fn non_issuers_cant_create_tokens() {
        with_externalities(&mut identity_owned_by_alice(), || {
            let owner_acc = AccountId::from(AccountKeyring::Dave);
            let (_, owner_did) = make_account(&owner_acc).unwrap();

            // Expected token entry
            let _ = SecurityToken {
                name: vec![0x01],
                owner_did: owner_did,
                total_supply: 1_000_000,
                divisible: true,
            };

            let wrong_acc = AccountId::from(AccountKeyring::Bob);

            Balances::make_free_balance_be(&wrong_acc, 1_000_000);

            let wrong_did = IdentityId::try_from("did:poly:wrong");
            assert!(wrong_did.is_err());
        });
    }

    #[test]
    fn valid_transfers_pass() {
        with_externalities(&mut identity_owned_by_alice(), || {
            let now = Utc::now();
            <timestamp::Module<Test>>::set_timestamp(now.timestamp() as u64);

            let owner_acc = AccountId::from(AccountKeyring::Dave);
            let (owner_signed, owner_did) = make_account(&owner_acc).unwrap();

            // Expected token entry
            let token = SecurityToken {
                name: vec![0x01],
                owner_did: owner_did,
                total_supply: 1_000_000,
                divisible: true,
            };

            Balances::make_free_balance_be(&owner_acc, 1_000_000);

            let alice_acc = AccountId::from(AccountKeyring::Alice);
            let (_, alice_did) = make_account(&alice_acc).unwrap();

            Balances::make_free_balance_be(&alice_acc, 1_000_000);

            // Issuance is successful
            assert_ok!(Asset::create_token(
                owner_signed.clone(),
                owner_did,
                token.name.clone(),
                token.name.clone(),
                token.total_supply,
                true
            ));

            // A correct entry is added
            assert_eq!(Asset::token_details(token.name.clone()), token);

            let asset_rule = general_tm::AssetRule {
                sender_rules: vec![],
                receiver_rules: vec![],
            };

            // Allow all transfers
            assert_ok!(GeneralTM::add_active_rule(
                owner_signed.clone(),
                owner_did,
                token.name.clone(),
                asset_rule
            ));

            assert_ok!(Asset::transfer(
                owner_signed.clone(),
                owner_did,
                token.name.clone(),
                alice_did,
                500
            ));
        })
    }

    #[test]
    fn valid_custodian_allowance() {
        with_externalities(&mut identity_owned_by_alice(), || {
            let owner_acc = AccountId::from(AccountKeyring::Dave);
            let (owner_signed, owner_did) = make_account(&owner_acc).unwrap();

            let now = Utc::now();
            <timestamp::Module<Test>>::set_timestamp(now.timestamp() as u64);

            // Expected token entry
            let token = SecurityToken {
                name: vec![0x01],
                owner_did: owner_did,
                total_supply: 1_000_000,
                divisible: true,
            };

            Balances::make_free_balance_be(&owner_acc, 1_000_000);

            let investor1_acc = AccountId::from(AccountKeyring::Bob);
            let (investor1_signed, investor1_did) = make_account(&investor1_acc).unwrap();

            Balances::make_free_balance_be(&investor1_acc, 1_000_000);

            let investor2_acc = AccountId::from(AccountKeyring::Charlie);
            let (investor2_signed, investor2_did) = make_account(&investor2_acc).unwrap();

            Balances::make_free_balance_be(&investor2_acc, 1_000_000);

            let custodian_acc = AccountId::from(AccountKeyring::Eve);
            let (custodian_signed, custodian_did) = make_account(&custodian_acc).unwrap();

            Balances::make_free_balance_be(&custodian_acc, 1_000_000);

            // Issuance is successful
            assert_ok!(Asset::create_token(
                owner_signed.clone(),
                owner_did,
                token.name.clone(),
                token.name.clone(),
                token.total_supply,
                true
            ));

            assert_eq!(
                Asset::balance_of((token.name.clone(), token.owner_did)),
                token.total_supply
            );

            assert_eq!(Asset::token_details(token.name.clone()), token);

            let asset_rule = general_tm::AssetRule {
                sender_rules: vec![],
                receiver_rules: vec![],
            };

            // Allow all transfers
            assert_ok!(GeneralTM::add_active_rule(
                owner_signed.clone(),
                owner_did,
                token.name.clone(),
                asset_rule
            ));

            // Mint some tokens to investor1
            assert_ok!(Asset::issue(
                owner_signed.clone(),
                owner_did,
                token.name.clone(),
                investor1_did,
                200_00_00 as u128,
                vec![0x0]
            ));

            assert_eq!(
                Asset::balance_of((token.name.clone(), investor1_did)),
                200_00_00 as u128
            );

            // Failed to add custodian because of insufficient balance
            assert_noop!(
                Asset::increase_custody_allowance(
                    investor1_signed.clone(),
                    token.name.clone(),
                    investor1_did,
                    custodian_did,
                    250_00_00 as u128
                ),
                "Insufficient balance of holder did"
            );

            // Failed to add/increase the custodian allowance because of Invalid custodian did
            let custodian_did_not_register = IdentityId::from(5u128);
            assert_noop!(
                Asset::increase_custody_allowance(
                    investor1_signed.clone(),
                    token.name.clone(),
                    investor1_did,
                    custodian_did_not_register,
                    50_00_00 as u128
                ),
                "Invalid custodian DID"
            );

            // Add custodian
            assert_ok!(Asset::increase_custody_allowance(
                investor1_signed.clone(),
                token.name.clone(),
                investor1_did,
                custodian_did,
                50_00_00 as u128
            ));

            assert_eq!(
                Asset::custodian_allowance((token.name.clone(), investor1_did, custodian_did)),
                50_00_00 as u128
            );

            assert_eq!(
                Asset::total_custody_allowance((token.name.clone(), investor1_did)),
                50_00_00 as u128
            );

            // Transfer the token upto the limit
            assert_ok!(Asset::transfer(
                investor1_signed.clone(),
                investor1_did,
                token.name.clone(),
                investor2_did,
                140_00_00 as u128
            ));

            assert_eq!(
                Asset::balance_of((token.name.clone(), investor2_did)),
                140_00_00 as u128
            );

            // Try to Transfer the tokens beyond the limit
            assert_noop!(
                Asset::transfer(
                    investor1_signed.clone(),
                    investor1_did,
                    token.name.clone(),
                    investor2_did,
                    50_00_00 as u128
                ),
                "Insufficient balance for transfer"
            );

            // Should fail to transfer the token by the custodian because of invalid signing key
            assert_noop!(
                Asset::transfer_by_custodian(
                    investor2_signed.clone(),
                    token.name.clone(),
                    investor1_did,
                    custodian_did,
                    investor2_did,
                    45_00_00 as u128
                ),
                "sender must be a signing key for DID"
            );

            // Should fail to transfer the token by the custodian because of insufficient allowance
            assert_noop!(
                Asset::transfer_by_custodian(
                    custodian_signed.clone(),
                    token.name.clone(),
                    investor1_did,
                    custodian_did,
                    investor2_did,
                    55_00_00 as u128
                ),
                "Insufficient allowance"
            );

            // Successfully transfer by the custodian
            assert_ok!(Asset::transfer_by_custodian(
                custodian_signed.clone(),
                token.name.clone(),
                investor1_did,
                custodian_did,
                investor2_did,
                45_00_00 as u128
            ));
        });
    }

    #[test]
    fn valid_custodian_allowance_of() {
        with_externalities(&mut identity_owned_by_alice(), || {
            let owner_acc = AccountId::from(AccountKeyring::Dave);
            let (owner_signed, owner_did) = make_account(&owner_acc).unwrap();

            let now = Utc::now();
            <timestamp::Module<Test>>::set_timestamp(now.timestamp() as u64);

            // Expected token entry
            let token = SecurityToken {
                name: vec![0x01],
                owner_did: owner_did,
                total_supply: 1_000_000,
                divisible: true,
            };

            Balances::make_free_balance_be(&owner_acc, 1_000_000);

            let investor1_acc = AccountId::from(AccountKeyring::Bob);
            let (investor1_signed, investor1_did) = make_account(&investor1_acc).unwrap();

            Balances::make_free_balance_be(&investor1_acc, 1_000_000);

            let investor2_acc = AccountId::from(AccountKeyring::Charlie);
            let (investor2_signed, investor2_did) = make_account(&investor2_acc).unwrap();

            Balances::make_free_balance_be(&investor2_acc, 1_000_000);

            let custodian_acc = AccountId::from(AccountKeyring::Eve);
            let (custodian_signed, custodian_did) = make_account(&custodian_acc).unwrap();

            Balances::make_free_balance_be(&custodian_acc, 1_000_000);

            // Issuance is successful
            assert_ok!(Asset::create_token(
                owner_signed.clone(),
                owner_did,
                token.name.clone(),
                token.name.clone(),
                token.total_supply,
                true
            ));

            assert_eq!(
                Asset::balance_of((token.name.clone(), token.owner_did)),
                token.total_supply
            );

            assert_eq!(Asset::token_details(token.name.clone()), token);

            let asset_rule = general_tm::AssetRule {
                sender_rules: vec![],
                receiver_rules: vec![],
            };

            // Allow all transfers
            assert_ok!(GeneralTM::add_active_rule(
                owner_signed.clone(),
                owner_did,
                token.name.clone(),
                asset_rule
            ));

            // Mint some tokens to investor1
            assert_ok!(Asset::issue(
                owner_signed.clone(),
                owner_did,
                token.name.clone(),
                investor1_did,
                200_00_00 as u128,
                vec![0x0]
            ));

            assert_eq!(
                Asset::balance_of((token.name.clone(), investor1_did)),
                200_00_00 as u128
            );

            let msg = SignData {
                custodian_did: custodian_did,
                holder_did: investor1_did,
                ticker: token.name.clone(),
                value: 50_00_00 as u128,
                nonce: 1,
            };

            let investor1_key = AccountKeyring::Bob;

            // Add custodian
            assert_ok!(Asset::increase_custody_allowance_of(
                investor2_signed.clone(),
                token.name.clone(),
                investor1_did,
                investor1_acc.clone(),
                custodian_did,
                investor2_did,
                50_00_00 as u128,
                1,
                OffChainSignature::from(investor1_key.sign(&msg.encode()))
            ));

            assert_eq!(
                Asset::custodian_allowance((token.name.clone(), investor1_did, custodian_did)),
                50_00_00 as u128
            );

            assert_eq!(
                Asset::total_custody_allowance((token.name.clone(), investor1_did)),
                50_00_00 as u128
            );

            // use the same signature with the same nonce should fail
            assert_noop!(
                Asset::increase_custody_allowance_of(
                    investor2_signed.clone(),
                    token.name.clone(),
                    investor1_did,
                    investor1_acc.clone(),
                    custodian_did,
                    investor2_did,
                    50_00_00 as u128,
                    1,
                    OffChainSignature::from(investor1_key.sign(&msg.encode()))
                ),
                "Signature already used"
            );

            // use the same signature with the different nonce should fail
            assert_noop!(
                Asset::increase_custody_allowance_of(
                    investor2_signed.clone(),
                    token.name.clone(),
                    investor1_did,
                    investor1_acc.clone(),
                    custodian_did,
                    investor2_did,
                    50_00_00 as u128,
                    3,
                    OffChainSignature::from(investor1_key.sign(&msg.encode()))
                ),
                "Invalid signature"
            );

            // Transfer the token upto the limit
            assert_ok!(Asset::transfer(
                investor1_signed.clone(),
                investor1_did,
                token.name.clone(),
                investor2_did,
                140_00_00 as u128
            ));

            assert_eq!(
                Asset::balance_of((token.name.clone(), investor2_did)),
                140_00_00 as u128
            );

            // Try to Transfer the tokens beyond the limit
            assert_noop!(
                Asset::transfer(
                    investor1_signed.clone(),
                    investor1_did,
                    token.name.clone(),
                    investor2_did,
                    50_00_00 as u128
                ),
                "Insufficient balance for transfer"
            );

            // Should fail to transfer the token by the custodian because of invalid signing key
            assert_noop!(
                Asset::transfer_by_custodian(
                    investor2_signed.clone(),
                    token.name.clone(),
                    investor1_did,
                    custodian_did,
                    investor2_did,
                    45_00_00 as u128
                ),
                "sender must be a signing key for DID"
            );

            // Should fail to transfer the token by the custodian because of insufficient allowance
            assert_noop!(
                Asset::transfer_by_custodian(
                    custodian_signed.clone(),
                    token.name.clone(),
                    investor1_did,
                    custodian_did,
                    investor2_did,
                    55_00_00 as u128
                ),
                "Insufficient allowance"
            );

            // Successfully transfer by the custodian
            assert_ok!(Asset::transfer_by_custodian(
                custodian_signed.clone(),
                token.name.clone(),
                investor1_did,
                custodian_did,
                investor2_did,
                45_00_00 as u128
            ));
        });
    }

    #[test]
    fn checkpoints_fuzz_test() {
        println!("Starting");
        for i in 0..10 {
            // When fuzzing in local, feel free to bump this number to add more fuzz runs.
            with_externalities(&mut identity_owned_by_alice(), || {
                let now = Utc::now();
                <timestamp::Module<Test>>::set_timestamp(now.timestamp() as u64);

                let owner_acc = AccountId::from(AccountKeyring::Dave);
                let (owner_signed, owner_did) = make_account(&owner_acc).unwrap();

                // Expected token entry
                let token = SecurityToken {
                    name: vec![0x01],
                    owner_did: owner_did,
                    total_supply: 1_000_000,
                    divisible: true,
                };

                let bob_acc = AccountId::from(AccountKeyring::Bob);
                let (_, bob_did) = make_account(&bob_acc).unwrap();

                // Issuance is successful
                assert_ok!(Asset::create_token(
                    owner_signed.clone(),
                    owner_did,
                    token.name.clone(),
                    token.name.clone(),
                    token.total_supply,
                    true
                ));

                let asset_rule = general_tm::AssetRule {
                    sender_rules: vec![],
                    receiver_rules: vec![],
                };

                // Allow all transfers
                assert_ok!(GeneralTM::add_active_rule(
                    owner_signed.clone(),
                    owner_did,
                    token.name.clone(),
                    asset_rule
                ));

                let mut owner_balance: [u128; 100] = [1_000_000; 100];
                let mut bob_balance: [u128; 100] = [0; 100];
                let mut rng = rand::thread_rng();
                for j in 1..100 {
                    let transfers = rng.gen_range(0, 10);
                    owner_balance[j] = owner_balance[j - 1];
                    bob_balance[j] = bob_balance[j - 1];
                    for _k in 0..transfers {
                        if j == 1 {
                            owner_balance[0] -= 1;
                            bob_balance[0] += 1;
                        }
                        owner_balance[j] -= 1;
                        bob_balance[j] += 1;
                        assert_ok!(Asset::transfer(
                            owner_signed.clone(),
                            owner_did,
                            token.name.clone(),
                            bob_did,
                            1
                        ));
                    }
                    assert_ok!(Asset::create_checkpoint(
                        owner_signed.clone(),
                        owner_did,
                        token.name.clone(),
                    ));
                    let x: u64 = u64::try_from(j).unwrap();
                    assert_eq!(
                        Asset::get_balance_at(&token.name, owner_did, 0),
                        owner_balance[j]
                    );
                    assert_eq!(
                        Asset::get_balance_at(&token.name, bob_did, 0),
                        bob_balance[j]
                    );
                    assert_eq!(
                        Asset::get_balance_at(&token.name, owner_did, 1),
                        owner_balance[1]
                    );
                    assert_eq!(
                        Asset::get_balance_at(&token.name, bob_did, 1),
                        bob_balance[1]
                    );
                    assert_eq!(
                        Asset::get_balance_at(&token.name, owner_did, x - 1),
                        owner_balance[j - 1]
                    );
                    assert_eq!(
                        Asset::get_balance_at(&token.name, bob_did, x - 1),
                        bob_balance[j - 1]
                    );
                    assert_eq!(
                        Asset::get_balance_at(&token.name, owner_did, x),
                        owner_balance[j]
                    );
                    assert_eq!(
                        Asset::get_balance_at(&token.name, bob_did, x),
                        bob_balance[j]
                    );
                    assert_eq!(
                        Asset::get_balance_at(&token.name, owner_did, x + 1),
                        owner_balance[j]
                    );
                    assert_eq!(
                        Asset::get_balance_at(&token.name, bob_did, x + 1),
                        bob_balance[j]
                    );
                    assert_eq!(
                        Asset::get_balance_at(&token.name, owner_did, 1000),
                        owner_balance[j]
                    );
                    assert_eq!(
                        Asset::get_balance_at(&token.name, bob_did, 1000),
                        bob_balance[j]
                    );
                }
            });
            println!("Instance {} done", i);
        }
        println!("Done");
    }

    #[test]
    fn register_ticker() {
        with_externalities(&mut identity_owned_by_alice(), || {
            let now = Utc::now();
            <timestamp::Module<Test>>::set_timestamp(now.timestamp() as u64);

            let owner_acc = AccountId::from(AccountKeyring::Dave);
            let (owner_signed, owner_did) = make_account(&owner_acc).unwrap();

            Balances::make_free_balance_be(&owner_acc, 1_000_000);

            let token = SecurityToken {
                name: vec![0x01],
                owner_did: owner_did,
                total_supply: 1_000_000,
                divisible: true,
            };

            // Issuance is successful
            assert_ok!(Asset::create_token(
                owner_signed.clone(),
                owner_did,
                token.name.clone(),
                token.name.clone(),
                token.total_supply,
                true
            ));

            assert_eq!(
                Asset::is_ticker_registry_valid(&token.name, owner_did),
                true
            );
            assert_eq!(Asset::is_ticker_available(&token.name), false);

            assert_err!(
                Asset::register_ticker(owner_signed.clone(), vec![0x01]),
                "token already created"
            );

            assert_err!(
                Asset::register_ticker(
                    owner_signed.clone(),
                    vec![
                        0x01, 0x01, 0x01, 0x01, 0x01, 0x01, 0x01, 0x01, 0x01, 0x01, 0x01, 0x01,
                        0x01
                    ]
                ),
                "ticker length over the limit"
            );

            let ticker = vec![0x01, 0x01];

            assert_eq!(Asset::is_ticker_available(&ticker), true);

            assert_ok!(Asset::register_ticker(owner_signed.clone(), ticker.clone()));

            let alice_acc = AccountId::from(AccountKeyring::Alice);
            let (alice_signed, _) = make_account(&alice_acc).unwrap();

            Balances::make_free_balance_be(&alice_acc, 1_000_000);

            assert_err!(
                Asset::register_ticker(alice_signed.clone(), ticker.clone()),
                "ticker registered to someone else"
            );

            assert_eq!(Asset::is_ticker_registry_valid(&ticker, owner_did), true);
            assert_eq!(Asset::is_ticker_available(&ticker), false);

            <timestamp::Module<Test>>::set_timestamp(now.timestamp() as u64 + 10001);

            assert_eq!(Asset::is_ticker_registry_valid(&ticker, owner_did), false);
            assert_eq!(Asset::is_ticker_available(&ticker), true);
        })
    }

    #[test]
    fn approve_transfer_ticker() {
        with_externalities(&mut identity_owned_by_alice(), || {
            let now = Utc::now();
            <timestamp::Module<Test>>::set_timestamp(now.timestamp() as u64);

            let owner_acc = AccountId::from(AccountKeyring::Dave);
            let (owner_signed, owner_did) = make_account(&owner_acc).unwrap();

            let alice_acc = AccountId::from(AccountKeyring::Alice);
            let (alice_signed, alice_did) = make_account(&alice_acc).unwrap();

            let bob_acc = AccountId::from(AccountKeyring::Bob);
            let (bob_signed, bob_did) = make_account(&bob_acc).unwrap();

            let tickers = vec![vec![0x01, 0x01], vec![0x02, 0x02], vec![0x03, 0x03]];

            for ticker in &tickers {
                assert_eq!(Asset::is_ticker_available(&ticker), true);
                assert_ok!(Asset::register_ticker(owner_signed.clone(), ticker.clone()));
                assert_eq!(Asset::is_ticker_registry_valid(&ticker, owner_did), true);
                assert_eq!(Asset::is_ticker_registry_valid(&ticker, alice_did), false);
                assert_eq!(Asset::is_ticker_available(&ticker), false);
                assert_ok!(Asset::approve_ticker_transfer(
                    owner_signed.clone(),
                    alice_did,
                    ticker.clone()
                ));
                assert_eq!(Asset::is_ticker_registry_valid(&ticker, owner_did), true);
                assert_eq!(Asset::is_ticker_registry_valid(&ticker, alice_did), false);
                assert_eq!(Asset::is_ticker_available(&ticker), false);
            }

            let ordered_tickers = vec![
                None, // extra entry for testing
                None,
                Some(vec![0x03, 0x03]),
                Some(vec![0x02, 0x02]),
                Some(vec![0x01, 0x01]),
                None, // extra entry for testing
            ];

            for i in 1..(ordered_tickers.len() - 1) {
                let approval =
                    Asset::ticker_transfer_approvals((alice_did, ordered_tickers[i].clone()));
                assert_eq!(approval.previous_ticker, ordered_tickers[i - 1]);
                assert_eq!(approval.next_ticker, ordered_tickers[i + 1]);
                assert_eq!(approval.authorized_by, owner_did);
            }

            assert_ok!(Asset::approve_ticker_transfer(
                owner_signed.clone(),
                bob_did,
                tickers[0].clone()
            ));

            assert_ok!(Asset::process_ticker_transfer(
                bob_signed.clone(),
                tickers[0].clone()
            ));

            assert_ok!(Asset::approve_ticker_transfer(
                bob_signed.clone(),
                alice_did,
                tickers[0].clone()
            ));

            let approval = Asset::ticker_transfer_approvals((alice_did, Some(tickers[0].clone())));
            assert_eq!(approval.previous_ticker, Some(tickers[1].clone()));
            assert_eq!(approval.next_ticker, None);
            assert_eq!(approval.authorized_by, bob_did);

            assert_err!(
                Asset::approve_ticker_transfer(owner_signed.clone(), bob_did, tickers[0].clone()),
                "ticker registered to someone else"
            );

            assert_ok!(Asset::create_token(
                bob_signed.clone(),
                bob_did,
                tickers[0].clone(),
                tickers[0].clone(),
                100,
                true
            ));

            assert_err!(
                Asset::approve_ticker_transfer(bob_signed.clone(), alice_did, tickers[0].clone()),
                "token already created"
            );
        })
    }

    #[test]
    fn process_transfer_ticker() {
        with_externalities(&mut identity_owned_by_alice(), || {
            let now = Utc::now();
            <timestamp::Module<Test>>::set_timestamp(now.timestamp() as u64);

            let owner_acc = AccountId::from(AccountKeyring::Dave);
            let (owner_signed, owner_did) = make_account(&owner_acc).unwrap();

            let alice_acc = AccountId::from(AccountKeyring::Alice);
            let (alice_signed, alice_did) = make_account(&alice_acc).unwrap();

            let bob_acc = AccountId::from(AccountKeyring::Bob);
            let (bob_signed, bob_did) = make_account(&bob_acc).unwrap();

            let tickers = vec![vec![0x01, 0x01], vec![0x02, 0x02], vec![0x03, 0x03]];

            for ticker in &tickers {
                assert_ok!(Asset::register_ticker(owner_signed.clone(), ticker.clone()));
                assert_ok!(Asset::approve_ticker_transfer(
                    owner_signed.clone(),
                    alice_did,
                    ticker.clone()
                ));
                assert_eq!(Asset::is_ticker_registry_valid(&ticker, owner_did), true);
                assert_eq!(Asset::is_ticker_registry_valid(&ticker, alice_did), false);
                assert_eq!(Asset::is_ticker_available(&ticker), false);
            }

            assert_ok!(Asset::process_ticker_transfer(
                alice_signed.clone(),
                tickers[0].clone()
            ));

            assert_eq!(
                Asset::is_ticker_registry_valid(&tickers[0], alice_did),
                true
            );
            assert_eq!(
                Asset::is_ticker_registry_valid(&tickers[0], owner_did),
                false
            );
            assert_eq!(Asset::is_ticker_available(&tickers[0]), false);

            assert_err!(
                Asset::process_ticker_transfer(bob_signed.clone(), tickers[2].clone()),
                "Transfer not approved"
            );

            assert_ok!(Asset::process_ticker_transfer(
                alice_signed.clone(),
                tickers[2].clone()
            ));

            assert_err!(
                Asset::process_ticker_transfer(alice_signed.clone(), tickers[2].clone()),
                "Transfer not approved"
            );

            let ordered_tickers = vec![None, Some(vec![0x02, 0x02])];

            let approval0 =
                Asset::ticker_transfer_approvals((alice_did, ordered_tickers[0].clone()));
            assert_eq!(approval0.previous_ticker, ordered_tickers[0]);
            assert_eq!(approval0.next_ticker, ordered_tickers[1]);
            assert_eq!(approval0.authorized_by, owner_did);

            let approval1 =
                Asset::ticker_transfer_approvals((alice_did, ordered_tickers[1].clone()));
            assert_eq!(approval1.previous_ticker, ordered_tickers[0]);
            assert_eq!(approval1.next_ticker, ordered_tickers[0]);
            assert_eq!(approval1.authorized_by, owner_did);

            assert_ok!(Asset::approve_ticker_transfer(
                owner_signed.clone(),
                bob_did,
                tickers[1].clone()
            ));

            assert_ok!(Asset::process_ticker_transfer(
                bob_signed.clone(),
                tickers[1].clone()
            ));

            assert_err!(
                Asset::process_ticker_transfer(alice_signed.clone(), tickers[1].clone()),
                "ticker registered to someone else"
            );

            assert_ok!(Asset::approve_ticker_transfer(
                bob_signed.clone(),
                alice_did,
                tickers[1].clone()
            ));

            assert_ok!(Asset::create_token(
                bob_signed.clone(),
                bob_did,
                tickers[1].clone(),
                tickers[1].clone(),
                100,
                true
            ));

            assert_err!(
                Asset::process_ticker_transfer(alice_signed.clone(), tickers[1].clone()),
                "token already created"
            );
        })
    }

    #[test]
    fn withdraw_transfer_ticker() {
        with_externalities(&mut identity_owned_by_alice(), || {
            let now = Utc::now();
            <timestamp::Module<Test>>::set_timestamp(now.timestamp() as u64);

            let owner_acc = AccountId::from(AccountKeyring::Dave);
            let (owner_signed, owner_did) = make_account(&owner_acc).unwrap();

            let alice_acc = AccountId::from(AccountKeyring::Alice);
            let (alice_signed, alice_did) = make_account(&alice_acc).unwrap();

            let bob_acc = AccountId::from(AccountKeyring::Bob);
            let (bob_signed, bob_did) = make_account(&bob_acc).unwrap();

            let tickers = vec![vec![0x01, 0x01], vec![0x02, 0x02], vec![0x03, 0x03]];

            for ticker in &tickers {
                assert_ok!(Asset::register_ticker(owner_signed.clone(), ticker.clone()));
                assert_ok!(Asset::approve_ticker_transfer(
                    owner_signed.clone(),
                    alice_did,
                    ticker.clone()
                ));
                assert_eq!(Asset::is_ticker_registry_valid(&ticker, owner_did), true);
                assert_eq!(Asset::is_ticker_registry_valid(&ticker, alice_did), false);
                assert_eq!(Asset::is_ticker_available(&ticker), false);
            }

            assert_ok!(Asset::withdraw_ticker_transfer_approval(
                owner_signed.clone(),
                alice_did,
                tickers[0].clone()
            ));

            assert_eq!(
                Asset::is_ticker_registry_valid(&tickers[0], alice_did),
                false
            );
            assert_eq!(
                Asset::is_ticker_registry_valid(&tickers[0], owner_did),
                true
            );
            assert_eq!(Asset::is_ticker_available(&tickers[0]), false);

            assert_err!(
                Asset::process_ticker_transfer(alice_signed.clone(), tickers[0].clone()),
                "Transfer not approved"
            );

            assert_ok!(Asset::withdraw_ticker_transfer_approval(
                owner_signed.clone(),
                alice_did,
                tickers[2].clone()
            ));

            assert_err!(
                Asset::process_ticker_transfer(alice_signed.clone(), tickers[2].clone()),
                "Transfer not approved"
            );

            let ordered_tickers = vec![None, Some(vec![0x02, 0x02])];

            let approval0 =
                Asset::ticker_transfer_approvals((alice_did, ordered_tickers[0].clone()));
            assert_eq!(approval0.previous_ticker, ordered_tickers[0]);
            assert_eq!(approval0.next_ticker, ordered_tickers[1]);
            assert_eq!(approval0.authorized_by, owner_did);

            let approval1 =
                Asset::ticker_transfer_approvals((alice_did, ordered_tickers[1].clone()));
            assert_eq!(approval1.previous_ticker, ordered_tickers[0]);
            assert_eq!(approval1.next_ticker, ordered_tickers[0]);
            assert_eq!(approval1.authorized_by, owner_did);

            assert_err!(
                Asset::withdraw_ticker_transfer_approval(
                    owner_signed.clone(),
                    bob_did,
                    tickers[1].clone()
                ),
                "ticker transfer not approved"
            );

            assert_ok!(Asset::approve_ticker_transfer(
                owner_signed.clone(),
                bob_did,
                tickers[1].clone()
            ));

            assert_ok!(Asset::process_ticker_transfer(
                bob_signed.clone(),
                tickers[1].clone()
            ));

            assert_err!(
                Asset::withdraw_ticker_transfer_approval(
                    owner_signed.clone(),
                    alice_did,
                    tickers[1].clone()
                ),
                "ticker registered to someone else"
            );

            assert_ok!(Asset::approve_ticker_transfer(
                bob_signed.clone(),
                alice_did,
                tickers[1].clone()
            ));

            assert_ok!(Asset::create_token(
                bob_signed.clone(),
                bob_did,
                tickers[1].clone(),
                tickers[1].clone(),
                100,
                true
            ));

            assert_err!(
                Asset::withdraw_ticker_transfer_approval(
                    bob_signed.clone(),
                    alice_did,
                    tickers[1].clone()
                ),
                "token already created"
            );
        })
    }

    /*
     *    #[test]
     *    /// This test loads up a YAML of testcases and checks each of them
     *    fn transfer_scenarios_external() {
     *        let mut yaml_path_buf = PathBuf::new();
     *        yaml_path_buf.push(env!("CARGO_MANIFEST_DIR")); // This package's root
     *        yaml_path_buf.push("tests/asset_transfers.yml");
     *
     *        println!("Loading YAML from {:?}", yaml_path_buf);
     *
     *        let yaml_string = read_to_string(yaml_path_buf.as_path())
     *            .expect("Could not load the YAML file to a string");
     *
     *        // Parse the YAML
     *        let yaml = YamlLoader::load_from_str(&yaml_string).expect("Could not parse the YAML file");
     *
     *        let yaml = &yaml[0];
     *
     *        let now = Utc::now();
     *
     *        for case in yaml["test_cases"]
     *            .as_vec()
     *            .expect("Could not reach test_cases")
     *        {
     *            println!("Case: {:#?}", case);
     *
     *            let accounts = case["named_accounts"]
     *                .as_hash()
     *                .expect("Could not view named_accounts as a hashmap");
     *
     *            let mut externalities = if let Some(identity_owner) =
     *                accounts.get(&Yaml::String("identity-owner".to_owned()))
     *            {
     *                identity_owned_by(
     *                    identity_owner["id"]
     *                        .as_i64()
     *                        .expect("Could not get identity owner's ID") as u64,
     *                )
     *            } else {
     *                system::GenesisConfig::default()
     *                    .build_storage()
     *                    .unwrap()
     *                    .0
     *                    .into()
     *            };
     *
     *            with_externalities(&mut externalities, || {
     *                // Instantiate accounts
     *                for (name, account) in accounts {
     *                    <timestamp::Module<Test>>::set_timestamp(now.timestamp() as u64);
     *                    let name = name
     *                        .as_str()
     *                        .expect("Could not take named_accounts key as string");
     *                    let id = account["id"].as_i64().expect("id is not a number") as u64;
     *                    let balance = account["balance"]
     *                        .as_i64()
     *                        .expect("balance is not a number");
     *
     *                    println!("Preparing account {}", name);
     *
     *                    Balances::make_free_balance_be(&id, balance.clone() as u128);
     *                    println!("{}: gets {} initial balance", name, balance);
     *                    if account["issuer"]
     *                        .as_bool()
     *                        .expect("Could not check if account is an issuer")
     *                    {
     *                        assert_ok!(identity::Module::<Test>::do_create_issuer(id));
     *                        println!("{}: becomes issuer", name);
     *                    }
     *                    if account["investor"]
     *                        .as_bool()
     *                        .expect("Could not check if account is an investor")
     *                    {
     *                        assert_ok!(identity::Module::<Test>::do_create_investor(id));
     *                        println!("{}: becomes investor", name);
     *                    }
     *                }
     *
     *                // Issue tokens
     *                let tokens = case["tokens"]
     *                    .as_hash()
     *                    .expect("Could not view tokens as a hashmap");
     *
     *                for (ticker, token) in tokens {
     *                    let ticker = ticker.as_str().expect("Can't parse ticker as string");
     *                    println!("Preparing token {}:", ticker);
     *
     *                    let owner = token["owner"]
     *                        .as_str()
     *                        .expect("Can't parse owner as string");
     *
     *                    let owner_id = accounts
     *                        .get(&Yaml::String(owner.to_owned()))
     *                        .expect("Can't get owner record")["id"]
     *                        .as_i64()
     *                        .expect("Can't parse owner id as i64")
     *                        as u64;
     *                    let total_supply = token["total_supply"]
     *                        .as_i64()
     *                        .expect("Can't parse the total supply as i64")
     *                        as u128;
     *
     *                    let token_struct = SecurityToken {
     *                        name: ticker.to_owned().into_bytes(),
     *                        owner: owner_id,
     *                        total_supply,
     *                        divisible: true,
     *                    };
     *                    println!("{:#?}", token_struct);
     *
     *                    // Check that issuing succeeds/fails as expected
     *                    if token["issuance_succeeds"]
     *                        .as_bool()
     *                        .expect("Could not check if issuance should succeed")
     *                    {
     *                        assert_ok!(Asset::create_token(
     *                            Origin::signed(token_struct.owner),
     *                            token_struct.name.clone(),
     *                            token_struct.name.clone(),
     *                            token_struct.total_supply,
     *                            true
     *                        ));
     *
     *                        // Also check that the new token matches what we asked to create
     *                        assert_eq!(
     *                            Asset::token_details(token_struct.name.clone()),
     *                            token_struct
     *                        );
     *
     *                        // Check that the issuer's balance corresponds to total supply
     *                        assert_eq!(
     *                            Asset::balance_of((token_struct.name, token_struct.owner)),
     *                            token_struct.total_supply
     *                        );
     *
     *                        // Add specified whitelist entries
     *                        let whitelists = token["whitelist_entries"]
     *                            .as_vec()
     *                            .expect("Could not view token whitelist entries as vec");
     *
     *                        for wl_entry in whitelists {
     *                            let investor = wl_entry["investor"]
     *                                .as_str()
     *                                .expect("Can't parse investor as string");
     *                            let investor_id = accounts
     *                                .get(&Yaml::String(investor.to_owned()))
     *                                .expect("Can't get investor account record")["id"]
     *                                .as_i64()
     *                                .expect("Can't parse investor id as i64")
     *                                as u64;
     *
     *                            let expiry = wl_entry["expiry"]
     *                                .as_i64()
     *                                .expect("Can't parse expiry as i64");
     *
     *                            let wl_id = wl_entry["whitelist_id"]
     *                                .as_i64()
     *                                .expect("Could not parse whitelist_id as i64")
     *                                as u32;
     *
     *                            println!(
     *                                "Token {}: processing whitelist entry for {}",
     *                                ticker, investor
     *                            );
     *
     *                            general_tm::Module::<Test>::add_to_whitelist(
     *                                Origin::signed(owner_id),
     *                                ticker.to_owned().into_bytes(),
     *                                wl_id,
     *                                investor_id,
     *                                (now + Duration::hours(expiry)).timestamp() as u64,
     *                            )
     *                            .expect("Could not create whitelist entry");
     *                        }
     *                    } else {
     *                        assert!(Asset::create_token(
     *                            Origin::signed(token_struct.owner),
     *                            token_struct.name.clone(),
     *                            token_struct.name.clone(),
     *                            token_struct.total_supply,
     *                            true
     *                        )
     *                        .is_err());
     *                    }
     *                }
     *
     *                // Set up allowances
     *                let allowances = case["allowances"]
     *                    .as_vec()
     *                    .expect("Could not view allowances as a vec");
     *
     *                for allowance in allowances {
     *                    let sender = allowance["sender"]
     *                        .as_str()
     *                        .expect("Could not view sender as str");
     *                    let sender_id = case["named_accounts"][sender]["id"]
     *                        .as_i64()
     *                        .expect("Could not view sender id as i64")
     *                        as u64;
     *                    let spender = allowance["spender"]
     *                        .as_str()
     *                        .expect("Could not view spender as str");
     *                    let spender_id = case["named_accounts"][spender]["id"]
     *                        .as_i64()
     *                        .expect("Could not view sender id as i64")
     *                        as u64;
     *                    let amount = allowance["amount"]
     *                        .as_i64()
     *                        .expect("Could not view amount as i64")
     *                        as u128;
     *                    let ticker = allowance["ticker"]
     *                        .as_str()
     *                        .expect("Could not view ticker as str");
     *                    let succeeds = allowance["succeeds"]
     *                        .as_bool()
     *                        .expect("Could not determine if allowance should succeed");
     *
     *                    if succeeds {
     *                        assert_ok!(Asset::approve(
     *                            Origin::signed(sender_id),
     *                            ticker.to_owned().into_bytes(),
     *                            spender_id,
     *                            amount,
     *                        ));
     *                    } else {
     *                        assert!(Asset::approve(
     *                            Origin::signed(sender_id),
     *                            ticker.to_owned().into_bytes(),
     *                            spender_id,
     *                            amount,
     *                        )
     *                        .is_err())
     *                    }
     *                }
     *
     *                println!("Transfers:");
     *                // Perform regular transfers
     *                let transfers = case["transfers"]
     *                    .as_vec()
     *                    .expect("Could not view transfers as vec");
     *                for transfer in transfers {
     *                    let from = transfer["from"]
     *                        .as_str()
     *                        .expect("Could not view from as str");
     *                    let from_id = case["named_accounts"][from]["id"]
     *                        .as_i64()
     *                        .expect("Could not view from_id as i64")
     *                        as u64;
     *                    let to = transfer["to"].as_str().expect("Could not view to as str");
     *                    let to_id = case["named_accounts"][to]["id"]
     *                        .as_i64()
     *                        .expect("Could not view to_id as i64")
     *                        as u64;
     *                    let amount = transfer["amount"]
     *                        .as_i64()
     *                        .expect("Could not view amount as i64")
     *                        as u128;
     *                    let ticker = transfer["ticker"]
     *                        .as_str()
     *                        .expect("Coule not view ticker as str")
     *                        .to_owned();
     *                    let succeeds = transfer["succeeds"]
     *                        .as_bool()
     *                        .expect("Could not view succeeds as bool");
     *
     *                    println!("{} of token {} from {} to {}", amount, ticker, from, to);
     *                    let ticker = ticker.into_bytes();
     *
     *                    // Get sender's investor data
     *                    let investor_data = <InvestorList<Test>>::get(from_id);
     *
     *                    println!("{}'s investor data: {:#?}", from, investor_data);
     *
     *                    if succeeds {
     *                        assert_ok!(Asset::transfer(
     *                            Origin::signed(from_id),
     *                            ticker,
     *                            to_id,
     *                            amount
     *                        ));
     *                    } else {
     *                        assert!(
     *                            Asset::transfer(Origin::signed(from_id), ticker, to_id, amount)
     *                                .is_err()
     *                        );
     *                    }
     *                }
     *
     *                println!("Approval-based transfers:");
     *                // Perform allowance transfers
     *                let transfer_froms = case["transfer_froms"]
     *                    .as_vec()
     *                    .expect("Could not view transfer_froms as vec");
     *                for transfer_from in transfer_froms {
     *                    let from = transfer_from["from"]
     *                        .as_str()
     *                        .expect("Could not view from as str");
     *                    let from_id = case["named_accounts"][from]["id"]
     *                        .as_i64()
     *                        .expect("Could not view from_id as i64")
     *                        as u64;
     *                    let spender = transfer_from["spender"]
     *                        .as_str()
     *                        .expect("Could not view spender as str");
     *                    let spender_id = case["named_accounts"][spender]["id"]
     *                        .as_i64()
     *                        .expect("Could not view spender_id as i64")
     *                        as u64;
     *                    let to = transfer_from["to"]
     *                        .as_str()
     *                        .expect("Could not view to as str");
     *                    let to_id = case["named_accounts"][to]["id"]
     *                        .as_i64()
     *                        .expect("Could not view to_id as i64")
     *                        as u64;
     *                    let amount = transfer_from["amount"]
     *                        .as_i64()
     *                        .expect("Could not view amount as i64")
     *                        as u128;
     *                    let ticker = transfer_from["ticker"]
     *                        .as_str()
     *                        .expect("Coule not view ticker as str")
     *                        .to_owned();
     *                    let succeeds = transfer_from["succeeds"]
     *                        .as_bool()
     *                        .expect("Could not view succeeds as bool");
     *
     *                    println!(
     *                        "{} of token {} from {} to {} spent by {}",
     *                        amount, ticker, from, to, spender
     *                    );
     *                    let ticker = ticker.into_bytes();
     *
     *                    // Get sender's investor data
     *                    let investor_data = <InvestorList<Test>>::get(spender_id);
     *
     *                    println!("{}'s investor data: {:#?}", from, investor_data);
     *
     *                    if succeeds {
     *                        assert_ok!(Asset::transfer_from(
     *                            Origin::signed(spender_id),
     *                            ticker,
     *                            from_id,
     *                            to_id,
     *                            amount
     *                        ));
     *                    } else {
     *                        assert!(Asset::transfer_from(
     *                            Origin::signed(from_id),
     *                            ticker,
     *                            from_id,
     *                            to_id,
     *                            amount
     *                        )
     *                        .is_err());
     *                    }
     *                }
     *            });
     *        }
     *    }
     */
}<|MERGE_RESOLUTION|>--- conflicted
+++ resolved
@@ -208,8 +208,8 @@
         /// * `_ticker` ticker to register
         pub fn register_ticker(origin, _ticker: Vec<u8>) -> Result {
             let sender = ensure_signed(origin)?;
-<<<<<<< HEAD
             let sender_key = Key::try_from(sender.encode())?;
+            let signer = Signer::Key( sender_key.clone());
             let to_did =  match <identity::Module<T>>::current_did() {
                 Some(x) => x,
                 None => {
@@ -222,13 +222,7 @@
             };
 
             let ticker = utils::bytes_to_upper(_ticker.as_slice());
-=======
-            let signer = Signer::Key( Key::try_from(sender.encode())?);
-
-
-            // Check that sender is allowed to act on behalf of `did`
-            ensure!(<identity::Module<T>>::is_signer_authorized(did, &signer), "sender must be a signing key for DID");
->>>>>>> 25c5baa3
+            ensure!(<identity::Module<T>>::is_signer_authorized(to_did, &signer), "sender must be a signing key for DID");
 
             ensure!(!<Tokens<T>>::exists(&ticker), "token already created");
 
@@ -2608,7 +2602,7 @@
             let (owner_signed, owner_did) = make_account(&owner_acc).unwrap();
 
             let alice_acc = AccountId::from(AccountKeyring::Alice);
-            let (alice_signed, alice_did) = make_account(&alice_acc).unwrap();
+            let (_alice_signed, alice_did) = make_account(&alice_acc).unwrap();
 
             let bob_acc = AccountId::from(AccountKeyring::Bob);
             let (bob_signed, bob_did) = make_account(&bob_acc).unwrap();
