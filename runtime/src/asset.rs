--- conflicted
+++ resolved
@@ -68,13 +68,10 @@
 };
 use frame_system::{self as system, ensure_signed};
 use pallet_session;
-<<<<<<< HEAD
 use primitives::{
-    AuthorizationData, AuthorizationError, Document, IdentityId, Key, LinkData, Signer, Ticker,
+    AccountKey, AuthorizationData, AuthorizationError, Document, IdentityId, Key, LinkData, Signer,
+    Ticker,
 };
-=======
-use primitives::{AccountKey, AuthorizationData, AuthorizationError, IdentityId, Signer, Ticker};
->>>>>>> ee746a42
 use sp_runtime::traits::{CheckedAdd, CheckedSub, Verify};
 #[cfg(feature = "std")]
 use sp_runtime::{Deserialize, Serialize};
