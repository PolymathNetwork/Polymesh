use crate::{
    balances,
    identity::{
        self, Claim, ClaimMetaData, ClaimRecord, ClaimValue, DataTypes, Error, SigningItemWithAuth,
        TargetIdAuthorization,
    },
    test::storage::{build_ext, register_keyring_account, TestStorage},
};
use codec::Encode;
use frame_support::{assert_err, assert_ok, traits::Currency};
use primitives::{
    AuthorizationData, Key, LinkData, Permission, Signer, SignerType, SigningItem, Ticker,
};
use rand::Rng;
use sp_core::H512;
use test_client::AccountKeyring;

type Identity = identity::Module<TestStorage>;
type Balances = balances::Module<TestStorage>;
type System = frame_system::Module<TestStorage>;
type Timestamp = pallet_timestamp::Module<TestStorage>;

type Origin = <TestStorage as frame_system::Trait>::Origin;

#[test]
fn add_claims_batch() {
<<<<<<< HEAD
    with_externalities(&mut build_ext(), || {
=======
    build_ext().execute_with(|| {
>>>>>>> ba512122
        let _owner_did = register_keyring_account(AccountKeyring::Alice).unwrap();
        let issuer_did = register_keyring_account(AccountKeyring::Bob).unwrap();
        let issuer = AccountKeyring::Bob.public();
        let claim_issuer_did = register_keyring_account(AccountKeyring::Charlie).unwrap();
        let claim_issuer = AccountKeyring::Charlie.public();
        let claim_key = "key".as_bytes();
        let claim_records = vec![
            ClaimRecord {
                did: claim_issuer_did.clone(),
                claim_key: claim_key.to_vec(),
                expiry: 100u64,
                claim_value: ClaimValue {
                    data_type: DataTypes::VecU8,
                    value: "value 1".as_bytes().to_vec(),
                },
            },
            ClaimRecord {
                did: claim_issuer_did.clone(),
                claim_key: claim_key.to_vec(),
                expiry: 200u64,
                claim_value: ClaimValue {
                    data_type: DataTypes::VecU8,
                    value: "value 2".as_bytes().to_vec(),
                },
            },
        ];
        assert_ok!(Identity::add_claims_batch(
            Origin::signed(claim_issuer.clone()),
            claim_issuer_did.clone(),
            claim_records,
        ));
        // Check that the last claim value was stored with `claim_key`.
        let Claim {
            issuance_date: _issuance_date,
            expiry,
            claim_value,
        } = Identity::claims((
            claim_issuer_did.clone(),
            ClaimMetaData {
                claim_key: claim_key.to_vec(),
                claim_issuer: claim_issuer_did.clone(),
            },
        ));
        assert_eq!(expiry, 200u64);
        assert_eq!(
            claim_value,
            ClaimValue {
                data_type: DataTypes::VecU8,
                value: "value 2".as_bytes().to_vec(),
            }
        );
        let claim_records_err2 = vec![ClaimRecord {
            did: issuer_did.clone(),
            claim_key: claim_key.to_vec(),
            expiry: 400u64,
            claim_value: ClaimValue {
                data_type: DataTypes::VecU8,
                value: "value 4".as_bytes().to_vec(),
            },
        }];
        assert_err!(
            Identity::add_claims_batch(
                Origin::signed(issuer),
                claim_issuer_did,
                claim_records_err2,
            ),
            "Sender must hold a claim issuer\'s signing key"
        );
        // Check that no claim has been stored.
        assert_eq!(
            Identity::claims((
                issuer_did.clone(),
                ClaimMetaData {
                    claim_key: claim_key.to_vec(),
                    claim_issuer: claim_issuer_did.clone(),
                },
            )),
            Claim::default(),
        );
    });
}

/// TODO Add `Signer::Identity(..)` test.
#[test]
fn only_master_or_signing_keys_can_authenticate_as_an_identity() {
    build_ext().execute_with(|| {
        let owner_did = register_keyring_account(AccountKeyring::Alice).unwrap();
        let owner_signer = Signer::Key(Key::from(AccountKeyring::Alice.public().0));

        let a_did = register_keyring_account(AccountKeyring::Bob).unwrap();
        let a = Origin::signed(AccountKeyring::Bob.public());
        let b_did = register_keyring_account(AccountKeyring::Dave).unwrap();

        let charlie_key = Key::from(AccountKeyring::Charlie.public().0);
        let charlie_signer = Signer::Key(charlie_key);
        let charlie_signing_item =
            SigningItem::new(charlie_signer.clone(), vec![Permission::Admin]);

        assert_ok!(Identity::add_signing_items(
            a.clone(),
            a_did,
            vec![charlie_signing_item]
        ));
        assert_ok!(Identity::authorize_join_to_identity(
            Origin::signed(AccountKeyring::Charlie.public()),
            a_did
        ));

        // Check master key on master and signing_keys.
        assert!(Identity::is_signer_authorized(owner_did, &owner_signer));
        assert!(Identity::is_signer_authorized(a_did, &charlie_signer));

        assert!(Identity::is_signer_authorized(b_did, &charlie_signer) == false);

        // ... and remove that key.
        assert_ok!(Identity::remove_signing_items(
            a.clone(),
            a_did.clone(),
            vec![charlie_signer.clone()]
        ));
        assert!(Identity::is_signer_authorized(a_did, &charlie_signer) == false);
    });
}

#[test]
fn revoking_claims() {
    build_ext().execute_with(|| {
        let owner_did = register_keyring_account(AccountKeyring::Alice).unwrap();
        let issuer_did = register_keyring_account(AccountKeyring::Bob).unwrap();
        let issuer = Origin::signed(AccountKeyring::Bob.public());
        let claim_issuer_did = register_keyring_account(AccountKeyring::Charlie).unwrap();
        let claim_issuer = Origin::signed(AccountKeyring::Charlie.public());

        let claim_value = ClaimValue {
            data_type: DataTypes::VecU8,
            value: "some_value".as_bytes().to_vec(),
        };

        assert_ok!(Identity::add_claim(
            claim_issuer.clone(),
            claim_issuer_did,
            "some_key".as_bytes().to_vec(),
            claim_issuer_did,
            100u64,
            claim_value.clone()
        ));

        assert_err!(
            Identity::revoke_claim(
                issuer.clone(),
                issuer_did,
                "some_key".as_bytes().to_vec(),
                claim_issuer_did
            ),
            "Sender must hold a claim issuer\'s signing key"
        );

        assert_ok!(Identity::revoke_claim(
            claim_issuer.clone(),
            owner_did,
            "some_key".as_bytes().to_vec(),
            claim_issuer_did
        ));
    });
}

#[test]
fn only_master_key_can_add_signing_key_permissions() {
    build_ext().execute_with(&only_master_key_can_add_signing_key_permissions_with_externalities);
}

fn only_master_key_can_add_signing_key_permissions_with_externalities() {
    let bob_key = Key::from(AccountKeyring::Bob.public().0);
    let charlie_key = Key::from(AccountKeyring::Charlie.public().0);
    let alice_did = register_keyring_account(AccountKeyring::Alice).unwrap();
    let alice = Origin::signed(AccountKeyring::Alice.public());
    let bob = Origin::signed(AccountKeyring::Bob.public());
    let charlie = Origin::signed(AccountKeyring::Charlie.public());

    assert_ok!(Identity::add_signing_items(
        alice.clone(),
        alice_did,
        vec![SigningItem::from(bob_key), SigningItem::from(charlie_key)]
    ));
    assert_ok!(Identity::authorize_join_to_identity(bob.clone(), alice_did));
    assert_ok!(Identity::authorize_join_to_identity(charlie, alice_did));

    // Only `alice` is able to update `bob`'s permissions and `charlie`'s permissions.
    assert_ok!(Identity::set_permission_to_signer(
        alice.clone(),
        alice_did,
        Signer::Key(bob_key),
        vec![Permission::Operator]
    ));
    assert_ok!(Identity::set_permission_to_signer(
        alice.clone(),
        alice_did,
        Signer::Key(charlie_key),
        vec![Permission::Admin, Permission::Operator]
    ));

    // Bob tries to get better permission by himself at `alice` Identity.
    assert_err!(
        Identity::set_permission_to_signer(
            bob.clone(),
            alice_did,
            Signer::Key(bob_key),
            vec![Permission::Full]
        ),
        "Only master key of an identity is able to execute this operation"
    );

    // Bob tries to remove Charlie's permissions at `alice` Identity.
    assert_err!(
        Identity::set_permission_to_signer(bob, alice_did, Signer::Key(charlie_key), vec![]),
        "Only master key of an identity is able to execute this operation"
    );

    // Alice over-write some permissions.
    assert_ok!(Identity::set_permission_to_signer(
        alice,
        alice_did,
        Signer::Key(bob_key),
        vec![]
    ));
}

#[test]
fn add_signing_keys_with_specific_type() {
    build_ext().execute_with(&add_signing_keys_with_specific_type_with_externalities);
}

/// It tests that signing key can be added using non-default key type
/// (`SignerType::External`).
fn add_signing_keys_with_specific_type_with_externalities() {
    let charlie_key = Key::from(AccountKeyring::Charlie.public().0);
    let dave_key = Key::from(AccountKeyring::Dave.public().0);

    // Create keys using non-default type.
    let charlie_signing_key = SigningItem {
        signer: Signer::Key(charlie_key),
        signer_type: SignerType::Relayer,
        permissions: vec![],
    };
    let dave_signing_key = SigningItem {
        signer: Signer::Key(dave_key),
        signer_type: SignerType::MultiSig,
        permissions: vec![],
    };

    // Add signing keys with non-default type.
    let alice_did = register_keyring_account(AccountKeyring::Alice).unwrap();
    let alice = Origin::signed(AccountKeyring::Alice.public());
    assert_ok!(Identity::add_signing_items(
        alice,
        alice_did,
        vec![charlie_signing_key, dave_signing_key.clone()]
    ));

    // Register did with non-default type.
    let bob = AccountKeyring::Bob.public();
    Balances::make_free_balance_be(&bob, 5_000);
    assert_ok!(Identity::register_did(
        Origin::signed(bob),
        vec![dave_signing_key]
    ));
}

/// It verifies that frozen keys are recovered after `unfreeze` call.
#[test]
fn freeze_signing_keys_test() {
    build_ext().execute_with(&freeze_signing_keys_with_externalities);
}

fn freeze_signing_keys_with_externalities() {
    let (bob_key, charlie_key, dave_key) = (
        Key::from(AccountKeyring::Bob.public().0),
        Key::from(AccountKeyring::Charlie.public().0),
        Key::from(AccountKeyring::Dave.public().0),
    );
    let bob = Origin::signed(AccountKeyring::Bob.public());
    let charlie = Origin::signed(AccountKeyring::Charlie.public());
    let dave = Origin::signed(AccountKeyring::Dave.public());

    let bob_signing_key = SigningItem::new(Signer::Key(bob_key), vec![Permission::Admin]);
    let charlie_signing_key =
        SigningItem::new(Signer::Key(charlie_key), vec![Permission::Operator]);
    let dave_signing_key = SigningItem::from(dave_key);

    // Add signing keys.
    let alice_did = register_keyring_account(AccountKeyring::Alice).unwrap();
    let alice = Origin::signed(AccountKeyring::Alice.public());

    let signing_keys_v1 = vec![bob_signing_key.clone(), charlie_signing_key];
    assert_ok!(Identity::add_signing_items(
        alice.clone(),
        alice_did,
        signing_keys_v1.clone()
    ));
    assert_ok!(Identity::authorize_join_to_identity(bob.clone(), alice_did));
    assert_ok!(Identity::authorize_join_to_identity(
        charlie.clone(),
        alice_did
    ));

    assert_eq!(
        Identity::is_signer_authorized(alice_did, &Signer::Key(bob_key)),
        true
    );

    // Freeze signing keys: bob & charlie.
    assert_err!(
        Identity::freeze_signing_keys(bob.clone(), alice_did),
        "Only master key of an identity is able to execute this operation"
    );
    assert_ok!(Identity::freeze_signing_keys(alice.clone(), alice_did));

    assert_eq!(
        Identity::is_signer_authorized(alice_did, &Signer::Key(bob_key)),
        false
    );

    // Add new signing keys.
    let signing_keys_v2 = vec![dave_signing_key.clone()];
    assert_ok!(Identity::add_signing_items(
        alice.clone(),
        alice_did,
        signing_keys_v2.clone()
    ));
    assert_ok!(Identity::authorize_join_to_identity(dave, alice_did));
    assert_eq!(
        Identity::is_signer_authorized(alice_did, &Signer::Key(dave_key)),
        false
    );

    // update permission of frozen keys.
    assert_ok!(Identity::set_permission_to_signer(
        alice.clone(),
        alice_did,
        Signer::Key(bob_key),
        vec![Permission::Operator]
    ));

    // unfreeze all
    assert_err!(
        Identity::unfreeze_signing_keys(bob.clone(), alice_did),
        "Only master key of an identity is able to execute this operation"
    );
    assert_ok!(Identity::unfreeze_signing_keys(alice.clone(), alice_did));

    assert_eq!(
        Identity::is_signer_authorized(alice_did, &Signer::Key(dave_key)),
        true
    );
}

/// It double-checks that frozen keys are removed too.
#[test]
fn remove_frozen_signing_keys_test() {
    build_ext().execute_with(&remove_frozen_signing_keys_with_externalities);
}

fn remove_frozen_signing_keys_with_externalities() {
    let (bob_key, charlie_key) = (
        Key::from(AccountKeyring::Bob.public().0),
        Key::from(AccountKeyring::Charlie.public().0),
    );

    let bob_signing_key = SigningItem::new(Signer::Key(bob_key), vec![Permission::Admin]);
    let charlie_signing_key =
        SigningItem::new(Signer::Key(charlie_key), vec![Permission::Operator]);

    // Add signing keys.
    let alice_did = register_keyring_account(AccountKeyring::Alice).unwrap();
    let alice = Origin::signed(AccountKeyring::Alice.public());

    let signing_keys_v1 = vec![bob_signing_key, charlie_signing_key.clone()];
    assert_ok!(Identity::add_signing_items(
        alice.clone(),
        alice_did,
        signing_keys_v1.clone()
    ));
    assert_ok!(Identity::authorize_join_to_identity(
        Origin::signed(AccountKeyring::Bob.public()),
        alice_did
    ));
    assert_ok!(Identity::authorize_join_to_identity(
        Origin::signed(AccountKeyring::Charlie.public()),
        alice_did
    ));

    // Freeze all signing keys
    assert_ok!(Identity::freeze_signing_keys(alice.clone(), alice_did));

    // Remove Bob's key.
    assert_ok!(Identity::remove_signing_items(
        alice.clone(),
        alice_did,
        vec![Signer::Key(bob_key)]
    ));
    // Check DidRecord.
    let did_rec = Identity::did_records(alice_did);
    assert_eq!(did_rec.signing_items, vec![charlie_signing_key]);
}

#[test]
fn enforce_uniqueness_keys_in_identity_tests() {
    build_ext().execute_with(&enforce_uniqueness_keys_in_identity);
}

fn enforce_uniqueness_keys_in_identity() {
    let unique_error = "One signing key can only belong to one DID";
    // Register identities
    let alice_id = register_keyring_account(AccountKeyring::Alice).unwrap();
    let alice = Origin::signed(AccountKeyring::Alice.public());
    let bob_id = register_keyring_account(AccountKeyring::Bob).unwrap();
    let bob = Origin::signed(AccountKeyring::Bob.public());

    // Check external signed key uniqueness.
    let charlie_key = Key::from(AccountKeyring::Charlie.public().0);
    let charlie_sk = SigningItem::new(Signer::Key(charlie_key), vec![Permission::Operator]);
    assert_ok!(Identity::add_signing_items(
        alice.clone(),
        alice_id,
        vec![charlie_sk.clone()]
    ));
    assert_ok!(Identity::authorize_join_to_identity(
        Origin::signed(AccountKeyring::Charlie.public()),
        alice_id
    ));

    assert_err!(
        Identity::add_signing_items(bob.clone(), bob_id, vec![charlie_sk]),
        Error::<TestStorage>::AlreadyLinked
    );

    // Check non-external signed key non-uniqueness.
    let dave_key = Key::from(AccountKeyring::Dave.public().0);
    let dave_sk = SigningItem {
        signer: Signer::Key(dave_key),
        signer_type: SignerType::MultiSig,
        permissions: vec![Permission::Operator],
    };
    assert_ok!(Identity::add_signing_items(
        alice.clone(),
        alice_id,
        vec![dave_sk.clone()]
    ));
    assert_ok!(Identity::add_signing_items(
        bob.clone(),
        bob_id,
        vec![dave_sk]
    ));

    // Check that master key acts like external signed key.
    let bob_key = Key::from(AccountKeyring::Bob.public().0);
    let bob_sk_as_mutisig = SigningItem {
        signer: Signer::Key(bob_key),
        signer_type: SignerType::MultiSig,
        permissions: vec![Permission::Operator],
    };
    assert_err!(
        Identity::add_signing_items(alice.clone(), alice_id, vec![bob_sk_as_mutisig]),
        Error::<TestStorage>::AlreadyLinked
    );

    let bob_sk = SigningItem::new(Signer::Key(bob_key), vec![Permission::Admin]);
    assert_err!(
        Identity::add_signing_items(alice.clone(), alice_id, vec![bob_sk]),
        Error::<TestStorage>::AlreadyLinked
    );
}

#[test]
fn add_remove_signing_identities() {
    build_ext().execute_with(&add_remove_signing_identities_with_externalities);
}

fn add_remove_signing_identities_with_externalities() {
    let alice_id = register_keyring_account(AccountKeyring::Alice).unwrap();
    let alice = Origin::signed(AccountKeyring::Alice.public());
    let bob_id = register_keyring_account(AccountKeyring::Bob).unwrap();
    let bob = Origin::signed(AccountKeyring::Bob.public());

    let charlie_id = register_keyring_account(AccountKeyring::Charlie).unwrap();
    let charlie = Origin::signed(AccountKeyring::Charlie.public());
    let dave_id = register_keyring_account(AccountKeyring::Dave).unwrap();

    assert_ok!(Identity::add_signing_items(
        alice.clone(),
        alice_id,
        vec![SigningItem::from(bob_id), SigningItem::from(charlie_id)]
    ));
    assert_ok!(Identity::authorize_join_to_identity(bob, alice_id));
    assert_ok!(Identity::authorize_join_to_identity(charlie, alice_id));
    assert_eq!(
        Identity::is_signer_authorized(alice_id, &Signer::Identity(bob_id)),
        true
    );

    assert_ok!(Identity::remove_signing_items(
        alice.clone(),
        alice_id,
        vec![Signer::Identity(bob_id), Signer::Identity(dave_id)]
    ));

    let alice_rec = Identity::did_records(alice_id);
    assert_eq!(alice_rec.signing_items, vec![SigningItem::from(charlie_id)]);

    // Check is_authorized_identity
    assert_eq!(
        Identity::is_signer_authorized(alice_id, &Signer::Identity(charlie_id)),
        true
    );
    assert_eq!(
        Identity::is_signer_authorized(alice_id, &Signer::Identity(bob_id)),
        false
    );
}

#[test]
fn two_step_join_id() {
    build_ext().execute_with(&two_step_join_id_with_ext);
}

fn two_step_join_id_with_ext() {
    let alice_id = register_keyring_account(AccountKeyring::Alice).unwrap();
    let alice = Origin::signed(AccountKeyring::Alice.public());
    let bob_id = register_keyring_account(AccountKeyring::Bob).unwrap();
    let bob = Origin::signed(AccountKeyring::Bob.public());

    let c_sk = SigningItem::new(
        Signer::Key(Key::from(AccountKeyring::Charlie.public().0)),
        vec![Permission::Operator],
    );
    let d_sk = SigningItem::new(
        Signer::Key(Key::from(AccountKeyring::Dave.public().0)),
        vec![Permission::Full],
    );
    let e_sk = SigningItem::new(
        Signer::Key(Key::from(AccountKeyring::Eve.public().0)),
        vec![Permission::Full],
    );

    // Check 1-to-1 relation between key and identity.
    let signing_keys = vec![c_sk.clone(), d_sk.clone(), e_sk.clone()];
    assert_ok!(Identity::add_signing_items(
        alice.clone(),
        alice_id,
        signing_keys.clone()
    ));
    assert_ok!(Identity::add_signing_items(
        bob.clone(),
        bob_id,
        signing_keys
    ));
    assert_eq!(
        Identity::is_signer_authorized(alice_id, &c_sk.signer),
        false
    );

    let charlie = Origin::signed(AccountKeyring::Charlie.public());
    assert_ok!(Identity::authorize_join_to_identity(
        charlie.clone(),
        alice_id
    ));
    assert_eq!(Identity::is_signer_authorized(alice_id, &c_sk.signer), true);

    assert_err!(
        Identity::authorize_join_to_identity(charlie, bob_id),
        Error::<TestStorage>::AlreadyLinked
    );
    assert_eq!(Identity::is_signer_authorized(bob_id, &c_sk.signer), false);

    // Check after remove a signing key.
    let dave = Origin::signed(AccountKeyring::Dave.public());
    assert_ok!(Identity::authorize_join_to_identity(dave, alice_id));
    assert_eq!(Identity::is_signer_authorized(alice_id, &d_sk.signer), true);
    assert_ok!(Identity::remove_signing_items(
        alice.clone(),
        alice_id,
        vec![d_sk.signer.clone()]
    ));
    assert_eq!(
        Identity::is_signer_authorized(alice_id, &d_sk.signer),
        false
    );

    // Check remove pre-authorization from master and itself.
    assert_err!(
        Identity::unauthorized_join_to_identity(alice.clone(), e_sk.signer.clone(), bob_id),
        Error::<TestStorage>::Unauthorized
    );
    assert_ok!(Identity::unauthorized_join_to_identity(
        alice,
        e_sk.signer.clone(),
        alice_id
    ));

    let eve = Origin::signed(AccountKeyring::Eve.public());
    assert_ok!(Identity::unauthorized_join_to_identity(
        eve,
        e_sk.signer,
        bob_id
    ));
}

#[test]
fn one_step_join_id() {
    build_ext().execute_with(&one_step_join_id_with_ext);
}

fn one_step_join_id_with_ext() {
    let a_id = register_keyring_account(AccountKeyring::Alice).unwrap();
    let a_pub = AccountKeyring::Alice.public();
    let a = Origin::signed(a_pub.clone());
    let b_id = register_keyring_account(AccountKeyring::Bob).unwrap();
    let c_id = register_keyring_account(AccountKeyring::Charlie).unwrap();
    let d_id = register_keyring_account(AccountKeyring::Dave).unwrap();

    let expires_at = 100u64;
    let authorization = TargetIdAuthorization {
        target_id: a_id.clone(),
        nonce: Identity::offchain_authorization_nonce(a_id),
        expires_at,
    };
    let auth_encoded = authorization.encode();

    let signatures = [
        AccountKeyring::Bob,
        AccountKeyring::Charlie,
        AccountKeyring::Dave,
    ]
    .iter()
    .map(|acc| H512::from(acc.sign(&auth_encoded)))
    .collect::<Vec<_>>();

    let signing_items_with_auth = vec![
        SigningItemWithAuth {
            signing_item: SigningItem::from(b_id.clone()),
            auth_signature: signatures[0].clone(),
        },
        SigningItemWithAuth {
            signing_item: SigningItem::from(c_id.clone()),
            auth_signature: signatures[1].clone(),
        },
        SigningItemWithAuth {
            signing_item: SigningItem::from(d_id.clone()),
            auth_signature: signatures[2].clone(),
        },
    ];

    assert_ok!(Identity::add_signing_items_with_authorization(
        a.clone(),
        a_id,
        expires_at,
        signing_items_with_auth[..2].to_owned()
    ));

    let signing_items = Identity::did_records(a_id).signing_items;
    assert_eq!(signing_items.iter().find(|si| **si == b_id).is_some(), true);
    assert_eq!(signing_items.iter().find(|si| **si == c_id).is_some(), true);

    // Check reply atack. Alice's nonce is different now.
    // NOTE: We need to force the increment of account's nonce manually.
    System::inc_account_nonce(&a_pub);

    assert_err!(
        Identity::add_signing_items_with_authorization(
            a.clone(),
            a_id,
            expires_at,
            signing_items_with_auth[2..].to_owned()
        ),
        "Invalid Authorization signature"
    );

    // Check revoke off-chain authorization.
    let e = Origin::signed(AccountKeyring::Eve.public());
    let e_id = register_keyring_account(AccountKeyring::Eve).unwrap();
    let eve_auth = TargetIdAuthorization {
        target_id: a_id.clone(),
        nonce: Identity::offchain_authorization_nonce(a_id),
        expires_at,
    };
    assert_ne!(authorization.nonce, eve_auth.nonce);

    let eve_signing_item_with_auth = SigningItemWithAuth {
        signing_item: SigningItem::from(e_id),
        auth_signature: H512::from(AccountKeyring::Eve.sign(eve_auth.encode().as_slice())),
    };

    assert_ok!(Identity::revoke_offchain_authorization(
        e,
        Signer::Identity(e_id),
        eve_auth
    ));
    assert_err!(
        Identity::add_signing_items_with_authorization(
            a,
            a_id.clone(),
            expires_at,
            vec![eve_signing_item_with_auth]
        ),
        "Authorization has been explicitly revoked"
    );

    // Check expire
    System::inc_account_nonce(&a_pub);
    Timestamp::set_timestamp(expires_at);

    let f = Origin::signed(AccountKeyring::Ferdie.public());
    let f_id = register_keyring_account(AccountKeyring::Ferdie).unwrap();
    let ferdie_auth = TargetIdAuthorization {
        target_id: a_id.clone(),
        nonce: Identity::offchain_authorization_nonce(a_id),
        expires_at,
    };
    let ferdie_signing_item_with_auth = SigningItemWithAuth {
        signing_item: SigningItem::from(f_id.clone()),
        auth_signature: H512::from(AccountKeyring::Eve.sign(ferdie_auth.encode().as_slice())),
    };

    assert_err!(
        Identity::add_signing_items_with_authorization(
            f,
            f_id,
            expires_at,
            vec![ferdie_signing_item_with_auth]
        ),
        "Offchain authorization has expired"
    );
}

#[test]
fn adding_authorizations() {
    build_ext().execute_with(|| {
        let alice_did = Signer::from(register_keyring_account(AccountKeyring::Alice).unwrap());
        let alice = Origin::signed(AccountKeyring::Alice.public());
        let bob_did = Signer::from(register_keyring_account(AccountKeyring::Bob).unwrap());
        let charlie_did = Signer::from(register_keyring_account(AccountKeyring::Charlie).unwrap());
        let charlie = Origin::signed(AccountKeyring::Charlie.public());
        let ticker50 = Ticker::from_slice(&[0x50]);
        let ticker51 = Ticker::from_slice(&[0x51]);
        let mut auth_ids_bob = Vec::new();
        auth_ids_bob.push(0); // signifies that there are no more auths left
        assert_ok!(Identity::add_authorization(
            alice.clone(),
            bob_did,
            AuthorizationData::TransferTicker(ticker50),
            None,
        ));
        auth_ids_bob.push(Identity::last_authorization(bob_did));
        assert_ok!(Identity::add_authorization(
            alice.clone(),
            bob_did,
            AuthorizationData::TransferTicker(ticker51),
            None,
        ));
        auth_ids_bob.push(Identity::last_authorization(bob_did));
        assert_ok!(Identity::add_authorization(
            alice,
            bob_did,
            AuthorizationData::TransferTicker(ticker50),
            Some(100),
        ));
        auth_ids_bob.push(Identity::last_authorization(bob_did));
        assert_ok!(Identity::add_authorization(
            charlie,
            bob_did,
            AuthorizationData::TransferTicker(ticker50),
            Some(100),
        ));
        auth_ids_bob.push(Identity::last_authorization(bob_did));
        auth_ids_bob.push(0); // signifies that there are no more auths left
        for i in 1..(auth_ids_bob.len() - 1) {
            let auth = Identity::authorizations((bob_did, auth_ids_bob[i]));
            assert_eq!(auth.previous_authorization, auth_ids_bob[i - 1]);
            assert_eq!(auth.next_authorization, auth_ids_bob[i + 1]);
            match i {
                1 => {
                    assert_eq!(auth.authorized_by, alice_did);
                    assert_eq!(auth.expiry, None);
                    assert_eq!(
                        auth.authorization_data,
                        AuthorizationData::TransferTicker(ticker50)
                    );
                }
                2 => {
                    assert_eq!(auth.authorized_by, alice_did);
                    assert_eq!(auth.expiry, None);
                    assert_eq!(
                        auth.authorization_data,
                        AuthorizationData::TransferTicker(ticker51)
                    );
                }
                3 => {
                    assert_eq!(auth.authorized_by, alice_did);
                    assert_eq!(auth.expiry, Some(100));
                    assert_eq!(
                        auth.authorization_data,
                        AuthorizationData::TransferTicker(ticker50)
                    );
                }
                4 => {
                    assert_eq!(auth.authorized_by, charlie_did);
                    assert_eq!(auth.expiry, Some(100));
                    assert_eq!(
                        auth.authorization_data,
                        AuthorizationData::TransferTicker(ticker50)
                    );
                }
                _ => {}
            }
        }
    });
}

#[test]
fn removing_authorizations() {
<<<<<<< HEAD
    with_externalities(&mut build_ext(), || {
=======
    build_ext().execute_with(|| {
>>>>>>> ba512122
        let _alice_did = Signer::from(register_keyring_account(AccountKeyring::Alice).unwrap());
        let alice = Origin::signed(AccountKeyring::Alice.public());
        let bob_did = Signer::from(register_keyring_account(AccountKeyring::Bob).unwrap());
        let ticker50 = Ticker::from_slice(&[0x50]);
        let mut auth_ids_bob = Vec::new();
        auth_ids_bob.push(0); // signifies that there are no more auths left
        for _ in 0..10 {
            assert_ok!(Identity::add_authorization(
                alice.clone(),
                bob_did,
                AuthorizationData::TransferTicker(ticker50),
                None,
            ));
            auth_ids_bob.push(Identity::last_authorization(bob_did));
        }
        auth_ids_bob.push(0); // signifies that there are no more auths left
        let mut rng = rand::thread_rng();
        for _ in 0..10 {
            let auth_to_remove = rng.gen_range(1, auth_ids_bob.len() - 1);
            let auth = Identity::authorizations((bob_did, auth_ids_bob[auth_to_remove]));
            assert_eq!(
                auth.authorization_data,
                AuthorizationData::TransferTicker(ticker50)
            );
            assert_eq!(
                auth.previous_authorization,
                auth_ids_bob[auth_to_remove - 1]
            );
            assert_eq!(auth.next_authorization, auth_ids_bob[auth_to_remove + 1]);
            assert_ok!(Identity::remove_authorization(
                alice.clone(),
                bob_did,
                auth_ids_bob[auth_to_remove]
            ));
            let removed_auth = Identity::authorizations((bob_did, auth_ids_bob[auth_to_remove]));
            assert_eq!(removed_auth.authorization_data, AuthorizationData::NoData);
            auth_ids_bob.remove(auth_to_remove);
            for i in 1..(auth_ids_bob.len() - 1) {
                let auth = Identity::authorizations((bob_did, auth_ids_bob[i]));
                assert_eq!(auth.previous_authorization, auth_ids_bob[i - 1]);
                assert_eq!(auth.next_authorization, auth_ids_bob[i + 1]);
            }
        }
    });
}

#[test]
fn adding_links() {
    build_ext().execute_with(|| {
        let bob_did = Signer::from(register_keyring_account(AccountKeyring::Bob).unwrap());
        let ticker50 = Ticker::from_slice(&[0x50]);
        let ticker51 = Ticker::from_slice(&[0x51]);
        let mut link_ids_bob = Vec::new();
        link_ids_bob.push(0); // signifies that there are no more links left
        Identity::add_link(bob_did, LinkData::TickerOwned(ticker50), None);
        link_ids_bob.push(Identity::last_link(bob_did));
        Identity::add_link(bob_did, LinkData::TickerOwned(ticker51), None);
        link_ids_bob.push(Identity::last_link(bob_did));
        Identity::add_link(bob_did, LinkData::TickerOwned(ticker50), Some(100));
        link_ids_bob.push(Identity::last_link(bob_did));
        Identity::add_link(bob_did, LinkData::TickerOwned(ticker50), Some(100));
        link_ids_bob.push(Identity::last_link(bob_did));
        link_ids_bob.push(0); // signifies that there are no more links left
        for i in 1..(link_ids_bob.len() - 1) {
            let link = Identity::links((bob_did, link_ids_bob[i]));
            assert_eq!(link.previous_link, link_ids_bob[i - 1]);
            assert_eq!(link.next_link, link_ids_bob[i + 1]);
            match i {
                1 => {
                    assert_eq!(link.expiry, None);
                    assert_eq!(link.link_data, LinkData::TickerOwned(ticker50));
                }
                2 => {
                    assert_eq!(link.expiry, None);
                    assert_eq!(link.link_data, LinkData::TickerOwned(ticker51));
                }
                3 => {
                    assert_eq!(link.expiry, Some(100));
                    assert_eq!(link.link_data, LinkData::TickerOwned(ticker50));
                }
                4 => {
                    assert_eq!(link.expiry, Some(100));
                    assert_eq!(link.link_data, LinkData::TickerOwned(ticker50));
                }
                _ => {}
            }
        }
    });
}

#[test]
fn removing_links() {
    build_ext().execute_with(|| {
        let bob_did = Signer::from(register_keyring_account(AccountKeyring::Bob).unwrap());
        let ticker50 = Ticker::from_slice(&[0x50]);
        let mut link_ids_bob = Vec::new();
        link_ids_bob.push(0); // signifies that there are no more links left
        for _ in 0..10 {
            Identity::add_link(bob_did, LinkData::TickerOwned(ticker50), None);
            link_ids_bob.push(Identity::last_link(bob_did));
        }
        link_ids_bob.push(0); // signifies that there are no more links left
        let mut rng = rand::thread_rng();
        for _ in 0..10 {
            let link_to_remove = rng.gen_range(1, link_ids_bob.len() - 1);
            let link = Identity::links((bob_did, link_ids_bob[link_to_remove]));
            assert_eq!(link.link_data, LinkData::TickerOwned(ticker50));
            assert_eq!(link.previous_link, link_ids_bob[link_to_remove - 1]);
            assert_eq!(link.next_link, link_ids_bob[link_to_remove + 1]);
            Identity::remove_link(bob_did, link_ids_bob[link_to_remove]);
            let removed_link = Identity::links((bob_did, link_ids_bob[link_to_remove]));
            assert_eq!(removed_link.link_data, LinkData::NoData);
            link_ids_bob.remove(link_to_remove);
            for i in 1..(link_ids_bob.len() - 1) {
                let link = Identity::links((bob_did, link_ids_bob[i]));
                assert_eq!(link.previous_link, link_ids_bob[i - 1]);
                assert_eq!(link.next_link, link_ids_bob[i + 1]);
            }
        }
    });
}<|MERGE_RESOLUTION|>--- conflicted
+++ resolved
@@ -24,11 +24,7 @@
 
 #[test]
 fn add_claims_batch() {
-<<<<<<< HEAD
-    with_externalities(&mut build_ext(), || {
-=======
     build_ext().execute_with(|| {
->>>>>>> ba512122
         let _owner_did = register_keyring_account(AccountKeyring::Alice).unwrap();
         let issuer_did = register_keyring_account(AccountKeyring::Bob).unwrap();
         let issuer = AccountKeyring::Bob.public();
@@ -849,11 +845,7 @@
 
 #[test]
 fn removing_authorizations() {
-<<<<<<< HEAD
-    with_externalities(&mut build_ext(), || {
-=======
     build_ext().execute_with(|| {
->>>>>>> ba512122
         let _alice_did = Signer::from(register_keyring_account(AccountKeyring::Alice).unwrap());
         let alice = Origin::signed(AccountKeyring::Alice.public());
         let bob_did = Signer::from(register_keyring_account(AccountKeyring::Bob).unwrap());
