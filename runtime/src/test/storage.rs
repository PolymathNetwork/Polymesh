use crate::{balances, group, identity, multisig};
use codec::Encode;
<<<<<<< HEAD
use primitives::{IdentityId, Key, Signer};
use sr_io::TestExternalities;
use sr_primitives::{
=======
use frame_support::{
    dispatch::DispatchResult, impl_outer_origin, parameter_types, traits::Currency,
};
use frame_system::{self as system, EnsureSignedBy};
use primitives::{IdentityId, Key};
use sp_core::{crypto::Pair as PairTrait, sr25519::Pair, H256};
use sp_io::TestExternalities;
use sp_runtime::{
>>>>>>> 0081ea36
    testing::Header,
    traits::{BlakeTwo256, IdentityLookup, Verify},
    AnySignature, Perbill,
};
<<<<<<< HEAD
use srml_support::{impl_outer_dispatch, impl_outer_origin, parameter_types, traits::Currency};
=======
>>>>>>> 0081ea36
use std::convert::TryFrom;
use test_client::AccountKeyring;

impl_outer_origin! {
    pub enum Origin for TestStorage {}
}

impl_outer_dispatch! {
    pub enum Call for TestStorage where origin: Origin {
        identity::Identity,
        multisig::MultiSig,
    }
}

// For testing the module, we construct most of a mock runtime. This means
// first constructing a configuration type (`Test`) which `impl`s each of the
// configuration traits of modules we want to use.
#[derive(Clone, Eq, PartialEq)]
pub struct TestStorage;
type AccountId = <AnySignature as Verify>::Signer;

parameter_types! {
    pub const BlockHashCount: u32 = 250;
    pub const MaximumBlockWeight: u32 = 4096;
    pub const MaximumBlockLength: u32 = 4096;
    pub const AvailableBlockRatio: Perbill = Perbill::from_percent(75);
}

impl frame_system::Trait for TestStorage {
    type Origin = Origin;
    type Index = u64;
    type BlockNumber = u64;
    type Call = ();
    type Hash = H256;
    type Hashing = BlakeTwo256;
    type AccountId = AccountId;
    type Lookup = IdentityLookup<Self::AccountId>;
    type Header = Header;
    type Event = ();
    type BlockHashCount = BlockHashCount;
    type MaximumBlockWeight = MaximumBlockWeight;
    type MaximumBlockLength = MaximumBlockLength;
    type AvailableBlockRatio = AvailableBlockRatio;
    type Version = ();
    type ModuleToIndex = ();
}

parameter_types! {
    pub const ExistentialDeposit: u64 = 0;
    pub const TransferFee: u64 = 0;
    pub const CreationFee: u64 = 0;
    pub const TransactionBaseFee: u64 = 0;
    pub const TransactionByteFee: u64 = 0;
}

impl balances::Trait for TestStorage {
    type Balance = u128;
    type OnFreeBalanceZero = ();
    type OnNewAccount = ();
    type Event = ();
    type DustRemoval = ();
    type TransferPayment = ();
    type ExistentialDeposit = ExistentialDeposit;
    type TransferFee = TransferFee;
    type CreationFee = CreationFee;
    type Identity = crate::identity::Module<TestStorage>;
}

parameter_types! {
    pub const MinimumPeriod: u64 = 3;
}

impl pallet_timestamp::Trait for TestStorage {
    type Moment = u64;
    type OnTimestampSet = ();
    type MinimumPeriod = MinimumPeriod;
}

<<<<<<< HEAD
impl multisig::Trait for TestStorage {
    type Event = ();
=======
#[derive(codec::Encode, codec::Decode, Debug, Clone, Eq, PartialEq)]
pub struct IdentityProposal {
    pub dummy: u8,
}

impl sp_runtime::traits::Dispatchable for IdentityProposal {
    type Origin = Origin;
    type Trait = TestStorage;

    fn dispatch(self, _origin: Self::Origin) -> DispatchResult {
        Ok(())
    }
>>>>>>> 0081ea36
}

parameter_types! {
    pub const One: AccountId = AccountId::from(AccountKeyring::Dave);
    pub const Two: AccountId = AccountId::from(AccountKeyring::Dave);
    pub const Three: AccountId = AccountId::from(AccountKeyring::Dave);
    pub const Four: AccountId = AccountId::from(AccountKeyring::Dave);
    pub const Five: AccountId = AccountId::from(AccountKeyring::Dave);
}

impl group::Trait<group::Instance1> for TestStorage {
    type Event = ();
    type AddOrigin = EnsureSignedBy<One, AccountId>;
    type RemoveOrigin = EnsureSignedBy<Two, AccountId>;
    type SwapOrigin = EnsureSignedBy<Three, AccountId>;
    type ResetOrigin = EnsureSignedBy<Four, AccountId>;
    type MembershipInitialized = ();
    type MembershipChanged = ();
}

impl identity::Trait for TestStorage {
    type Event = ();
    type Proposal = Call;
    type AcceptTransferTarget = TestStorage;
    type AddSignerMultiSigTarget = TestStorage;
}

impl crate::multisig::AddSignerMultiSig for TestStorage {
    fn accept_multisig_signer(_: Signer, _: u64) -> Result<(), &'static str> {
        unimplemented!()
    }
}

impl crate::asset::AcceptTransfer for TestStorage {
    fn accept_ticker_transfer(_: IdentityId, _: u64) -> DispatchResult {
        Ok(())
    }
    fn accept_token_ownership_transfer(_: IdentityId, _: u64) -> DispatchResult {
        Ok(())
    }
}

// Publish type alias for each module
pub type Identity = identity::Module<TestStorage>;
pub type Balances = balances::Module<TestStorage>;
pub type MultiSig = multisig::Module<TestStorage>;

/// Create externalities
pub fn build_ext() -> TestExternalities {
    let mut storage = frame_system::GenesisConfig::default()
        .build_storage::<TestStorage>()
        .unwrap();

    identity::GenesisConfig::<TestStorage> {
        owner: AccountKeyring::Alice.public().into(),
        did_creation_fee: 250,
    }
    .assimilate_storage(&mut storage)
    .unwrap();

    sp_io::TestExternalities::new(storage)
}

pub fn make_account(
    id: AccountId,
) -> Result<(<TestStorage as frame_system::Trait>::Origin, IdentityId), &'static str> {
    make_account_with_balance(id, 1_000)
}

/// It creates an Account and registers its DID.
pub fn make_account_with_balance(
    id: AccountId,
    balance: <TestStorage as balances::Trait>::Balance,
) -> Result<(<TestStorage as frame_system::Trait>::Origin, IdentityId), &'static str> {
    let signed_id = Origin::signed(id.clone());
    Balances::make_free_balance_be(&id, balance);

    Identity::register_did(signed_id.clone(), vec![]);
    let did = Identity::get_identity(&Key::try_from(id.encode())?).unwrap();

    Ok((signed_id, did))
}

pub fn register_keyring_account(acc: AccountKeyring) -> Result<IdentityId, &'static str> {
    register_keyring_account_with_balance(acc, 10_000_000)
}

pub fn register_keyring_account_with_balance(
    acc: AccountKeyring,
    balance: <TestStorage as balances::Trait>::Balance,
) -> Result<IdentityId, &'static str> {
    Balances::make_free_balance_be(&acc.public(), balance);

    let acc_pub = acc.public();
    Identity::register_did(Origin::signed(acc_pub.clone()), vec![]);

    let acc_key = Key::from(acc_pub.0);
    let did =
        Identity::get_identity(&acc_key).ok_or_else(|| "Key cannot be generated from account")?;

    Ok(did)
}

pub fn account_from(id: u64) -> AccountId {
    let mut enc_id_vec = id.encode();
    enc_id_vec.resize_with(32, Default::default);

    let mut enc_id = [0u8; 32];
    enc_id.copy_from_slice(enc_id_vec.as_slice());

    Pair::from_seed(&enc_id).public()
}<|MERGE_RESOLUTION|>--- conflicted
+++ resolved
@@ -1,27 +1,18 @@
 use crate::{balances, group, identity, multisig};
 use codec::Encode;
-<<<<<<< HEAD
-use primitives::{IdentityId, Key, Signer};
-use sr_io::TestExternalities;
-use sr_primitives::{
-=======
 use frame_support::{
-    dispatch::DispatchResult, impl_outer_origin, parameter_types, traits::Currency,
+    dispatch::DispatchResult, impl_outer_dispatch, impl_outer_origin, parameter_types,
+    traits::Currency,
 };
 use frame_system::{self as system, EnsureSignedBy};
-use primitives::{IdentityId, Key};
+use primitives::{IdentityId, Key, Signer};
 use sp_core::{crypto::Pair as PairTrait, sr25519::Pair, H256};
 use sp_io::TestExternalities;
 use sp_runtime::{
->>>>>>> 0081ea36
     testing::Header,
     traits::{BlakeTwo256, IdentityLookup, Verify},
     AnySignature, Perbill,
 };
-<<<<<<< HEAD
-use srml_support::{impl_outer_dispatch, impl_outer_origin, parameter_types, traits::Currency};
-=======
->>>>>>> 0081ea36
 use std::convert::TryFrom;
 use test_client::AccountKeyring;
 
@@ -100,23 +91,8 @@
     type MinimumPeriod = MinimumPeriod;
 }
 
-<<<<<<< HEAD
 impl multisig::Trait for TestStorage {
     type Event = ();
-=======
-#[derive(codec::Encode, codec::Decode, Debug, Clone, Eq, PartialEq)]
-pub struct IdentityProposal {
-    pub dummy: u8,
-}
-
-impl sp_runtime::traits::Dispatchable for IdentityProposal {
-    type Origin = Origin;
-    type Trait = TestStorage;
-
-    fn dispatch(self, _origin: Self::Origin) -> DispatchResult {
-        Ok(())
-    }
->>>>>>> 0081ea36
 }
 
 parameter_types! {
