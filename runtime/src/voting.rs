//! # Voting Module
//!
//! The Voting module provides functionality for corporate voting.
//!
//! ## Overview
//!
//! The Voting module provides functions for:
//!
//! - Creating ballots that can include multiple motions
//! - Voting on motions
//! - Cancelling ballots
//!
//! ### Terminology
//!
//! - **Ballot:** It is a collection of motions on which a tokenholder can vote.
//!     Additional parameters include voting start date, voting end date and checkpoint id.
//!     Checkpoint id is used to prevent double voting with same coins. When voting on a ballot,
//!     the total number of votes that a tokenholder can cast is equal to their balance at the checkpoint.
//!     Voters can distribute their votes accross all the motions in the ballot.
//! - **motion:** It is a suggestion or a question that can have an infinite number of choices that can be voted on.
//!     Additional parameters include title of the motion and a link from where more info can be fetched.
//!     The most common motion is of accept/reject type where the motion has two choices, yes/no.
//!     Any voting power that is not used is considered as abstain.
//!
//! ## Interface
//!
//! ### Dispatchable Functions
//!
//! - `add_ballot` - Creates a ballot.
//! - `vote` - Casts a vote.
//! - `cancel_ballot` - Cancels an existing ballot.

use crate::{
    asset::{self, AssetTrait},
    balances, identity, utils,
};
use codec::Encode;
use primitives::{IdentityId, Key, Signer};
use rstd::{convert::TryFrom, prelude::*};
use srml_support::{decl_event, decl_module, decl_storage, dispatch::Result, ensure};
use system::{self, ensure_signed};

/// The module's configuration trait.
pub trait Trait: timestamp::Trait + system::Trait + utils::Trait + identity::Trait {
    type Event: From<Event<Self>> + Into<<Self as system::Trait>::Event>;
    type Asset: asset::AssetTrait<Self::Balance>;
}

/// Details about ballots
#[derive(codec::Encode, codec::Decode, Default, Clone, PartialEq, Eq, Debug)]
pub struct Ballot<V> {
    /// The user's historic balance at this checkpoint is used as maximum vote weight
    checkpoint_id: u64,

    /// Timestamp at which voting should start
    voting_start: V,

    /// Timestamp at which voting should end
    voting_end: V,

    /// Array of motions that can be voted on
    motions: Vec<Motion>,
}

/// Details about motions
#[derive(codec::Encode, codec::Decode, Default, Clone, PartialEq, Eq, Debug)]
pub struct Motion {
    /// Title of the motion
    title: Vec<u8>,

    /// Link from where more information about the motion can be fetched
    info_link: Vec<u8>,

    /// Choices for the motion excluding abstain
    /// Voting power not used is considered abstained
    choices: Vec<Vec<u8>>,
}

decl_storage! {
    trait Store for Module<T: Trait> as Voting {
        /// Mapping of ticker and ballot name -> ballot details
        pub Ballots get(ballots): linked_map(Vec<u8>, Vec<u8>) => Ballot<T::Moment>;

        /// Helper data to make voting cheaper.
        /// (ticker, BallotName) -> NoOfChoices
        pub TotalChoices get(total_choices): map (Vec<u8>, Vec<u8>) => u64;

        /// (Ticker, BallotName, DID) -> Vector of vote weights.
        /// weight at 0 index means weight for choice 1 of motion 1.
        /// weight at 1 index means weight for choice 2 of motion 1.
        /// User must enter 0 vote weight if they don't want to vote for a choice.
        pub Votes get(votes): map (Vec<u8>, Vec<u8>, IdentityId) => Vec<T::Balance>;

        /// (Ticker, BallotName) -> Vector of current vote weights.
        /// weight at 0 index means weight for choice 1 of motion 1.
        /// weight at 1 index means weight for choice 2 of motion 1.
        pub Results get(results): map (Vec<u8>, Vec<u8>) => Vec<T::Balance>;
    }
}

decl_module! {
    /// The module declaration.
    pub struct Module<T: Trait> for enum Call where origin: T::Origin {

        // Initializing events
        fn deposit_event() = default;

        /// Adds a ballot
        ///
        /// # Arguments
        /// * `did` - DID of the token owner. Sender must be a signing key or master key of this DID
        /// * `ticker` - Ticker of the token for which ballot is to be created
        /// * `ballot_name` - Name of the ballot
        /// * `ballot_details` - Other details of the ballot
        pub fn add_ballot(origin, did: IdentityId, ticker: Vec<u8>, ballot_name: Vec<u8>, ballot_details: Ballot<T::Moment>) -> Result {
            let sender = Signer::Key( Key::try_from( ensure_signed(origin)?.encode())?);
            let upper_ticker = utils::bytes_to_upper(&ticker);

            // Check that sender is allowed to act on behalf of `did`
            ensure!(<identity::Module<T>>::is_signer_authorized(did, &sender), "sender must be a signing key for DID");
            ensure!(Self::is_owner(&upper_ticker, did),"Sender must be the token owner");

            // This avoids cloning the variables to make the same tupple again and again.
            let upper_ticker_ballot_name = (upper_ticker.clone(), ballot_name.clone());

            // Ensure the uniqueness of the ballot
            ensure!(!<Ballots<T>>::exists(&upper_ticker_ballot_name), "A ballot with same name already exisits");

            let now = <timestamp::Module<T>>::get();

            ensure!(now < ballot_details.voting_end, "Voting end date in past");
            ensure!(ballot_details.voting_end > ballot_details.voting_start, "Voting end date before voting start date");
            ensure!(ballot_details.motions.len() > 0, "No motion submitted");

            // NB: Checkpoint ID is not verified here to allow creating ballots that will become active in future.
            // Voting will only be allowed on checkpoints that exist.

            let mut total_choices:usize = 0usize;

            for motion in &ballot_details.motions {
                ensure!(motion.choices.len() > 0, "No choice submitted");
                total_choices += motion.choices.len();
            }

            if let Ok(total_choices_u64) = u64::try_from(total_choices) {
                <TotalChoices>::insert(&upper_ticker_ballot_name, total_choices_u64);
            } else {
                return Err("Could not decode choices")
            }

            <Ballots<T>>::insert(&upper_ticker_ballot_name, ballot_details.clone());

            let initial_results = vec![0.into(); total_choices];
            <Results<T>>::insert(&upper_ticker_ballot_name, initial_results);

            Self::deposit_event(RawEvent::BallotCreated(upper_ticker, ballot_name, ballot_details));

            Ok(())
        }

        /// Casts a vote
        ///
        /// # Arguments
        /// * `did` - DID of the voter. Sender must be a signing key or master key of this DID
        /// * `ticker` - Ticker of the token for which vote is to be cast
        /// * `ballot_name` - Name of the ballot
        /// * `votes` - The actual vote to be cast
        pub fn vote(origin, did: IdentityId, ticker: Vec<u8>, ballot_name: Vec<u8>, votes: Vec<T::Balance>) -> Result {
            let sender = Signer::Key( Key::try_from( ensure_signed(origin)?.encode())?);

            let upper_ticker = utils::bytes_to_upper(&ticker);

            // Check that sender is allowed to act on behalf of `did`
            ensure!(<identity::Module<T>>::is_signer_authorized(did, &sender), "sender must be a signing key for DID");

            // This avoids cloning the variables to make the same tupple again and again
            let upper_ticker_ballot_name = (upper_ticker.clone(), ballot_name.clone());

            // Ensure validity the ballot
            ensure!(<Ballots<T>>::exists(&upper_ticker_ballot_name), "Ballot does not exist");
            let ballot = <Ballots<T>>::get(&upper_ticker_ballot_name);
            let now = <timestamp::Module<T>>::get();
            ensure!(ballot.voting_start <= now, "Voting hasn't started yet");
            ensure!(ballot.voting_end > now, "Voting ended already");

            // Ensure validity of checkpoint
            ensure!(<asset::TotalCheckpoints>::exists(&upper_ticker), "No checkpoints created");
            let count = <asset::TotalCheckpoints>::get(&upper_ticker);
            ensure!(ballot.checkpoint_id <= count, "Checkpoint has not been created yet");

            // Ensure vote is valid
            if let Ok(votes_len) = u64::try_from(votes.len()) {
                ensure!(votes_len == <TotalChoices>::get(&upper_ticker_ballot_name), "Invalid vote");
            } else {
                return Err("Invalid vote")
            }

            let mut total_votes: T::Balance = 0.into();
            for vote in &votes {
                total_votes += *vote;
            }
            ensure!(total_votes <= T::Asset::get_balance_at(&upper_ticker, did, ballot.checkpoint_id), "Not enough balance");

            // This avoids cloning the variables to make the same tupple again and again
            let upper_ticker_ballot_name_did = (upper_ticker.clone(), ballot_name.clone(), did);

            // Check if user has already voted for this ballot or if they are voting for the first time
            if <Votes<T>>::exists(&upper_ticker_ballot_name_did) {
                //User wants to change their vote. We first need to subtract their existing vote
                let previous_votes = <Votes<T>>::get(&upper_ticker_ballot_name_did);
                <Results<T>>::mutate(&upper_ticker_ballot_name, |results| {
                    for i in 0..results.len() {
                        results[i] -= previous_votes[i];
                    }
                });
            }

            // Adding users' vote to the result
            <Results<T>>::mutate(&upper_ticker_ballot_name, |results| {
                for i in 0..results.len() {
                    results[i] += votes[i];
                }
            });

            // Storing users' vote onchain. This is needed when user wants to their change vote
            <Votes<T>>::insert(&upper_ticker_ballot_name_did, votes.clone());

            Self::deposit_event(RawEvent::VoteCast(upper_ticker, ballot_name, votes));

            Ok(())
        }

        /// Cancels a vote by setting it as expired
        ///
        /// # Arguments
        /// * `did` - DID of the token owner. Sender must be a signing key or master key of this DID
        /// * `ticker` - Ticker of the token for which ballot is to be cancelled
        /// * `ballot_name` - Name of the ballot
        pub fn cancel_ballot(origin, did: IdentityId, ticker: Vec<u8>, ballot_name: Vec<u8>) -> Result {
            let sender = Signer::Key( Key::try_from( ensure_signed(origin)?.encode())?);
            let upper_ticker = utils::bytes_to_upper(&ticker);

            // Check that sender is allowed to act on behalf of `did`
            ensure!(<identity::Module<T>>::is_signer_authorized(did, &sender), "sender must be a signing key for DID");
            ensure!(Self::is_owner(&upper_ticker, did),"Sender must be the token owner");

            // This avoids cloning the variables to make the same tupple again and again
            let upper_ticker_ballot_name = (upper_ticker.clone(), ballot_name.clone());

            // Ensure the existance of valid ballot
            ensure!(<Ballots<T>>::exists(&upper_ticker_ballot_name), "Ballot does not exisit");
            let ballot = <Ballots<T>>::get(&upper_ticker_ballot_name);
            let now = <timestamp::Module<T>>::get();
            ensure!(now < ballot.voting_end, "Voting already ended");

            // Clearing results
            <Results<T>>::mutate(&upper_ticker_ballot_name, |results| {
                for i in 0..results.len() {
                    results[i] = 0.into();
                }
            });

            // NB Not deleting the ballot to prevent someone from
            // deleting a ballot mid vote and creating a new one with same name to confuse voters

            // This will prevent further voting. Essentially, canceling the ballot
            <Ballots<T>>::mutate(&upper_ticker_ballot_name, |ballot_details| {
                ballot_details.voting_end = now;
            });

            Self::deposit_event(RawEvent::BallotCancelled(upper_ticker, ballot_name));

            Ok(())
        }
    }
}

decl_event!(
    pub enum Event<T>
    where
        Balance = <T as balances::Trait>::Balance,
        Moment = <T as timestamp::Trait>::Moment,
    {
        /// A new ballot is created (Ticker, BallotName, BallotDetails)
        BallotCreated(Vec<u8>, Vec<u8>, Ballot<Moment>),

        /// A vote is cast (Ticker, BallotName, Vote)
        VoteCast(Vec<u8>, Vec<u8>, Vec<Balance>),

        /// An existing ballot is cancelled (Ticker, BallotName)
        BallotCancelled(Vec<u8>, Vec<u8>),
    }
);

impl<T: Trait> Module<T> {
    fn is_owner(ticker: &Vec<u8>, did: IdentityId) -> bool {
        let upper_ticker = utils::bytes_to_upper(ticker.as_slice());
        T::Asset::is_owner(&upper_ticker, did)
    }
}

/// tests for this module
#[cfg(test)]
mod tests {
    use super::*;
    use chrono::prelude::*;
    use sr_io::{with_externalities, TestExternalities};
    use sr_primitives::{
        testing::{Header, UintAuthorityId},
        traits::{BlakeTwo256, ConvertInto, IdentityLookup, OpaqueKeys, Verify},
        AnySignature, Perbill,
    };
    use srml_support::traits::Currency;
    use srml_support::{
        assert_err, assert_ok,
        dispatch::{DispatchError, DispatchResult},
        impl_outer_origin, parameter_types,
    };
    use std::result::Result;
    use substrate_primitives::{Blake2Hasher, H256};
    use system::EnsureSignedBy;
    use test_client::{self, AccountKeyring};

    use crate::{
        asset::SecurityToken, asset::TickerRegistrationConfig, balances, exemption, general_tm,
<<<<<<< HEAD
        identity, percentage_tm, statistics,
=======
        group, identity, percentage_tm,
>>>>>>> e810c00d
    };

    impl_outer_origin! {
        pub enum Origin for Test {}
    }

    // For testing the module, we construct most of a mock runtime. This means
    // first constructing a configuration type (`Test`) which `impl`s each of the
    // configuration traits of modules we want to use.
    #[derive(Clone, Eq, PartialEq)]
    pub struct Test;

    parameter_types! {
        pub const BlockHashCount: u32 = 250;
        pub const MaximumBlockWeight: u32 = 4096;
        pub const MaximumBlockLength: u32 = 4096;
        pub const AvailableBlockRatio: Perbill = Perbill::from_percent(75);
    }

    type SessionIndex = u32;
    type AuthorityId = <AnySignature as Verify>::Signer;
    type BlockNumber = u64;
    type AccountId = <AnySignature as Verify>::Signer;
    type OffChainSignature = AnySignature;

    impl system::Trait for Test {
        type Origin = Origin;
        type Index = u64;
        type BlockNumber = BlockNumber;
        type Hash = H256;
        type Hashing = BlakeTwo256;
        type AccountId = AccountId;
        type Lookup = IdentityLookup<AccountId>;
        type Header = Header;
        type Event = ();
        type Call = ();
        type WeightMultiplierUpdate = ();
        type BlockHashCount = BlockHashCount;
        type MaximumBlockWeight = MaximumBlockWeight;
        type MaximumBlockLength = MaximumBlockLength;
        type AvailableBlockRatio = AvailableBlockRatio;
        type Version = ();
    }

    parameter_types! {
        pub const ExistentialDeposit: u64 = 0;
        pub const TransferFee: u64 = 0;
        pub const CreationFee: u64 = 0;
        pub const TransactionBaseFee: u64 = 0;
        pub const TransactionByteFee: u64 = 0;
    }

    impl balances::Trait for Test {
        type Balance = u128;
        type OnFreeBalanceZero = ();
        type OnNewAccount = ();
        type Event = ();
        type TransactionPayment = ();
        type DustRemoval = ();
        type TransferPayment = ();
        type ExistentialDeposit = ExistentialDeposit;
        type TransferFee = TransferFee;
        type CreationFee = CreationFee;
        type TransactionBaseFee = TransactionBaseFee;
        type TransactionByteFee = TransactionByteFee;
        type WeightToFee = ConvertInto;
        type Identity = identity::Module<Test>;
    }

    parameter_types! {
        pub const MinimumPeriod: u64 = 3;
    }

    impl timestamp::Trait for Test {
        type Moment = u64;
        type OnTimestampSet = ();
        type MinimumPeriod = MinimumPeriod;
    }

    impl utils::Trait for Test {
        type OffChainSignature = OffChainSignature;
        fn validator_id_to_account_id(v: <Self as session::Trait>::ValidatorId) -> Self::AccountId {
            v
        }
    }

    pub struct TestOnSessionEnding;
    impl session::OnSessionEnding<AuthorityId> for TestOnSessionEnding {
        fn on_session_ending(_: SessionIndex, _: SessionIndex) -> Option<Vec<AuthorityId>> {
            None
        }
    }

    pub struct TestSessionHandler;
    impl session::SessionHandler<AuthorityId> for TestSessionHandler {
        fn on_new_session<Ks: OpaqueKeys>(
            _changed: bool,
            _validators: &[(AuthorityId, Ks)],
            _queued_validators: &[(AuthorityId, Ks)],
        ) {
        }

        fn on_disabled(_validator_index: usize) {}

        fn on_genesis_session<Ks: OpaqueKeys>(_validators: &[(AuthorityId, Ks)]) {}
    }

    parameter_types! {
        pub const Period: BlockNumber = 1;
        pub const Offset: BlockNumber = 0;
        pub const DisabledValidatorsThreshold: Perbill = Perbill::from_percent(33);
    }

    impl session::Trait for Test {
        type OnSessionEnding = TestOnSessionEnding;
        type Keys = UintAuthorityId;
        type ShouldEndSession = session::PeriodicSessions<Period, Offset>;
        type SessionHandler = TestSessionHandler;
        type Event = ();
        type ValidatorId = AuthorityId;
        type ValidatorIdOf = ConvertInto;
        type SelectInitialValidators = ();
        type DisabledValidatorsThreshold = DisabledValidatorsThreshold;
    }

    impl session::historical::Trait for Test {
        type FullIdentification = ();
        type FullIdentificationOf = ();
    }

    #[derive(codec::Encode, codec::Decode, Debug, Clone, Eq, PartialEq)]
    pub struct IdentityProposal {
        pub dummy: u8,
    }

    impl sr_primitives::traits::Dispatchable for IdentityProposal {
        type Origin = Origin;
        type Trait = Test;
        type Error = DispatchError;

        fn dispatch(self, _origin: Self::Origin) -> DispatchResult<Self::Error> {
            Ok(())
        }
    }

    parameter_types! {
        pub const One: AccountId = AccountId::from(AccountKeyring::Dave);
        pub const Two: AccountId = AccountId::from(AccountKeyring::Dave);
        pub const Three: AccountId = AccountId::from(AccountKeyring::Dave);
        pub const Four: AccountId = AccountId::from(AccountKeyring::Dave);
        pub const Five: AccountId = AccountId::from(AccountKeyring::Dave);
    }

    impl group::Trait<group::Instance1> for Test {
        type Event = ();
        type AddOrigin = EnsureSignedBy<One, AccountId>;
        type RemoveOrigin = EnsureSignedBy<Two, AccountId>;
        type SwapOrigin = EnsureSignedBy<Three, AccountId>;
        type ResetOrigin = EnsureSignedBy<Four, AccountId>;
        type MembershipInitialized = ();
        type MembershipChanged = ();
    }

    impl identity::Trait for Test {
        type Event = ();
        type Proposal = IdentityProposal;
        type AcceptTransferTarget = asset::Module<Test>;
    }

    impl asset::Trait for Test {
        type Event = ();
        type Currency = balances::Module<Test>;
    }

    impl statistics::Trait for Test {}

    impl percentage_tm::Trait for Test {
        type Event = ();
    }

    impl exemption::Trait for Test {
        type Event = ();
        type Asset = asset::Module<Test>;
    }

    impl general_tm::Trait for Test {
        type Event = ();
        type Asset = asset::Module<Test>;
    }

    impl Trait for Test {
        type Event = ();
        type Asset = asset::Module<Test>;
    }

    type Identity = identity::Module<Test>;
    type GeneralTM = general_tm::Module<Test>;
    type Voting = Module<Test>;
    type Balances = balances::Module<Test>;
    type Asset = asset::Module<Test>;

    /// Create externalities
    fn build_ext() -> TestExternalities<Blake2Hasher> {
        let mut t = system::GenesisConfig::default()
            .build_storage::<Test>()
            .unwrap();
        asset::GenesisConfig::<Test> {
            asset_creation_fee: 0,
            ticker_registration_fee: 0,
            ticker_registration_config: TickerRegistrationConfig {
                max_ticker_length: 12,
                registration_length: Some(10000),
            },
            fee_collector: AccountKeyring::Dave.public().into(),
        }
        .assimilate_storage(&mut t)
        .unwrap();
        sr_io::TestExternalities::new(t)
    }

    fn make_account(
        account_id: &AccountId,
    ) -> Result<(<Test as system::Trait>::Origin, IdentityId), &'static str> {
        let signed_id = Origin::signed(account_id.clone());
        Balances::make_free_balance_be(&account_id, 1_000_000);
        Identity::register_did(signed_id.clone(), vec![])?;
        let did = Identity::get_identity(&Key::try_from(account_id.encode())?).unwrap();
        Ok((signed_id, did))
    }

    #[test]
    fn add_ballot() {
        with_externalities(&mut build_ext(), || {
            let _token_owner_acc = AccountId::from(AccountKeyring::Alice);
            let (token_owner_acc, token_owner_did) = make_account(&_token_owner_acc).unwrap();
            let _tokenholder_acc = AccountId::from(AccountKeyring::Bob);
            let (tokenholder_acc, tokenholder_did) = make_account(&_tokenholder_acc).unwrap();

            // A token representing 1M shares
            let token = SecurityToken {
                name: vec![0x01],
                owner_did: token_owner_did,
                total_supply: 1_000_000,
                divisible: true,
            };

            // Share issuance is successful
            assert_ok!(Asset::create_token(
                token_owner_acc.clone(),
                token_owner_did,
                token.name.clone(),
                token.name.clone(),
                token.total_supply,
                true
            ));

            assert_ok!(Asset::create_checkpoint(
                token_owner_acc.clone(),
                token_owner_did,
                token.name.clone(),
            ));

            let now = Utc::now().timestamp() as u64;
            <timestamp::Module<Test>>::set_timestamp(now);

            let motion1 = Motion {
                title: vec![0x01],
                info_link: vec![0x01],
                choices: vec![vec![0x01], vec![0x02]],
            };
            let motion2 = Motion {
                title: vec![0x02],
                info_link: vec![0x02],
                choices: vec![vec![0x01], vec![0x02], vec![0x03]],
            };

            let ballot_name = vec![0x01];

            let ballot_details = Ballot {
                checkpoint_id: 1,
                voting_start: now,
                voting_end: now + now,
                motions: vec![motion1.clone(), motion2.clone()],
            };

            assert_err!(
                Voting::add_ballot(
                    token_owner_acc.clone(),
                    tokenholder_did,
                    token.name.clone(),
                    ballot_name.clone(),
                    ballot_details.clone()
                ),
                "sender must be a signing key for DID"
            );

            assert_err!(
                Voting::add_ballot(
                    tokenholder_acc.clone(),
                    tokenholder_did,
                    token.name.clone(),
                    ballot_name.clone(),
                    ballot_details.clone()
                ),
                "Sender must be the token owner"
            );

            let expired_ballot_details = Ballot {
                checkpoint_id: 1,
                voting_start: now,
                voting_end: 0,
                motions: vec![motion1.clone(), motion2.clone()],
            };

            assert_err!(
                Voting::add_ballot(
                    token_owner_acc.clone(),
                    token_owner_did,
                    token.name.clone(),
                    ballot_name.clone(),
                    expired_ballot_details.clone()
                ),
                "Voting end date in past"
            );

            let invalid_date_ballot_details = Ballot {
                checkpoint_id: 1,
                voting_start: now + now + now,
                voting_end: now + now,
                motions: vec![motion1.clone(), motion2.clone()],
            };

            assert_err!(
                Voting::add_ballot(
                    token_owner_acc.clone(),
                    token_owner_did,
                    token.name.clone(),
                    ballot_name.clone(),
                    invalid_date_ballot_details.clone()
                ),
                "Voting end date before voting start date"
            );

            let empty_ballot_details = Ballot {
                checkpoint_id: 1,
                voting_start: now,
                voting_end: now + now,
                motions: vec![],
            };

            assert_err!(
                Voting::add_ballot(
                    token_owner_acc.clone(),
                    token_owner_did,
                    token.name.clone(),
                    ballot_name.clone(),
                    empty_ballot_details.clone()
                ),
                "No motion submitted"
            );

            let empty_motion = Motion {
                title: vec![0x02],
                info_link: vec![0x02],
                choices: vec![],
            };

            let no_choice_ballot_details = Ballot {
                checkpoint_id: 1,
                voting_start: now,
                voting_end: now + now,
                motions: vec![motion1.clone(), motion2.clone(), empty_motion],
            };

            assert_err!(
                Voting::add_ballot(
                    token_owner_acc.clone(),
                    token_owner_did,
                    token.name.clone(),
                    ballot_name.clone(),
                    no_choice_ballot_details.clone()
                ),
                "No choice submitted"
            );

            // Adding ballot
            assert_ok!(Voting::add_ballot(
                token_owner_acc.clone(),
                token_owner_did,
                token.name.clone(),
                ballot_name.clone(),
                ballot_details.clone()
            ));

            assert_err!(
                Voting::add_ballot(
                    token_owner_acc.clone(),
                    token_owner_did,
                    token.name.clone(),
                    ballot_name.clone(),
                    ballot_details.clone()
                ),
                "A ballot with same name already exisits"
            );
        });
    }

    #[test]
    fn cancel_ballot() {
        with_externalities(&mut build_ext(), || {
            let _token_owner_acc = AccountId::from(AccountKeyring::Alice);
            let (token_owner_acc, token_owner_did) = make_account(&_token_owner_acc).unwrap();
            let _tokenholder_acc = AccountId::from(AccountKeyring::Bob);
            let (tokenholder_acc, tokenholder_did) = make_account(&_tokenholder_acc).unwrap();

            // A token representing 1M shares
            let token = SecurityToken {
                name: vec![0x01],
                owner_did: token_owner_did,
                total_supply: 1_000_000,
                divisible: true,
            };

            // Share issuance is successful
            assert_ok!(Asset::create_token(
                token_owner_acc.clone(),
                token_owner_did,
                token.name.clone(),
                token.name.clone(),
                token.total_supply,
                true
            ));

            assert_ok!(Asset::create_checkpoint(
                token_owner_acc.clone(),
                token_owner_did,
                token.name.clone(),
            ));

            let now = Utc::now().timestamp() as u64;
            <timestamp::Module<Test>>::set_timestamp(now);

            let motion1 = Motion {
                title: vec![0x01],
                info_link: vec![0x01],
                choices: vec![vec![0x01], vec![0x02]],
            };
            let motion2 = Motion {
                title: vec![0x02],
                info_link: vec![0x02],
                choices: vec![vec![0x01], vec![0x02], vec![0x03]],
            };

            let ballot_name = vec![0x01];

            let ballot_details = Ballot {
                checkpoint_id: 1,
                voting_start: now,
                voting_end: now + now,
                motions: vec![motion1.clone(), motion2.clone()],
            };

            assert_err!(
                Voting::cancel_ballot(
                    token_owner_acc.clone(),
                    token_owner_did,
                    token.name.clone(),
                    ballot_name.clone()
                ),
                "Ballot does not exisit"
            );

            assert_ok!(Voting::add_ballot(
                token_owner_acc.clone(),
                token_owner_did,
                token.name.clone(),
                ballot_name.clone(),
                ballot_details.clone()
            ));

            assert_err!(
                Voting::cancel_ballot(
                    token_owner_acc.clone(),
                    tokenholder_did,
                    token.name.clone(),
                    ballot_name.clone()
                ),
                "sender must be a signing key for DID"
            );

            assert_err!(
                Voting::cancel_ballot(
                    tokenholder_acc.clone(),
                    tokenholder_did,
                    token.name.clone(),
                    ballot_name.clone()
                ),
                "Sender must be the token owner"
            );

            <timestamp::Module<Test>>::set_timestamp(now + now + now);

            assert_err!(
                Voting::cancel_ballot(
                    token_owner_acc.clone(),
                    token_owner_did,
                    token.name.clone(),
                    ballot_name.clone()
                ),
                "Voting already ended"
            );

            <timestamp::Module<Test>>::set_timestamp(now);

            // Cancelling ballot
            assert_ok!(Voting::cancel_ballot(
                token_owner_acc.clone(),
                token_owner_did,
                token.name.clone(),
                ballot_name.clone()
            ));
        });
    }

    #[test]
    fn vote() {
        with_externalities(&mut build_ext(), || {
            let _token_owner_acc = AccountId::from(AccountKeyring::Alice);
            let (token_owner_acc, token_owner_did) = make_account(&_token_owner_acc).unwrap();
            let _tokenholder_acc = AccountId::from(AccountKeyring::Bob);
            let (tokenholder_acc, tokenholder_did) = make_account(&_tokenholder_acc).unwrap();

            // A token representing 1M shares
            let token = SecurityToken {
                name: vec![0x01],
                owner_did: token_owner_did,
                total_supply: 1000,
                divisible: true,
            };

            // Share issuance is successful
            assert_ok!(Asset::create_token(
                token_owner_acc.clone(),
                token_owner_did,
                token.name.clone(),
                token.name.clone(),
                token.total_supply,
                true
            ));

            let asset_rule = general_tm::AssetRule {
                sender_rules: vec![],
                receiver_rules: vec![],
            };

            // Allow all transfers
            assert_ok!(GeneralTM::add_active_rule(
                token_owner_acc.clone(),
                token_owner_did,
                token.name.clone(),
                asset_rule
            ));

            assert_ok!(Asset::transfer(
                token_owner_acc.clone(),
                token_owner_did,
                token.name.clone(),
                tokenholder_did,
                500
            ));

            let now = Utc::now().timestamp() as u64;
            <timestamp::Module<Test>>::set_timestamp(now);

            let motion1 = Motion {
                title: vec![0x01],
                info_link: vec![0x01],
                choices: vec![vec![0x01], vec![0x02]],
            };
            let motion2 = Motion {
                title: vec![0x02],
                info_link: vec![0x02],
                choices: vec![vec![0x01], vec![0x02], vec![0x03]],
            };

            let ballot_name = vec![0x01];

            let ballot_details = Ballot {
                checkpoint_id: 2,
                voting_start: now,
                voting_end: now + now,
                motions: vec![motion1.clone(), motion2.clone()],
            };

            assert_ok!(Voting::add_ballot(
                token_owner_acc.clone(),
                token_owner_did,
                token.name.clone(),
                ballot_name.clone(),
                ballot_details.clone()
            ));

            let votes = vec![100, 100, 100, 100, 100];

            assert_err!(
                Voting::vote(
                    token_owner_acc.clone(),
                    tokenholder_did,
                    token.name.clone(),
                    ballot_name.clone(),
                    votes.clone()
                ),
                "sender must be a signing key for DID"
            );

            assert_err!(
                Voting::vote(
                    token_owner_acc.clone(),
                    token_owner_did,
                    token.name.clone(),
                    vec![0x02],
                    votes.clone()
                ),
                "Ballot does not exist"
            );

            <timestamp::Module<Test>>::set_timestamp(now - 1);

            assert_err!(
                Voting::vote(
                    token_owner_acc.clone(),
                    token_owner_did,
                    token.name.clone(),
                    ballot_name.clone(),
                    votes.clone()
                ),
                "Voting hasn't started yet"
            );

            <timestamp::Module<Test>>::set_timestamp(now + now + 1);

            assert_err!(
                Voting::vote(
                    token_owner_acc.clone(),
                    token_owner_did,
                    token.name.clone(),
                    ballot_name.clone(),
                    votes.clone()
                ),
                "Voting ended already"
            );

            <timestamp::Module<Test>>::set_timestamp(now + 1);

            assert_err!(
                Voting::vote(
                    token_owner_acc.clone(),
                    token_owner_did,
                    token.name.clone(),
                    ballot_name.clone(),
                    votes.clone()
                ),
                "No checkpoints created"
            );

            assert_ok!(Asset::create_checkpoint(
                token_owner_acc.clone(),
                token_owner_did,
                token.name.clone(),
            ));

            assert_err!(
                Voting::vote(
                    token_owner_acc.clone(),
                    token_owner_did,
                    token.name.clone(),
                    ballot_name.clone(),
                    votes.clone()
                ),
                "Checkpoint has not been created yet"
            );

            assert_ok!(Asset::create_checkpoint(
                token_owner_acc.clone(),
                token_owner_did,
                token.name.clone(),
            ));

            assert_err!(
                Voting::vote(
                    token_owner_acc.clone(),
                    token_owner_did,
                    token.name.clone(),
                    ballot_name.clone(),
                    vec![100, 100, 100, 100]
                ),
                "Invalid vote"
            );

            assert_err!(
                Voting::vote(
                    token_owner_acc.clone(),
                    token_owner_did,
                    token.name.clone(),
                    ballot_name.clone(),
                    vec![100, 100, 100, 100, 100, 100]
                ),
                "Invalid vote"
            );

            assert_err!(
                Voting::vote(
                    token_owner_acc.clone(),
                    token_owner_did,
                    token.name.clone(),
                    ballot_name.clone(),
                    vec![100, 100, 100, 100, 200]
                ),
                "Not enough balance"
            );

            // Initial vote
            assert_ok!(Voting::vote(
                token_owner_acc.clone(),
                token_owner_did,
                token.name.clone(),
                ballot_name.clone(),
                votes.clone()
            ));

            let mut result = Voting::results((token.name.clone(), ballot_name.clone()));
            assert_eq!(result.len(), 5, "Invalid result len");
            assert_eq!(result, [100, 100, 100, 100, 100], "Invalid result");

            // Changed vote
            assert_ok!(Voting::vote(
                token_owner_acc.clone(),
                token_owner_did,
                token.name.clone(),
                ballot_name.clone(),
                vec![500, 0, 0, 0, 0]
            ));

            result = Voting::results((token.name.clone(), ballot_name.clone()));
            assert_eq!(result.len(), 5, "Invalid result len");
            assert_eq!(result, [500, 0, 0, 0, 0], "Invalid result");

            // Second vote
            assert_ok!(Voting::vote(
                tokenholder_acc.clone(),
                tokenholder_did,
                token.name.clone(),
                ballot_name.clone(),
                vec![0, 500, 0, 0, 0]
            ));

            result = Voting::results((token.name.clone(), ballot_name.clone()));
            assert_eq!(result.len(), 5, "Invalid result len");
            assert_eq!(result, [500, 500, 0, 0, 0], "Invalid result");
        })
    }
}<|MERGE_RESOLUTION|>--- conflicted
+++ resolved
@@ -323,11 +323,7 @@
 
     use crate::{
         asset::SecurityToken, asset::TickerRegistrationConfig, balances, exemption, general_tm,
-<<<<<<< HEAD
-        identity, percentage_tm, statistics,
-=======
-        group, identity, percentage_tm,
->>>>>>> e810c00d
+        group, identity, percentage_tm, statistics,
     };
 
     impl_outer_origin! {
