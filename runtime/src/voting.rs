//! # Voting Module
//!
//! The Voting module provides functionality for corporate voting.
//!
//! ## Overview
//!
//! The Voting module provides functions for:
//!
//! - Creating ballots that can include multiple motions
//! - Voting on motions
//! - Cancelling ballots
//!
//! ### Terminology
//!
//! - **Ballot:** It is a collection of motions on which a tokenholder can vote.
//!     Additional parameters include voting start date, voting end date and checkpoint id.
//!     Checkpoint id is used to prevent double voting with same coins. When voting on a ballot,
//!     the total number of votes that a tokenholder can cast is equal to their balance at the checkpoint.
//!     Voters can distribute their votes accross all the motions in the ballot.
//! - **motion:** It is a suggestion or a question that can have an infinite number of choices that can be voted on.
//!     Additional parameters include title of the motion and a link from where more info can be fetched.
//!     The most common motion is of accept/reject type where the motion has two choices, yes/no.
//!     Any voting power that is not used is considered as abstain.
//!
//! ## Interface
//!
//! ### Dispatchable Functions
//!
//! - `add_ballot` - Creates a ballot.
//! - `vote` - Casts a vote.
//! - `cancel_ballot` - Cancels an existing ballot.

use crate::{
    asset::{self, AssetTrait},
    balances, identity, utils,
};
use codec::Encode;
use frame_support::{
    decl_error, decl_event, decl_module, decl_storage, dispatch::DispatchResult, ensure,
};
use frame_system::{self as system, ensure_signed};
use primitives::{IdentityId, Key, Signer, Ticker};
use sp_std::{convert::TryFrom, prelude::*};

/// The module's configuration trait.
pub trait Trait:
    pallet_timestamp::Trait + frame_system::Trait + utils::Trait + identity::Trait
{
    type Event: From<Event<Self>> + Into<<Self as frame_system::Trait>::Event>;
    type Asset: asset::AssetTrait<Self::Balance>;
}

/// Details about ballots
#[derive(codec::Encode, codec::Decode, Default, Clone, PartialEq, Eq, Debug)]
pub struct Ballot<V> {
    /// The user's historic balance at this checkpoint is used as maximum vote weight
    checkpoint_id: u64,

    /// Timestamp at which voting should start
    voting_start: V,

    /// Timestamp at which voting should end
    voting_end: V,

    /// Array of motions that can be voted on
    motions: Vec<Motion>,
}

/// Details about motions
#[derive(codec::Encode, codec::Decode, Default, Clone, PartialEq, Eq, Debug)]
pub struct Motion {
    /// Title of the motion
    title: Vec<u8>,

    /// Link from where more information about the motion can be fetched
    info_link: Vec<u8>,

    /// Choices for the motion excluding abstain
    /// Voting power not used is considered abstained
    choices: Vec<Vec<u8>>,
}

decl_storage! {
    trait Store for Module<T: Trait> as Voting {
        /// Mapping of ticker and ballot name -> ballot details
        pub Ballots get(fn ballots): linked_map(Ticker, Vec<u8>) => Ballot<T::Moment>;

        /// Helper data to make voting cheaper.
        /// (ticker, BallotName) -> NoOfChoices
        pub TotalChoices get(fn total_choices): map (Ticker, Vec<u8>) => u64;

        /// (Ticker, BallotName, DID) -> Vector of vote weights.
        /// weight at 0 index means weight for choice 1 of motion 1.
        /// weight at 1 index means weight for choice 2 of motion 1.
        /// User must enter 0 vote weight if they don't want to vote for a choice.
        pub Votes get(fn votes): map (Ticker, Vec<u8>, IdentityId) => Vec<T::Balance>;

        /// (Ticker, BallotName) -> Vector of current vote weights.
        /// weight at 0 index means weight for choice 1 of motion 1.
        /// weight at 1 index means weight for choice 2 of motion 1.
        pub Results get(fn results): map (Ticker, Vec<u8>) => Vec<T::Balance>;
    }
}

decl_module! {
    /// The module declaration.
    pub struct Module<T: Trait> for enum Call where origin: T::Origin {
        // Define Error type
        type Error = Error<T>;

        // Initializing events
        fn deposit_event() = default;

        /// Adds a ballot
        ///
        /// # Arguments
        /// * `did` - DID of the token owner. Sender must be a signing key or master key of this DID
        /// * `ticker` - Ticker of the token for which ballot is to be created
        /// * `ballot_name` - Name of the ballot
        /// * `ballot_details` - Other details of the ballot
        pub fn add_ballot(origin, did: IdentityId, ticker: Ticker, ballot_name: Vec<u8>, ballot_details: Ballot<T::Moment>) -> DispatchResult {
            let sender = Signer::Key(Key::try_from(ensure_signed(origin)?.encode())?);

            // Check that sender is allowed to act on behalf of `did`
            ensure!(<identity::Module<T>>::is_signer_authorized(did, &sender), Error::<T>::InvalidSigner);
            ticker.canonize();
            ensure!(Self::is_owner(&ticker, did), Error::<T>::InvalidOwner);

            // This avoids cloning the variables to make the same tupple again and again.
            let ticker_ballot_name = (ticker, ballot_name.clone());

            // Ensure the uniqueness of the ballot
            ensure!(!<Ballots<T>>::exists(&ticker_ballot_name), Error::<T>::AlreadyExists);

            let now = <pallet_timestamp::Module<T>>::get();

            ensure!(now < ballot_details.voting_end, Error::<T>::InvalidDate);
            ensure!(ballot_details.voting_end > ballot_details.voting_start, Error::<T>::InvalidDate);
            ensure!(ballot_details.motions.len() > 0, Error::<T>::NoMotions);

            // NB: Checkpoint ID is not verified here to allow creating ballots that will become active in future.
            // Voting will only be allowed on checkpoints that exist.

            let mut total_choices:usize = 0usize;

            for motion in &ballot_details.motions {
                ensure!(motion.choices.len() > 0, Error::<T>::NoChoicesInMotions);
                total_choices += motion.choices.len();
            }

            if let Ok(total_choices_u64) = u64::try_from(total_choices) {
                <TotalChoices>::insert(&ticker_ballot_name, total_choices_u64);
            } else {
                return Err(Error::<T>::InvalidChoicesType.into());
            }

            <Ballots<T>>::insert(&ticker_ballot_name, ballot_details.clone());

            let initial_results = vec![T::Balance::from(0); total_choices];
            <Results<T>>::insert(&ticker_ballot_name, initial_results);

            Self::deposit_event(RawEvent::BallotCreated(ticker, ballot_name, ballot_details));

            Ok(())
        }

        /// Casts a vote
        ///
        /// # Arguments
        /// * `did` - DID of the voter. Sender must be a signing key or master key of this DID
        /// * `ticker` - Ticker of the token for which vote is to be cast
        /// * `ballot_name` - Name of the ballot
        /// * `votes` - The actual vote to be cast
        pub fn vote(origin, did: IdentityId, ticker: Ticker, ballot_name: Vec<u8>, votes: Vec<T::Balance>) -> DispatchResult {
            let sender = Signer::Key( Key::try_from( ensure_signed(origin)?.encode())?);

            // Check that sender is allowed to act on behalf of `did`
            ensure!(<identity::Module<T>>::is_signer_authorized(did, &sender), Error::<T>::InvalidSigner);
            ticker.canonize();

            // This avoids cloning the variables to make the same tupple again and again
            let ticker_ballot_name = (ticker, ballot_name.clone());

            // Ensure validity the ballot
            ensure!(<Ballots<T>>::exists(&ticker_ballot_name), Error::<T>::NotExists);
            let ballot = <Ballots<T>>::get(&ticker_ballot_name);
            let now = <pallet_timestamp::Module<T>>::get();
            ensure!(ballot.voting_start <= now, Error::<T>::NotStarted);
            ensure!(ballot.voting_end > now, Error::<T>::AlreadyEnded);

            // Ensure validity of checkpoint
            ensure!(<asset::TotalCheckpoints>::exists(&ticker), Error::<T>::NoCheckpoints);
            let count = <asset::TotalCheckpoints>::get(&ticker);
            ensure!(ballot.checkpoint_id <= count, Error::<T>::NoCheckpoints);

            // Ensure vote is valid
            if let Ok(votes_len) = u64::try_from(votes.len()) {
                ensure!(votes_len == <TotalChoices>::get(&ticker_ballot_name), Error::<T>::InvalidVote);
            } else {
                return Err(Error::<T>::InvalidVote.into())
            }

            let mut total_votes: T::Balance = 0.into();
            for vote in &votes {
                total_votes += *vote;
            }
            ensure!(total_votes <= T::Asset::get_balance_at(&ticker, did, ballot.checkpoint_id), Error::<T>::InsufficientBalance);

            // This avoids cloning the variables to make the same tupple again and again
            let ticker_ballot_name_did = (ticker, ballot_name.clone(), did);

            // Check if user has already voted for this ballot or if they are voting for the first time
            if <Votes<T>>::exists(&ticker_ballot_name_did) {
                //User wants to change their vote. We first need to subtract their existing vote
                let previous_votes = <Votes<T>>::get(&ticker_ballot_name_did);
                <Results<T>>::mutate(&ticker_ballot_name, |results| {
                    for i in 0..results.len() {
                        results[i] -= previous_votes[i];
                    }
                });
            }

            // Adding users' vote to the result
            <Results<T>>::mutate(&ticker_ballot_name, |results| {
                for i in 0..results.len() {
                    results[i] += votes[i];
                }
            });

            // Storing users' vote onchain. This is needed when user wants to their change vote
            <Votes<T>>::insert(&ticker_ballot_name_did, votes.clone());

            Self::deposit_event(RawEvent::VoteCast(ticker, ballot_name, votes));

            Ok(())
        }

        /// Cancels a vote by setting it as expired
        ///
        /// # Arguments
        /// * `did` - DID of the token owner. Sender must be a signing key or master key of this DID
        /// * `ticker` - Ticker of the token for which ballot is to be cancelled
        /// * `ballot_name` - Name of the ballot
        pub fn cancel_ballot(origin, did: IdentityId, ticker: Ticker, ballot_name: Vec<u8>) -> DispatchResult {
            let sender = Signer::Key( Key::try_from( ensure_signed(origin)?.encode())?);

            // Check that sender is allowed to act on behalf of `did`
            ensure!(<identity::Module<T>>::is_signer_authorized(did, &sender), Error::<T>::InvalidSigner);
            ticker.canonize();
            ensure!(Self::is_owner(&ticker, did), Error::<T>::InvalidOwner);

            // This avoids cloning the variables to make the same tupple again and again
            let ticker_ballot_name = (ticker, ballot_name.clone());

            // Ensure the existance of valid ballot
            ensure!(<Ballots<T>>::exists(&ticker_ballot_name), Error::<T>::NotExists);
            let ballot = <Ballots<T>>::get(&ticker_ballot_name);
            let now = <pallet_timestamp::Module<T>>::get();
            ensure!(now < ballot.voting_end, Error::<T>::AlreadyEnded);

            // Clearing results
            <Results<T>>::mutate(&ticker_ballot_name, |results| {
                for i in 0..results.len() {
                    results[i] = 0.into();
                }
            });

            // NB Not deleting the ballot to prevent someone from
            // deleting a ballot mid vote and creating a new one with same name to confuse voters

            // This will prevent further voting. Essentially, canceling the ballot
            <Ballots<T>>::mutate(&ticker_ballot_name, |ballot_details| {
                ballot_details.voting_end = now;
            });

            Self::deposit_event(RawEvent::BallotCancelled(ticker, ballot_name));

            Ok(())
        }
    }
}

decl_event!(
    pub enum Event<T>
    where
        Balance = <T as balances::Trait>::Balance,
        Moment = <T as pallet_timestamp::Trait>::Moment,
    {
        /// A new ballot is created (Ticker, BallotName, BallotDetails)
        BallotCreated(Ticker, Vec<u8>, Ballot<Moment>),

        /// A vote is cast (Ticker, BallotName, Vote)
        VoteCast(Ticker, Vec<u8>, Vec<Balance>),

        /// An existing ballot is cancelled (Ticker, BallotName)
        BallotCancelled(Ticker, Vec<u8>),
    }
);

decl_error! {
    pub enum Error for Module<T: Trait> {
        /// sender must be a signing key for DID
        InvalidSigner,
        /// Sender must be the token owner
        InvalidOwner,
        /// A ballot with same name already exisits
        AlreadyExists,
        /// Voting end date in past / Voting end date before voting start date
        InvalidDate,
        /// No motion submitted
        NoMotions,
        /// No choice submitted
        NoChoicesInMotions,
        /// Could not decode choices
        InvalidChoicesType,
        /// Ballot does not exist
        NotExists,
        /// Voting hasn't started yet
        NotStarted,
        /// Voting ended already
        AlreadyEnded,
        /// No checkpoints created
        NoCheckpoints,
        /// Invalid vote
        InvalidVote,
        /// Not enough balance
        InsufficientBalance,
    }
}

impl<T: Trait> Module<T> {
    fn is_owner(ticker: &Ticker, did: IdentityId) -> bool {
        T::Asset::is_owner(ticker, did)
    }
}

/// tests for this module
#[cfg(test)]
mod tests {
    use super::*;
    use chrono::prelude::*;
    use frame_support::traits::Currency;
    use frame_support::{
        assert_err, assert_ok, dispatch::DispatchResult, impl_outer_origin, parameter_types,
    };
    use frame_system::EnsureSignedBy;
    use sp_core::{crypto::key_types, H256};
    use sp_io::TestExternalities;
    use sp_runtime::{
        testing::{Header, UintAuthorityId},
        traits::{BlakeTwo256, ConvertInto, IdentityLookup, OpaqueKeys, Verify},
        AnySignature, KeyTypeId, Perbill,
    };
    use std::result::Result;
    use test_client::{self, AccountKeyring};

    use crate::{
        asset::{AssetType, SecurityToken, TickerRegistrationConfig},
        balances, exemption, general_tm, group, identity, percentage_tm, statistics,
    };

    impl_outer_origin! {
        pub enum Origin for Test {}
    }

    // For testing the module, we construct most of a mock runtime. This means
    // first constructing a configuration type (`Test`) which `impl`s each of the
    // configuration traits of modules we want to use.
    #[derive(Clone, Eq, PartialEq)]
    pub struct Test;

    parameter_types! {
        pub const BlockHashCount: u32 = 250;
        pub const MaximumBlockWeight: u32 = 4096;
        pub const MaximumBlockLength: u32 = 4096;
        pub const AvailableBlockRatio: Perbill = Perbill::from_percent(75);
    }

    type SessionIndex = u32;
    type AuthorityId = <AnySignature as Verify>::Signer;
    type BlockNumber = u64;
    type AccountId = <AnySignature as Verify>::Signer;
    type OffChainSignature = AnySignature;

    impl frame_system::Trait for Test {
        type Origin = Origin;
        type Index = u64;
        type BlockNumber = BlockNumber;
        type Hash = H256;
        type Hashing = BlakeTwo256;
        type AccountId = AccountId;
        type Lookup = IdentityLookup<AccountId>;
        type Header = Header;
        type Event = ();
        type Call = ();
        type BlockHashCount = BlockHashCount;
        type MaximumBlockWeight = MaximumBlockWeight;
        type MaximumBlockLength = MaximumBlockLength;
        type AvailableBlockRatio = AvailableBlockRatio;
        type Version = ();
        type ModuleToIndex = ();
    }

    parameter_types! {
        pub const ExistentialDeposit: u64 = 0;
        pub const TransferFee: u64 = 0;
        pub const CreationFee: u64 = 0;
        pub const TransactionBaseFee: u64 = 0;
        pub const TransactionByteFee: u64 = 0;
    }

    impl balances::Trait for Test {
        type Balance = u128;
        type OnFreeBalanceZero = ();
        type OnNewAccount = ();
        type Event = ();
        type DustRemoval = ();
        type TransferPayment = ();
        type ExistentialDeposit = ExistentialDeposit;
        type TransferFee = TransferFee;
        type CreationFee = CreationFee;
        type Identity = crate::identity::Module<Test>;
    }

    parameter_types! {
        pub const MinimumPeriod: u64 = 3;
    }

    impl pallet_timestamp::Trait for Test {
        type Moment = u64;
        type OnTimestampSet = ();
        type MinimumPeriod = MinimumPeriod;
    }

    impl utils::Trait for Test {
        type Public = AccountId;
        type OffChainSignature = OffChainSignature;
        fn validator_id_to_account_id(
            v: <Self as pallet_session::Trait>::ValidatorId,
        ) -> Self::AccountId {
            v
        }
    }

    pub struct TestOnSessionEnding;
    impl pallet_session::OnSessionEnding<AuthorityId> for TestOnSessionEnding {
        fn on_session_ending(_: SessionIndex, _: SessionIndex) -> Option<Vec<AuthorityId>> {
            None
        }
    }

    pub struct TestSessionHandler;
    impl pallet_session::SessionHandler<AuthorityId> for TestSessionHandler {
        const KEY_TYPE_IDS: &'static [KeyTypeId] = &[key_types::DUMMY];

        fn on_new_session<Ks: OpaqueKeys>(
            _changed: bool,
            _validators: &[(AuthorityId, Ks)],
            _queued_validators: &[(AuthorityId, Ks)],
        ) {
        }

        fn on_disabled(_validator_index: usize) {}

        fn on_genesis_session<Ks: OpaqueKeys>(_validators: &[(AuthorityId, Ks)]) {}

        fn on_before_session_ending() {}
    }

    parameter_types! {
        pub const Period: BlockNumber = 1;
        pub const Offset: BlockNumber = 0;
        pub const DisabledValidatorsThreshold: Perbill = Perbill::from_percent(33);
    }

    impl pallet_session::Trait for Test {
        type OnSessionEnding = TestOnSessionEnding;
        type Keys = UintAuthorityId;
        type ShouldEndSession = pallet_session::PeriodicSessions<Period, Offset>;
        type SessionHandler = TestSessionHandler;
        type Event = ();
        type ValidatorId = AuthorityId;
        type ValidatorIdOf = ConvertInto;
        type SelectInitialValidators = ();
        type DisabledValidatorsThreshold = DisabledValidatorsThreshold;
    }

    impl pallet_session::historical::Trait for Test {
        type FullIdentification = ();
        type FullIdentificationOf = ();
    }

<<<<<<< HEAD
    #[derive(codec::Encode, codec::Decode, Debug, Clone, Eq, PartialEq)]
    pub struct IdentityProposal {
        pub dummy: u8,
    }

    impl sr_primitives::traits::Dispatchable for IdentityProposal {
        type Origin = Origin;
        type Trait = Test;
        type Error = DispatchError;

        fn dispatch(self, _origin: Self::Origin) -> DispatchResult<Self::Error> {
            Ok(())
        }
    }
    impl sr_primitives::traits::IsMember<IdentityId> for Test {
        fn is_member(_did: &IdentityId) -> bool {
            unimplemented!()
        }
    }

=======
>>>>>>> d41a2a54
    parameter_types! {
        pub const One: AccountId = AccountId::from(AccountKeyring::Dave);
        pub const Two: AccountId = AccountId::from(AccountKeyring::Dave);
        pub const Three: AccountId = AccountId::from(AccountKeyring::Dave);
        pub const Four: AccountId = AccountId::from(AccountKeyring::Dave);
        pub const Five: AccountId = AccountId::from(AccountKeyring::Dave);
    }

    impl group::Trait<group::Instance1> for Test {
        type Event = ();
        type AddOrigin = EnsureSignedBy<One, AccountId>;
        type RemoveOrigin = EnsureSignedBy<Two, AccountId>;
        type SwapOrigin = EnsureSignedBy<Three, AccountId>;
        type ResetOrigin = EnsureSignedBy<Four, AccountId>;
        type MembershipInitialized = ();
        type MembershipChanged = ();
    }

    impl identity::Trait for Test {
        type Event = ();
        type Proposal = Call<Test>;
        type AcceptTransferTarget = asset::Module<Test>;
<<<<<<< HEAD
        type IsKYCProvider = Test;
=======
        type AddSignerMultiSigTarget = Test;
    }

    impl crate::multisig::AddSignerMultiSig for Test {
        fn accept_multisig_signer(_: Signer, _: u64) -> DispatchResult {
            unimplemented!()
        }
>>>>>>> d41a2a54
    }

    impl asset::Trait for Test {
        type Event = ();
        type Currency = balances::Module<Test>;
    }

    impl statistics::Trait for Test {}

    impl percentage_tm::Trait for Test {
        type Event = ();
    }

    impl exemption::Trait for Test {
        type Event = ();
        type Asset = asset::Module<Test>;
    }

    impl general_tm::Trait for Test {
        type Event = ();
        type Asset = asset::Module<Test>;
    }

    impl Trait for Test {
        type Event = ();
        type Asset = asset::Module<Test>;
    }

    type Identity = identity::Module<Test>;
    type GeneralTM = general_tm::Module<Test>;
    type Voting = Module<Test>;
    type Balances = balances::Module<Test>;
    type Asset = asset::Module<Test>;

    /// Create externalities
    fn build_ext() -> TestExternalities {
        let mut t = frame_system::GenesisConfig::default()
            .build_storage::<Test>()
            .unwrap();
        asset::GenesisConfig::<Test> {
            asset_creation_fee: 0,
            ticker_registration_fee: 0,
            ticker_registration_config: TickerRegistrationConfig {
                max_ticker_length: 12,
                registration_length: Some(10000),
            },
            fee_collector: AccountKeyring::Dave.public().into(),
        }
        .assimilate_storage(&mut t)
        .unwrap();
        sp_io::TestExternalities::new(t)
    }

    fn make_account(
        account_id: &AccountId,
    ) -> Result<(<Test as frame_system::Trait>::Origin, IdentityId), &'static str> {
        let signed_id = Origin::signed(account_id.clone());
        Balances::make_free_balance_be(&account_id, 1_000_000);
        Identity::register_did(signed_id.clone(), vec![]);
        let did = Identity::get_identity(&Key::try_from(account_id.encode())?).unwrap();
        Ok((signed_id, did))
    }

    #[test]
    fn add_ballot() {
        build_ext().execute_with(|| {
            let _token_owner_acc = AccountId::from(AccountKeyring::Alice);
            let (token_owner_acc, token_owner_did) = make_account(&_token_owner_acc).unwrap();
            let _tokenholder_acc = AccountId::from(AccountKeyring::Bob);
            let (tokenholder_acc, tokenholder_did) = make_account(&_tokenholder_acc).unwrap();

            // A token representing 1M shares
            let token = SecurityToken {
                name: vec![0x01],
                owner_did: token_owner_did,
                total_supply: 1_000_000,
                divisible: true,
                asset_type: AssetType::default(),
            };
            let ticker = Ticker::from_slice(token.name.as_slice());
            // Share issuance is successful
            assert_ok!(Asset::create_token(
                token_owner_acc.clone(),
                token_owner_did,
                token.name.clone(),
                ticker,
                token.total_supply,
                true,
                AssetType::default(),
                vec![],
            ));

            assert_ok!(Asset::create_checkpoint(
                token_owner_acc.clone(),
                token_owner_did,
                ticker,
            ));

            let now = Utc::now().timestamp() as u64;
            <pallet_timestamp::Module<Test>>::set_timestamp(now);

            let motion1 = Motion {
                title: vec![0x01],
                info_link: vec![0x01],
                choices: vec![vec![0x01], vec![0x02]],
            };
            let motion2 = Motion {
                title: vec![0x02],
                info_link: vec![0x02],
                choices: vec![vec![0x01], vec![0x02], vec![0x03]],
            };

            let ballot_name = vec![0x01];

            let ballot_details = Ballot {
                checkpoint_id: 1,
                voting_start: now,
                voting_end: now + now,
                motions: vec![motion1.clone(), motion2.clone()],
            };

            assert_err!(
                Voting::add_ballot(
                    token_owner_acc.clone(),
                    tokenholder_did,
                    ticker,
                    ballot_name.clone(),
                    ballot_details.clone()
                ),
                Error::<Test>::InvalidSigner
            );

            assert_err!(
                Voting::add_ballot(
                    tokenholder_acc.clone(),
                    tokenholder_did,
                    ticker,
                    ballot_name.clone(),
                    ballot_details.clone()
                ),
                Error::<Test>::InvalidOwner
            );

            let expired_ballot_details = Ballot {
                checkpoint_id: 1,
                voting_start: now,
                voting_end: 0,
                motions: vec![motion1.clone(), motion2.clone()],
            };

            assert_err!(
                Voting::add_ballot(
                    token_owner_acc.clone(),
                    token_owner_did,
                    ticker,
                    ballot_name.clone(),
                    expired_ballot_details.clone()
                ),
                Error::<Test>::InvalidDate
            );

            let invalid_date_ballot_details = Ballot {
                checkpoint_id: 1,
                voting_start: now + now + now,
                voting_end: now + now,
                motions: vec![motion1.clone(), motion2.clone()],
            };

            assert_err!(
                Voting::add_ballot(
                    token_owner_acc.clone(),
                    token_owner_did,
                    ticker,
                    ballot_name.clone(),
                    invalid_date_ballot_details.clone()
                ),
                Error::<Test>::InvalidDate
            );

            let empty_ballot_details = Ballot {
                checkpoint_id: 1,
                voting_start: now,
                voting_end: now + now,
                motions: vec![],
            };

            assert_err!(
                Voting::add_ballot(
                    token_owner_acc.clone(),
                    token_owner_did,
                    ticker,
                    ballot_name.clone(),
                    empty_ballot_details.clone()
                ),
                Error::<Test>::NoMotions
            );

            let empty_motion = Motion {
                title: vec![0x02],
                info_link: vec![0x02],
                choices: vec![],
            };

            let no_choice_ballot_details = Ballot {
                checkpoint_id: 1,
                voting_start: now,
                voting_end: now + now,
                motions: vec![motion1.clone(), motion2.clone(), empty_motion],
            };

            assert_err!(
                Voting::add_ballot(
                    token_owner_acc.clone(),
                    token_owner_did,
                    ticker,
                    ballot_name.clone(),
                    no_choice_ballot_details.clone()
                ),
                Error::<Test>::NoChoicesInMotions
            );

            // Adding ballot
            assert_ok!(Voting::add_ballot(
                token_owner_acc.clone(),
                token_owner_did,
                ticker,
                ballot_name.clone(),
                ballot_details.clone()
            ));

            assert_err!(
                Voting::add_ballot(
                    token_owner_acc.clone(),
                    token_owner_did,
                    ticker,
                    ballot_name.clone(),
                    ballot_details.clone()
                ),
                Error::<Test>::AlreadyExists
            );
        });
    }

    #[test]
    fn cancel_ballot() {
        build_ext().execute_with(|| {
            let _token_owner_acc = AccountId::from(AccountKeyring::Alice);
            let (token_owner_acc, token_owner_did) = make_account(&_token_owner_acc).unwrap();
            let _tokenholder_acc = AccountId::from(AccountKeyring::Bob);
            let (tokenholder_acc, tokenholder_did) = make_account(&_tokenholder_acc).unwrap();

            // A token representing 1M shares
            let token = SecurityToken {
                name: vec![0x01],
                owner_did: token_owner_did,
                total_supply: 1_000_000,
                divisible: true,
                asset_type: AssetType::default(),
            };
            let ticker = Ticker::from_slice(token.name.as_slice());
            // Share issuance is successful
            assert_ok!(Asset::create_token(
                token_owner_acc.clone(),
                token_owner_did,
                token.name.clone(),
                ticker,
                token.total_supply,
                true,
                AssetType::default(),
                vec![],
            ));

            assert_ok!(Asset::create_checkpoint(
                token_owner_acc.clone(),
                token_owner_did,
                ticker,
            ));

            let now = Utc::now().timestamp() as u64;
            <pallet_timestamp::Module<Test>>::set_timestamp(now);

            let motion1 = Motion {
                title: vec![0x01],
                info_link: vec![0x01],
                choices: vec![vec![0x01], vec![0x02]],
            };
            let motion2 = Motion {
                title: vec![0x02],
                info_link: vec![0x02],
                choices: vec![vec![0x01], vec![0x02], vec![0x03]],
            };

            let ballot_name = vec![0x01];

            let ballot_details = Ballot {
                checkpoint_id: 1,
                voting_start: now,
                voting_end: now + now,
                motions: vec![motion1.clone(), motion2.clone()],
            };

            assert_err!(
                Voting::cancel_ballot(
                    token_owner_acc.clone(),
                    token_owner_did,
                    ticker,
                    ballot_name.clone()
                ),
                Error::<Test>::NotExists
            );

            assert_ok!(Voting::add_ballot(
                token_owner_acc.clone(),
                token_owner_did,
                ticker,
                ballot_name.clone(),
                ballot_details.clone()
            ));

            assert_err!(
                Voting::cancel_ballot(
                    token_owner_acc.clone(),
                    tokenholder_did,
                    ticker,
                    ballot_name.clone()
                ),
                Error::<Test>::InvalidSigner
            );

            assert_err!(
                Voting::cancel_ballot(
                    tokenholder_acc.clone(),
                    tokenholder_did,
                    ticker,
                    ballot_name.clone()
                ),
                Error::<Test>::InvalidOwner
            );

            <pallet_timestamp::Module<Test>>::set_timestamp(now + now + now);

            assert_err!(
                Voting::cancel_ballot(
                    token_owner_acc.clone(),
                    token_owner_did,
                    ticker,
                    ballot_name.clone()
                ),
                Error::<Test>::AlreadyEnded
            );

            <pallet_timestamp::Module<Test>>::set_timestamp(now);

            // Cancelling ballot
            assert_ok!(Voting::cancel_ballot(
                token_owner_acc.clone(),
                token_owner_did,
                ticker,
                ballot_name.clone()
            ));
        });
    }

    #[test]
    fn vote() {
        build_ext().execute_with(|| {
            let _token_owner_acc = AccountId::from(AccountKeyring::Alice);
            let (token_owner_acc, token_owner_did) = make_account(&_token_owner_acc).unwrap();
            let _tokenholder_acc = AccountId::from(AccountKeyring::Bob);
            let (tokenholder_acc, tokenholder_did) = make_account(&_tokenholder_acc).unwrap();

            // A token representing 1M shares
            let token = SecurityToken {
                name: vec![0x01],
                owner_did: token_owner_did,
                total_supply: 1000,
                divisible: true,
                asset_type: AssetType::default(),
            };
            let ticker = Ticker::from_slice(token.name.as_slice());
            // Share issuance is successful
            assert_ok!(Asset::create_token(
                token_owner_acc.clone(),
                token_owner_did,
                token.name.clone(),
                ticker,
                token.total_supply,
                true,
                AssetType::default(),
                vec![],
            ));

            let asset_rule = general_tm::AssetRule {
                sender_rules: vec![],
                receiver_rules: vec![],
            };

            // Allow all transfers
            assert_ok!(GeneralTM::add_active_rule(
                token_owner_acc.clone(),
                token_owner_did,
                ticker,
                asset_rule
            ));

            assert_ok!(Asset::transfer(
                token_owner_acc.clone(),
                token_owner_did,
                ticker,
                tokenholder_did,
                500
            ));

            let now = Utc::now().timestamp() as u64;
            <pallet_timestamp::Module<Test>>::set_timestamp(now);

            let motion1 = Motion {
                title: vec![0x01],
                info_link: vec![0x01],
                choices: vec![vec![0x01], vec![0x02]],
            };
            let motion2 = Motion {
                title: vec![0x02],
                info_link: vec![0x02],
                choices: vec![vec![0x01], vec![0x02], vec![0x03]],
            };

            let ballot_name = vec![0x01];

            let ballot_details = Ballot {
                checkpoint_id: 2,
                voting_start: now,
                voting_end: now + now,
                motions: vec![motion1.clone(), motion2.clone()],
            };

            assert_ok!(Voting::add_ballot(
                token_owner_acc.clone(),
                token_owner_did,
                ticker,
                ballot_name.clone(),
                ballot_details.clone()
            ));

            let votes = vec![100, 100, 100, 100, 100];

            assert_err!(
                Voting::vote(
                    token_owner_acc.clone(),
                    tokenholder_did,
                    ticker,
                    ballot_name.clone(),
                    votes.clone()
                ),
                Error::<Test>::InvalidSigner
            );

            assert_err!(
                Voting::vote(
                    token_owner_acc.clone(),
                    token_owner_did,
                    ticker,
                    vec![0x02],
                    votes.clone()
                ),
                Error::<Test>::NotExists
            );

            <pallet_timestamp::Module<Test>>::set_timestamp(now - 1);

            assert_err!(
                Voting::vote(
                    token_owner_acc.clone(),
                    token_owner_did,
                    ticker,
                    ballot_name.clone(),
                    votes.clone()
                ),
                Error::<Test>::NotStarted
            );

            <pallet_timestamp::Module<Test>>::set_timestamp(now + now + 1);

            assert_err!(
                Voting::vote(
                    token_owner_acc.clone(),
                    token_owner_did,
                    ticker,
                    ballot_name.clone(),
                    votes.clone()
                ),
                Error::<Test>::AlreadyEnded
            );

            <pallet_timestamp::Module<Test>>::set_timestamp(now + 1);

            assert_err!(
                Voting::vote(
                    token_owner_acc.clone(),
                    token_owner_did,
                    ticker,
                    ballot_name.clone(),
                    votes.clone()
                ),
                Error::<Test>::NoCheckpoints
            );

            assert_ok!(Asset::create_checkpoint(
                token_owner_acc.clone(),
                token_owner_did,
                ticker,
            ));

            assert_err!(
                Voting::vote(
                    token_owner_acc.clone(),
                    token_owner_did,
                    ticker,
                    ballot_name.clone(),
                    votes.clone()
                ),
                Error::<Test>::NoCheckpoints
            );

            assert_ok!(Asset::create_checkpoint(
                token_owner_acc.clone(),
                token_owner_did,
                ticker,
            ));

            assert_err!(
                Voting::vote(
                    token_owner_acc.clone(),
                    token_owner_did,
                    ticker,
                    ballot_name.clone(),
                    vec![100, 100, 100, 100]
                ),
                Error::<Test>::InvalidVote
            );

            assert_err!(
                Voting::vote(
                    token_owner_acc.clone(),
                    token_owner_did,
                    ticker,
                    ballot_name.clone(),
                    vec![100, 100, 100, 100, 100, 100]
                ),
                Error::<Test>::InvalidVote
            );

            assert_err!(
                Voting::vote(
                    token_owner_acc.clone(),
                    token_owner_did,
                    ticker,
                    ballot_name.clone(),
                    vec![100, 100, 100, 100, 200]
                ),
                Error::<Test>::InsufficientBalance
            );

            // Initial vote
            assert_ok!(Voting::vote(
                token_owner_acc.clone(),
                token_owner_did,
                ticker,
                ballot_name.clone(),
                votes.clone()
            ));

            let mut result = Voting::results((ticker, ballot_name.clone()));
            assert_eq!(result.len(), 5, "Invalid result len");
            assert_eq!(result, [100, 100, 100, 100, 100], "Invalid result");

            // Changed vote
            assert_ok!(Voting::vote(
                token_owner_acc.clone(),
                token_owner_did,
                ticker,
                ballot_name.clone(),
                vec![500, 0, 0, 0, 0]
            ));

            result = Voting::results((ticker, ballot_name.clone()));
            assert_eq!(result.len(), 5, "Invalid result len");
            assert_eq!(result, [500, 0, 0, 0, 0], "Invalid result");

            // Second vote
            assert_ok!(Voting::vote(
                tokenholder_acc.clone(),
                tokenholder_did,
                ticker,
                ballot_name.clone(),
                vec![0, 500, 0, 0, 0]
            ));

            result = Voting::results((ticker, ballot_name.clone()));
            assert_eq!(result.len(), 5, "Invalid result len");
            assert_eq!(result, [500, 500, 0, 0, 0], "Invalid result");
        })
    }
}<|MERGE_RESOLUTION|>--- conflicted
+++ resolved
@@ -490,29 +490,6 @@
         type FullIdentificationOf = ();
     }
 
-<<<<<<< HEAD
-    #[derive(codec::Encode, codec::Decode, Debug, Clone, Eq, PartialEq)]
-    pub struct IdentityProposal {
-        pub dummy: u8,
-    }
-
-    impl sr_primitives::traits::Dispatchable for IdentityProposal {
-        type Origin = Origin;
-        type Trait = Test;
-        type Error = DispatchError;
-
-        fn dispatch(self, _origin: Self::Origin) -> DispatchResult<Self::Error> {
-            Ok(())
-        }
-    }
-    impl sr_primitives::traits::IsMember<IdentityId> for Test {
-        fn is_member(_did: &IdentityId) -> bool {
-            unimplemented!()
-        }
-    }
-
-=======
->>>>>>> d41a2a54
     parameter_types! {
         pub const One: AccountId = AccountId::from(AccountKeyring::Dave);
         pub const Two: AccountId = AccountId::from(AccountKeyring::Dave);
@@ -531,13 +508,17 @@
         type MembershipChanged = ();
     }
 
+    impl sp_runtime::traits::IsMember<IdentityId> for Test {
+        fn is_member(_did: &IdentityId) -> bool {
+            unimplemented!()
+        }
+    }
+
     impl identity::Trait for Test {
         type Event = ();
         type Proposal = Call<Test>;
         type AcceptTransferTarget = asset::Module<Test>;
-<<<<<<< HEAD
         type IsKYCProvider = Test;
-=======
         type AddSignerMultiSigTarget = Test;
     }
 
@@ -545,7 +526,6 @@
         fn accept_multisig_signer(_: Signer, _: u64) -> DispatchResult {
             unimplemented!()
         }
->>>>>>> d41a2a54
     }
 
     impl asset::Trait for Test {
