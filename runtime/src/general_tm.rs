--- conflicted
+++ resolved
@@ -54,15 +54,8 @@
 use frame_support::{decl_event, decl_module, decl_storage, dispatch::DispatchResult, ensure};
 use frame_system::{self as system, ensure_signed};
 use identity::ClaimValue;
-<<<<<<< HEAD
-use primitives::{IdentityId, Key, Signer};
+use primitives::{IdentityId, Key, Signer, Ticker};
 use sp_std::{convert::TryFrom, prelude::*};
-=======
-use primitives::{IdentityId, Key, Signer, Ticker};
-use rstd::{convert::TryFrom, prelude::*};
-use srml_support::{decl_event, decl_module, decl_storage, dispatch::Result, ensure};
-use system::{self, ensure_signed};
->>>>>>> 817c0e80
 
 /// Type of operators that a rule can have
 #[derive(codec::Encode, codec::Decode, Clone, Copy, PartialEq, Eq, Debug, PartialOrd, Ord)]
@@ -121,7 +114,7 @@
 decl_storage! {
     trait Store for Module<T: Trait> as GeneralTM {
         /// List of active rules for a ticker (Ticker -> Array of AssetRules)
-        pub ActiveRules get(active_rules): map Ticker => Vec<AssetRule>;
+        pub ActiveRules get(fn active_rules): map Ticker => Vec<AssetRule>;
     }
 }
 
@@ -131,14 +124,8 @@
         fn deposit_event() = default;
 
         /// Adds an asset rule to active rules for a ticker
-<<<<<<< HEAD
-        pub fn add_active_rule(origin, did: IdentityId, _ticker: Vec<u8>, asset_rule: AssetRule) -> DispatchResult {
-            let ticker = utils::bytes_to_upper(_ticker.as_slice());
-            let sender = Signer::Key( Key::try_from( ensure_signed(origin)?.encode())?);
-=======
-        pub fn add_active_rule(origin, did: IdentityId, ticker: Ticker, asset_rule: AssetRule) -> Result {
+        pub fn add_active_rule(origin, did: IdentityId, ticker: Ticker, asset_rule: AssetRule) -> DispatchResult {
             let sender = Signer::Key(Key::try_from(ensure_signed(origin)?.encode())?);
->>>>>>> 817c0e80
 
             // Check that sender is allowed to act on behalf of `did`
             ensure!(<identity::Module<T>>::is_signer_authorized(did, &sender), "sender must be a signing key for DID");
@@ -157,14 +144,8 @@
         }
 
         /// Removes a rule from active asset rules
-<<<<<<< HEAD
-        pub fn remove_active_rule(origin, did: IdentityId, _ticker: Vec<u8>, asset_rule: AssetRule) -> DispatchResult {
-            let ticker = utils::bytes_to_upper(_ticker.as_slice());
-            let sender = Signer::Key( Key::try_from( ensure_signed(origin)?.encode())?);
-=======
-        pub fn remove_active_rule(origin, did: IdentityId, ticker: Ticker, asset_rule: AssetRule) -> Result {
+        pub fn remove_active_rule(origin, did: IdentityId, ticker: Ticker, asset_rule: AssetRule) -> DispatchResult {
             let sender = Signer::Key(Key::try_from( ensure_signed(origin)?.encode())?);
->>>>>>> 817c0e80
 
             ensure!(<identity::Module<T>>::is_signer_authorized(did, &sender), "sender must be a signing key for DID");
             ticker.canonize();
@@ -184,14 +165,8 @@
         }
 
         /// Removes all active rules of a ticker
-<<<<<<< HEAD
-        pub fn reset_active_rules(origin, did: IdentityId, _ticker: Vec<u8>) -> DispatchResult {
-            let ticker = utils::bytes_to_upper(_ticker.as_slice());
-            let sender = Signer::Key( Key::try_from( ensure_signed(origin)?.encode())?);
-=======
-        pub fn reset_active_rules(origin, did: IdentityId, ticker: Ticker) -> Result {
+        pub fn reset_active_rules(origin, did: IdentityId, ticker: Ticker) -> DispatchResult {
             let sender = Signer::Key(Key::try_from(ensure_signed(origin)?.encode())?);
->>>>>>> 817c0e80
 
             ensure!(<identity::Module<T>>::is_signer_authorized(did, &sender), "sender must be a signing key for DID");
             ticker.canonize();
