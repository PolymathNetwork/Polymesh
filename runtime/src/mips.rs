--- conflicted
+++ resolved
@@ -527,12 +527,8 @@
     impl identity::Trait for Test {
         type Event = ();
         type Proposal = IdentityProposal;
-<<<<<<< HEAD
-        type AcceptTickerTransferTarget = Test;
         type IsKYCProvider = Test;
-=======
         type AcceptTransferTarget = Test;
->>>>>>> ef59dcae
     }
 
     impl crate::asset::AcceptTransfer for Test {
@@ -543,15 +539,11 @@
             unimplemented!()
         }
     }
-<<<<<<< HEAD
     impl sr_primitives::traits::IsMember<IdentityId> for Test {
         fn is_member(did: &IdentityId) -> bool {
             unimplemented!()
         }
     }
-=======
-
->>>>>>> ef59dcae
     parameter_types! {
         pub const MinimumPeriod: u64 = 3;
     }
