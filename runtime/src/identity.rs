use rstd::{convert::TryFrom, prelude::*};

use crate::balances;

use primitives::{DidRecord, IdentityId, Key, KeyRole, SigningKey};

use codec::Encode;
use sr_primitives::traits::{CheckedAdd, CheckedSub};
use srml_support::{
    decl_event, decl_module, decl_storage,
    dispatch::Result,
    ensure,
    traits::{Currency, ExistenceRequirement, WithdrawReason},
};
use system::{self, ensure_signed};

#[derive(codec::Encode, codec::Decode, Default, Clone, PartialEq, Eq, Debug)]
pub struct Claim<U> {
    topic: u32,
    schema: u32,
    bytes: Vec<u8>,
    expiry: U,
}

#[derive(codec::Encode, codec::Decode, Default, Clone, PartialEq, Eq, Debug)]
pub struct ClaimRecord<U> {
    claim: Claim<U>,
    revoked: bool,
    /// issuer DID
    issued_by: IdentityId,
    attestation: Vec<u8>,
}

/// The module's configuration trait.
pub trait Trait: system::Trait + balances::Trait + timestamp::Trait {
    /// The overarching event type.
    type Event: From<Event<Self>> + Into<<Self as system::Trait>::Event>;
}

decl_storage! {
    trait Store for Module<T: Trait> as identity {

        Owner get(owner) config(): T::AccountId;

        /// DID -> identity info
        pub DidRecords get(did_records): map IdentityId => DidRecord<T::Balance>;

        /// DID -> bool that indicates if signing keys are frozen.
        pub IsDidFrozen get(is_did_frozen): map IdentityId => bool;

        /// DID -> DID claim issuers
        pub ClaimIssuers get(claim_issuers): map IdentityId => Vec<IdentityId>;

        /// DID -> Associated claims
        pub Claims get(claims): map IdentityId => Vec<ClaimRecord<T::Moment>>;

        // Signing key => DID
        pub SigningKeyDid get(signing_key_did): map Key => IdentityId;

        // Signing key => Charge Fee to did?. Default is false i.e. the fee will be charged from user balance
        pub ChargeDid get(charge_did): map Key => bool;

        /// How much does creating a DID cost
        pub DidCreationFee get(did_creation_fee) config(): T::Balance;
    }
}

decl_module! {
    /// The module declaration.
    pub struct Module<T: Trait> for enum Call where origin: T::Origin {
        // Initializing events
        // this is needed only if you are using events in your module
        fn deposit_event() = default;

        fn set_charge_did(origin, charge_did: bool) -> Result {
            let sender = ensure_signed(origin)?;
            let sender_key = Key::try_from( sender.encode())?;
            <ChargeDid>::insert(sender_key, charge_did);
            Ok(())
        }

        /// Register signing keys for a new DID. Uses origin key as the master key
        pub fn register_did(origin, did: IdentityId, signing_keys: Vec<SigningKey>) -> Result {
            let sender = ensure_signed(origin)?;
            let master_key = Key::try_from( sender.encode())?;

            // Make sure there's no pre-existing entry for the DID
            ensure!(!<DidRecords<T>>::exists(did), "DID must be unique");

            // TODO: Subtract the fee
            let _imbalance = <balances::Module<T> as Currency<_>>::withdraw(
                &sender,
                Self::did_creation_fee(),
                WithdrawReason::Fee,
                ExistenceRequirement::KeepAlive
                )?;

            for roled_key in &signing_keys {
                let key = &roled_key.key;
                if <SigningKeyDid>::exists(key) {
                    ensure!(<SigningKeyDid>::get(key) == did, "One signing key can only belong to one DID");
                }
            }

            for roled_key in &signing_keys {
                <SigningKeyDid>::insert( &roled_key.key, did.clone());
            }

            let record = DidRecord {
                signing_keys: signing_keys.clone(),
                master_key,
                ..Default::default()
            };

            <DidRecords<T>>::insert(did, record);

            Self::deposit_event(RawEvent::NewDid(did, sender, signing_keys));
            Ok(())
        }

        /// Adds new signing keys for a DID. Only called by master key owner.
        pub fn add_signing_keys(origin, did: IdentityId, additional_keys: Vec<SigningKey>) -> Result {
            let sender_key = Key::try_from(ensure_signed(origin)?.encode())?;
            let _grants_checked = Self::grant_check_only_master_key(&sender_key, did)?;

            for skey in &additional_keys {
                if <SigningKeyDid>::exists(&skey.key) {
                    ensure!(<SigningKeyDid>::get(&skey.key) == did, "One signing key can only belong to one DID");
                }
            }

            for skey in &additional_keys {
                <SigningKeyDid>::insert(&skey.key, did);
            }

            <DidRecords<T>>::mutate( did,
            |record| {
                // Concatenate new keys while making sure the key set is
                // unique
                let mut new_roled_keys = additional_keys.iter()
                    .filter( |&add_key| {
                        record.signing_keys.iter()
                        .find( |&rk| rk == add_key)
                        .is_none()
                    })
                    .cloned()
                    .collect::<Vec<_>>();

                (*record).signing_keys.append( &mut new_roled_keys);
            });

            Self::deposit_event(RawEvent::SigningKeysAdded(did, additional_keys));

            Ok(())
        }

        /// Removes specified signing keys of a DID if present. Only called by master key owner.
        fn remove_signing_keys(origin, did: IdentityId, keys_to_remove: Vec<Key>) -> Result {
            let sender_key = Key::try_from(ensure_signed(origin)?.encode())?;
            let _grants_checked = Self::grant_check_only_master_key(&sender_key, did)?;

            for key in &keys_to_remove {
                if <SigningKeyDid>::exists(key) {
                    ensure!(<SigningKeyDid>::get(key) == did, "Signing key does not belong to this DID");
                }
            }

            for key in &keys_to_remove {
                <SigningKeyDid>::remove(key);
            }

            <DidRecords<T>>::mutate(did,
            |record| {
                (*record).signing_keys.retain( |skey| keys_to_remove.iter()
                        .find(|&rk| skey == rk)
                        .is_none());
            });

            Self::deposit_event(RawEvent::SigningKeysRemoved(did, keys_to_remove));

            Ok(())
        }

        /// Sets a new master key for a DID. Only called by master key owner.
        fn set_master_key(origin, did: IdentityId, new_key: Key) -> Result {
            let sender = ensure_signed(origin)?;
            let sender_key = Key::try_from( sender.encode())?;
            let _grants_checked = Self::grant_check_only_master_key(&sender_key, did)?;

            <DidRecords<T>>::mutate(did,
            |record| {
                (*record).master_key = new_key.clone();
            });

            Self::deposit_event(RawEvent::NewMasterKey(did, sender, new_key));
            Ok(())
        }

        /// Adds funds to a DID.
        pub fn fund_poly(origin, did: IdentityId, amount: <T as balances::Trait>::Balance) -> Result {
            let sender = ensure_signed(origin)?;

            ensure!(<DidRecords<T>>::exists(did), "DID must already exist");

            let record = <DidRecords<T>>::get(did);

            // We must know that new balance is valid without creating side effects
            let new_record_balance = record.balance.checked_add(&amount).ok_or("overflow occured when increasing DID balance")?;

            let _imbalance = <balances::Module<T> as Currency<_>>::withdraw(
                &sender,
                amount,
                WithdrawReason::Fee,
                ExistenceRequirement::KeepAlive
                )?;

            <DidRecords<T>>::mutate(did, |record| {
                (*record).balance = new_record_balance;
            });

            Self::deposit_event(RawEvent::PolyDepositedInDid(did, sender, amount));

            Ok(())
        }

        /// Withdraws funds from a DID. Only called by master key owner.
        fn withdrawy_poly(origin, did: IdentityId, amount: <T as balances::Trait>::Balance) -> Result {
            let sender = ensure_signed(origin)?;
            let record = Self::grant_check_only_master_key( &Key::try_from( sender.encode())?, did)?;

            // We must know that new balance is valid without creating side effects
            let new_record_balance = record.balance.checked_sub(&amount).ok_or("underflow occured when decreasing DID balance")?;

            let _imbalance = <balances::Module<T> as Currency<_>>::deposit_into_existing(&sender, amount)?;

            <DidRecords<T>>::mutate(did, |record| {
                (*record).balance = new_record_balance;
            });

            Self::deposit_event(RawEvent::PolyWithdrawnFromDid(did, sender, amount));

            Ok(())
        }

        /// Transfers funds between DIDs.
        fn transfer_poly(origin, did: IdentityId, to_did: IdentityId, amount: <T as balances::Trait>::Balance) -> Result {
            let sender = ensure_signed(origin)?;

            // Check that sender is allowed to act on behalf of `did`
            ensure!(Self::is_signing_key(did, &Key::try_from(sender.encode())?), "sender must be a signing key for DID");

            let from_record = <DidRecords<T>>::get(did);
            let to_record = <DidRecords<T>>::get(to_did);

            // Same for `from`
            let new_from_balance = from_record.balance.checked_sub(&amount).ok_or("Sender must have sufficient funds")?;

            // Compute new `to_did` balance and check that beneficiary's balance can be increased
            let new_to_balance = to_record.balance.checked_add(&amount).ok_or("Failed to increase to_did balance")?;

            // Alter from record
            <DidRecords<T>>::mutate(did, |record| {
                record.balance = new_from_balance;
            });

            // Alter to record
            <DidRecords<T>>::mutate(to_did, |record| {
                record.balance = new_to_balance;
            });

            Ok(())
        }

        /// Appends a claim issuer DID to a DID. Only called by master key owner.
        fn add_claim_issuer(origin, did: IdentityId, claim_issuer_did: IdentityId) -> Result {
            let sender_key = Key::try_from( ensure_signed(origin)?.encode())?;
            let _grant_checked = Self::grant_check_only_master_key( &sender_key, did)?;

            // Master key shouldn't be added itself as claim issuer.
            ensure!( did != claim_issuer_did, "Master key cannot add itself as claim issuer");

            <ClaimIssuers>::mutate(did, |old_claim_issuers| {
                if !old_claim_issuers.contains(&claim_issuer_did) {
                    old_claim_issuers.push(claim_issuer_did);
                }
            });

            Self::deposit_event(RawEvent::NewClaimIssuer(did, claim_issuer_did));
            Ok(())
        }

        /// Removes a claim issuer DID. Only called by master key owner.
        fn remove_claim_issuer(origin, did: IdentityId, did_issuer: IdentityId) -> Result {
            let sender_key = Key::try_from( ensure_signed(origin)?.encode())?;
            let _grant_checked = Self::grant_check_only_master_key( &sender_key, did)?;

            ensure!(<DidRecords<T>>::exists(did_issuer), "claim issuer DID must already exist");

            <ClaimIssuers>::mutate(did, |old_claim_issuers| {
                *old_claim_issuers = old_claim_issuers
                    .iter()
                    .filter(|&issuer| *issuer != did_issuer)
                    .cloned()
                    .collect();
            });

            Self::deposit_event(RawEvent::RemovedClaimIssuer(did, did_issuer));
            Ok(())
        }

        /// Adds new claim records. Only called by did_issuer's signing key
        fn add_claim(origin, did: IdentityId, did_issuer: IdentityId, claims: Vec<Claim<T::Moment>>) -> Result {
            let sender = ensure_signed(origin)?;

            ensure!(<DidRecords<T>>::exists(did), "DID must already exist");
            ensure!(<DidRecords<T>>::exists(did_issuer), "claim issuer DID must already exist");

            let sender_key = Key::try_from( sender.encode())?;
            ensure!(Self::is_claim_issuer(did, did_issuer) || Self::is_master_key(did, &sender_key), "did_issuer must be a claim issuer or master key for DID");

            // Verify that sender key is one of did_issuer's signing keys
            ensure!(Self::is_signing_key(did_issuer, &sender_key), "Sender must hold a claim issuer's signing key");

            <Claims<T>>::mutate(did, |claim_records| {
                let mut new_records = claims
                    .iter()
                    .cloned()
                    .map(|claim| ClaimRecord {
                        claim,
                        revoked: false,
                        issued_by: did_issuer,
                        attestation: Vec::new(),
                    })
                    .collect();

                claim_records.append(&mut new_records);
            });

            Self::deposit_event(RawEvent::NewClaims(did, did_issuer, claims));

            Ok(())
        }

        /// Adds new claim records with an attestation. Only called by issuer signing keys
        fn add_claim_with_attestation(origin, did: IdentityId, did_issuer: IdentityId, claims: Vec<Claim<T::Moment>>, attestation: Vec<u8>) -> Result {
            let sender = ensure_signed(origin)?;

            ensure!(<DidRecords<T>>::exists(did), "DID must already exist");
            ensure!(<DidRecords<T>>::exists(did_issuer), "claim issuer DID must already exist");

            let sender_key = Key::try_from( sender.encode())?;
            ensure!(Self::is_claim_issuer(did, did_issuer) || Self::is_master_key(did, &sender_key), "did_issuer must be a claim issuer or master key for DID");

            // Verify that sender key is one of did_issuer's signing keys
            ensure!(Self::is_signing_key(did_issuer, &sender_key), "Sender must hold a claim issuer's signing key");

            <Claims<T>>::mutate(did, |claim_records| {
                let mut new_records = claims
                    .iter()
                    .cloned()
                    .map(|claim| ClaimRecord {
                        claim,
                        revoked: false,
                        issued_by: did_issuer.clone(),
                        attestation: attestation.clone(),
                    })
                    .collect();

                claim_records.append(&mut new_records);
            });

            Self::deposit_event(RawEvent::NewClaimsWithAttestation(did, did_issuer, claims, attestation));

            Ok(())
        }

        /// Marks the specified claim as revoked
        fn revoke_claim(origin, did: IdentityId, did_issuer: IdentityId, claim: Claim<T::Moment>) -> Result {
            let sender = ensure_signed(origin)?;

            ensure!(<DidRecords<T>>::exists(did), "DID must already exist");
            ensure!(<DidRecords<T>>::exists(did_issuer), "claim issuer DID must already exist");
            ensure!(Self::is_claim_issuer(did, did_issuer), "did_issuer must be a claim issuer for DID");

            // Verify that sender key is one of did_issuer's signing keys
            let sender_key = Key::try_from( sender.encode())?;
            ensure!(Self::is_signing_key(did_issuer, &sender_key), "Sender must hold a claim issuer's signing key");

            <Claims<T>>::mutate(did, |claim_records| {
                claim_records
                    .iter_mut()
                    .for_each(|record| if record.issued_by == did_issuer && record.claim == claim {
                        (*record).revoked = true;
                })
            });

            Self::deposit_event(RawEvent::RevokedClaim(did, did_issuer, claim));

            Ok(())
        }

        /// Marks all claims of an issuer as revoked
        fn revoke_all(origin, did: IdentityId, did_issuer: IdentityId) -> Result {
            let sender = ensure_signed(origin)?;

            ensure!(<DidRecords<T>>::exists(did), "DID must already exist");
            ensure!(<DidRecords<T>>::exists(did_issuer), "claim issuer DID must already exist");
            ensure!(Self::is_claim_issuer(did, did_issuer), "did_issuer must be a claim issuer or master key for DID");

            // Verify that sender key is one of did_issuer's signing keys
            let sender_key = Key::try_from( sender.encode())?;
            ensure!(Self::is_signing_key(did_issuer, &sender_key), "Sender must hold a claim issuer's signing key");

            <Claims<T>>::mutate(did.clone(), |claim_records| {

                claim_records
                    .iter_mut()
                    .for_each(|record| if record.issued_by == did_issuer {
                        (*record).revoked = true;
                })
            });

            Self::deposit_event(RawEvent::RevokedAllClaims(did, did_issuer));

            Ok(())
        }

        /// It sets roles for an specific `target_key` key.
        /// Only the master key of an identity is able to set signing key roles.
        fn set_role_to_signing_key(origin, did: IdentityId, target_key: Key, roles: Vec<KeyRole>) -> Result {
            let sender_key = Key::try_from( ensure_signed(origin)?.encode())?;
            let record = Self::grant_check_only_master_key( &sender_key, did)?;

            // You are trying to add a role to did's master key. It is not needed.
            if record.master_key == target_key {
                return Ok(());
            }

            // Find key in `DidRecord::signing_keys` or in `DidRecord::frozen_signing_keys`.
            if let Some(ref _signing_key) = record.signing_keys.iter().find(|&sk| sk == &target_key) {
                Self::update_signing_key_roles(did, &target_key, roles)
            } else {
                Err( "Sender is not part of did's signing keys")
            }
        }

        fn freeze_signing_keys(origin, did: IdentityId) -> Result {
            Self::set_frozen_signing_key_flags( origin, did, true)
        }

        fn unfreeze_signing_keys(origin, did: IdentityId) -> Result {
            Self::set_frozen_signing_key_flags( origin, did, false)
        }
    }
}

decl_event!(
    pub enum Event<T>
    where
        AccountId = <T as system::Trait>::AccountId,
        Balance = <T as balances::Trait>::Balance,
        Moment = <T as timestamp::Trait>::Moment,
    {
        /// DID, master key account ID, signing keys
        NewDid(IdentityId, AccountId, Vec<SigningKey>),

        /// DID, new keys
        SigningKeysAdded(IdentityId, Vec<SigningKey>),

        /// DID, the keys that got removed
        SigningKeysRemoved(IdentityId, Vec<Key>),

        /// DID, updated signing key, previous roles
        SigningKeyRolesUpdated(IdentityId, SigningKey, Vec<KeyRole>),

        /// DID, old master key account ID, new key
        NewMasterKey(IdentityId, AccountId, Key),

        /// beneficiary DID, sender, amount
        PolyDepositedInDid(IdentityId, AccountId, Balance),

        /// DID, beneficiary, amount
        PolyWithdrawnFromDid(IdentityId, AccountId, Balance),

        /// DID, amount
        PolyChargedFromDid(IdentityId, Balance),

        /// DID from, DID to, amount
        PolyTransfer(IdentityId, IdentityId, Balance),

        /// DID, claim issuer DID
        NewClaimIssuer(IdentityId, IdentityId),

        /// DID, removed claim issuer DID
        RemovedClaimIssuer(IdentityId, IdentityId),

        /// DID, claim issuer DID, claims
        NewClaims(IdentityId, IdentityId, Vec<Claim<Moment>>),

        /// DID, claim issuer DID, claims, attestation
        NewClaimsWithAttestation(IdentityId, IdentityId, Vec<Claim<Moment>>, Vec<u8>),

        /// DID, claim issuer DID, claim
        RevokedClaim(IdentityId, IdentityId, Claim<Moment>),

        /// DID, claim issuer DID
        RevokedAllClaims(IdentityId, IdentityId),

        /// DID
        NewIssuer(IdentityId),
    }
);

impl<T: Trait> Module<T> {
    /// Private and not sanitized function. It is designed to be used internally by
    /// others sanitezed functions.
    fn update_signing_key_roles(
        target_did: IdentityId,
        key: &Key,
        mut roles: Vec<KeyRole>,
    ) -> Result {
        // Remove duplicates.
        roles.sort();
        roles.dedup();

        let mut new_sk: Option<SigningKey> = None;

        <DidRecords<T>>::mutate(target_did, |record| {
            if let Some(mut sk) = (*record).signing_keys.iter().find(|sk| *sk == key).cloned() {
                rstd::mem::swap(&mut sk.roles, &mut roles);
                (*record).signing_keys.retain(|sk| sk != key);
                (*record).signing_keys.push(sk.clone());
                new_sk = Some(sk);
            }
        });

        Self::deposit_event(RawEvent::SigningKeyRolesUpdated(
            target_did,
            new_sk.unwrap_or_else(|| SigningKey::default()),
            roles,
        ));
        Ok(())
    }

    pub fn is_claim_issuer(did: IdentityId, issuer_did: IdentityId) -> bool {
        <ClaimIssuers>::get(did).contains(&issuer_did)
    }

    /// It checks if `key` is a signing key of `did` identity.
    /// # IMPORTANT
    /// If signing keys are frozen this function always returns false.
    pub fn is_signing_key(did: IdentityId, key: &Key) -> bool {
        if !Self::is_did_frozen(did) {
            let record = <DidRecords<T>>::get(did);
            record.signing_keys.iter().find(|&rk| rk == key).is_some() || record.master_key == *key
        } else {
            false
        }
    }

    /// Use `did` as reference.
    pub fn is_master_key(did: IdentityId, key: &Key) -> bool {
        key == &<DidRecords<T>>::get(did).master_key
    }

    /// Withdraws funds from a DID balance
    pub fn charge_poly(id: IdentityId, amount: T::Balance) -> bool {
        if !<DidRecords<T>>::exists(&id) {
            return false;
        }

        let record = <DidRecords<T>>::get(&id);

        if record.balance < amount {
            return false;
        }

        <DidRecords<T>>::mutate(&id, |record| {
            (*record).balance = record.balance - amount;
        });

        Self::deposit_event(RawEvent::PolyChargedFromDid(id, amount));

        return true;
    }

    /// It checks that `sender_key` is the master key of `did` Identifier and that
    /// did exists.
    /// # Return
    /// A result object containing the `DidRecord` of `did`.
    pub fn grant_check_only_master_key(
        sender_key: &Key,
        did: IdentityId,
    ) -> rstd::result::Result<DidRecord<<T as balances::Trait>::Balance>, &'static str> {
        ensure!(<DidRecords<T>>::exists(did), "DID does not exist");
        let record = <DidRecords<T>>::get(did);
        ensure!(
            *sender_key == record.master_key,
            "Only master key of an identity is able to execute this operation"
        );

        Ok(record)
    }

    fn set_frozen_signing_key_flags(origin: T::Origin, did: IdentityId, freeze: bool) -> Result {
        let sender_key = Key::try_from(ensure_signed(origin)?.encode())?;
        let _grants_checked = Self::grant_check_only_master_key(&sender_key, did)?;

        if freeze {
            <IsDidFrozen>::insert(did, true);
        } else {
            <IsDidFrozen>::remove(did);
        }
        Ok(())
    }

    pub fn signing_key_charge_did(signing_key: &Key) -> bool {
        if <SigningKeyDid>::exists(signing_key) {
            if Self::is_signing_key(&<SigningKeyDid>::get(signing_key), signing_key) {
                if <ChargeDid>::exists(signing_key) {
                    return <ChargeDid>::get(signing_key);
                }
            }
        }
        return false;
    }
}

pub trait IdentityTrait<T> {
    fn signing_key_charge_did(signing_key: &Key) -> bool;
    fn charge_poly(signing_key: &Key, amount: T) -> bool;
}

impl<T: Trait> IdentityTrait<T::Balance> for Module<T> {
    fn charge_poly(signing_key: &Key, amount: T::Balance) -> bool {
        let id = <SigningKeyDid>::get(signing_key);
        Self::charge_poly(id, amount)
    }

    fn signing_key_charge_did(signing_key: &Key) -> bool {
<<<<<<< HEAD
        Self::signing_key_charge_did(&signing_key)
=======
        if <SigningKeyDid>::exists(signing_key) {
            let id = <SigningKeyDid>::get(signing_key);
            if Self::is_signing_key(id, signing_key) {
                if <ChargeDid>::exists(signing_key) {
                    return <ChargeDid>::get(signing_key);
                }
            }
        }
        return false;
>>>>>>> 7af7eced
    }
}

/// tests for this module
#[cfg(test)]
mod tests {
    use super::*;
    use primitives::SigningKeyType;

    use sr_io::{with_externalities, TestExternalities};
    use sr_primitives::{
        testing::Header,
        traits::{BlakeTwo256, ConvertInto, IdentityLookup},
        Perbill,
    };
    use srml_support::{assert_err, assert_ok, impl_outer_origin, parameter_types};
    use std::result::Result;
    use substrate_primitives::{Blake2Hasher, H256};

    impl_outer_origin! {
        pub enum Origin for IdentityTest {}
    }

    // For testing the module, we construct most of a mock runtime. This means
    // first constructing a configuration type (`Test`) which `impl`s each of the
    // configuration traits of modules we want to use.
    #[derive(Clone, Eq, PartialEq)]
    pub struct IdentityTest;

    parameter_types! {
        pub const BlockHashCount: u32 = 250;
        pub const MaximumBlockWeight: u32 = 4096;
        pub const MaximumBlockLength: u32 = 4096;
        pub const AvailableBlockRatio: Perbill = Perbill::from_percent(75);
    }

    impl system::Trait for IdentityTest {
        type Origin = Origin;
        type Index = u64;
        type BlockNumber = u64;
        type Hash = H256;
        type Hashing = BlakeTwo256;
        type AccountId = u64;
        type Lookup = IdentityLookup<Self::AccountId>;
        type Header = Header;
        type Event = ();

        type Call = ();
        type WeightMultiplierUpdate = ();
        type BlockHashCount = BlockHashCount;
        type MaximumBlockWeight = MaximumBlockWeight;
        type MaximumBlockLength = MaximumBlockLength;
        type AvailableBlockRatio = AvailableBlockRatio;
        type Version = ();
    }

    parameter_types! {
        pub const ExistentialDeposit: u64 = 0;
        pub const TransferFee: u64 = 0;
        pub const CreationFee: u64 = 0;
        pub const TransactionBaseFee: u64 = 0;
        pub const TransactionByteFee: u64 = 0;
    }

    impl balances::Trait for IdentityTest {
        type Balance = u128;
        type OnFreeBalanceZero = ();
        type OnNewAccount = ();
        type Event = ();
        type TransactionPayment = ();
        type DustRemoval = ();
        type TransferPayment = ();

        type ExistentialDeposit = ExistentialDeposit;
        type TransferFee = TransferFee;
        type CreationFee = CreationFee;
        type TransactionBaseFee = TransactionBaseFee;
        type TransactionByteFee = TransactionByteFee;
        type WeightToFee = ConvertInto;
        type Identity = super::Module<IdentityTest>;
    }

    parameter_types! {
        pub const MinimumPeriod: u64 = 3;
    }

    impl timestamp::Trait for IdentityTest {
        type Moment = u64;
        type OnTimestampSet = ();
        type MinimumPeriod = MinimumPeriod;
    }

    impl super::Trait for IdentityTest {
        type Event = ();
    }

    type Identity = super::Module<IdentityTest>;

    /// Create externalities
    fn build_ext() -> TestExternalities<Blake2Hasher> {
        system::GenesisConfig::default()
            .build_storage::<IdentityTest>()
            .unwrap()
            .into()
    }

    /// It creates an Account and registers its DID.
    fn make_account(
        id: u64,
    ) -> Result<(<IdentityTest as system::Trait>::Origin, IdentityId), &'static str> {
        let signed_id = Origin::signed(id);
        let did = IdentityId::from(id as u128);

        Identity::register_did(signed_id.clone(), did, vec![])?;
        Ok((signed_id, did))
    }

    #[test]
    fn dids_are_unique() {
        with_externalities(&mut build_ext(), || {
            let did_1 = IdentityId::from(1);
            let did_2 = IdentityId::from(2);

            assert_ok!(Identity::register_did(Origin::signed(1), did_1, vec![]));

            assert_ok!(Identity::register_did(Origin::signed(2), did_2, vec![]));

            assert_err!(
                Identity::register_did(Origin::signed(3), did_1, vec![]),
                "DID must be unique"
            );
        });
    }

    #[test]
    fn only_claim_issuers_can_add_claims() {
        with_externalities(&mut build_ext(), || {
            let owner_id = Identity::owner();
            let owner_key = Key::try_from(owner_id.encode()).unwrap();
            let (owner, owner_did) = make_account(owner_id).unwrap();

            let (issuer, issuer_did) = make_account(2).unwrap();
            let (claim_issuer, claim_issuer_did) = make_account(3).unwrap();

            assert_ok!(Identity::add_signing_keys(
                claim_issuer.clone(),
                claim_issuer_did.clone(),
                vec![SigningKey::from(owner_key.clone())]
            ));

            // Add Claims by master & claim_issuer
            let claims = vec![Claim {
                topic: 1,
                schema: 1,
                bytes: vec![],
                expiry: 10,
            }];

            assert_ok!(Identity::add_claim(
                owner.clone(),
                owner_did,
                claim_issuer_did,
                claims.clone()
            ));

            assert_err!(
                Identity::add_claim(claim_issuer.clone(), owner_did, issuer_did, claims.clone()),
                "did_issuer must be a claim issuer or master key for DID"
            );
            assert_err!(
                Identity::add_claim(issuer.clone(), issuer_did, claim_issuer_did, claims.clone()),
                "Sender must hold a claim issuer\'s signing key"
            );
        });
    }

    #[test]
    fn only_master_or_signing_keys_can_authenticate_as_an_identity() {
        with_externalities(&mut build_ext(), || {
            let owner_id = Identity::owner();
            let owner_key = Key::try_from(owner_id.encode()).unwrap();
            let (_owner, owner_did) = make_account(owner_id).unwrap();
            let (a, a_did) = make_account(2).unwrap();
            let (_b, b_did) = make_account(3).unwrap();

            assert_ok!(Identity::add_signing_keys(
                a.clone(),
                a_did,
                vec![SigningKey::from(owner_key.clone())]
            ));

            // Check master key on master and signing_keys.
            assert!(Identity::is_signing_key(owner_did, &owner_key));
            assert!(Identity::is_signing_key(a_did, &owner_key));

            assert!(Identity::is_signing_key(b_did, &owner_key) == false);

            // ... and remove that key.
            assert_ok!(Identity::remove_signing_keys(
                a.clone(),
                a_did.clone(),
                vec![owner_key.clone()]
            ));
            assert!(Identity::is_signing_key(a_did, &owner_key) == false);
        });
    }

    #[test]
    fn revoking_claims() {
        with_externalities(&mut build_ext(), || {
            let owner_id = Identity::owner();
            let owner_key = Key::try_from(owner_id.encode()).unwrap();
            let (owner, owner_did) = make_account(Identity::owner()).unwrap();
            let (issuer, issuer_did) = make_account(2).unwrap();

            let (claim_issuer, claim_issuer_did) = make_account(3).unwrap();
            assert_ok!(Identity::add_signing_keys(
                claim_issuer.clone(),
                claim_issuer_did.clone(),
                vec![SigningKey::from(owner_key)]
            ));

            assert_ok!(Identity::add_claim_issuer(
                owner.clone(),
                owner_did.clone(),
                claim_issuer_did.clone()
            ));

            // Add Claims by master & claim_issuer
            let claim = Claim {
                topic: 1,
                schema: 1,
                bytes: vec![],
                expiry: 10,
            };

            assert_ok!(Identity::add_claim(
                owner.clone(),
                owner_did.clone(),
                claim_issuer_did.clone(),
                vec![claim.clone()]
            ));

            assert_err!(
                Identity::revoke_claim(
                    issuer.clone(),
                    issuer_did.clone(),
                    claim_issuer_did.clone(),
                    claim.clone()
                ),
                "did_issuer must be a claim issuer for DID"
            );
            // TODO Should this fail?
            assert_err!(
                Identity::revoke_claim(
                    claim_issuer.clone(),
                    claim_issuer_did.clone(),
                    claim_issuer_did.clone(),
                    claim.clone()
                ),
                "did_issuer must be a claim issuer for DID"
            );

            assert_ok!(Identity::revoke_claim(
                owner.clone(),
                owner_did.clone(),
                claim_issuer_did.clone(),
                claim.clone()
            ));
            // TODO Revoke claim twice??
            assert_ok!(Identity::revoke_claim(
                owner,
                owner_did,
                claim_issuer_did,
                claim
            ));
        });
    }

    #[test]
    fn only_master_key_can_add_signing_key_roles() {
        with_externalities(
            &mut build_ext(),
            &only_master_key_can_add_signing_key_roles_with_externalities,
        );
    }

    fn only_master_key_can_add_signing_key_roles_with_externalities() {
        let (alice_acc, bob_acc, charlie_acc) = (1u64, 2u64, 3u64);
        let (bob_key, charlie_key) = (
            Key::try_from(bob_acc.encode()).unwrap(),
            Key::try_from(charlie_acc.encode()).unwrap(),
        );
        let (alice, alice_did) = make_account(alice_acc).unwrap();

        assert_ok!(Identity::add_signing_keys(
            alice.clone(),
            alice_did,
            vec![
                SigningKey::from(bob_key.clone()),
                SigningKey::from(charlie_key.clone())
            ]
        ));

        // Only `alice` is able to update `bob`'s roles and `charlie`'s roles.
        assert_ok!(Identity::set_role_to_signing_key(
            alice.clone(),
            alice_did,
            bob_key.clone(),
            vec![KeyRole::Operator]
        ));
        assert_ok!(Identity::set_role_to_signing_key(
            alice.clone(),
            alice_did,
            charlie_key.clone(),
            vec![KeyRole::Admin, KeyRole::Operator]
        ));

        // Bob tries to get better role by himself at `alice` Identity.
        assert_err!(
            Identity::set_role_to_signing_key(
                Origin::signed(bob_acc),
                alice_did,
                bob_key.clone(),
                vec![KeyRole::Full]
            ),
            "Only master key of an identity is able to execute this operation"
        );

        // Bob tries to remove Charlie's roles at `alice` Identity.
        assert_err!(
            Identity::set_role_to_signing_key(
                Origin::signed(bob_acc),
                alice_did,
                charlie_key,
                vec![]
            ),
            "Only master key of an identity is able to execute this operation"
        );

        // Alice over-write some roles.
        assert_ok!(Identity::set_role_to_signing_key(
            alice.clone(),
            alice_did,
            bob_key,
            vec![]
        ));
    }

    #[test]
    fn add_signing_keys_with_specific_type() {
        with_externalities(
            &mut build_ext(),
            &add_signing_keys_with_specific_type_with_externalities,
        );
    }

    /// It tests that signing key can be added using non-default key type
    /// (`SigningKeyType::External`).
    fn add_signing_keys_with_specific_type_with_externalities() {
        let (alice_acc, bob_acc, charlie_acc, dave_acc) = (1u64, 2u64, 3u64, 4u64);
        let (bob_key, charlie_key, dave_key) = (
            Key::try_from(bob_acc.encode()).unwrap(),
            Key::try_from(charlie_acc.encode()).unwrap(),
            Key::try_from(dave_acc.encode()).unwrap(),
        );

        // Create keys using non-default type.
        let bob_signing_key = SigningKey {
            key: bob_key,
            roles: vec![],
            key_type: SigningKeyType::Identity,
        };
        let charlie_signing_key = SigningKey {
            key: charlie_key,
            key_type: SigningKeyType::Relayer,
            roles: vec![],
        };
        let dave_signing_key = SigningKey {
            key: dave_key,
            key_type: SigningKeyType::Multisig,
            roles: vec![],
        };

        // Add signing keys with non-default type.
        let (alice, alice_did) = make_account(alice_acc).unwrap();
        assert_ok!(Identity::add_signing_keys(
            alice,
            alice_did,
            vec![bob_signing_key, charlie_signing_key]
        ));

        // Register did with non-default type.
        let bob_did = IdentityId::from(bob_acc as u128);
        assert_ok!(Identity::register_did(
            Origin::signed(bob_acc),
            bob_did,
            vec![dave_signing_key]
        ));
    }

    /// It verifies that frozen keys are recovered after `unfreeze` call.
    #[test]
    fn freeze_signing_keys_test() {
        with_externalities(&mut build_ext(), &freeze_signing_keys_with_externalities);
    }

    fn freeze_signing_keys_with_externalities() {
        let (alice_acc, bob_acc, charlie_acc, dave_acc) = (1u64, 2u64, 3u64, 4u64);
        let (bob_key, charlie_key, dave_key) = (
            Key::try_from(bob_acc.encode()).unwrap(),
            Key::try_from(charlie_acc.encode()).unwrap(),
            Key::try_from(dave_acc.encode()).unwrap(),
        );

        let bob_signing_key = SigningKey::new(bob_key.clone(), vec![KeyRole::Admin]);
        let charlie_signing_key = SigningKey::new(charlie_key, vec![KeyRole::Operator]);
        let dave_signing_key = SigningKey::new(dave_key.clone(), vec![]);

        // Add signing keys.
        let (alice, alice_did) = make_account(alice_acc).unwrap();
        let signing_keys_v1 = vec![bob_signing_key.clone(), charlie_signing_key];
        assert_ok!(Identity::add_signing_keys(
            alice.clone(),
            alice_did.clone(),
            signing_keys_v1.clone()
        ));

        assert_eq!(Identity::is_signing_key(alice_did, &bob_key), true);

        // Freeze signing keys: bob & charlie.
        assert_err!(
            Identity::freeze_signing_keys(Origin::signed(bob_acc), alice_did.clone()),
            "Only master key of an identity is able to execute this operation"
        );
        assert_ok!(Identity::freeze_signing_keys(
            alice.clone(),
            alice_did.clone()
        ));

        assert_eq!(Identity::is_signing_key(alice_did, &bob_key), false);

        // Add new signing keys.
        let signing_keys_v2 = vec![dave_signing_key.clone()];
        assert_ok!(Identity::add_signing_keys(
            alice.clone(),
            alice_did.clone(),
            signing_keys_v2.clone()
        ));
        assert_eq!(Identity::is_signing_key(alice_did, &dave_key), false);

        // update role of frozen keys.
        assert_ok!(Identity::set_role_to_signing_key(
            alice.clone(),
            alice_did.clone(),
            bob_key.clone(),
            vec![KeyRole::Operator]
        ));

        // unfreeze all
        assert_err!(
            Identity::unfreeze_signing_keys(Origin::signed(bob_acc), alice_did.clone()),
            "Only master key of an identity is able to execute this operation"
        );
        assert_ok!(Identity::unfreeze_signing_keys(
            alice.clone(),
            alice_did.clone()
        ));

        assert_eq!(Identity::is_signing_key(alice_did, &dave_key), true);
    }

    /// It double-checks that frozen keys are removed too.
    #[test]
    fn remove_frozen_signing_keys_test() {
        with_externalities(
            &mut build_ext(),
            &remove_frozen_signing_keys_with_externalities,
        );
    }

    fn remove_frozen_signing_keys_with_externalities() {
        let (alice_acc, bob_acc, charlie_acc) = (1u64, 2u64, 3u64);
        let (bob_key, charlie_key) = (
            Key::try_from(bob_acc.encode()).unwrap(),
            Key::try_from(charlie_acc.encode()).unwrap(),
        );

        let bob_signing_key = SigningKey::new(bob_key.clone(), vec![KeyRole::Admin]);
        let charlie_signing_key = SigningKey::new(charlie_key, vec![KeyRole::Operator]);

        // Add signing keys.
        let (alice, alice_did) = make_account(alice_acc).unwrap();
        let signing_keys_v1 = vec![bob_signing_key, charlie_signing_key.clone()];
        assert_ok!(Identity::add_signing_keys(
            alice.clone(),
            alice_did,
            signing_keys_v1.clone()
        ));

        // Freeze all signing keys
        assert_ok!(Identity::freeze_signing_keys(alice.clone(), alice_did));

        // Remove Bob's key.
        assert_ok!(Identity::remove_signing_keys(
            alice.clone(),
            alice_did,
            vec![bob_key.clone()]
        ));
        // Check DidRecord.
        let did_rec = Identity::did_records(alice_did);
        assert_eq!(did_rec.signing_keys, vec![charlie_signing_key]);
    }

    #[test]
    fn add_claim_issuer_tests() {
        with_externalities(&mut build_ext(), &add_claim_issuer_tests_with_externalities);
    }

    fn add_claim_issuer_tests_with_externalities() {
        // Register identities
        let (alice_acc, bob_acc, charlie_acc) = (1u64, 2u64, 3u64);
        let (alice, alice_did) = make_account(alice_acc).unwrap();
        let (_bob, bob_did) = make_account(bob_acc).unwrap();

        // Check `add_claim_issuer` constraints.
        assert_ok!(Identity::add_claim_issuer(
            alice.clone(),
            alice_did.clone(),
            bob_did.clone()
        ));
        assert_err!(
            Identity::add_claim_issuer(
                Origin::signed(charlie_acc),
                alice_did.clone(),
                bob_did.clone()
            ),
            "Only master key of an identity is able to execute this operation"
        );
        assert_err!(
            Identity::add_claim_issuer(alice, alice_did.clone(), alice_did),
            "Master key cannot add itself as claim issuer"
        );
    }
}<|MERGE_RESOLUTION|>--- conflicted
+++ resolved
@@ -616,32 +616,6 @@
 
     pub fn signing_key_charge_did(signing_key: &Key) -> bool {
         if <SigningKeyDid>::exists(signing_key) {
-            if Self::is_signing_key(&<SigningKeyDid>::get(signing_key), signing_key) {
-                if <ChargeDid>::exists(signing_key) {
-                    return <ChargeDid>::get(signing_key);
-                }
-            }
-        }
-        return false;
-    }
-}
-
-pub trait IdentityTrait<T> {
-    fn signing_key_charge_did(signing_key: &Key) -> bool;
-    fn charge_poly(signing_key: &Key, amount: T) -> bool;
-}
-
-impl<T: Trait> IdentityTrait<T::Balance> for Module<T> {
-    fn charge_poly(signing_key: &Key, amount: T::Balance) -> bool {
-        let id = <SigningKeyDid>::get(signing_key);
-        Self::charge_poly(id, amount)
-    }
-
-    fn signing_key_charge_did(signing_key: &Key) -> bool {
-<<<<<<< HEAD
-        Self::signing_key_charge_did(&signing_key)
-=======
-        if <SigningKeyDid>::exists(signing_key) {
             let id = <SigningKeyDid>::get(signing_key);
             if Self::is_signing_key(id, signing_key) {
                 if <ChargeDid>::exists(signing_key) {
@@ -650,7 +624,22 @@
             }
         }
         return false;
->>>>>>> 7af7eced
+    }
+}
+
+pub trait IdentityTrait<T> {
+    fn signing_key_charge_did(signing_key: &Key) -> bool;
+    fn charge_poly(signing_key: &Key, amount: T) -> bool;
+}
+
+impl<T: Trait> IdentityTrait<T::Balance> for Module<T> {
+    fn charge_poly(signing_key: &Key, amount: T::Balance) -> bool {
+        let id = <SigningKeyDid>::get(signing_key);
+        Self::charge_poly(id, amount)
+    }
+
+    fn signing_key_charge_did(signing_key: &Key) -> bool {
+        Self::signing_key_charge_did(&signing_key)
     }
 }
 
