--- conflicted
+++ resolved
@@ -52,11 +52,7 @@
 };
 use sr_io::blake2_256;
 use sr_primitives::{
-<<<<<<< HEAD
-    traits::{Dispatchable, Hash, IsMember, Verify},
-=======
-    traits::{Dispatchable, Hash, SaturatedConversion, Verify},
->>>>>>> e810c00d
+    traits::{Dispatchable, Hash, IsMember, SaturatedConversion, Verify},
     weights::SimpleDispatchInfo,
     AnySignature, DispatchError,
 };
@@ -414,7 +410,7 @@
         /// # Arguments
         /// * `did` caller's DID
         /// * `new_key` master key replacing current key
-        pub fn change_master_key(origin, did: IdentityId, new_key: Key) -> Result {
+        pub fn change_master_key(origin, did: IdentityId, new_key: Key, expiry: Option<T::Moment>) -> Result {
             let sender = ensure_signed(origin)?;
             let master_key = Key::try_from(sender.encode())?;
             let _grants_checked = Self::grant_check_only_master_key(&master_key, did)?;
@@ -429,7 +425,7 @@
 
             <MasterKeyRotation>::insert(did, rotation);
 
-            Self::add_auth(Signer::Key(master_key), Signer::Key(new_key), AuthorizationData::RotateMasterKey(master_key, did), None);
+            Self::add_auth(Signer::Key(master_key), Signer::Key(new_key), AuthorizationData::RotateMasterKey(master_key, did), expiry);
 
             Self::deposit_event(RawEvent::MasterKeyChangeInitiated(did, new_key));
 
