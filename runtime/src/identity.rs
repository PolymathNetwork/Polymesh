//! # Identity module
//!
//! This module is used to manage identity concept.
//!
//!  - [Module](./struct.Module.html)
//!  - [Trait](./trait.Trait.html)
//!
//! ## Overview :
//!
//! Identity concept groups different account (keys) in one place, and it allows each key to
//! make operations based on the constraint that each account (permissions and key types).
//!
//! Any account can create and manage one and only one identity, using
//! [register_did](./struct.Module.html#method.register_did). Other accounts can be added to a
//! target identity as signing key, where we also define the type of account (`External`,
//! `MuliSign`, etc.) and/or its permission.
//!
//! Some operations at identity level are only allowed to its administrator account, like
//! [set_master_key](./struct.Module.html#method.set_master_key) or
//! [add_claim_issuer](./struct.Module.html#method.add_claim_issuer).
//!
//! ## Identity information
//!
//! Identity contains the following data:
//!  - `master_key`. It is the administrator account of the identity.
//!  - `signing_keys`. List of keys and their capabilities (type of key and its permissions) .
//!
//! ## Claim Issuers
//!
//! The administrator of the entity can add/remove claim issuers (see
//! [add_claim_issuer](./struct.Module.html#method.add_claim_issuer) ). Only these claim issuers
//! are able to add claims to that identity.
//!
//! ## Freeze signing keys
//!
//! It is an *emergency action* to block all signing keys of an identity and it can only be performed
//! by its administrator.
//!
//! see [freeze_signing_keys](./struct.Module.html#method.freeze_signing_keys)
//! see [unfreeze_signing_keys](./struct.Module.html#method.unfreeze_signing_keys)
//!
//! # TODO
//!  - KYC is mocked: see [has_valid_kyc](./struct.Module.html#method.has_valid_kyc)

use rstd::{convert::TryFrom, prelude::*};

use crate::{
    asset::AcceptTickerTransfer,
    balances,
    constants::did::{SECURITY_TOKEN, USER},
};
use primitives::{
    Authorization, AuthorizationData, AuthorizationError, Identity as DidRecord, IdentityId, Key,
    Link, LinkData, Permission, PreAuthorizedKeyInfo, Signer, SignerType, SigningItem,
};

use codec::Encode;
use core::convert::From;
use core::result::Result as StdResult;
use sr_io::blake2_256;
use sr_primitives::{
<<<<<<< HEAD
    traits::{Dispatchable, IsMember, Verify},
=======
    traits::{Dispatchable, Hash, Verify},
>>>>>>> 2ce47fbd
    AnySignature, DispatchError,
};
use srml_support::{
    decl_event, decl_module, decl_storage,
    dispatch::Result,
    ensure,
    traits::{Currency, ExistenceRequirement, WithdrawReason},
    Parameter,
};
use substrate_primitives::{
    sr25519::{Public, Signature},
    H512,
};
use system::{self, ensure_signed};

#[derive(codec::Encode, codec::Decode, Default, Clone, PartialEq, Eq, Debug)]
pub struct Claim<U> {
    pub issuance_date: U,
    pub expiry: U,
    pub claim_value: ClaimValue,
}

#[derive(codec::Encode, codec::Decode, Default, Clone, PartialEq, Eq, Debug)]
pub struct ClaimMetaData {
    pub claim_key: Vec<u8>,
    pub claim_issuer: IdentityId,
}

#[derive(codec::Encode, codec::Decode, Default, Clone, PartialEq, Eq, Debug)]
pub struct ClaimValue {
    pub data_type: DataTypes,
    pub value: Vec<u8>,
}

#[derive(codec::Encode, codec::Decode, Default, Clone, PartialEq, Eq, Debug)]
/// A structure for passing claims to `add_claims_batch`. The type argument is required to be
/// `timestamp::Trait::Moment`.
pub struct ClaimRecord<U> {
    pub did: IdentityId,
    pub claim_key: Vec<u8>,
    pub expiry: U,
    pub claim_value: ClaimValue,
}

#[derive(codec::Encode, codec::Decode, Clone, Copy, PartialEq, Eq, Debug, PartialOrd, Ord)]
pub enum DataTypes {
    U8,
    U16,
    U32,
    U64,
    U128,
    Bool,
    VecU8,
}

impl Default for DataTypes {
    fn default() -> Self {
        DataTypes::VecU8
    }
}

/// Keys could be linked to several identities (`IdentityId`) as master key or signing key.
/// Master key or external type signing key are restricted to be linked to just one identity.
/// Other types of signing key could be associated with more that one identity.
#[derive(codec::Encode, codec::Decode, Clone, PartialEq, Eq, Debug)]
pub enum LinkedKeyInfo {
    Unique(IdentityId),
    Group(Vec<IdentityId>),
}

pub type AuthorizationNonce = u64;

/// It represents an authorization that any account could sing to allow operations related with a
/// target identity.
///
/// # Safety
///
/// Please note, that `nonce` has been added to avoid **replay attack** and it should be the current
/// value of nonce of master key of `target_id`. See `System::account_nonce`.
/// In this way, the authorization is delimited to an specific transaction (usually the next one)
/// of master key of target identity.
#[derive(codec::Encode, codec::Decode, Clone, PartialEq, Eq, Debug)]
pub struct TargetIdAuthorization<Moment> {
    /// Target identity which is authorized to make an operation.
    pub target_id: IdentityId,
    /// It HAS TO be `target_id` authorization nonce: See `Identity::offchain_authorization_nonce`
    pub nonce: AuthorizationNonce,
    pub expires_at: Moment,
}

/// It is a signing item with authorization of that singning key (off-chain operation) to be added
/// to an identity.
/// `auth_signature` is the signature, generated by signing item, of `TargetIdAuthorization`.
///
/// # TODO
///  - Replace `H512` type by a template type which represents explicitly the relation with
///  `TargetIdAuthorization`.
#[derive(codec::Encode, codec::Decode, Clone, PartialEq, Eq, Debug)]
pub struct SigningItemWithAuth {
    /// Signing item to be added.
    pub signing_item: SigningItem,
    /// Off-chain authorization signature.
    pub auth_signature: H512,
}

///
#[derive(codec::Encode, codec::Decode, Clone, PartialEq, Eq, Debug)]
pub struct MasterKeyRotationPrefs {
    /// Key to be replaced with
    pub new_key: Key,
    /// Target identity which is authorized to make an operation.
    pub target_accepted: bool,
    /// KYC provider approved this change
    pub kyc_verified: bool,
}

/// The module's configuration trait.
pub trait Trait: system::Trait + balances::Trait + timestamp::Trait {
    /// The overarching event type.
    type Event: From<Event<Self>> + Into<<Self as system::Trait>::Event>;
    /// An extrinsic call.
    type Proposal: Parameter + Dispatchable<Origin = Self::Origin>;
    /// Asset module
    type AcceptTickerTransferTarget: AcceptTickerTransfer;
    /// Reference to KYCServiceProviders group
    type IsKYCProvider: IsMember<IdentityId>;
}

decl_storage! {
    trait Store for Module<T: Trait> as identity {

        /// Module owner.
        Owner get(owner) config(): T::AccountId;

        /// DID -> identity info
        pub DidRecords get(did_records): map IdentityId => DidRecord;

        /// DID -> state of master key rotation
        pub MasterKeyRotation get(master_key_rotation): map IdentityId => Option<MasterKeyRotationPrefs>;

        /// DID -> bool that indicates if signing keys are frozen.
        pub IsDidFrozen get(is_did_frozen): map IdentityId => bool;

        /// DID -> DID claim issuers
        pub ClaimIssuers get(claim_issuers): map IdentityId => Vec<IdentityId>;

        /// It stores the current identity for current transaction.
        pub CurrentDid get(current_did): Option<IdentityId>;

        /// (DID, claim_key, claim_issuer) -> Associated claims
        pub Claims get(claims): map(IdentityId, ClaimMetaData) => Claim<T::Moment>;

        /// DID -> array of (claim_key and claim_issuer)
        pub ClaimKeys get(claim_keys): map IdentityId => Vec<ClaimMetaData>;

        // Account => DID
        pub KeyToIdentityIds get(key_to_identity_ids): map Key => Option<LinkedKeyInfo>;

        /// How much does creating a DID cost
        pub DidCreationFee get(did_creation_fee) config(): T::Balance;

        /// It stores validated identities by any KYC.
        pub KYCValidation get(has_valid_kyc): map IdentityId => bool;

        /// Nonce to ensure unique actions. starts from 1.
        pub MultiPurposeNonce get(multi_purpose_nonce) build(|_| 1u64): u64;

        /// Pre-authorize join to Identity.
        pub PreAuthorizedJoinDid get(pre_authorized_join_did): map Signer => Vec<PreAuthorizedKeyInfo>;

        /// Authorization nonce per Identity. Initially is 0.
        pub OffChainAuthorizationNonce get(offchain_authorization_nonce): map IdentityId => AuthorizationNonce;

        /// Inmediate revoke of any off-chain authorization.
        pub RevokeOffChainAuthorization get(is_offchain_authorization_revoked): map (Signer, TargetIdAuthorization<T::Moment>) => bool;

        /// All authorizations that an identity has
        pub Authorizations get(authorizations): map(Signer, u64) => Authorization<T::Moment>;

        /// Auth id of the latest auth of an identity. Used to allow iterating over auths
        pub LastAuthorization get(last_authorization): map Signer => u64;

        /// All links that an identity/key has
        pub Links get(links): map(Signer, u64) => Link<T::Moment>;

        /// Link id of the latest auth of an identity/key. Used to allow iterating over links
        pub LastLink get(last_link): map(Signer) => u64;
    }
}

decl_module! {
    /// The module declaration.
    pub struct Module<T: Trait> for enum Call where origin: T::Origin {
        // Initializing events
        // this is needed only if you are using events in your module
        fn deposit_event() = default;

        /// Register signing keys for a new DID. Uses origin key as the master key.
        ///
        /// # TODO
        /// Signing keys should authorize its use in this identity.
        ///
        /// # Failure
        /// - Master key (administrator) can be linked to just one identity.
        /// - External signing keys can be linked to just one identity.
        pub fn register_did(origin, signing_items: Vec<SigningItem>) -> Result {
            let sender = ensure_signed(origin)?;
            // Adding extrensic count to did nonce for some unpredictability
            // NB: this does not guarantee randomness
            let new_nonce = Self::multi_purpose_nonce() + u64::from(<system::Module<T>>::extrinsic_count()) + 7u64;
            // Even if this transaction fails, nonce should be increased for added unpredictability of dids
            <MultiPurposeNonce>::put(&new_nonce);

            let master_key = Key::try_from( sender.encode())?;

            // 1 Check constraints.
            // 1.1. Master key is not linked to any identity.
            ensure!( Self::can_key_be_linked_to_did( &master_key, SignerType::External),
                "Master key already belong to one DID");
            // 1.2. Master key is not part of signing keys.
            ensure!( signing_items.iter().find( |sk| **sk == master_key).is_none(),
                "Signing keys contains the master key");

            let block_hash = <system::Module<T>>::block_hash(<system::Module<T>>::block_number());

            let did = IdentityId::from(
                blake2_256(
                    &(USER, block_hash, new_nonce).encode()
                )
            );

            // 1.3. Make sure there's no pre-existing entry for the DID
            // This should never happen but just being defensive here
            ensure!(!<DidRecords>::exists(did), "DID must be unique");
            // 1.4. Signing keys can be linked to the new identity.
            for s_item in &signing_items {
                if let Signer::Key(ref key) = s_item.signer {
                    if !Self::can_key_be_linked_to_did( key, s_item.signer_type){
                        return Err("One signing key can only belong to one DID");
                    }
                }
            }

            // 2. Apply changes to our extrinsics.
            // TODO: Subtract the fee
            let _imbalance = <balances::Module<T> as Currency<_>>::withdraw(
                &sender,
                Self::did_creation_fee(),
                WithdrawReason::Fee,
                ExistenceRequirement::KeepAlive
                )?;

            // 2.1. Link  master key and add pre-authorized signing keys
            Self::link_key_to_did( &master_key, SignerType::External, did);
            signing_items.iter().for_each( |s_item| Self::add_pre_join_identity( s_item, did));

            // 2.2. Create a new identity record.
            let record = DidRecord {
                master_key,
                ..Default::default()
            };
            <DidRecords>::insert(did, record);

            // TODO KYC is valid by default.
            KYCValidation::insert(did, true);

            Self::deposit_event(RawEvent::NewDid(did, sender, signing_items));
            Ok(())
        }

        /// Adds new signing keys for a DID. Only called by master key owner.
        ///
        /// # Failure
        ///  - It can only called by master key owner.
        ///  - If any signing key is already linked to any identity, it will fail.
        ///  - If any signing key is already
        pub fn add_signing_items(origin, did: IdentityId, signing_items: Vec<SigningItem>) -> Result {
            let sender_key = Key::try_from(ensure_signed(origin)?.encode())?;
            let _grants_checked = Self::grant_check_only_master_key(&sender_key, did)?;

            // Check constraint 1-to-1 in relation key-identity.
            for s_item in &signing_items{
                if let Signer::Key(ref key) = s_item.signer {
                    if !Self::can_key_be_linked_to_did( key, s_item.signer_type) {
                        return Err( "One signing key can only belong to one DID");
                    }
                }
            }

            // Ignore any key which is already valid in that identity.
            let authorized_signing_items = Self::did_records( did).signing_items;
            signing_items.iter()
                .filter( |si| authorized_signing_items.contains(si) == false)
                .for_each( |si| Self::add_pre_join_identity( si, did));

            Self::deposit_event(RawEvent::NewSigningItems(did, signing_items));
            Ok(())
        }

        /// Removes specified signing keys of a DID if present.
        ///
        /// # Failure
        /// It can only called by master key owner.
        pub fn remove_signing_items(origin, did: IdentityId, signers_to_remove: Vec<Signer>) -> Result {
            let sender_key = Key::try_from(ensure_signed(origin)?.encode())?;
            let _grants_checked = Self::grant_check_only_master_key(&sender_key, did)?;

            // Remove any Pre-Authentication & link
            signers_to_remove.iter().for_each( |signer| {
                Self::remove_pre_join_identity( signer, did);
                if let Signer::Key(ref key) = signer {
                    Self::unlink_key_to_did(key, did);
                }
            });

            // Update signing keys at Identity.
            <DidRecords>::mutate(did, |record| {
                (*record).remove_signing_items( &signers_to_remove);
            });

            Self::deposit_event(RawEvent::RevokedSigningItems(did, signers_to_remove));
            Ok(())
        }

        /// Sets a new master key for a DID.
        ///
        /// # Failure
        /// Only called by master key owner.
        fn set_master_key(origin, did: IdentityId, new_key: Key) -> Result {
            let sender = ensure_signed(origin)?;
            let sender_key = Key::try_from( sender.encode())?;
            let _grants_checked = Self::grant_check_only_master_key(&sender_key, did)?;

            ensure!( Self::can_key_be_linked_to_did(&new_key, SignerType::External), "Master key can only belong to one DID");

            <DidRecords>::mutate(did,
            |record| {
                (*record).master_key = new_key.clone();
            });

            Self::deposit_event(RawEvent::NewMasterKey(did, sender, new_key));
            Ok(())
        }

        /// Initiates master key rotation for a DID.
        ///
        /// # Failure
        /// Only called by master key owner.
        ///
        /// # Arguments
        /// * `did` caller's DID
        /// * `new_key` master key replacing current key
        pub fn change_master_key(origin, did: IdentityId, new_key: Key) -> Result {
            let sender = ensure_signed(origin)?;
            let master_key = Key::try_from(sender.encode())?;
            let _grants_checked = Self::grant_check_only_master_key(&master_key, did)?;

            ensure!(!<MasterKeyRotation>::exists(did), "a key rotation process already in progress");

            let rotation = MasterKeyRotationPrefs {
                new_key,
                target_accepted: false,
                kyc_verified: false
            };

            <MasterKeyRotation>::insert(did, rotation);

            Self::add_auth(Signer::Key(master_key), Signer::Key(master_key), AuthorizationData::RotateMasterKey(new_key, did), None);

            Self::deposit_event(RawEvent::MasterKeyChangeInitiated(did, new_key));

            Ok(())
        }

        /// A KYC provider calls this method to sign off on replacing master key of `target_did`.
        /// Caller provides the new master key given by `new_key`.
        ///
        /// # Arguments
        /// * `target_did` DID who requested master key change
        /// * `new_key` master key replacing current key
        pub fn kyc_accept_master_key(origin, target_did: IdentityId, new_key: Key) -> Result {
            let sender = ensure_signed(origin)?;
            let sender_key = Key::try_from(sender.encode())?;

            let kyc_did =  match Self::current_did() {
                Some(x) => x,
                None => {
                    if let Some(did) = Self::get_identity(&sender_key) {
                        did
                    } else {
                        return Err("did not found");
                    }
                }
            };

            // Caller must be a KYC service provider
            ensure!(
                T::IsKYCProvider::is_member(&kyc_did),
                "caller is not a member of KYC service providers group"
            );

            // DID that's changing the master key
            ensure!(
                <MasterKeyRotation>::exists(target_did),
                "master key rotation request does not exist"
            );

            // If this call originated from the new master key, `sender_key` would be the new master key
            if let Some(rotation) = <MasterKeyRotation>::get(target_did) {
                <MasterKeyRotation>::mutate(target_did, |entry| {
                    if let Some(rotation) = entry {
                        rotation.kyc_verified = true
                    }
                });

                Self::deposit_event(RawEvent::MasterKeyChangeApproved(target_did, new_key, kyc_did));

                // If the key has been accepted by the target, attempt key change
                if rotation.target_accepted {
                    Self::_change_master_key(target_did, new_key);
                }
            }

            Ok(())
        }

        /// Appends a claim issuer DID to a DID. Only called by master key owner.
        pub fn add_claim_issuer(origin, did: IdentityId, claim_issuer_did: IdentityId) -> Result {
            let sender_key = Key::try_from( ensure_signed(origin)?.encode())?;
            let _grant_checked = Self::grant_check_only_master_key( &sender_key, did)?;

            // Master key shouldn't be added itself as claim issuer.
            ensure!( did != claim_issuer_did, "Master key cannot add itself as claim issuer");

            <ClaimIssuers>::mutate(did, |old_claim_issuers| {
                if !old_claim_issuers.contains(&claim_issuer_did) {
                    old_claim_issuers.push(claim_issuer_did);
                }
            });

            Self::deposit_event(RawEvent::NewClaimIssuer(did, claim_issuer_did));
            Ok(())
        }

        /// Removes a claim issuer DID. Only called by master key owner.
        fn remove_claim_issuer(origin, did: IdentityId, did_issuer: IdentityId) -> Result {
            let sender_key = Key::try_from( ensure_signed(origin)?.encode())?;
            let _grant_checked = Self::grant_check_only_master_key( &sender_key, did)?;

            ensure!(<DidRecords>::exists(did_issuer), "claim issuer DID must already exist");

            <ClaimIssuers>::mutate(did, |old_claim_issuers| {
                *old_claim_issuers = old_claim_issuers
                    .iter()
                    .filter(|&issuer| *issuer != did_issuer)
                    .cloned()
                    .collect();
            });

            Self::deposit_event(RawEvent::RemovedClaimIssuer(did, did_issuer));
            Ok(())
        }

        /// Adds new claim record or edits an existing one. Only called by did_issuer's signing key
        pub fn add_claim(
            origin,
            did: IdentityId,
            claim_key: Vec<u8>,
            did_issuer: IdentityId,
            expiry: <T as timestamp::Trait>::Moment,
            claim_value: ClaimValue
        ) -> Result {
            let sender = ensure_signed(origin)?;

            ensure!(<DidRecords>::exists(did), "DID must already exist");
            ensure!(<DidRecords>::exists(did_issuer), "claim issuer DID must already exist");

            let sender_key = Key::try_from(sender.encode())?;
            ensure!(Self::is_claim_issuer(did, did_issuer) || Self::is_master_key(did, &sender_key), "did_issuer must be a claim issuer or master key for DID");

            // Verify that sender key is one of did_issuer's signing keys
            let sender_signer = Signer::Key(sender_key);
            ensure!(Self::is_signer_authorized(did_issuer, &sender_signer), "Sender must hold a claim issuer's signing key");

            let claim_meta_data = ClaimMetaData {
                claim_key: claim_key,
                claim_issuer: did_issuer,
            };

            let now = <timestamp::Module<T>>::get();

            let claim = Claim {
                issuance_date: now,
                expiry: expiry,
                claim_value: claim_value,
            };

            <Claims<T>>::insert((did.clone(), claim_meta_data.clone()), claim.clone());

            <ClaimKeys>::mutate(&did, |old_claim_data| {
                if !old_claim_data.contains(&claim_meta_data) {
                    old_claim_data.push(claim_meta_data.clone());
                }
            });

            Self::deposit_event(RawEvent::NewClaims(did, claim_meta_data, claim));

            Ok(())
        }

        /// Adds a new batch of claim records or edits an existing one. Only called by
        /// `did_issuer`'s signing key.
        pub fn add_claims_batch(
            origin,
            did_issuer: IdentityId,
            claims: Vec<ClaimRecord<<T as timestamp::Trait>::Moment>>
        ) -> Result {
            let sender = ensure_signed(origin)?;
            ensure!(<DidRecords>::exists(did_issuer), "claim issuer DID must already exist");
            let sender_key = Key::try_from(sender.encode())?;
            // Verify that sender key is one of did_issuer's signing keys
            let sender_signer = Signer::Key(sender_key);
            ensure!(Self::is_signer_authorized(did_issuer, &sender_signer),
                    "Sender must hold a claim issuer's signing key");
            // Claims that successfully passed all required checks. Unless all claims pass those
            // checks, the whole operation fails.
            let mut checked_claims = Vec::new();
            // Check input claims.
            for ClaimRecord {
                did,
                claim_key,
                expiry,
                claim_value,
            } in claims {
                ensure!(<DidRecords>::exists(did), "DID must already exist");
                ensure!(Self::is_claim_issuer(did, did_issuer) || Self::is_master_key(did, &sender_key),
                        "did_issuer must be a claim issuer or master key for DID");
                let claim_meta_data = ClaimMetaData {
                    claim_key: claim_key.clone(),
                    claim_issuer: did_issuer.clone(),
                };
                let now = <timestamp::Module<T>>::get();
                let claim = Claim {
                    issuance_date: now,
                    expiry: expiry.clone(),
                    claim_value: claim_value.clone(),
                };
                checked_claims.push((did.clone(), claim_meta_data, claim));
            }
            // Register the claims.
            for (did, claim_meta_data, claim) in checked_claims {
                <Claims<T>>::insert((did.clone(), claim_meta_data.clone()), claim.clone());
                <ClaimKeys>::mutate(&did, |old_claim_data| {
                    if !old_claim_data.contains(&claim_meta_data) {
                        old_claim_data.push(claim_meta_data.clone());
                    }
                });
                Self::deposit_event(RawEvent::NewClaims(did, claim_meta_data, claim));
            }
            Ok(())
        }

        fn forwarded_call(origin, target_did: IdentityId, proposal: Box<T::Proposal>) -> Result {
            let sender = ensure_signed(origin)?;

            // 1. Constraints.
            // 1.1. A valid current identity.
            if let Some(current_did) = <CurrentDid>::get() {
                // 1.2. Check that current_did is a signing key of target_did
                ensure!( Self::is_signer_authorized(current_did, &Signer::Identity(target_did)),
                    "Current identity cannot be forwarded, it is not a signing key of target identity");
            } else {
                return Err("Missing current identity on the transaction");
            }

            // 1.3. Check that target_did has a KYC.
            // Please keep in mind that `current_did` is double-checked:
            //  - by `SignedExtension` (`update_did_signed_extension`) on 0 level nested call, or
            //  - by next code, as `target_did`, on N-level nested call, where N is equal or greater that 1.
            ensure!(Self::has_valid_kyc(target_did), "Invalid KYC validation on target did");

            // 2. Actions
            <CurrentDid>::put(target_did);

            // Also set current_did roles when acting as a signing key for target_did
            // Re-dispatch call - e.g. to asset::doSomething...
            let new_origin = system::RawOrigin::Signed(sender).into();

            let _res = match proposal.dispatch(new_origin) {
                Ok(_) => true,
                Err(e) => {
                    let e: DispatchError = e.into();
                    sr_primitives::print(e);
                    false
                }
            };

            Ok(())
        }

        /// Marks the specified claim as revoked
        pub fn revoke_claim(origin, did: IdentityId, claim_key: Vec<u8>, did_issuer: IdentityId) -> Result {
            let sender = Signer::Key( Key::try_from( ensure_signed(origin)?.encode())?);

            ensure!(<DidRecords>::exists(&did), "DID must already exist");
            ensure!(<DidRecords>::exists(&did_issuer), "claim issuer DID must already exist");

            // Verify that sender key is one of did_issuer's signing keys
            ensure!(Self::is_signer_authorized(did_issuer, &sender), "Sender must hold a claim issuer's signing key");

            let claim_meta_data = ClaimMetaData {
                claim_key: claim_key,
                claim_issuer: did_issuer,
            };

            <Claims<T>>::remove((did.clone(), claim_meta_data.clone()));

            <ClaimKeys>::mutate(&did, |old_claim_metadata| {
                *old_claim_metadata = old_claim_metadata
                    .iter()
                    .filter(|&metadata| *metadata != claim_meta_data)
                    .cloned()
                    .collect();
            });

            Self::deposit_event(RawEvent::RevokedClaim(did, claim_meta_data));

            Ok(())
        }

        /// It sets permissions for an specific `target_key` key.
        /// Only the master key of an identity is able to set signing key permissions.
        pub fn set_permission_to_signer(origin, did: IdentityId, signer: Signer, permissions: Vec<Permission>) -> Result {
            let sender_key = Key::try_from( ensure_signed(origin)?.encode())?;
            let record = Self::grant_check_only_master_key( &sender_key, did)?;

            // You are trying to add a permission to did's master key. It is not needed.
            if let Signer::Key(ref key) = signer {
                if record.master_key == *key {
                    return Ok(());
                }
            }

            // Find key in `DidRecord::signing_keys`
            if record.signing_items.iter().find(|&si| si.signer == signer).is_some() {
                Self::update_signing_item_permissions(did, &signer, permissions)
            } else {
                Err( "Sender is not part of did's signing keys")
            }
        }

        /// It disables all signing keys at `did` identity.
        ///
        /// # Errors
        ///
        pub fn freeze_signing_keys(origin, did: IdentityId) -> Result {
            Self::set_frozen_signing_key_flags( origin, did, true)
        }

        pub fn unfreeze_signing_keys(origin, did: IdentityId) -> Result {
            Self::set_frozen_signing_key_flags( origin, did, false)
        }

        pub fn get_my_did(origin) -> Result {
            let sender_key = Key::try_from(ensure_signed(origin)?.encode())?;
            if let Some(did) = Self::get_identity(&sender_key) {
                Self::deposit_event(RawEvent::DidQuery(sender_key, did));
                sr_primitives::print(did);
                Ok(())
            } else {
                Err("No did linked to the user")
            }
        }

        // Manage generic authorizations
        /// Adds an authorization
        pub fn add_authorization(
            origin,
            target: Signer,
            authorization_data: AuthorizationData,
            expiry: Option<T::Moment>
        ) -> Result {
            let sender_key = Key::try_from(ensure_signed(origin)?.encode())?;
            let from_did =  match Self::current_did() {
                Some(x) => x,
                None => {
                    if let Some(did) = Self::get_identity(&sender_key) {
                        did
                    } else {
                        return Err("did not found");
                    }
                }
            };

            Self::add_auth(Signer::from(from_did), target, authorization_data, expiry);

            Ok(())
        }

        /// Adds an authorization as a key.
        /// To be used by signing keys that don't have an identity
        pub fn add_authorization_as_key(
            origin,
            target: Signer,
            authorization_data: AuthorizationData,
            expiry: Option<T::Moment>
        ) -> Result {
            let sender_key = Key::try_from(ensure_signed(origin)?.encode())?;

            Self::add_auth(Signer::from(sender_key), target, authorization_data, expiry);

            Ok(())
        }

        // Manage generic authorizations
        /// Adds an array of authorization
        pub fn batch_add_authorization(
            origin,
            // Vec<(target_did, auth_data, expiry)>
            auths: Vec<(Signer, AuthorizationData, Option<T::Moment>)>
        ) -> Result {
            let sender_key = Key::try_from(ensure_signed(origin)?.encode())?;
            let from_did =  match Self::current_did() {
                Some(x) => x,
                None => {
                    if let Some(did) = Self::get_identity(&sender_key) {
                        did
                    } else {
                        return Err("did not found");
                    }
                }
            };

            for auth in auths {
                Self::add_auth(Signer::from(from_did), auth.0, auth.1, auth.2);
            }

            Ok(())
        }

        /// Removes an authorization
        pub fn remove_authorization(
            origin,
            target: Signer,
            auth_id: u64
        ) -> Result {
            let sender_key = Key::try_from(ensure_signed(origin)?.encode())?;
            let from_did =  match Self::current_did() {
                Some(x) => x,
                None => {
                    if let Some(did) = Self::get_identity(&sender_key) {
                        did
                    } else {
                        return Err("did not found");
                    }
                }
            };

            ensure!(<Authorizations<T>>::exists((target, auth_id)), "Invalid auth");

            let auth = Self::authorizations((target, auth_id));

            ensure!(auth.authorized_by.eq_either(&from_did, &sender_key) || target.eq_either(&from_did, &sender_key) , "Unauthorized");

            Self::remove_auth(target, auth_id, auth.next_authorization, auth.previous_authorization);

            Ok(())
        }

        /// Removes an array of authorizations
        pub fn batch_remove_authorization(
            origin,
            // Vec<(target_did, auth_id)>
            auth_identifiers: Vec<(Signer, u64)>
        ) -> Result {
            let sender_key = Key::try_from(ensure_signed(origin)?.encode())?;
            let from_did =  match Self::current_did() {
                Some(x) => x,
                None => {
                    if let Some(did) = Self::get_identity(&sender_key) {
                        did
                    } else {
                        return Err("did not found");
                    }
                }
            };

            for auth_identifier in &auth_identifiers {
                ensure!(<Authorizations<T>>::exists(auth_identifier), "Invalid auth");

                let auth = Self::authorizations(auth_identifier);
                ensure!(auth.authorized_by.eq_either(&from_did, &sender_key) || auth_identifier.0.eq_either(&from_did, &sender_key) , "Unauthorized");
            }

            for auth_identifier in auth_identifiers {
                let auth = Self::authorizations(&auth_identifier);

                Self::remove_auth(auth_identifier.0, auth_identifier.1, auth.next_authorization, auth.previous_authorization);
            }

            Ok(())
        }

        /// Accepts an authorization
        pub fn accept_authorization(
            origin,
            auth_id: u64
        ) -> Result {
            let sender_key = Key::try_from(ensure_signed(origin)?.encode())?;
            let signer = match Self::current_did() {
                Some(x) => Signer::from(x),
                None => {
                    if let Some(did) = Self::get_identity(&sender_key) {
                        Signer::from(did)
                    } else {
                        Signer::from(sender_key)
                    }
                }
            };

            ensure!(<Authorizations<T>>::exists((signer, auth_id)), "Invalid auth");
            let auth = Self::authorizations((signer, auth_id));

<<<<<<< HEAD

            match auth.authorization_data {
                AuthorizationData::TransferTicker(_) => T::AcceptTickerTransferTarget::accept_ticker_transfer(sender_did, auth_id),
                AuthorizationData::RotateMasterKey(_, did) => Self::accept_master_key(sender_key, sender_did, did, auth_id),
                _ => return Err("Unknown authorization")
=======
            match signer {
                Signer::Identity(did) => {
                    match auth.authorization_data {
                        AuthorizationData::TransferTicker(_) => T::AcceptTickerTransferTarget::accept_ticker_transfer(did, auth_id),
                        _ => return Err("Unknown authorization")
                    }
                },
                Signer::Key(_key) => {
                    match auth.authorization_data {
                        _ => return Err("Unknown authorization")
                    }
                }
>>>>>>> 2ce47fbd
            }
        }

        /// Accepts an array of authorizations
        pub fn batch_accept_authorization(
            origin,
            auth_ids: Vec<u64>
        ) -> Result {
            let sender_key = Key::try_from(ensure_signed(origin)?.encode())?;
            let signer = match Self::current_did() {
                Some(x) => Signer::from(x),
                None => {
                    if let Some(did) = Self::get_identity(&sender_key) {
                        Signer::from(did)
                    } else {
                        Signer::from(sender_key)
                    }
                }
            };

            match signer {
                Signer::Identity(did) => {
                    for auth_id in auth_ids {
                        // NB: Even if an auth is invalid (due to any reason), this batch function does NOT return an error.
                        // It will just skip that particular authorization.
                        if <Authorizations<T>>::exists((signer, auth_id)) {
                            let auth = Self::authorizations((signer, auth_id));
                            // NB: Result is not handled, invalid auths are just ignored to let the batch function continue.
                            let _result = match auth.authorization_data {
                                AuthorizationData::TransferTicker(_) => T::AcceptTickerTransferTarget::accept_ticker_transfer(did, auth_id),
                                _ => Err("Unknown authorization")
                            };
                        }
                    }
                },
                Signer::Key(_key) => {
                    for auth_id in auth_ids {
                        // NB: Even if an auth is invalid (due to any reason), this batch function does NOT return an error.
                        // It will just skip that particular authorization.
                        if <Authorizations<T>>::exists((signer, auth_id)) {
                            let _auth = Self::authorizations((signer, auth_id));
                            // NB: Result is not handled, invalid auths are just ignored to let the batch function continue.
                            // TODO: Add cases where signing key is authorized
                            // let _result = match auth.authorization_data {
                            //     _ => Err("Unknown authorization")
                            // };
                        }
                    }
                }
<<<<<<< HEAD
                // NB: Result is not handled, invalid auths are just ignored to let the batch function continue.
                let _result = match auth.authorization_data {
                    AuthorizationData::TransferTicker(_) => T::AcceptTickerTransferTarget::accept_ticker_transfer(sender_did, auth_id),
                    AuthorizationData::RotateMasterKey(_, did) => Self::accept_master_key(sender_key, sender_did, did, auth_id),
                    _ => Err("Unknown authorization data")
                };
=======
>>>>>>> 2ce47fbd
            }

            Ok(())
        }

        // Manage Authorizations to join to an Identity
        // ================================================

        /// The key designated by `origin` accepts the authorization to join to `target_id`
        /// Identity.
        ///
        /// # Errors
        ///  - Key should be authorized previously to join to that target identity.
        ///  - Key is not linked to any other identity.
        pub fn authorize_join_to_identity(origin, target_id: IdentityId) -> Result {
            let sender_key = Key::try_from( ensure_signed(origin)?.encode())?;
            let signer_from_key = Signer::Key( sender_key.clone());
            let signer_id_found = Self::key_to_identity_ids(sender_key);

            // Double check that `origin` (its key or identity) has been pre-authorize.
            let valid_signer = if <PreAuthorizedJoinDid>::exists(&signer_from_key) {
                // Sender key is valid.
                // Verify 1-to-1 relation between key and identity.
                if signer_id_found.is_some() {
                    return Err("Key is already linked to an identity");
                }
                Some( signer_from_key)
            } else {
                // Otherwise, sender's identity (only master key) should be pre-authorize.
                match signer_id_found {
                    Some( LinkedKeyInfo::Unique(sender_id)) if Self::is_master_key(sender_id, &sender_key) => {
                        let signer_from_id = Signer::Identity(sender_id);
                        if <PreAuthorizedJoinDid>::exists(&signer_from_id) {
                            Some(signer_from_id)
                        } else {
                            None
                        }
                    },
                    _ => None
                }
            };

            // Only works with a valid signer.
            if let Some(signer) = valid_signer {
                if let Some(pre_auth) = Self::pre_authorized_join_did( signer.clone())
                        .iter()
                        .find( |pre_auth_item| pre_auth_item.target_id == target_id) {
                    // Remove pre-auth, link key to identity and update identity record.
                    Self::remove_pre_join_identity(&signer, target_id);
                    if let Signer::Key(key) = signer {
                        Self::link_key_to_did( &key, pre_auth.signing_item.signer_type, target_id);
                    }
                    <DidRecords>::mutate( target_id, |identity| {
                        identity.add_signing_items( &[pre_auth.signing_item.clone()]);
                    });
                    Ok(())
                } else {
                    Err( "Signer is not pre authorized by the identity")
                }
            } else {
                Err( "Signer is not pre authorized by any identity")
            }
        }

        /// Identity's master key or target key are allowed to reject a pre authorization to join.
        /// It only affects the authorization: if key accepted it previously, then this transaction
        /// shall have no effect.
        pub fn unauthorized_join_to_identity(origin, signer: Signer, target_id: IdentityId) -> Result {
            let sender_key = Key::try_from( ensure_signed(origin)?.encode())?;

            let mut is_remove_allowed = Self::is_master_key( target_id, &sender_key);

            if !is_remove_allowed {
                is_remove_allowed = match signer {
                    Signer::Key(ref key) => sender_key == *key,
                    Signer::Identity(id) => Self::is_master_key(id, &sender_key)
                }
            }

            if is_remove_allowed {
                Self::remove_pre_join_identity( &signer, target_id);
                Ok(())
            } else {
                Err("Account cannot remove this authorization")
            }
        }


        /// It adds signing keys to target identity `id`.
        /// Keys are directly added to identity because each of them has an authorization.
        ///
        /// Arguments:
        ///     - `origin` Master key of `id` identity.
        ///     - `id` Identity where new signing keys will be added.
        ///     - `additional_keys` New signing items (and their authorization data) to add to target
        ///     identity.
        ///
        /// Failure
        ///     - It can only called by master key owner.
        ///     - Keys should be able to linked to any identity.
        pub fn add_signing_items_with_authorization( origin,
                id: IdentityId,
                expires_at: T::Moment,
                additional_keys: Vec<SigningItemWithAuth>) -> Result {
            let sender = ensure_signed(origin)?;
            let sender_key = Key::try_from(sender.encode())?;
            let _grants_checked = Self::grant_check_only_master_key(&sender_key, id)?;

            // 0. Check expiration
            let now = <timestamp::Module<T>>::get();
            ensure!( now < expires_at, "Offchain authorization has expired");
            let authorization = TargetIdAuthorization {
                target_id: id,
                nonce: Self::offchain_authorization_nonce(id),
                expires_at
            };
            let auth_encoded= authorization.encode();

            // 1. Verify signatures.
            for si_with_auth in additional_keys.iter() {
                let si = &si_with_auth.signing_item;

                // Get account_id from signer
                let account_id_found = match si.signer {
                    Signer::Key(ref key) =>  Public::try_from(key.as_slice()).ok(),
                    Signer::Identity(ref id) if <DidRecords>::exists(id) => {
                        let master_key = <DidRecords>::get(id).master_key;
                        Public::try_from( master_key.as_slice()).ok()
                    },
                    _ => None
                };

                if let Some(account_id) = account_id_found {
                    if let Signer::Key(ref key) = si.signer {
                        // 1.1. Constraint 1-to-1 account to DID
                        ensure!( Self::can_key_be_linked_to_did( key, si.signer_type),
                        "One signing key can only belong to one identity");
                    }

                    // 1.2. Offchain authorization is not revoked explicitly.
                    ensure!( Self::is_offchain_authorization_revoked((si.signer.clone(), authorization.clone())) == false,
                        "Authorization has been explicitly revoked");

                    // 1.3. Verify the signature.
                    let signature = AnySignature::from( Signature::from_h512(si_with_auth.auth_signature));
                    ensure!( signature.verify( auth_encoded.as_slice(), &account_id),
                        "Invalid Authorization signature");
                } else {
                    return Err("Account Id cannot be extracted from signer");
                }
            }

            // 2.1. Link keys to identity
            additional_keys.iter().for_each( |si_with_auth| {
                let si = & si_with_auth.signing_item;
                if let Signer::Key(ref key) = si.signer {
                    Self::link_key_to_did( key, si.signer_type, id);
                }
            });

            // 2.2. Update that identity information and its offchain authorization nonce.
            <DidRecords>::mutate( id, |record| {
                let keys = additional_keys.iter().map( |si_with_auth| si_with_auth.signing_item.clone())
                    .collect::<Vec<_>>();
                (*record).add_signing_items( &keys[..]);
            });
            <OffChainAuthorizationNonce>::mutate( id, |offchain_nonce| {
                *offchain_nonce = authorization.nonce + 1;
            });

            Ok(())
        }

        /// It revokes the `auth` off-chain authorization of `signer`. It only takes effect if
        /// the authorized transaction is not yet executed.
        pub fn revoke_offchain_authorization(origin, signer: Signer, auth: TargetIdAuthorization<T::Moment>) -> Result {
            let sender_key = Key::try_from( ensure_signed(origin)?.encode())?;

            match signer {
                Signer::Key(ref key) => ensure!( sender_key == *key, "This key is not allowed to revoke this off-chain authorization"),
                Signer::Identity(id) => ensure!( Self::is_master_key(id, &sender_key), "Only master key is allowed to revoke an Identity Signer off-chain authorization"),
            }

            <RevokeOffChainAuthorization<T>>::insert( (signer,auth), true);
            Ok(())
        }
    }
}

// rustfmt adds a commna after Option<Moment> in NewAuthorization and it breaks compilation
#[rustfmt::skip]
decl_event!(
    pub enum Event<T>
    where
        AccountId = <T as system::Trait>::AccountId,
        Moment = <T as timestamp::Trait>::Moment,
    {
        /// DID, master key account ID, signing keys
        NewDid(IdentityId, AccountId, Vec<SigningItem>),

        /// DID, new keys
        NewSigningItems(IdentityId, Vec<SigningItem>),

        /// DID, the keys that got removed
        RevokedSigningItems(IdentityId, Vec<Signer>),

        /// DID, updated signing key, previous permissions
        SigningPermissionsUpdated(IdentityId, SigningItem, Vec<Permission>),

        /// DID, old master key account ID, new key
        NewMasterKey(IdentityId, AccountId, Key),

        /// DID, claim issuer DID
        NewClaimIssuer(IdentityId, IdentityId),

        /// DID, removed claim issuer DID
        RemovedClaimIssuer(IdentityId, IdentityId),

        /// DID, claim issuer DID, claims
        NewClaims(IdentityId, ClaimMetaData, Claim<Moment>),

        /// DID, claim issuer DID, claim
        RevokedClaim(IdentityId, ClaimMetaData),

        /// DID
        NewIssuer(IdentityId),

        /// DID queried
        DidQuery(Key, IdentityId),

        /// New authorization added (auth_id, from, to, authorization_data, expiry)
        NewAuthorization(
            u64,
            Signer,
            Signer,
            AuthorizationData,
            Option<Moment>
        ),

        /// Authorization revoked or consumed. (auth_id, authorized_identity)
        AuthorizationRemoved(u64, Signer),
<<<<<<< HEAD
        
        /// MasterKey change process initiated (Requestor DID, Key)
        MasterKeyChangeInitiated(IdentityId, Key),
        
        /// MasterKey authorization accepted (Requestor DID, auth_id)
        MasterKeyAccepted(IdentityId, u64),

        /// MasterKey change approved by KYC provider (Requestor DID, New MasterKey, KYC IdentityId)
        MasterKeyChangeApproved(IdentityId, Key, IdentityId),
        
        /// MasterKey changed (Requestor DID, New MasterKey)
        MasterKeyChanged(IdentityId, Key),
=======

        /// New link added (link_id, associated identity or key, link_data, expiry)
        NewLink(
            u64,
            Signer,
            LinkData,
            Option<Moment>
        ),

        /// Link removed. (link_id, associated identity or key)
        LinkRemoved(u64, Signer),
>>>>>>> 2ce47fbd
    }
);

impl<T: Trait> Module<T> {
    pub fn add_auth(
        from: Signer,
        target: Signer,
        authorization_data: AuthorizationData,
        expiry: Option<T::Moment>,
    ) {
        let new_nonce = Self::multi_purpose_nonce() + 1u64;
        <MultiPurposeNonce>::put(&new_nonce);

        let last_auth = Self::last_authorization(&target);

        if last_auth > 0 {
            //0 means no previous auth. 0 is the default value.
            // Changing the last auth to point to new auth as next auth.
            <Authorizations<T>>::mutate((target, last_auth), |last_authorization| {
                last_authorization.next_authorization = new_nonce
            });
        }

        let auth = Authorization {
            authorization_data: authorization_data.clone(),
            authorized_by: from,
            expiry: expiry,
            next_authorization: 0,
            previous_authorization: last_auth,
        };

        <LastAuthorization>::insert(&target, new_nonce);
        <Authorizations<T>>::insert((target, new_nonce), auth);

        Self::deposit_event(RawEvent::NewAuthorization(
            new_nonce,
            from,
            target,
            authorization_data,
            expiry,
        ));
    }

    /// Remove any authorization. No questions asked.
    /// NB: Please do all the required checks before calling this function.
    pub fn remove_auth(target: Signer, auth_id: u64, next_auth: u64, previous_auth: u64) {
        if next_auth != 0 {
            // update next auth's previous auth to point to previous auth of this auth
            <Authorizations<T>>::mutate((target, next_auth), |next_auth| {
                next_auth.previous_authorization = previous_auth
            });
        } else {
            // this was the last auth. update last auth to be previous auth.
            <LastAuthorization>::insert(&target, previous_auth);
        }
        if previous_auth != 0 {
            // update previous auth's next auth to point to next auth of this auth
            <Authorizations<T>>::mutate((target, previous_auth), |prev_auth| {
                prev_auth.next_authorization = next_auth
            });
        }
        <Authorizations<T>>::remove((target, auth_id));
        Self::deposit_event(RawEvent::AuthorizationRemoved(auth_id, target));
    }

    /// Consumes an authorization.
    /// Checks if the auth has not expired and the caller is authorized to consume this auth.
    pub fn consume_auth(from: Signer, target: Signer, auth_id: u64) -> Result {
        if !<Authorizations<T>>::exists((target, auth_id)) {
            // Auth does not exist
            return Err(AuthorizationError::Invalid.into());
        }
        let auth = Self::authorizations((target, auth_id));
        if auth.authorized_by != from {
            // Not authorized to revoke this authorization
            return Err(AuthorizationError::Unauthorized.into());
        }
        if let Some(expiry) = auth.expiry {
            let now = <timestamp::Module<T>>::get();
            if expiry <= now {
                return Err(AuthorizationError::Expired.into());
            }
        }
        Self::remove_auth(
            target,
            auth_id,
            auth.next_authorization,
            auth.previous_authorization,
        );
        Ok(())
    }

    /// Adds a link to a key or an identity
    /// NB: Please do all the required checks before calling this function.
    pub fn add_link(target: Signer, link_data: LinkData, expiry: Option<T::Moment>) {
        let new_nonce = Self::multi_purpose_nonce() + 1u64;
        <MultiPurposeNonce>::put(&new_nonce);

        let last_link = Self::last_link(&target);

        if last_link > 0 {
            // 0 means no previous link. 0 is the default value.
            // Changing the last link to point to new link as next link.
            <Links<T>>::mutate((target, last_link), |last_link| {
                last_link.next_link = new_nonce
            });
        }

        let link = Link {
            link_data: link_data.clone(),
            expiry: expiry,
            next_link: 0,
            previous_link: last_link,
        };

        <LastLink>::insert(&target, new_nonce);
        <Links<T>>::insert((target, new_nonce), link);

        Self::deposit_event(RawEvent::NewLink(new_nonce, target, link_data, expiry));
    }

    /// Remove a link (if it exists) from a key or identity
    /// NB: Please do all the required checks before calling this function.
    pub fn remove_link(target: Signer, link_id: u64) {
        if <Links<T>>::exists((target, link_id)) {
            let link = Self::links((target, link_id));
            if link.next_link != 0 {
                // update next link's previous link to point to previous link of this link
                <Links<T>>::mutate((target, link.next_link), |next_link| {
                    next_link.previous_link = link.previous_link
                });
            } else {
                // this was the last link. update last link to be previous link.
                <LastLink>::insert(&target, link.previous_link);
            }
            if link.previous_link != 0 {
                // update previous link's next link to point to next link of this link
                <Links<T>>::mutate((target, link.previous_link), |prev_link| {
                    prev_link.next_link = link.next_link
                });
            }
            <Links<T>>::remove((target, link_id));
            Self::deposit_event(RawEvent::LinkRemoved(link_id, target));
        }
    }

    /// Private and not sanitized function. It is designed to be used internally by
    /// others sanitezed functions.
    fn update_signing_item_permissions(
        target_did: IdentityId,
        signer: &Signer,
        mut permissions: Vec<Permission>,
    ) -> Result {
        // Remove duplicates.
        permissions.sort();
        permissions.dedup();

        let mut new_s_item: Option<SigningItem> = None;

        <DidRecords>::mutate(target_did, |record| {
            if let Some(mut signing_item) = (*record)
                .signing_items
                .iter()
                .find(|si| si.signer == *signer)
                .cloned()
            {
                rstd::mem::swap(&mut signing_item.permissions, &mut permissions);
                (*record).signing_items.retain(|si| si.signer != *signer);
                (*record).signing_items.push(signing_item.clone());
                new_s_item = Some(signing_item);
            }
        });

        if let Some(s) = new_s_item {
            Self::deposit_event(RawEvent::SigningPermissionsUpdated(
                target_did,
                s.clone(),
                permissions,
            ));
        }
        Ok(())
    }

    pub fn is_claim_issuer(did: IdentityId, issuer_did: IdentityId) -> bool {
        <ClaimIssuers>::get(did).contains(&issuer_did)
    }

    /// It checks if `key` is a signing key of `did` identity.
    /// # IMPORTANT
    /// If signing keys are frozen this function always returns false.
    /// Master key cannot be frozen.
    pub fn is_signer_authorized(did: IdentityId, signer: &Signer) -> bool {
        let record = <DidRecords>::get(did);

        // Check master id or key
        match signer {
            Signer::Key(ref signer_key) if record.master_key == *signer_key => true,
            Signer::Identity(ref signer_id) if did == *signer_id => true,
            _ => {
                // Check signing items if DID is not frozen.
                !Self::is_did_frozen(did)
                    && record
                        .signing_items
                        .iter()
                        .find(|&si| si.signer == *signer)
                        .is_some()
            }
        }
    }

    fn is_signer_authorized_with_permissions(
        did: IdentityId,
        signer: &Signer,
        permissions: Vec<Permission>,
    ) -> bool {
        let record = <DidRecords>::get(did);

        match signer {
            Signer::Key(ref signer_key) if record.master_key == *signer_key => true,
            Signer::Identity(ref signer_id) if did == *signer_id => true,
            _ => {
                if !Self::is_did_frozen(did) {
                    if let Some(signing_item) =
                        record.signing_items.iter().find(|&si| &si.signer == signer)
                    {
                        // It retruns true if all requested permission are in this signing item.
                        return permissions.iter().all(|required_permission| {
                            signing_item.has_permission(*required_permission)
                        });
                    }
                }
                // Signer is not part of signing items of `did`, or
                // Did is frozen.
                false
            }
        }
    }

    /// Use `did` as reference.
    pub fn is_master_key(did: IdentityId, key: &Key) -> bool {
        key == &<DidRecords>::get(did).master_key
    }

    pub fn fetch_claim_value(
        did: IdentityId,
        claim_key: Vec<u8>,
        claim_issuer: IdentityId,
    ) -> Option<ClaimValue> {
        let claim_meta_data = ClaimMetaData {
            claim_key: claim_key,
            claim_issuer: claim_issuer,
        };
        if <Claims<T>>::exists((did.clone(), claim_meta_data.clone())) {
            let now = <timestamp::Module<T>>::get();
            let claim = <Claims<T>>::get((did, claim_meta_data));
            if claim.expiry > now {
                return Some(claim.claim_value);
            }
        }
        return None;
    }

    pub fn fetch_claim_value_multiple_issuers(
        did: IdentityId,
        claim_key: Vec<u8>,
        claim_issuers: Vec<IdentityId>,
    ) -> Option<ClaimValue> {
        for claim_issuer in claim_issuers {
            let claim_value = Self::fetch_claim_value(did.clone(), claim_key.clone(), claim_issuer);
            if claim_value.is_some() {
                return claim_value;
            }
        }
        return None;
    }

    /// It checks that `sender_key` is the master key of `did` Identifier and that
    /// did exists.
    /// # Return
    /// A result object containing the `DidRecord` of `did`.
    pub fn grant_check_only_master_key(
        sender_key: &Key,
        did: IdentityId,
    ) -> rstd::result::Result<DidRecord, &'static str> {
        ensure!(<DidRecords>::exists(did), "DID does not exist");
        let record = <DidRecords>::get(did);
        ensure!(
            *sender_key == record.master_key,
            "Only master key of an identity is able to execute this operation"
        );

        Ok(record)
    }

    /// It checks if `key` is the master key or signing key of any did
    /// # Return
    /// An Option object containing the `did` that belongs to the key.
    pub fn get_identity(key: &Key) -> Option<IdentityId> {
        if let Some(linked_key_info) = <KeyToIdentityIds>::get(key) {
            if let LinkedKeyInfo::Unique(linked_id) = linked_key_info {
                return Some(linked_id);
            }
        }
        return None;
    }

    /// It freezes/unfreezes the target `did` identity.
    ///
    /// # Errors
    /// Only master key can freeze/unfreeze an identity.
    fn set_frozen_signing_key_flags(origin: T::Origin, did: IdentityId, freeze: bool) -> Result {
        let sender_key = Key::try_from(ensure_signed(origin)?.encode())?;
        let _grants_checked = Self::grant_check_only_master_key(&sender_key, did)?;

        if freeze {
            <IsDidFrozen>::insert(did, true);
        } else {
            <IsDidFrozen>::remove(did);
        }
        Ok(())
    }

    /// It checks that any sternal account can only be associated with at most one.
    /// Master keys are considered as external accounts.
    pub fn can_key_be_linked_to_did(key: &Key, signer_type: SignerType) -> bool {
        if let Some(linked_key_info) = <KeyToIdentityIds>::get(key) {
            match linked_key_info {
                LinkedKeyInfo::Unique(..) => false,
                LinkedKeyInfo::Group(..) => signer_type != SignerType::External,
            }
        } else {
            true
        }
    }

    /// It links `key` key to `did` identity as a `key_type` type.
    /// # Errors
    /// This function can be used if `can_key_be_linked_to_did` returns true. Otherwise, it will do
    /// nothing.
    fn link_key_to_did(key: &Key, key_type: SignerType, did: IdentityId) {
        if let Some(linked_key_info) = <KeyToIdentityIds>::get(key) {
            match linked_key_info {
                LinkedKeyInfo::Group(mut dids) => {
                    if !dids.contains(&did) && key_type != SignerType::External {
                        dids.push(did);
                        dids.sort();

                        <KeyToIdentityIds>::insert(key, LinkedKeyInfo::Group(dids));
                    }
                }
                _ => {
                    // This case is protected by `can_key_be_linked_to_did`.
                }
            }
        } else {
            // Key is not yet linked to any identity, so no constraints.
            let linked_key_info = match key_type {
                SignerType::External => LinkedKeyInfo::Unique(did),
                _ => LinkedKeyInfo::Group(vec![did]),
            };
            <KeyToIdentityIds>::insert(key, linked_key_info);
        }
    }

    /// It unlinks the `key` key from `did`.
    /// If there is no more associated identities, its full entry is removed.
    fn unlink_key_to_did(key: &Key, did: IdentityId) {
        if let Some(linked_key_info) = <KeyToIdentityIds>::get(key) {
            match linked_key_info {
                LinkedKeyInfo::Unique(..) => <KeyToIdentityIds>::remove(key),
                LinkedKeyInfo::Group(mut dids) => {
                    dids.retain(|ref_did| *ref_did != did);
                    if dids.is_empty() {
                        <KeyToIdentityIds>::remove(key);
                    } else {
                        <KeyToIdentityIds>::insert(key, LinkedKeyInfo::Group(dids));
                    }
                }
            }
        }
    }

    /// It set/reset the current identity.
    pub(super) fn set_current_did(did_opt: Option<IdentityId>) {
        if let Some(did) = did_opt {
            <CurrentDid>::put(did);
        } else {
            <CurrentDid>::kill();
        }
    }
    /// It adds `signing_item` to pre authorized items for `id` identity.
    fn add_pre_join_identity(signing_item: &SigningItem, id: IdentityId) {
        let signer = &signing_item.signer;
        let new_pre_auth = PreAuthorizedKeyInfo::new(signing_item.clone(), id);

        if !<PreAuthorizedJoinDid>::exists(signer) {
            <PreAuthorizedJoinDid>::insert(signer, vec![new_pre_auth]);
        } else {
            <PreAuthorizedJoinDid>::mutate(signer, |pre_auth_list| {
                pre_auth_list.retain(|pre_auth| *pre_auth != id);
                pre_auth_list.push(new_pre_auth);
            });
        }
    }

    /// It removes `signing_item` to pre authorized items for `id` identity.
    fn remove_pre_join_identity(signer: &Signer, id: IdentityId) {
        let mut is_pre_auth_list_empty = false;
        <PreAuthorizedJoinDid>::mutate(signer, |pre_auth_list| {
            pre_auth_list.retain(|pre_auth| pre_auth.target_id != id);
            is_pre_auth_list_empty = pre_auth_list.is_empty();
        });

        if is_pre_auth_list_empty {
            <PreAuthorizedJoinDid>::remove(signer);
        }
    }

<<<<<<< HEAD
    /// Handler for accepting AuthorizationData::RotateMasterKey. When changing the master key,
    /// caller `target_did` must have accepted authorization `auth_id` with the new master key `sender_key`.
    fn accept_master_key(
        sender_key: Key,
        target_did: IdentityId,
        from_did: IdentityId,
        auth_id: u64,
    ) -> Result {
        ensure!(
            <MasterKeyRotation>::exists(target_did),
            "master key rotation request does not exist"
        );

        // If this call originated from the new master key, `sender_key` would be the new master key
        if let Some(rotation) = <MasterKeyRotation>::get(from_did) {
            ensure!(
                sender_key == rotation.new_key,
                "target_did must accept key rotation using the new master key"
            );

            <MasterKeyRotation>::mutate(from_did, |entry| {
                if let Some(rotation) = entry {
                    rotation.target_accepted = true
                }
            });

            if rotation.kyc_verified {
                Self::_change_master_key(from_did, rotation.new_key);
            }

            Self::consume_auth(
                Signer::Key(sender_key.clone()),
                Signer::from(target_did),
                auth_id,
            )?;

            Self::deposit_event(RawEvent::MasterKeyAccepted(target_did, auth_id));
        }

        Ok(())
    }

    /// Replaces the master key for a DIDRecord of an IdentityId.
    /// To call this, both of these must have happened:
    /// 1. Target DID has accepted authorization for key change
    /// 2. A KYC service provider has approved the change
    fn _change_master_key(did: IdentityId, new_key: Key) {
        // Update the master key
        <DidRecords>::mutate(did, |record| {
            (*record).master_key = new_key.clone();
        });

        // Remove key rotation info from storage
        <MasterKeyRotation>::remove(did);

        Self::deposit_event(RawEvent::MasterKeyChanged(did, new_key));
=======
    pub fn register_asset_did(ticker: &Vec<u8>) -> Result {
        let did = Self::get_token_did(ticker)?;
        // Making sure there's no pre-existing entry for the DID
        // This should never happen but just being defensive here
        ensure!(!<DidRecords>::exists(did), "DID must be unique");
        <DidRecords>::insert(did, DidRecord::default());
        Ok(())
    }

    pub fn get_token_did(ticker: &Vec<u8>) -> StdResult<IdentityId, &'static str> {
        let mut buf = Vec::new();
        buf.extend_from_slice(&SECURITY_TOKEN.encode());
        buf.extend_from_slice(&ticker.encode());
        let did = IdentityId::try_from(T::Hashing::hash(&buf[..]).as_ref())?;
        Ok(did)
>>>>>>> 2ce47fbd
    }
}

pub trait IdentityTrait<T> {
    fn get_identity(key: &Key) -> Option<IdentityId>;
    fn is_signer_authorized(did: IdentityId, signer: &Signer) -> bool;
    fn is_signer_authorized_with_permissions(
        did: IdentityId,
        signer: &Signer,
        permissions: Vec<Permission>,
    ) -> bool;
    fn is_master_key(did: IdentityId, key: &Key) -> bool;
}

impl<T: Trait> IdentityTrait<T::Balance> for Module<T> {
    fn get_identity(key: &Key) -> Option<IdentityId> {
        Self::get_identity(&key)
    }

    fn is_signer_authorized(did: IdentityId, signer: &Signer) -> bool {
        Self::is_signer_authorized(did, signer)
    }

    fn is_master_key(did: IdentityId, key: &Key) -> bool {
        Self::is_master_key(did, &key)
    }

    fn is_signer_authorized_with_permissions(
        did: IdentityId,
        signer: &Signer,
        permissions: Vec<Permission>,
    ) -> bool {
        Self::is_signer_authorized_with_permissions(did, signer, permissions)
    }
}<|MERGE_RESOLUTION|>--- conflicted
+++ resolved
@@ -59,11 +59,7 @@
 use core::result::Result as StdResult;
 use sr_io::blake2_256;
 use sr_primitives::{
-<<<<<<< HEAD
-    traits::{Dispatchable, IsMember, Verify},
-=======
-    traits::{Dispatchable, Hash, Verify},
->>>>>>> 2ce47fbd
+    traits::{Dispatchable, Hash, IsMember, Verify},
     AnySignature, DispatchError,
 };
 use srml_support::{
@@ -887,17 +883,11 @@
             ensure!(<Authorizations<T>>::exists((signer, auth_id)), "Invalid auth");
             let auth = Self::authorizations((signer, auth_id));
 
-<<<<<<< HEAD
-
-            match auth.authorization_data {
-                AuthorizationData::TransferTicker(_) => T::AcceptTickerTransferTarget::accept_ticker_transfer(sender_did, auth_id),
-                AuthorizationData::RotateMasterKey(_, did) => Self::accept_master_key(sender_key, sender_did, did, auth_id),
-                _ => return Err("Unknown authorization")
-=======
             match signer {
                 Signer::Identity(did) => {
                     match auth.authorization_data {
                         AuthorizationData::TransferTicker(_) => T::AcceptTickerTransferTarget::accept_ticker_transfer(did, auth_id),
+                        AuthorizationData::RotateMasterKey(_, did) => Self::accept_master_key(sender_key, sender_did, did, auth_id),
                         _ => return Err("Unknown authorization")
                     }
                 },
@@ -906,7 +896,6 @@
                         _ => return Err("Unknown authorization")
                     }
                 }
->>>>>>> 2ce47fbd
             }
         }
 
@@ -937,6 +926,7 @@
                             // NB: Result is not handled, invalid auths are just ignored to let the batch function continue.
                             let _result = match auth.authorization_data {
                                 AuthorizationData::TransferTicker(_) => T::AcceptTickerTransferTarget::accept_ticker_transfer(did, auth_id),
+                                AuthorizationData::RotateMasterKey(_, did) => Self::accept_master_key(sender_key, sender_did, did, auth_id),
                                 _ => Err("Unknown authorization")
                             };
                         }
@@ -956,15 +946,6 @@
                         }
                     }
                 }
-<<<<<<< HEAD
-                // NB: Result is not handled, invalid auths are just ignored to let the batch function continue.
-                let _result = match auth.authorization_data {
-                    AuthorizationData::TransferTicker(_) => T::AcceptTickerTransferTarget::accept_ticker_transfer(sender_did, auth_id),
-                    AuthorizationData::RotateMasterKey(_, did) => Self::accept_master_key(sender_key, sender_did, did, auth_id),
-                    _ => Err("Unknown authorization data")
-                };
-=======
->>>>>>> 2ce47fbd
             }
 
             Ok(())
@@ -1206,7 +1187,6 @@
 
         /// Authorization revoked or consumed. (auth_id, authorized_identity)
         AuthorizationRemoved(u64, Signer),
-<<<<<<< HEAD
         
         /// MasterKey change process initiated (Requestor DID, Key)
         MasterKeyChangeInitiated(IdentityId, Key),
@@ -1219,7 +1199,6 @@
         
         /// MasterKey changed (Requestor DID, New MasterKey)
         MasterKeyChanged(IdentityId, Key),
-=======
 
         /// New link added (link_id, associated identity or key, link_data, expiry)
         NewLink(
@@ -1231,7 +1210,6 @@
 
         /// Link removed. (link_id, associated identity or key)
         LinkRemoved(u64, Signer),
->>>>>>> 2ce47fbd
     }
 );
 
@@ -1650,7 +1628,6 @@
         }
     }
 
-<<<<<<< HEAD
     /// Handler for accepting AuthorizationData::RotateMasterKey. When changing the master key,
     /// caller `target_did` must have accepted authorization `auth_id` with the new master key `sender_key`.
     fn accept_master_key(
@@ -1707,7 +1684,8 @@
         <MasterKeyRotation>::remove(did);
 
         Self::deposit_event(RawEvent::MasterKeyChanged(did, new_key));
-=======
+    }
+
     pub fn register_asset_did(ticker: &Vec<u8>) -> Result {
         let did = Self::get_token_did(ticker)?;
         // Making sure there's no pre-existing entry for the DID
@@ -1723,7 +1701,6 @@
         buf.extend_from_slice(&ticker.encode());
         let did = IdentityId::try_from(T::Hashing::hash(&buf[..]).as_ref())?;
         Ok(did)
->>>>>>> 2ce47fbd
     }
 }
 
