use rstd::{convert::TryFrom, prelude::*};

pub static DID_PREFIX: &'static str = "did:poly:";
use crate::balances;

use primitives::{DidRecord, Key, KeyRole, SigningKey};

use codec::Encode;
use sr_primitives::traits::{CheckedAdd, CheckedSub};
use srml_support::{
    decl_event, decl_module, decl_storage,
    dispatch::Result,
    ensure,
    traits::{Currency, ExistenceRequirement, WithdrawReason},
};
use system::{self, ensure_signed};

#[derive(codec::Encode, codec::Decode, Default, Clone, PartialEq, Eq, Debug)]
pub struct Claim<U> {
    topic: u32,
    schema: u32,
    bytes: Vec<u8>,
    expiry: U,
}

#[derive(codec::Encode, codec::Decode, Default, Clone, PartialEq, Eq, Debug)]
pub struct ClaimRecord<U> {
    claim: Claim<U>,
    revoked: bool,
    /// issuer DID
    issued_by: Vec<u8>,
    attestation: Vec<u8>,
}

/// The module's configuration trait.
pub trait Trait: system::Trait + balances::Trait + timestamp::Trait {
    /// The overarching event type.
    type Event: From<Event<Self>> + Into<<Self as system::Trait>::Event>;
}

decl_storage! {
    trait Store for Module<T: Trait> as identity {

        Owner get(owner) config(): T::AccountId;

        /// DID -> identity info
        pub DidRecords get(did_records): map Vec<u8> => DidRecord<T::Balance>;

        /// DID -> DID claim issuers
        pub ClaimIssuers get(claim_issuers): map Vec<u8> => Vec<Vec<u8>>;

        /// DID -> Associated claims
        pub Claims get(claims): map Vec<u8> => Vec<ClaimRecord<T::Moment>>;

        // Signing key => DID
        pub SigningKeyDid get(signing_key_did): map Key => Vec<u8>;

        // Signing key => Charge Fee to did?. Default is false i.e. the fee will be charged from user balance
        pub ChargeDid get(charge_did): map Key => bool;

        /// How much does creating a DID cost
        pub DidCreationFee get(did_creation_fee) config(): T::Balance;
    }
}

decl_module! {
    /// The module declaration.
    pub struct Module<T: Trait> for enum Call where origin: T::Origin {
        // Initializing events
        // this is needed only if you are using events in your module
        fn deposit_event() = default;


        fn set_charge_did(origin, charge_did: bool) -> Result {
            let sender = ensure_signed(origin)?;
            let sender_key = Key::try_from( sender.encode())?;
            <ChargeDid>::insert(sender_key, charge_did);
            Ok(())
        }

        /// Register signing keys for a new DID. Uses origin key as the master key
        pub fn register_did(origin, did: Vec<u8>, signing_keys: Vec<SigningKey>) -> Result {
            let sender = ensure_signed(origin)?;
            let master_key = Key::try_from( sender.encode())?;

            // Make sure caller specified a correct DID
            validate_did(did.as_slice())?;

            // Make sure there's no pre-existing entry for the DID
            ensure!(!<DidRecords<T>>::exists(&did), "DID must be unique");

            // TODO: Subtract the fee
            let _imbalance = <balances::Module<T> as Currency<_>>::withdraw(
                &sender,
                Self::did_creation_fee(),
                WithdrawReason::Fee,
                ExistenceRequirement::KeepAlive
                )?;

            for roled_key in &signing_keys {
                let key = &roled_key.key;
                if <SigningKeyDid>::exists(key) {
                    ensure!(<SigningKeyDid>::get(key) == did, "One signing key can only belong to one DID");
                }
            }

            for roled_key in &signing_keys {
                <SigningKeyDid>::insert( &roled_key.key, did.clone());
            }

            let record = DidRecord {
                signing_keys: signing_keys.clone(),
                master_key,
                ..Default::default()
            };

            <DidRecords<T>>::insert(&did, record);

            Self::deposit_event(RawEvent::NewDid(did, sender, signing_keys));

            Ok(())
        }

        /// Adds new signing keys for a DID. Only called by master key owner.
        pub fn add_signing_keys(origin, did: Vec<u8>, additional_keys: Vec<Key>) -> Result {
            let sender = ensure_signed(origin)?;

            ensure!(<DidRecords<T>>::exists(&did), "DID must already exist");

            // Verify that sender key is current master key
            let sender_key = sender.encode();
            let record = <DidRecords<T>>::get(&did);
            ensure!(record.master_key == sender_key, "Sender must hold the master key");

            for key in &additional_keys {
                if <SigningKeyDid>::exists(key) {
                    ensure!(<SigningKeyDid>::get(key) == did, "One signing key can only belong to one DID");
                }
            }

            for key in &additional_keys {
                <SigningKeyDid>::insert(key, did.clone());
            }

            <DidRecords<T>>::mutate(&did,
            |record| {
                // Concatenate new keys while making sure the key set is
                // unique
                let mut new_roled_keys = additional_keys.iter()
                    .filter( |&add_key| {
                        record.signing_keys.iter()
                        .find( |&rk| rk == add_key)
                        .is_none()
                    })
                    .map( |add_key| SigningKey::from(add_key.clone()))
                    .collect::<Vec<_>>();

                (*record).signing_keys.append( &mut new_roled_keys);
            });

            Self::deposit_event(RawEvent::SigningKeysAdded(did, additional_keys));

            Ok(())
        }

        /// Removes specified signing keys of a DID if present. Only called by master key owner.
        fn remove_signing_keys(origin, did: Vec<u8>, keys_to_remove: Vec<Key>) -> Result {
            let sender = ensure_signed(origin)?;

            // Verify that sender key is current master key
            let sender_key = sender.encode();
            let record = <DidRecords<T>>::get(&did);
            ensure!(record.master_key == sender_key, "Sender must hold the master key");

            ensure!(<DidRecords<T>>::exists(&did), "DID must already exist");

            for key in &keys_to_remove {
                if <SigningKeyDid>::exists(key) {
                    ensure!(<SigningKeyDid>::get(key) == did, "Signing key does not belong to this DID");
                }
            }

            for key in &keys_to_remove {
                <SigningKeyDid>::remove(key);
            }

            <DidRecords<T>>::mutate(&did,
            |record| {
                // Filter out keys meant for deletion
                let keys = record.signing_keys
                    .iter()
                    .filter(|&roled_key| keys_to_remove.iter()
                        .find(|&rk| roled_key == rk)
                        .is_none())
                    .cloned()
                    .collect::<Vec<_>>();

                (*record).signing_keys = keys;
            });

            Self::deposit_event(RawEvent::SigningKeysRemoved(did, keys_to_remove));

            Ok(())
        }

        /// Sets a new master key for a DID. Only called by master key owner.
        fn set_master_key(origin, did: Vec<u8>, new_key: Key) -> Result {
            let sender = ensure_signed(origin)?;

            // Verify that sender key is current master key
            let sender_key = sender.encode();
            let record = <DidRecords<T>>::get(&did);
            ensure!(record.master_key == sender_key, "Sender must hold the master key");

            ensure!(<DidRecords<T>>::exists(&did), "DID must already exist");

            <DidRecords<T>>::mutate(&did,
            |record| {
                (*record).master_key = new_key.clone();
            });

            Self::deposit_event(RawEvent::NewMasterKey(did, sender, new_key));

            Ok(())
        }

        /// Adds funds to a DID.
        pub fn fund_poly(origin, did: Vec<u8>, amount: <T as balances::Trait>::Balance) -> Result {
            let sender = ensure_signed(origin)?;

            ensure!(<DidRecords<T>>::exists(&did), "DID must already exist");

            let record = <DidRecords<T>>::get(&did);

            // We must know that new balance is valid without creating side effects
            let new_record_balance = record.balance.checked_add(&amount).ok_or("overflow occured when increasing DID balance")?;

            let _imbalance = <balances::Module<T> as Currency<_>>::withdraw(
                &sender,
                amount,
                WithdrawReason::Fee,
                ExistenceRequirement::KeepAlive
                )?;

            <DidRecords<T>>::mutate(&did, |record| {
                (*record).balance = new_record_balance;
            });

            Self::deposit_event(RawEvent::PolyDepositedInDid(did, sender, amount));

            Ok(())
        }

        /// Withdraws funds from a DID. Only called by master key owner.
        fn withdrawy_poly(origin, did: Vec<u8>, amount: <T as balances::Trait>::Balance) -> Result {
            let sender = ensure_signed(origin)?;

            // Verify that sender key is current master key
            let sender_key = sender.encode();
            let record = <DidRecords<T>>::get(&did);
            ensure!(record.master_key == sender_key, "Sender must hold the master key");

            ensure!(<DidRecords<T>>::exists(&did), "DID must already exist");

            let record = <DidRecords<T>>::get(&did);

            // We must know that new balance is valid without creating side effects
            let new_record_balance = record.balance.checked_sub(&amount).ok_or("underflow occured when decreasing DID balance")?;

            let _imbalance = <balances::Module<T> as Currency<_>>::deposit_into_existing(&sender, amount)?;

            <DidRecords<T>>::mutate(&did, |record| {
                (*record).balance = new_record_balance;
            });

            Self::deposit_event(RawEvent::PolyWithdrawnFromDid(did, sender, amount));

            Ok(())
        }

        /// Transfers funds between DIDs.
        fn transfer_poly(origin, did: Vec<u8>, to_did: Vec<u8>, amount: <T as balances::Trait>::Balance) -> Result {
            let sender = ensure_signed(origin)?;

            // Check that sender is allowed to act on behalf of `did`
            ensure!(Self::is_signing_key(&did, &Key::try_from(sender.encode())?), "sender must be a signing key for DID");

            let from_record = <DidRecords<T>>::get(did.clone());
            let to_record = <DidRecords<T>>::get(to_did.clone());

            // Same for `from`
            let new_from_balance = from_record.balance.checked_sub(&amount).ok_or("Sender must have sufficient funds")?;

            // Compute new `to_did` balance and check that beneficiary's balance can be increased
            let new_to_balance = to_record.balance.checked_add(&amount).ok_or("Failed to increase to_did balance")?;

            // Alter from record
            <DidRecords<T>>::mutate(did, |record| {
                record.balance = new_from_balance;
            });

            // Alter to record
            <DidRecords<T>>::mutate(to_did, |record| {
                record.balance = new_to_balance;
            });

            Ok(())
        }

        /// Appends a claim issuer DID to a DID. Only called by master key owner.
        fn add_claim_issuer(origin, did: Vec<u8>, did_issuer: Vec<u8>) -> Result {
            let sender = ensure_signed(origin)?;

            // Verify that sender key is current master key
            let sender_key = sender.encode();
            let record = <DidRecords<T>>::get(&did);
            ensure!(record.master_key == sender_key, "Sender must hold the master key");

            // Check that claim issuer did exists
            ensure!(<DidRecords<T>>::exists(&did), "Claim Issuer DID must already exist");

            <ClaimIssuers>::mutate(did.clone(), |old_claim_issuers| {
                if !old_claim_issuers.contains(&did_issuer) {
                    old_claim_issuers.push(did_issuer.clone());
                }
            });

            Self::deposit_event(RawEvent::NewClaimIssuer(did, did_issuer));

            Ok(())
        }

        /// Removes a claim issuer DID. Only called by master key owner.
        fn remove_claim_issuer(origin, did: Vec<u8>, did_issuer: Vec<u8>) -> Result {
            let sender = ensure_signed(origin)?;

            // Verify that sender key is current master key
            let sender_key = sender.encode();
            let record = <DidRecords<T>>::get(&did);
            ensure!(record.master_key == sender_key, "Sender must hold the master key");

            ensure!(<DidRecords<T>>::exists(&did), "DID must already exist");
            ensure!(<DidRecords<T>>::exists(&did_issuer), "claim issuer DID must already exist");

            <ClaimIssuers>::mutate(&did, |old_claim_issuers| {
                *old_claim_issuers = old_claim_issuers
                    .iter()
                    .filter(|&issuer| *issuer != did_issuer)
                    .cloned()
                    .collect();
            });

            Self::deposit_event(RawEvent::RemovedClaimIssuer(did, did_issuer));

            Ok(())
        }

        /// Adds new claim records. Only called by did_issuer's signing key
        fn add_claim(origin, did: Vec<u8>, did_issuer: Vec<u8>, claims: Vec<Claim<T::Moment>>) -> Result {
            let sender = ensure_signed(origin)?;

            ensure!(<DidRecords<T>>::exists(&did), "DID must already exist");
            ensure!(<DidRecords<T>>::exists(&did_issuer), "claim issuer DID must already exist");

            let sender_key = Key::try_from( sender.encode())?;
            ensure!(Self::is_claim_issuer(&did, &did_issuer) || Self::is_master_key(&did, &sender_key), "did_issuer must be a claim issuer or master key for DID");

            // Verify that sender key is one of did_issuer's signing keys
            ensure!(Self::is_signing_key(&did_issuer, &sender_key), "Sender must hold a claim issuer's signing key");

            <Claims<T>>::mutate(&did, |claim_records| {
                let mut new_records = claims
                    .iter()
                    .cloned()
                    .map(|claim| ClaimRecord {
                        claim,
                        revoked: false,
                        issued_by: did_issuer.clone(),
                        attestation: Vec::new(),
                    })
                    .collect();

                claim_records.append(&mut new_records);
            });

            Self::deposit_event(RawEvent::NewClaims(did, did_issuer, claims));

            Ok(())
        }

        /// Adds new claim records with an attestation. Only called by issuer signing keys
        fn add_claim_with_attestation(origin, did: Vec<u8>, did_issuer: Vec<u8>, claims: Vec<Claim<T::Moment>>, attestation: Vec<u8>) -> Result {
            let sender = ensure_signed(origin)?;

            ensure!(<DidRecords<T>>::exists(&did), "DID must already exist");
            ensure!(<DidRecords<T>>::exists(&did_issuer), "claim issuer DID must already exist");

            let sender_key = Key::try_from( sender.encode())?;
            ensure!(Self::is_claim_issuer(&did, &did_issuer) || Self::is_master_key(&did, &sender_key), "did_issuer must be a claim issuer or master key for DID");

            // Verify that sender key is one of did_issuer's signing keys
            ensure!(Self::is_signing_key(&did_issuer, &sender_key), "Sender must hold a claim issuer's signing key");

            <Claims<T>>::mutate(&did, |claim_records| {
                let mut new_records = claims
                    .iter()
                    .cloned()
                    .map(|claim| ClaimRecord {
                        claim,
                        revoked: false,
                        issued_by: did_issuer.clone(),
                        attestation: attestation.clone(),
                    })
                    .collect();

                claim_records.append(&mut new_records);
            });

            Self::deposit_event(RawEvent::NewClaimsWithAttestation(did, did_issuer, claims, attestation));

            Ok(())
        }

        /// Marks the specified claim as revoked
        fn revoke_claim(origin, did: Vec<u8>, did_issuer: Vec<u8>, claim: Claim<T::Moment>) -> Result {
            let sender = ensure_signed(origin)?;

            ensure!(<DidRecords<T>>::exists(&did), "DID must already exist");
            ensure!(<DidRecords<T>>::exists(&did_issuer), "claim issuer DID must already exist");
            ensure!(Self::is_claim_issuer(&did, &did_issuer), "did_issuer must be a claim issuer for DID");

            // Verify that sender key is one of did_issuer's signing keys
            let sender_key = Key::try_from( sender.encode())?;
            ensure!(Self::is_signing_key(&did_issuer, &sender_key), "Sender must hold a claim issuer's signing key");

            <Claims<T>>::mutate(&did, |claim_records| {
                claim_records
                    .iter_mut()
                    .for_each(|record| if record.issued_by == did_issuer && record.claim == claim {
                        (*record).revoked = true;
                })
            });

            Self::deposit_event(RawEvent::RevokedClaim(did, did_issuer, claim));

            Ok(())
        }

        /// Marks all claims of an issuer as revoked
        fn revoke_all(origin, did: Vec<u8>, did_issuer: Vec<u8>) -> Result {
            let sender = ensure_signed(origin)?;

            ensure!(<DidRecords<T>>::exists(did.clone()), "DID must already exist");
            ensure!(<DidRecords<T>>::exists(did_issuer.clone()), "claim issuer DID must already exist");
            ensure!(Self::is_claim_issuer(&did, &did_issuer), "did_issuer must be a claim issuer or master key for DID");

            // Verify that sender key is one of did_issuer's signing keys
            let sender_key = Key::try_from( sender.encode())?;
            ensure!(Self::is_signing_key(&did_issuer, &sender_key), "Sender must hold a claim issuer's signing key");

            <Claims<T>>::mutate(did.clone(), |claim_records| {

                claim_records
                    .iter_mut()
                    .for_each(|record| if record.issued_by == did_issuer {
                        (*record).revoked = true;
                })
            });

            Self::deposit_event(RawEvent::RevokedAllClaims(did, did_issuer));

            Ok(())
        }

        /// It sets roles for an specific `target_key` key.
        /// Only the master key of an identity is able to set signing key roles.
        fn set_role_to_signing_key(origin, did: Vec<u8>, target_key: Key, roles: Vec<KeyRole>) -> Result {
            let sender = ensure_signed(origin)?;
            let sender_key = Key::try_from( sender.encode())?;

            ensure!(<DidRecords<T>>::exists(&did), "DID does not exist");
            let record = <DidRecords<T>>::get(&did);

            ensure!( record.master_key == sender_key,
                "Only master key of an identity is able to update signing key roles");

            // You are trying to add a role to did's master key. It is not needed.
            if record.master_key == target_key {
                return Ok(());
            }

            // Target did has sender's master key in its signing keys.
            ensure!(
                record.signing_keys.iter().find(|&rk| rk == &target_key).is_some(),
                "Sender is not part of did's signing keys"
            );

            // Get current roles of `key` at `investor_did`.
            let mut new_roles = match record.signing_keys.iter().find(|&rk| rk == &target_key) {
                Some(ref rk) => rk.roles.iter().chain( roles.iter()).cloned().collect(),
                None => roles.clone()
            };

            // Sort result and remove duplicates.
            new_roles.sort();
            new_roles.dedup();

            Self::update_roles(&did, &target_key, new_roles)
        }
    }
}

decl_event!(
    pub enum Event<T>
    where
        AccountId = <T as system::Trait>::AccountId,
        Balance = <T as balances::Trait>::Balance,
        Moment = <T as timestamp::Trait>::Moment,
    {
        /// DID, master key account ID, signing keys
        NewDid(Vec<u8>, AccountId, Vec<SigningKey>),

        /// DID, new keys
        SigningKeysAdded(Vec<u8>, Vec<Key>),

        /// DID, the keys that got removed
        SigningKeysRemoved(Vec<u8>, Vec<Key>),

        /// DID, old master key account ID, new key
        NewMasterKey(Vec<u8>, AccountId, Key),

        /// beneficiary DID, sender, amount
        PolyDepositedInDid(Vec<u8>, AccountId, Balance),

        /// DID, beneficiary, amount
        PolyWithdrawnFromDid(Vec<u8>, AccountId, Balance),

        /// DID, amount
        PolyChargedFromDid(Vec<u8>, Balance),

        /// DID from, DID to, amount
        PolyTransfer(Vec<u8>, Vec<u8>, Balance),

        /// DID, claim issuer DID
        NewClaimIssuer(Vec<u8>, Vec<u8>),

        /// DID, removed claim issuer DID
        RemovedClaimIssuer(Vec<u8>, Vec<u8>),

        /// DID, claim issuer DID, claims
        NewClaims(Vec<u8>, Vec<u8>, Vec<Claim<Moment>>),

        /// DID, claim issuer DID, claims, attestation
        NewClaimsWithAttestation(Vec<u8>, Vec<u8>, Vec<Claim<Moment>>, Vec<u8>),

        /// DID, claim issuer DID, claim
        RevokedClaim(Vec<u8>, Vec<u8>, Claim<Moment>),

        /// DID, claim issuer DID
        RevokedAllClaims(Vec<u8>, Vec<u8>),

        /// DID
        NewIssuer(Vec<u8>),
    }
);

impl<T: Trait> Module<T> {
    /// Private and not sanitized function. It is designed to be used internally by
    /// others sanitezed functions.
    fn update_roles(target_did: &Vec<u8>, key: &Key, roles: Vec<KeyRole>) -> Result {
        <DidRecords<T>>::mutate(target_did, |record| {
            // First filter avoids duplication of key.
            let mut signing_keys = record
                .signing_keys
                .iter()
                .filter(|&rk| rk != key)
                .cloned()
                .collect::<Vec<_>>();

            signing_keys.push(SigningKey::new(key.clone(), roles));
            (*record).signing_keys = signing_keys;
        });
        Ok(())
    }

<<<<<<< HEAD
    fn do_set_key_roles(target_did: &Vec<u8>, key: &Key, roles: Vec<KeyRole>) -> Result {
        // Target did existence
        ensure!(
            <DidRecords<T>>::exists(target_did),
            "DID must already exist"
        );
        let record = <DidRecords<T>>::get(target_did);

        // Target did has sender's master key in its signing keys.
        ensure!(
            record.signing_keys.iter().find(|&rk| rk == key).is_some(),
            "Sender is not part of did's signing keys"
        );

        Self::update_roles(target_did, key, roles)
    }

    /// It adds `role` role to `did` for signing key `key`.
    pub fn add_role_to_key(did: &Vec<u8>, key: &Key, role: KeyRole) -> Result {
        ensure!(<DidRecords<T>>::exists(did), "DID must already exist");
        let record = <DidRecords<T>>::get(did);

        // You are trying to add a role to did's master key. It is not needed.
        if record.master_key == *key {
            return Ok(());
        }

        // Target did has sender's master key in its signing keys.
        ensure!(
            record.signing_keys.iter().find(|&rk| rk == key).is_some(),
            "Sender is not part of did's signing keys"
        );

        // Get current roles of `key` at `investor_did`.
        let mut new_roles = match record.signing_keys.iter().find(|&rk| rk == key) {
            Some(ref rk) => rk.roles.clone(),
            None => Vec::with_capacity(1),
        };

        // Add new role, sort result and remove duplicates.
        new_roles.push(role);
        new_roles.sort();
        new_roles.dedup();

        Self::update_roles(&did, key, new_roles)
    }

=======
>>>>>>> 2a7496a6
    pub fn is_claim_issuer(did: &Vec<u8>, issuer_did: &Vec<u8>) -> bool {
        <ClaimIssuers>::get(did).contains(issuer_did)
    }

    pub fn is_signing_key(did: &Vec<u8>, key: &Key) -> bool {
        let record = <DidRecords<T>>::get(did);
        record.signing_keys.iter().find(|&rk| rk == key).is_some() || record.master_key == *key
    }

    /// Use `did` as reference.
    pub fn is_master_key(did: &Vec<u8>, key: &Key) -> bool {
        key == &<DidRecords<T>>::get(did).master_key
    }

    /// Withdraws funds from a DID balance
    pub fn charge_poly(did: Vec<u8>, amount: T::Balance) -> bool {
        if !<DidRecords<T>>::exists(did.clone()) {
            return false;
        }

        let record = <DidRecords<T>>::get(did.clone());

        if record.balance < amount {
            return false;
        }

        <DidRecords<T>>::mutate(did.clone(), |record| {
            (*record).balance = record.balance - amount;
        });

        Self::deposit_event(RawEvent::PolyChargedFromDid(did, amount));

        return true;
    }
}

/// Make sure the supplied slice is a valid Polymesh DID
pub fn validate_did(did: &[u8]) -> Result {
    // TODO: Also check length after prefix,
    if did.starts_with(DID_PREFIX.as_bytes()) {
        Ok(())
    } else {
        Err("DID has no valid prefix")
    }
}

pub trait IdentityTrait<T> {
    fn signing_key_charge_did(signing_key: &Key) -> bool;
    fn charge_poly(signing_key: &Key, amount: T) -> bool;
}

impl<T: Trait> IdentityTrait<T::Balance> for Module<T> {
    fn charge_poly(signing_key: &Key, amount: T::Balance) -> bool {
        Self::charge_poly(<SigningKeyDid>::get(signing_key), amount)
    }

    fn signing_key_charge_did(signing_key: &Key) -> bool {
        if <SigningKeyDid>::exists(signing_key) {
            if Self::is_signing_key(&<SigningKeyDid>::get(signing_key), signing_key) {
                if <ChargeDid>::exists(signing_key) {
                    return <ChargeDid>::get(signing_key);
                }
            }
        }
        return false;
    }
}

/// tests for this module
#[cfg(test)]
mod tests {
    use super::*;

    use sr_io::{with_externalities, TestExternalities};
    use sr_primitives::{
        testing::Header,
        traits::{BlakeTwo256, ConvertInto, IdentityLookup},
        Perbill,
    };
    use srml_support::{assert_err, assert_ok, impl_outer_origin, parameter_types};
    use std::result::Result;
    use substrate_primitives::{Blake2Hasher, H256};

    impl_outer_origin! {
        pub enum Origin for IdentityTest {}
    }

    // For testing the module, we construct most of a mock runtime. This means
    // first constructing a configuration type (`Test`) which `impl`s each of the
    // configuration traits of modules we want to use.
    #[derive(Clone, Eq, PartialEq)]
    pub struct IdentityTest;

    parameter_types! {
        pub const BlockHashCount: u32 = 250;
        pub const MaximumBlockWeight: u32 = 4096;
        pub const MaximumBlockLength: u32 = 4096;
        pub const AvailableBlockRatio: Perbill = Perbill::from_percent(75);
    }

    impl system::Trait for IdentityTest {
        type Origin = Origin;
        type Index = u64;
        type BlockNumber = u64;
        type Hash = H256;
        type Hashing = BlakeTwo256;
        type AccountId = u64;
        type Lookup = IdentityLookup<Self::AccountId>;
        type Header = Header;
        type Event = ();

        type Call = ();
        type WeightMultiplierUpdate = ();
        type BlockHashCount = BlockHashCount;
        type MaximumBlockWeight = MaximumBlockWeight;
        type MaximumBlockLength = MaximumBlockLength;
        type AvailableBlockRatio = AvailableBlockRatio;
        type Version = ();
    }

    parameter_types! {
        pub const ExistentialDeposit: u64 = 0;
        pub const TransferFee: u64 = 0;
        pub const CreationFee: u64 = 0;
        pub const TransactionBaseFee: u64 = 0;
        pub const TransactionByteFee: u64 = 0;
    }

    impl balances::Trait for IdentityTest {
        type Balance = u128;
        type OnFreeBalanceZero = ();
        type OnNewAccount = ();
        type Event = ();
        type TransactionPayment = ();
        type DustRemoval = ();
        type TransferPayment = ();

        type ExistentialDeposit = ExistentialDeposit;
        type TransferFee = TransferFee;
        type CreationFee = CreationFee;
        type TransactionBaseFee = TransactionBaseFee;
        type TransactionByteFee = TransactionByteFee;
        type WeightToFee = ConvertInto;
        type Identity = super::Module<IdentityTest>;
    }

    parameter_types! {
        pub const MinimumPeriod: u64 = 3;
    }

    impl timestamp::Trait for IdentityTest {
        type Moment = u64;
        type OnTimestampSet = ();
        type MinimumPeriod = MinimumPeriod;
    }

    impl super::Trait for IdentityTest {
        type Event = ();
    }

    type Identity = super::Module<IdentityTest>;

    /// Create externalities
    fn build_ext() -> TestExternalities<Blake2Hasher> {
        system::GenesisConfig::default()
            .build_storage::<IdentityTest>()
            .unwrap()
            .into()
    }

    /// It creates an Account and registers its DID.
    fn make_account(
        id: u64,
    ) -> Result<(<IdentityTest as system::Trait>::Origin, Vec<u8>), &'static str> {
        let signed_id = Origin::signed(id);
        let did = format!("did:poly:{}", id).as_bytes().to_vec();

        Identity::register_did(signed_id.clone(), did.clone(), vec![])?;
        Ok((signed_id, did))
    }

    #[test]
    fn dids_are_unique() {
        with_externalities(&mut build_ext(), || {
            let did_1 = "did:poly:1".as_bytes().to_vec();

            assert_ok!(Identity::register_did(
                Origin::signed(1),
                did_1.clone(),
                vec![]
            ));

            assert_ok!(Identity::register_did(
                Origin::signed(2),
                "did:poly:2".as_bytes().to_vec(),
                vec![]
            ));

            assert_err!(
                Identity::register_did(Origin::signed(3), did_1, vec![]),
                "DID must be unique"
            );
        });
    }

    #[test]
    fn only_claim_issuers_can_add_claims() {
        with_externalities(&mut build_ext(), || {
            let owner_id = Identity::owner();
            let owner_key = Key::try_from(owner_id.encode()).unwrap();
            let (owner, owner_did) = make_account(owner_id).unwrap();

            let (issuer, issuer_did) = make_account(2).unwrap();
            let (claim_issuer, claim_issuer_did) = make_account(3).unwrap();

            assert_ok!(Identity::add_signing_keys(
                claim_issuer.clone(),
                claim_issuer_did.clone(),
                vec![owner_key.clone()]
            ));

            // Add Claims by master & claim_issuer
            let claims = vec![Claim {
                topic: 1,
                schema: 1,
                bytes: vec![],
                expiry: 10,
            }];

            assert_ok!(Identity::add_claim(
                owner.clone(),
                owner_did.clone(),
                claim_issuer_did.clone(),
                claims.clone()
            ));

            assert_err!(
                Identity::add_claim(
                    claim_issuer.clone(),
                    owner_did.clone(),
                    issuer_did.clone(),
                    claims.clone()
                ),
                "did_issuer must be a claim issuer or master key for DID"
            );
            assert_err!(
                Identity::add_claim(
                    issuer.clone(),
                    issuer_did.clone(),
                    claim_issuer_did.clone(),
                    claims.clone()
                ),
                "Sender must hold a claim issuer\'s signing key"
            );
        });
    }

    #[test]
    fn only_master_or_signing_keys_can_authenticate_as_an_identity() {
        with_externalities(&mut build_ext(), || {
            let owner_id = Identity::owner();
            let owner_key = Key::try_from(owner_id.encode()).unwrap();
            let (_owner, owner_did) = make_account(owner_id).unwrap();
            let (a, a_did) = make_account(2).unwrap();
            let (_b, b_did) = make_account(3).unwrap();

            assert_ok!(Identity::add_signing_keys(
                a.clone(),
                a_did.clone(),
                vec![owner_key.clone()]
            ));

            // Check master key on master and signing_keys.
            assert!(Identity::is_signing_key(&owner_did, &owner_key));
            assert!(Identity::is_signing_key(&a_did, &owner_key));

            assert!(Identity::is_signing_key(&b_did, &owner_key) == false);

            // ... and remove that key.
            assert_ok!(Identity::remove_signing_keys(
                a.clone(),
                a_did.clone(),
                vec![owner_key.clone()]
            ));
            assert!(Identity::is_signing_key(&a_did, &owner_key) == false);
        });
    }

    #[test]
    fn revoking_claims() {
        with_externalities(&mut build_ext(), || {
            let owner_id = Identity::owner();
            let owner_key = Key::try_from(owner_id.encode()).unwrap();
            let (owner, owner_did) = make_account(Identity::owner()).unwrap();
            let (issuer, issuer_did) = make_account(2).unwrap();

            let (claim_issuer, claim_issuer_did) = make_account(3).unwrap();
            assert_ok!(Identity::add_signing_keys(
                claim_issuer.clone(),
                claim_issuer_did.clone(),
                vec![owner_key]
            ));

            assert_ok!(Identity::add_claim_issuer(
                owner.clone(),
                owner_did.clone(),
                claim_issuer_did.clone()
            ));

            // Add Claims by master & claim_issuer
            let claim = Claim {
                topic: 1,
                schema: 1,
                bytes: vec![],
                expiry: 10,
            };

            assert_ok!(Identity::add_claim(
                owner.clone(),
                owner_did.clone(),
                claim_issuer_did.clone(),
                vec![claim.clone()]
            ));

            assert_err!(
                Identity::revoke_claim(
                    issuer.clone(),
                    issuer_did.clone(),
                    claim_issuer_did.clone(),
                    claim.clone()
                ),
                "did_issuer must be a claim issuer for DID"
            );
            // TODO Should this fail?
            assert_err!(
                Identity::revoke_claim(
                    claim_issuer.clone(),
                    claim_issuer_did.clone(),
                    claim_issuer_did.clone(),
                    claim.clone()
                ),
                "did_issuer must be a claim issuer for DID"
            );

            assert_ok!(Identity::revoke_claim(
                owner.clone(),
                owner_did.clone(),
                claim_issuer_did.clone(),
                claim.clone()
            ));
            // TODO Revoke claim twice??
            assert_ok!(Identity::revoke_claim(
                owner,
                owner_did,
                claim_issuer_did,
                claim
            ));
        });
    }

    #[test]
    fn only_master_key_can_add_signing_key_roles() {
        with_externalities(
            &mut build_ext(),
            &only_master_key_can_add_signing_key_roles_with_externalities,
        );
    }

    fn only_master_key_can_add_signing_key_roles_with_externalities() {
        let (alice_acc, bob_acc, charlie_acc) = (1u64, 2u64, 3u64);
        let (bob_key, charlie_key) = (
            Key::try_from(bob_acc.encode()).unwrap(),
            Key::try_from(charlie_acc.encode()).unwrap(),
        );
        let (alice, alice_did) = make_account(alice_acc).unwrap();

        assert_ok!(Identity::add_signing_keys(
            alice.clone(),
            alice_did.clone(),
            vec![bob_key.clone(), charlie_key.clone()]
        ));

        // Only `alice` is able to update `bob`'s roles and `charlie`'s roles.
        assert_ok!(Identity::set_role_to_signing_key(
            alice.clone(),
            alice_did.clone(),
            bob_key.clone(),
            vec![KeyRole::Operator]
        ));
        assert_ok!(Identity::set_role_to_signing_key(
            alice.clone(),
            alice_did.clone(),
            charlie_key.clone(),
            vec![KeyRole::Admin, KeyRole::Operator]
        ));

        // Bob tries to get better role by himself at `alice` Identity.
        assert_err!(
            Identity::set_role_to_signing_key(
                Origin::signed(bob_acc),
                alice_did.clone(),
                bob_key.clone(),
                vec![KeyRole::Full]
            ),
            "Only master key of an identity is able to update signing key roles"
        );

        // Bob tries to remove Charlie's roles at `alice` Identity.
        assert_err!(
            Identity::set_role_to_signing_key(
                Origin::signed(bob_acc),
                alice_did.clone(),
                charlie_key,
                vec![]
            ),
            "Only master key of an identity is able to update signing key roles"
        );

        // Alice over-write some roles.
        assert_ok!(Identity::set_role_to_signing_key(
            alice.clone(),
            alice_did,
            bob_key,
            vec![]
        ));
    }
}<|MERGE_RESOLUTION|>--- conflicted
+++ resolved
@@ -583,56 +583,6 @@
         Ok(())
     }
 
-<<<<<<< HEAD
-    fn do_set_key_roles(target_did: &Vec<u8>, key: &Key, roles: Vec<KeyRole>) -> Result {
-        // Target did existence
-        ensure!(
-            <DidRecords<T>>::exists(target_did),
-            "DID must already exist"
-        );
-        let record = <DidRecords<T>>::get(target_did);
-
-        // Target did has sender's master key in its signing keys.
-        ensure!(
-            record.signing_keys.iter().find(|&rk| rk == key).is_some(),
-            "Sender is not part of did's signing keys"
-        );
-
-        Self::update_roles(target_did, key, roles)
-    }
-
-    /// It adds `role` role to `did` for signing key `key`.
-    pub fn add_role_to_key(did: &Vec<u8>, key: &Key, role: KeyRole) -> Result {
-        ensure!(<DidRecords<T>>::exists(did), "DID must already exist");
-        let record = <DidRecords<T>>::get(did);
-
-        // You are trying to add a role to did's master key. It is not needed.
-        if record.master_key == *key {
-            return Ok(());
-        }
-
-        // Target did has sender's master key in its signing keys.
-        ensure!(
-            record.signing_keys.iter().find(|&rk| rk == key).is_some(),
-            "Sender is not part of did's signing keys"
-        );
-
-        // Get current roles of `key` at `investor_did`.
-        let mut new_roles = match record.signing_keys.iter().find(|&rk| rk == key) {
-            Some(ref rk) => rk.roles.clone(),
-            None => Vec::with_capacity(1),
-        };
-
-        // Add new role, sort result and remove duplicates.
-        new_roles.push(role);
-        new_roles.sort();
-        new_roles.dedup();
-
-        Self::update_roles(&did, key, new_roles)
-    }
-
-=======
->>>>>>> 2a7496a6
     pub fn is_claim_issuer(did: &Vec<u8>, issuer_did: &Vec<u8>) -> bool {
         <ClaimIssuers>::get(did).contains(issuer_did)
     }
