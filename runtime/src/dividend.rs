//! # Dividend Module
//!
//! The Dividend module provides functionality for distributing dividends to tokenholders.
//!
//! ## Overview
//!
//! The Balances module provides functions for:
//!
//! - Paying dividends
//! - Termination existing dividends
//! - claiming dividends
//! - Claiming back unclaimed dividends
//!
//! ### Terminology
//!
//! - **Payout Currency:** It is the ticker of the currency in which dividends are to be paid.
//! - **Dividend maturity date:** It is the date after which dividends can be claimed by tokenholders
//! - **Dividend expiry date:** Tokenholders can claim dividends before this date.
//! After this date, issuer can reclaim the remaining dividend.
//!
//! ## Interface
//!
//! ### Dispatchable Functions
//!
//! - `new` - Creates a new dividend
//! - `cancel` - Cancels an existing dividend
//! - `claim` - Allows tokenholders to claim/collect their fair share of the dividend
//! - `claim_unclaimed` - Allows token issuer to claim unclaimed dividend
//!
//! ### Public Functions
//!
//! - `get_dividend` - Returns details about a dividend

use crate::{asset, balances, identity, simple_token, utils};
use codec::Encode;
use primitives::{IdentityId, Key, Signer};
use rstd::{convert::TryFrom, prelude::*};
use sr_primitives::traits::{CheckedAdd, CheckedDiv, CheckedMul, CheckedSub};
use srml_support::{decl_event, decl_module, decl_storage, dispatch::Result, ensure};
use system::ensure_signed;

/// The module's configuration trait.
pub trait Trait:
    asset::Trait
    + balances::Trait
    + simple_token::Trait
    + system::Trait
    + utils::Trait
    + timestamp::Trait
{
    type Event: From<Event<Self>> + Into<<Self as system::Trait>::Event>;
}

/// Details about the dividend
#[derive(codec::Encode, codec::Decode, Default, Clone, PartialEq, Debug)]
pub struct Dividend<U, V> {
    /// Total amount to be distributed
    amount: U,
    /// Amount left to distribute
    amount_left: U,
    /// Whether the owner has claimed remaining funds
    remaining_claimed: bool,
    /// An optional timestamp of payout start
    matures_at: Option<V>,
    /// An optional timestamp for payout end
    expires_at: Option<V>,
    /// The payout SimpleToken currency ticker.
    payout_currency: Vec<u8>,
    /// The checkpoint
    checkpoint_id: u64,
}

// This module's storage items.
decl_storage! {
    trait Store for Module<T: Trait> as dividend {
        /// Dividend records; (ticker, dividend ID) => dividend entry
        /// Note: contrary to checkpoint IDs, dividend IDs are 0-indexed.
        Dividends get(dividends): map (Vec<u8>, u32) => Dividend<T::Balance, T::Moment>;

        /// How many dividends were created for a ticker so far; (ticker) => count
        DividendCount get(dividend_count): map (Vec<u8>) => u32;

        /// Payout flags, decide whether a user already was paid their dividend
        /// (DID, ticker, dividend_id) -> whether they got their payout
        UserPayoutCompleted get(payout_completed): map (IdentityId, Vec<u8>, u32) => bool;
    }
}

// The module's dispatchable functions.
decl_module! {
    /// The module declaration.
    pub struct Module<T: Trait> for enum Call where origin: T::Origin {
        // Initializing events
        fn deposit_event() = default;

        /// Creates a new dividend entry without payout. Token must have at least one checkpoint.
        pub fn new(origin,
            did: IdentityId,
            amount: T::Balance,
            ticker: Vec<u8>,
            matures_at: T::Moment,
            expires_at: T::Moment,
            payout_ticker: Vec<u8>,
            checkpoint_id: u64
        ) -> Result {
            let sender = Signer::Key( Key::try_from( ensure_signed(origin)?.encode())?);
            let ticker = utils::bytes_to_upper(ticker.as_slice());

            // Check that sender is allowed to act on behalf of `did`
            ensure!(<identity::Module<T>>::is_signer_authorized(did, &sender), "sender must be a signing key for DID");

            // Check that sender owns the asset token
            ensure!(<asset::Module<T>>::_is_owner(&ticker, did), "User is not the owner of the asset");

            // Check if sender has enough funds in payout currency
            let balance = <simple_token::BalanceOf<T>>::get((payout_ticker.clone(), did));
            ensure!(balance >= amount, "Insufficient funds for payout");

            // Unpack the checkpoint ID, use the latest or create a new one, in that order
            let checkpoint_id = if checkpoint_id > 0 {
                checkpoint_id
            } else {
                let count = <asset::TotalCheckpoints>::get(&ticker);
                if count > 0 {
                    count
                } else {
                    <asset::Module<T>>::_create_checkpoint(&ticker)?;
                    <asset::TotalCheckpoints>::get(&ticker)
                }
            };
            // Check if checkpoint exists
            ensure!(<asset::Module<T>>::total_checkpoints_of(&ticker) >= checkpoint_id,
            "Checkpoint for dividend does not exist");

            let now = <timestamp::Module<T>>::get();
            let zero_ts = now - now; // A 0 timestamp

            // Check maturity/expiration dates
            match (&matures_at, &expires_at) {
                (_start, end) if  end == &zero_ts => {
                },
                (start, end) if start == &zero_ts => {
                    // Ends in the future
                    ensure!(end > &now, "Dividend payout must end in the future");
                },
                (start, end) if start == &zero_ts && end == &zero_ts => {}
                (start, end) => {
                    // Ends in the future
                    ensure!(end > &now, "Dividend payout should end in the future");
                    // Ends after start
                    ensure!(end > start, "Dividend payout must end after it starts");
                },
            }

            // Subtract the amount
            let new_balance = balance.checked_sub(&amount).ok_or("Underflow calculating new owner balance")?;
            <simple_token::BalanceOf<T>>::insert((payout_ticker.clone(), did), new_balance);

            // Insert dividend entry into storage
            let new_dividend = Dividend {
                amount,
                amount_left: amount,
                remaining_claimed: false,
                matures_at: if matures_at > zero_ts { Some(matures_at) } else { None },
                expires_at: if expires_at > zero_ts { Some(expires_at) } else { None },
                payout_currency: payout_ticker,
                checkpoint_id,
            };

            let dividend_id = Self::add_dividend_entry(&ticker, new_dividend)?;

            // Dispatch event
            Self::deposit_event(RawEvent::DividendCreated(ticker, amount, dividend_id));

            Ok(())
        }

        /// Lets the owner cancel a dividend before start/maturity date
        pub fn cancel(origin, did: IdentityId, ticker: Vec<u8>, dividend_id: u32) -> Result {
            let sender = Signer::Key( Key::try_from(ensure_signed(origin)?.encode())?);

            // Check that sender is allowed to act on behalf of `did`
            ensure!(<identity::Module<T>>::is_signer_authorized(did, &sender), "sender must be a signing key for DID");

            // Check that sender owns the asset token
            ensure!(<asset::Module<T>>::_is_owner(&ticker, did), "User is not the owner of the asset");

            // Check that the dividend has not started yet
            let entry: Dividend<_, _> = Self::get_dividend(&ticker, dividend_id).ok_or("Dividend not found")?;
            let now = <timestamp::Module<T>>::get();

            let starts_in_future = if let Some(ref start) = entry.matures_at {
                (*start) > now
            } else {
                false
            };

            ensure!(starts_in_future, "Cancellable dividend must mature in the future");

            // Pay amount back to owner
            <simple_token::BalanceOf<T>>::mutate((entry.payout_currency.clone(), did), |balance: &mut T::Balance| -> Result {
                *balance  = balance
                    .checked_add(&entry.amount)
                    .ok_or("Could not add amount back to asset owner account")?;
                Ok(())
            })?;

            <Dividends<T>>::remove((ticker.clone(), dividend_id));

            Self::deposit_event(RawEvent::DividendCanceled(ticker, dividend_id));

            Ok(())
        }

        /// Withdraws from a dividend the adequate share of the `amount` field. All dividend shares
        /// are rounded by truncation (down to first integer below)
        pub fn claim(origin, did: IdentityId, ticker: Vec<u8>, dividend_id: u32) -> Result {
            let sender = Signer::Key( Key::try_from(ensure_signed(origin)?.encode())?);

            // Check that sender is allowed to act on behalf of `did`
            ensure!(<identity::Module<T>>::is_signer_authorized(did, &sender), "sender must be a signing key for DID");

            // Check if sender wasn't already paid their share
            ensure!(!<UserPayoutCompleted>::get((did, ticker.clone(), dividend_id)), "User was already paid their share");

            // Look dividend entry up
            let dividend = Self::get_dividend(&ticker, dividend_id).ok_or("Dividend not found")?;

            let balance_at_checkpoint =
                <asset::Module<T>>::get_balance_at(&ticker, did, dividend.checkpoint_id);

            // Check if the owner hadn't yanked the remaining amount out
            ensure!(!dividend.remaining_claimed, "The remaining payout funds were already claimed");

            let now = <timestamp::Module<T>>::get();

            // Check if the current time is within maturity/expiration bounds
            if let Some(start) = dividend.matures_at.as_ref() {
                ensure!(now > *start, "Attempted payout before maturity");
            }

            if let Some(end) = dividend.expires_at.as_ref() {
                ensure!(*end > now, "Attempted payout after expiration");
            }

            // Compute the share
            ensure!(<asset::Tokens<T>>::exists(&ticker), "Dividend token entry not found");
            let supply_at_checkpoint = <asset::CheckpointTotalSupply<T>>::get((ticker.clone(), dividend.checkpoint_id));

            let balance_amount_product = balance_at_checkpoint
                .checked_mul(&dividend.amount)
                .ok_or("multiplying balance and total payout amount failed")?;

            let share = balance_amount_product
                .checked_div(&supply_at_checkpoint)
                .ok_or("balance_amount_product division failed")?;

            // Adjust the paid_out amount
            <Dividends<T>>::mutate((ticker.clone(), dividend_id), |entry| -> Result {
                entry.amount_left = entry.amount_left.checked_sub(&share).ok_or("Could not increase paid_out")?;
                Ok(())
            })?;

            // Perform the payout in designated tokens
            <simple_token::BalanceOf<T>>::mutate(
                (dividend.payout_currency.clone(), did),
                |balance| -> Result {
                    *balance = balance
                        .checked_add(&share)
                        .ok_or("Could not add share to sender balance")?;
                    Ok(())
                }
            )?;

            // Create payout entry
            <UserPayoutCompleted>::insert((did, ticker.clone(), dividend_id), true);

            // Dispatch event
            Self::deposit_event(RawEvent::DividendPaidOutToUser(did, ticker, dividend_id, share));
            Ok(())
        }

        /// After a dividend had expired, collect the remaining amount to owner address
        pub fn claim_unclaimed(origin, did: IdentityId, ticker: Vec<u8>, dividend_id: u32) -> Result {
            let sender = Signer::Key( Key::try_from( ensure_signed(origin)?.encode())?);

            // Check that sender is allowed to act on behalf of `did`
            ensure!(<identity::Module<T>>::is_signer_authorized(did, &sender), "sender must be a signing key for DID");

            // Check that sender owns the asset token
            ensure!(<asset::Module<T>>::_is_owner(&ticker, did), "User is not the owner of the asset");

            let entry = Self::get_dividend(&ticker, dividend_id).ok_or("Could not retrieve dividend")?;

            // Check that the expiry date had passed
            let now = <timestamp::Module<T>>::get();

            if let Some(ref end) = entry.expires_at {
                ensure!(*end < now, "Dividend not finished for returning unclaimed payout");
            } else {
                return Err("Claiming unclaimed payouts requires an end date");
            }

            // Transfer the computed amount
            <simple_token::BalanceOf<T>>::mutate((entry.payout_currency.clone(), did), |balance: &mut T::Balance| -> Result {
                let new_balance = balance.checked_add(&entry.amount_left).ok_or("Could not add amount back to asset owner DID")?;
                *balance  = new_balance;
                Ok(())
            })?;

            // Set amount_left, flip remaining_claimed
            <Dividends<T>>::mutate((ticker.clone(), dividend_id), |entry| -> Result {
                entry.amount_left = 0.into();
                entry.remaining_claimed = true;
                Ok(())
            })?;

            Self::deposit_event(RawEvent::DividendRemainingClaimed(ticker, dividend_id, entry.amount_left));

            Ok(())
        }
    }
}

decl_event!(
    pub enum Event<T>
    where
        Balance = <T as balances::Trait>::Balance,
    {
        /// A new dividend was created (ticker, amount, dividend ID)
        DividendCreated(Vec<u8>, Balance, u32),

        /// A dividend was canceled (ticker, dividend ID)
        DividendCanceled(Vec<u8>, u32),

        /// Dividend was paid to a user (who, ticker, dividend ID, share)
        DividendPaidOutToUser(IdentityId, Vec<u8>, u32, Balance),

        /// Unclaimed dividend was claimed back (ticker, dividend ID, amount)
        DividendRemainingClaimed(Vec<u8>, u32, Balance),
    }
);

impl<T: Trait> Module<T> {
    /// A helper method for dividend creation. Returns dividend ID
    /// #[inline]
    fn add_dividend_entry(
        ticker: &Vec<u8>,
        d: Dividend<T::Balance, T::Moment>,
    ) -> core::result::Result<u32, &'static str> {
        let old_count = <DividendCount>::get(ticker);
        let new_count = old_count
            .checked_add(1)
            .ok_or("Could not add 1 to dividend count")?;

        <Dividends<T>>::insert((ticker.clone(), old_count), d);
        <DividendCount>::insert(ticker, new_count);

        Ok(old_count)
    }

    /// Retrieves a dividend checking that it exists beforehand.
    pub fn get_dividend(
        ticker: &[u8],
        dividend_id: u32,
    ) -> Option<Dividend<T::Balance, T::Moment>> {
        // Check that the dividend entry exists
        let ticker_div_id = (ticker.to_vec(), dividend_id);
        if <Dividends<T>>::exists(&ticker_div_id) {
            Some(<Dividends<T>>::get(&ticker_div_id))
        } else {
            None
        }
    }
}

/// tests for this module
#[cfg(test)]
mod tests {
    use super::*;
    use chrono::{prelude::*, Duration};
    use core::result::Result as StdResult;
    use lazy_static::lazy_static;
    use sr_io::with_externalities;
    use sr_primitives::traits::Verify;
    use sr_primitives::{
        testing::{Header, UintAuthorityId},
        traits::{BlakeTwo256, ConvertInto, IdentityLookup, OpaqueKeys},
        AnySignature, Perbill,
    };
    use srml_support::traits::Currency;
    use srml_support::{
        assert_ok,
        dispatch::{DispatchError, DispatchResult},
        impl_outer_origin, parameter_types,
    };
    use substrate_primitives::{Blake2Hasher, H256};
    use test_client::{self, AccountKeyring};

    use std::{
        collections::HashMap,
        sync::{Arc, Mutex},
    };

    use crate::{
        asset::SecurityToken, asset::TickerRegistrationConfig, balances, exemption, general_tm,
        identity, percentage_tm, simple_token::SimpleTokenRecord,
    };

    type SessionIndex = u32;
    type AuthorityId = <AnySignature as Verify>::Signer;
    type BlockNumber = u64;
    type OffChainSignature = AnySignature;
    type AccountId = <AnySignature as Verify>::Signer;

    pub struct TestOnSessionEnding;
    impl session::OnSessionEnding<AuthorityId> for TestOnSessionEnding {
        fn on_session_ending(_: SessionIndex, _: SessionIndex) -> Option<Vec<AuthorityId>> {
            None
        }
    }

    pub struct TestSessionHandler;
    impl session::SessionHandler<AuthorityId> for TestSessionHandler {
        fn on_new_session<Ks: OpaqueKeys>(
            _changed: bool,
            _validators: &[(AuthorityId, Ks)],
            _queued_validators: &[(AuthorityId, Ks)],
        ) {
        }

        fn on_disabled(_validator_index: usize) {}

        fn on_genesis_session<Ks: OpaqueKeys>(_validators: &[(AuthorityId, Ks)]) {}
    }

    impl_outer_origin! {
        pub enum Origin for Test {}
    }

    // For testing the module, we construct most of a mock runtime. This means
    // first constructing a configuration type (`Test`) which `impl`s each of the
    // configuration traits of modules we want to use.
    #[derive(Clone, Eq, PartialEq)]
    pub struct Test;
    parameter_types! {
        pub const BlockHashCount: u32 = 250;
        pub const MaximumBlockWeight: u32 = 4 * 1024 * 1024;
        pub const MaximumBlockLength: u32 = 4 * 1024 * 1024;
        pub const AvailableBlockRatio: Perbill = Perbill::from_percent(75);
    }
    impl system::Trait for Test {
        type Origin = Origin;
        type Call = ();
        type Index = u64;
        type BlockNumber = u64;
        type Hash = H256;
        type Hashing = BlakeTwo256;
        type AccountId = AccountId;
        type Lookup = IdentityLookup<AccountId>;
        type WeightMultiplierUpdate = ();
        type Header = Header;
        type Event = ();
        type BlockHashCount = BlockHashCount;
        type MaximumBlockWeight = MaximumBlockWeight;
        type AvailableBlockRatio = AvailableBlockRatio;
        type MaximumBlockLength = MaximumBlockLength;
        type Version = ();
    }

    parameter_types! {
        pub const Period: BlockNumber = 1;
        pub const Offset: BlockNumber = 0;
        pub const ExistentialDeposit: u64 = 0;
        pub const TransferFee: u64 = 0;
        pub const CreationFee: u64 = 0;
        pub const TransactionBaseFee: u64 = 0;
        pub const TransactionByteFee: u64 = 0;
    }

    parameter_types! {
        pub const DisabledValidatorsThreshold: Perbill = Perbill::from_percent(33);
    }

    impl session::Trait for Test {
        type OnSessionEnding = TestOnSessionEnding;
        type Keys = UintAuthorityId;
        type ShouldEndSession = session::PeriodicSessions<Period, Offset>;
        type SessionHandler = TestSessionHandler;
        type Event = ();
        type ValidatorId = AuthorityId;
        type ValidatorIdOf = ConvertInto;
        type SelectInitialValidators = ();
        type DisabledValidatorsThreshold = DisabledValidatorsThreshold;
    }

    impl session::historical::Trait for Test {
        type FullIdentification = ();
        type FullIdentificationOf = ();
    }

    impl balances::Trait for Test {
        type Balance = u128;
        type OnFreeBalanceZero = ();
        type OnNewAccount = ();
        type Event = ();
        type TransactionPayment = ();
        type DustRemoval = ();
        type TransferPayment = ();
        type ExistentialDeposit = ExistentialDeposit;
        type TransferFee = TransferFee;
        type CreationFee = CreationFee;
        type TransactionBaseFee = TransactionBaseFee;
        type TransactionByteFee = TransactionByteFee;
        type WeightToFee = ConvertInto;
        type Identity = identity::Module<Test>;
    }

    impl simple_token::Trait for Test {
        type Event = ();
    }

    impl asset::Trait for Test {
        type Event = ();
        type Currency = balances::Module<Test>;
    }

    #[derive(codec::Encode, codec::Decode, Debug, Clone, Eq, PartialEq)]
    pub struct IdentityProposal {
        pub dummy: u8,
    }

    impl sr_primitives::traits::Dispatchable for IdentityProposal {
        type Origin = Origin;
        type Trait = Test;
        type Error = DispatchError;

        fn dispatch(self, _origin: Self::Origin) -> DispatchResult<Self::Error> {
            Ok(())
        }
    }

    impl sr_primitives::traits::IsMember<IdentityId> for Test {
        fn is_member(did: &IdentityId) -> bool {
            unimplemented!()
        }
    }

    impl identity::Trait for Test {
        type Event = ();
        type Proposal = IdentityProposal;
<<<<<<< HEAD
        type AcceptTickerTransferTarget = asset::Module<Test>;
        type IsKYCProvider = Test;
=======
        type AcceptTransferTarget = asset::Module<Test>;
>>>>>>> ef59dcae
    }

    impl exemption::Trait for Test {
        type Event = ();
        type Asset = asset::Module<Test>;
    }

    impl general_tm::Trait for Test {
        type Event = ();
        type Asset = asset::Module<Test>;
    }

    impl percentage_tm::Trait for Test {
        type Event = ();
    }

    parameter_types! {
        pub const MinimumPeriod: u64 = 3;
    }

    impl timestamp::Trait for Test {
        type Moment = u64;
        type OnTimestampSet = ();
        type MinimumPeriod = MinimumPeriod;
    }

    impl utils::Trait for Test {
        type OffChainSignature = OffChainSignature;
        fn validator_id_to_account_id(v: <Self as session::Trait>::ValidatorId) -> Self::AccountId {
            v
        }
    }

    impl Trait for Test {
        type Event = ();
    }
    impl asset::AssetTrait<<Test as balances::Trait>::Balance> for Module<Test> {
        fn is_owner(ticker: &Vec<u8>, sender_did: IdentityId) -> bool {
            if let Some(token) = TOKEN_MAP.lock().unwrap().get(ticker) {
                token.owner_did == sender_did
            } else {
                false
            }
        }

        fn _mint_from_sto(
            _ticker: &[u8],
            _sender_did: IdentityId,
            _tokens_purchased: <Test as balances::Trait>::Balance,
        ) -> Result {
            unimplemented!();
        }

        /// Get the asset `id` balance of `who`.
        fn balance(_ticker: &[u8], _did: IdentityId) -> <Test as balances::Trait>::Balance {
            unimplemented!();
        }

        // Get the total supply of an asset `id`
        fn total_supply(_ticker: &[u8]) -> <Test as balances::Trait>::Balance {
            unimplemented!();
        }

        fn get_balance_at(
            _ticker: &Vec<u8>,
            _did: IdentityId,
            _at: u64,
        ) -> <Test as balances::Trait>::Balance {
            unimplemented!();
        }
    }

    lazy_static! {
        static ref TOKEN_MAP: Arc<
            Mutex<
            HashMap<
            Vec<u8>,
            SecurityToken<
                <Test as balances::Trait>::Balance,
                >,
                >,
                >,
                > = Arc::new(Mutex::new(HashMap::new()));
        /// Because Rust's Mutex is not recursive a second symbolic lock is necessary
        static ref TOKEN_MAP_OUTER_LOCK: Arc<Mutex<()>> = Arc::new(Mutex::new(()));
    }

    type DividendModule = Module<Test>;
    type Balances = balances::Module<Test>;
    type Asset = asset::Module<Test>;
    type GeneralTM = general_tm::Module<Test>;
    type SimpleToken = simple_token::Module<Test>;
    type Identity = identity::Module<Test>;

    /// Build a genesis identity instance owned by the specified account
    fn identity_owned_by_1() -> sr_io::TestExternalities<Blake2Hasher> {
        let mut t = system::GenesisConfig::default()
            .build_storage::<Test>()
            .unwrap();
        identity::GenesisConfig::<Test> {
            owner: AccountKeyring::Alice.public().into(),
            did_creation_fee: 250,
        }
        .assimilate_storage(&mut t)
        .unwrap();
        asset::GenesisConfig::<Test> {
            asset_creation_fee: 0,
            ticker_registration_fee: 0,
            ticker_registration_config: TickerRegistrationConfig {
                max_ticker_length: 12,
                registration_length: Some(10000),
            },
            fee_collector: AccountKeyring::Dave.public().into(),
        }
        .assimilate_storage(&mut t)
        .unwrap();
        sr_io::TestExternalities::new(t)
    }

    fn make_account(
        account_id: &AccountId,
    ) -> StdResult<(<Test as system::Trait>::Origin, IdentityId), &'static str> {
        let signed_id = Origin::signed(account_id.clone());
        Balances::make_free_balance_be(&account_id, 1_000_000);
        Identity::register_did(signed_id.clone(), vec![])?;
        let did = Identity::get_identity(&Key::try_from(account_id.encode())?).unwrap();
        Ok((signed_id, did))
    }

    #[test]
    fn correct_dividend_must_work() {
        with_externalities(&mut identity_owned_by_1(), || {
            let token_owner_acc = AccountId::from(AccountKeyring::Alice);
            let (token_owner_signed, token_owner_did) = make_account(&token_owner_acc).unwrap();

            let payout_owner_acc = AccountId::from(AccountKeyring::Bob);
            let (payout_owner_signed, payout_owner_did) = make_account(&payout_owner_acc).unwrap();

            // A token representing 1M shares
            let token = SecurityToken {
                name: vec![0x01],
                owner_did: token_owner_did,
                total_supply: 1_000_000,
                divisible: true,
            };

            // A token used for payout
            let payout_token = SimpleTokenRecord {
                ticker: vec![0x02],
                owner_did: payout_owner_did,
                total_supply: 200_000_000,
            };

            Balances::make_free_balance_be(&token_owner_acc, 1_000_000);

            Balances::make_free_balance_be(&payout_owner_acc, 1_000_000);

            // Share issuance is successful
            assert_ok!(Asset::create_token(
                token_owner_signed.clone(),
                token_owner_did,
                token.name.clone(),
                token.name.clone(),
                token.total_supply,
                true
            ));

            // Issuance for payout token is successful
            assert_ok!(SimpleToken::create_token(
                payout_owner_signed.clone(),
                payout_owner_did,
                payout_token.ticker.clone(),
                payout_token.total_supply
            ));

            // Prepare a whitelisted investor
            let investor_acc = AccountId::from(AccountKeyring::Charlie);
            let (investor_signed, investor_did) = make_account(&investor_acc).unwrap();
            Balances::make_free_balance_be(&investor_acc, 1_000_000);

            let amount_invested = 50_000;

            let now = Utc::now();
            <timestamp::Module<Test>>::set_timestamp(now.timestamp() as u64);

            // We need a lock to exist till assertions are done
            let outer = TOKEN_MAP_OUTER_LOCK.lock().unwrap();
            *TOKEN_MAP.lock().unwrap() = {
                let mut map = HashMap::new();
                map.insert(token.name.clone(), token.clone());
                map
            };

            drop(outer);

            let asset_rule = general_tm::AssetRule {
                sender_rules: vec![],
                receiver_rules: vec![],
            };

            // Allow all transfers
            assert_ok!(GeneralTM::add_active_rule(
                token_owner_signed.clone(),
                token_owner_did,
                token.name.clone(),
                asset_rule
            ));

            // Transfer tokens to investor
            assert_ok!(Asset::transfer(
                token_owner_signed.clone(),
                token_owner_did,
                token.name.clone(),
                investor_did,
                amount_invested
            ));

            // Create checkpoint for token
            assert_ok!(Asset::create_checkpoint(
                token_owner_signed.clone(),
                token_owner_did,
                token.name.clone()
            ));

            // Checkpoints are 1-indexed
            let checkpoint_id = 1;

            let dividend = Dividend {
                amount: 500_000,
                amount_left: 500_000,
                remaining_claimed: false,
                matures_at: Some((now - Duration::hours(1)).timestamp() as u64),
                expires_at: Some((now + Duration::hours(1)).timestamp() as u64),
                payout_currency: payout_token.ticker.clone(),
                checkpoint_id,
            };

            // Transfer payout tokens to asset owner
            assert_ok!(SimpleToken::transfer(
                payout_owner_signed.clone(),
                payout_owner_did,
                payout_token.ticker.clone(),
                token_owner_did,
                dividend.amount
            ));

            // Create the dividend for asset
            assert_ok!(DividendModule::new(
                token_owner_signed.clone(),
                token_owner_did,
                dividend.amount,
                token.name.clone(),
                dividend.matures_at.clone().unwrap(),
                dividend.expires_at.clone().unwrap(),
                dividend.payout_currency.clone(),
                dividend.checkpoint_id
            ));

            // Compare created dividend with the expected structure
            assert_eq!(
                DividendModule::get_dividend(&token.name, 0),
                Some(dividend.clone())
            );

            // Claim investor's share
            assert_ok!(DividendModule::claim(
                investor_signed.clone(),
                investor_did,
                token.name.clone(),
                0,
            ));

            // Check if the correct amount was added to investor balance
            let share = dividend.amount * amount_invested / token.total_supply;
            assert_eq!(
                SimpleToken::balance_of((payout_token.ticker.clone(), investor_did)),
                share
            );

            // Check if amount_left was adjusted correctly
            let current_entry =
                DividendModule::get_dividend(&token.name, 0).expect("Could not retrieve dividend");
            assert_eq!(current_entry.amount_left, current_entry.amount - share);
        });
    }
}<|MERGE_RESOLUTION|>--- conflicted
+++ resolved
@@ -549,12 +549,8 @@
     impl identity::Trait for Test {
         type Event = ();
         type Proposal = IdentityProposal;
-<<<<<<< HEAD
-        type AcceptTickerTransferTarget = asset::Module<Test>;
         type IsKYCProvider = Test;
-=======
         type AcceptTransferTarget = asset::Module<Test>;
->>>>>>> ef59dcae
     }
 
     impl exemption::Trait for Test {
