--- conflicted
+++ resolved
@@ -74,29 +74,25 @@
     trait Store for Module<T: Trait> as STOCapped {
         /// Tokens can have multiple whitelists that (for now) check entries individually within each other
         /// (ticker, sto_id) -> STO
-        StosByToken get(stos_by_token): map (Ticker, u32) => STO<T::Balance,T::Moment>;
+        StosByToken get(fn stos_by_token): map (Ticker, u32) => STO<T::Balance,T::Moment>;
         /// It returns the sto count corresponds to its ticker
         /// ticker -> sto count
-<<<<<<< HEAD
-        StoCount get(sto_count): map Vec<u8> => u32;
-=======
-        StoCount get(sto_count): map Ticker => u32;
->>>>>>> 817c0e80
+        StoCount get(fn sto_count): map Ticker => u32;
         /// List of SimpleToken tokens which will be accepted as the fund raised type for the STO
         /// (asset_ticker, sto_id, index) -> simple_token_ticker
-        AllowedTokens get(allowed_tokens): map (Ticker, u32, u32) => Ticker;
+        AllowedTokens get(fn allowed_tokens): map (Ticker, u32, u32) => Ticker;
         /// To track the index of the token address for the given STO
         /// (Asset_ticker, sto_id, simple_token_ticker) -> index
-        TokenIndexForSTO get(token_index_for_sto): map (Ticker, u32, Ticker) => Option<u32>;
+        TokenIndexForSTO get(fn token_index_for_sto): map (Ticker, u32, Ticker) => Option<u32>;
         /// To track the no of different tokens allowed as fund raised type for the given STO
         /// (asset_ticker, sto_id) -> count
-        TokensCountForSto get(tokens_count_for_sto): map (Ticker, u32) => u32;
+        TokensCountForSto get(fn tokens_count_for_sto): map (Ticker, u32) => u32;
         /// To track the investment data of the investor corresponds to ticker
         /// (asset_ticker, sto_id, DID) -> Investment structure
-        InvestmentData get(investment_data): map (Ticker, u32, IdentityId) => Investment<T::Balance, T::Moment>;
+        InvestmentData get(fn investment_data): map (Ticker, u32, IdentityId) => Investment<T::Balance, T::Moment>;
         /// To track the investment amount of the investor corresponds to ticker using SimpleToken
         /// (asset_ticker, simple_token_ticker, sto_id, accountId) -> Invested balance
-        SimpleTokenSpent get(simple_token_token_spent): map (Ticker, Ticker, u32, IdentityId) => T::Balance;
+        SimpleTokenSpent get(fn simple_token_token_spent): map (Ticker, Ticker, u32, IdentityId) => T::Balance;
     }
 }
 
@@ -128,15 +124,9 @@
             rate: u128,
             start_date: T::Moment,
             end_date: T::Moment,
-<<<<<<< HEAD
-            simple_token_ticker: Vec<u8>
+            simple_token_ticker: Ticker
         ) -> DispatchResult {
-            let sender = Signer::Key( Key::try_from( ensure_signed(origin)?.encode())?);
-=======
-            simple_token_ticker: Ticker
-        ) -> Result {
             let sender = Signer::Key(Key::try_from(ensure_signed(origin)?.encode())?);
->>>>>>> 817c0e80
 
             // Check that sender is allowed to act on behalf of `did`
             ensure!(<identity::Module<T>>::is_signer_authorized(did, &sender), "sender must be a signing key for DID");
@@ -174,11 +164,7 @@
 
                 Self::deposit_event(RawEvent::ModifyAllowedTokens(ticker, simple_token_ticker, sto_count, true));
             }
-<<<<<<< HEAD
-            sp_runtime::print("Capped STOlaunched!!!");
-=======
-            sr_primitives::print("Capped STO launched!!!");
->>>>>>> 817c0e80
+            sp_runtime::print("Capped STO launched!!!");
 
             Ok(())
         }
@@ -191,11 +177,7 @@
         /// * `ticker` Ticker of the token
         /// * `sto_id` A unique identifier to know which STO investor wants to invest in
         /// * `value` Amount of POLY wants to invest in
-<<<<<<< HEAD
-        pub fn buy_tokens(origin, did: IdentityId,  _ticker: Vec<u8>, sto_id: u32, value: T::Balance ) -> DispatchResult {
-=======
-        pub fn buy_tokens(origin, did: IdentityId, ticker: Ticker, sto_id: u32, value: T::Balance ) -> Result {
->>>>>>> 817c0e80
+        pub fn buy_tokens(origin, did: IdentityId, ticker: Ticker, sto_id: u32, value: T::Balance ) -> DispatchResult {
             let sender = ensure_signed(origin)?;
             let sender_signer = Signer::Key(Key::try_from(sender.encode())?);
 
@@ -257,27 +239,14 @@
         /// * `sto_id` A unique identifier to know which STO investor wants to invest in.
         /// * `simple_token_ticker` Ticker of the stable coin
         /// * `modify_status` Boolean to know whether the provided simple token ticker will be used or not.
-<<<<<<< HEAD
-        pub fn modify_allowed_tokens(origin, did: IdentityId, _ticker: Vec<u8>, sto_id: u32, simple_token_ticker: Vec<u8>, modify_status: bool) -> DispatchResult {
-            let sender = Signer::Key( Key::try_from( ensure_signed(origin)?.encode())?);
-
-            /// Check that sender is allowed to act on behalf of `did`
-            ensure!(<identity::Module<T>>::is_signer_authorized(did, &sender), "sender must be a signing key for DID");
-
-            let ticker = utils::bytes_to_upper(_ticker.as_slice());
-
-            let selected_sto = Self::stos_by_token((ticker.clone(),sto_id));
-            let now = <pallet_timestamp::Module<T>>::get();
-=======
-        pub fn modify_allowed_tokens(origin, did: IdentityId, ticker: Ticker, sto_id: u32, simple_token_ticker: Ticker, modify_status: bool) -> Result {
+        pub fn modify_allowed_tokens(origin, did: IdentityId, ticker: Ticker, sto_id: u32, simple_token_ticker: Ticker, modify_status: bool) -> DispatchResult {
             let sender = Signer::Key(Key::try_from(ensure_signed(origin)?.encode())?);
 
             /// Check that sender is allowed to act on behalf of `did`
             ensure!(<identity::Module<T>>::is_signer_authorized(did, &sender), "sender must be a signing key for DID");
             ticker.canonize();
             let selected_sto = Self::stos_by_token((ticker, sto_id));
-            let now = <timestamp::Module<T>>::get();
->>>>>>> 817c0e80
+            let now = <pallet_timestamp::Module<T>>::get();
             // Right now we are only allowing the issuer to change the configuration only before the STO start not after the start
             // or STO should be in non-active stage
             ensure!(now < selected_sto.start_date || !selected_sto.active, "STO is already started");
@@ -300,16 +269,9 @@
                 <TokensCountForSto>::insert((ticker, sto_id), new_count);
             } else {
                 let new_count = token_count.checked_sub(1).ok_or("underflow new token count value")?;
-<<<<<<< HEAD
-                <TokenIndexForSTO>::insert((ticker.clone(), sto_id, simple_token_ticker.clone()), new_count);
-                let empty_vector: Vec<u8> = vec![];
-                <AllowedTokens>::insert((ticker.clone(), sto_id, new_count), empty_vector);
-                <TokensCountForSto>::insert((ticker.clone(), sto_id), new_count);
-=======
                 <TokenIndexForSTO>::insert((ticker, sto_id, simple_token_ticker), new_count);
                 <AllowedTokens>::insert((ticker, sto_id, new_count), Ticker::default());
                 <TokensCountForSto>::insert((ticker, sto_id), new_count);
->>>>>>> 817c0e80
             }
 
             Self::deposit_event(RawEvent::ModifyAllowedTokens(ticker, simple_token_ticker, sto_id, modify_status));
@@ -327,13 +289,8 @@
         /// * `sto_id` A unique identifier to know which STO investor wants to invest in
         /// * `value` Amount of POLY wants to invest in
         /// * `simple_token_ticker` Ticker of the simple token
-<<<<<<< HEAD
-        pub fn buy_tokens_by_simple_token(origin, did: IdentityId, _ticker: Vec<u8>, sto_id: u32, value: T::Balance, simple_token_ticker: Vec<u8>) -> DispatchResult {
-            let sender = Signer::Key( Key::try_from( ensure_signed(origin)?.encode())?);
-=======
-        pub fn buy_tokens_by_simple_token(origin, did: IdentityId, ticker: Ticker, sto_id: u32, value: T::Balance, simple_token_ticker: Ticker) -> Result {
+        pub fn buy_tokens_by_simple_token(origin, did: IdentityId, ticker: Ticker, sto_id: u32, value: T::Balance, simple_token_ticker: Ticker) -> DispatchResult {
             let sender = Signer::Key(Key::try_from(ensure_signed(origin)?.encode())?);
->>>>>>> 817c0e80
 
             // Check that sender is allowed to act on behalf of `did`
             ensure!(<identity::Module<T>>::is_signer_authorized(did, &sender), "sender must be a signing key for DID");
@@ -387,13 +344,8 @@
         /// * `did` DID of the token owner
         /// * `ticker` Ticker of the token
         /// * `sto_id` A unique identifier to know which STO needs to paused
-<<<<<<< HEAD
-        pub fn pause_sto(origin, did: IdentityId, _ticker: Vec<u8>, sto_id: u32) -> DispatchResult {
-            let sender = Signer::Key( Key::try_from( ensure_signed(origin)?.encode())?);
-=======
-        pub fn pause_sto(origin, did: IdentityId, ticker: Ticker, sto_id: u32) -> Result {
+        pub fn pause_sto(origin, did: IdentityId, ticker: Ticker, sto_id: u32) -> DispatchResult {
             let sender = Signer::Key(Key::try_from(ensure_signed(origin)?.encode())?);
->>>>>>> 817c0e80
 
             // Check that sender is allowed to act on behalf of `did`
             ensure!(<identity::Module<T>>::is_signer_authorized(did, &sender), "sender must be a signing key for DID");
@@ -419,13 +371,8 @@
         /// * `did` DID of the token owner
         /// * `ticker` Ticker of the token
         /// * `sto_id` A unique identifier to know which STO needs to un paused
-<<<<<<< HEAD
-        pub fn unpause_sto(origin, did: IdentityId, _ticker: Vec<u8>, sto_id: u32) -> DispatchResult {
-            let sender = Signer::Key( Key::try_from( ensure_signed(origin)?.encode())?);
-=======
-        pub fn unpause_sto(origin, did: IdentityId, ticker: Ticker, sto_id: u32) -> Result {
+        pub fn unpause_sto(origin, did: IdentityId, ticker: Ticker, sto_id: u32) -> DispatchResult {
             let sender = Signer::Key(Key::try_from(ensure_signed(origin)?.encode())?);
->>>>>>> 817c0e80
 
             // Check that sender is allowed to act on behalf of `did`
             ensure!(<identity::Module<T>>::is_signer_authorized(did, &sender), "sender must be a signing key for DID");
