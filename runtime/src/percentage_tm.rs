//! # Percentage Transfer Manager Module
//!
//! The PTM module provides functionality for restricting transfers based on an investors ownership percentage of the asset
//!
//! ## Overview
//!
//! The PTM module provides functions for:
//!
//! - Setting a percentage based transfer restriction
//! - Removing a percentage based transfer restriction
//!
//! ### Use case
//!
//! An asset issuer can restrict token transfers that would breach a single investor owning more than a set percentage of the issued asset.
//!
//! ## Interface
//!
//! ### Dispatchable Functions
//!
//! - `toggle_maximum_percentage_restriction` - Sets a percentage restriction on a ticker - set to 0 to remove
//!
//! ### Public Functions
//!
//! - `verify_restriction` - Checks if a transfer is a valid transfer and returns the result

use crate::{asset::AssetTrait, balances, constants::*, exemption, identity, utils};
use primitives::{IdentityId, Key, Signer, Ticker};

use codec::Encode;
use core::result::Result as StdResult;
use frame_support::{decl_event, decl_module, decl_storage, dispatch::DispatchResult, ensure};
use frame_system::{self as system, ensure_signed};
use sp_runtime::traits::{CheckedAdd, CheckedDiv, CheckedMul};
use sp_std::{convert::TryFrom, prelude::*};

/// The module's configuration trait.
pub trait Trait: frame_system::Trait + utils::Trait + exemption::Trait {
    /// The overarching event type.
    type Event: From<Event<Self>> + Into<<Self as frame_system::Trait>::Event>;
}

decl_event!(
    pub enum Event<T>
    where
        Balance = <T as balances::Trait>::Balance,
    {
        TogglePercentageRestriction(Ticker, u16, bool),
        DoSomething(Balance),
    }
);

decl_storage! {
    trait Store for Module<T: Trait> as PercentageTM {
        MaximumPercentageEnabledForToken get(maximum_percentage_enabled_for_token): map Ticker => u16;
    }
}

decl_module! {
    /// The module declaration.
    pub struct Module<T: Trait> for enum Call where origin: T::Origin {
        fn deposit_event() = default;

        /// Set a maximum percentage that can be owned by a single investor
<<<<<<< HEAD
        fn toggle_maximum_percentage_restriction(origin, did: IdentityId, _ticker: Vec<u8>, max_percentage: u16) -> DispatchResult  {
            let upper_ticker = utils::bytes_to_upper(_ticker.as_slice());
            let sender = Signer::Key( Key::try_from( ensure_signed(origin)?.encode())?);

=======
        fn toggle_maximum_percentage_restriction(origin, did: IdentityId, ticker: Ticker, max_percentage: u16) -> Result  {
            let sender = Signer::Key(Key::try_from(ensure_signed(origin)?.encode())?);
>>>>>>> 817c0e80

            // Check that sender is allowed to act on behalf of `did`
            ensure!(<identity::Module<T>>::is_signer_authorized(did, &sender), "sender must be a signing key for DID");
            ticker.canonize();
            ensure!(Self::is_owner(&ticker, did),"Sender DID must be the token owner");
            // if max_percentage == 0 then it means we are disallowing the percentage transfer restriction to that ticker.

            //PABLO: TODO: Move all the max % logic to a new module and call that one instead of holding all the different logics in just one module.
            //SATYAM: TODO: Add the decimal restriction
            <MaximumPercentageEnabledForToken>::insert(&ticker, max_percentage);
            // Emit an event with values (Ticker of asset, max percentage, restriction enabled or not)
            Self::deposit_event(RawEvent::TogglePercentageRestriction(ticker, max_percentage, max_percentage != 0));

            if max_percentage != 0 {
                sp_runtime::print("Maximum percentage restriction enabled!");
            } else {
                sp_runtime::print("Maximum percentage restriction disabled!");
            }

            Ok(())
        }

    }
}

impl<T: Trait> Module<T> {
    pub fn is_owner(ticker: &Ticker, sender_did: IdentityId) -> bool {
        T::Asset::is_owner(ticker, sender_did)
    }

    /// Transfer restriction verification logic
    pub fn verify_restriction(
        ticker: &Ticker,
        _from_did_opt: Option<IdentityId>,
        to_did_opt: Option<IdentityId>,
        value: T::Balance,
    ) -> StdResult<u8, &'static str> {
        let max_percentage = Self::maximum_percentage_enabled_for_token(ticker);
        // check whether the to address is in the exemption list or not
        // 2 refers to percentageTM
        // TODO: Mould the integer into the module identity
        if let Some(to_did) = to_did_opt.clone() {
            let is_exempted = <exemption::Module<T>>::is_exempted(&ticker, 2, to_did);
            if max_percentage != 0 && !is_exempted {
                let new_balance = (T::Asset::balance(&ticker, to_did))
                    .checked_add(&value)
                    .ok_or("Balance of to will get overflow")?;
                let total_supply = T::Asset::total_supply(&ticker);

                let percentage_balance = (new_balance
                    .checked_mul(&((10 as u128).pow(18)).into())
                    .ok_or("unsafe multiplication")?)
                .checked_div(&total_supply)
                .ok_or("unsafe division")?;

                let allowed_token_amount = (max_percentage as u128)
                    .checked_mul((10 as u128).pow(16))
                    .ok_or("unsafe percentage multiplication")?;

                if percentage_balance > allowed_token_amount.into() {
                    sp_runtime::print(
                        "It is failing because it is not validating the PercentageTM restrictions",
                    );
                    return Ok(APP_FUNDS_LIMIT_REACHED);
                }
            }
            Ok(ERC1400_TRANSFER_SUCCESS)
        } else {
            sp_runtime::print("to account is not active");
            Ok(ERC1400_INVALID_RECEIVER)
        }
    }
}

/// tests for this module
#[cfg(test)]
mod tests {
    // use super::*;

    // use crate::asset::SecurityToken;
    // use lazy_static::lazy_static;
    // use substrate_primitives::{Blake2Hasher, H256};
    // use sp_io::with_externalities;
    // use sp_runtime::{
    //     testing::{Digest, DigestItem, Header},
    //     traits::{BlakeTwo256, IdentityLookup},
    //     BuildStorage,
    // };
    // use frame_support::{assert_noop, assert_ok, impl_outer_origin};

    // use std::{
    //     collections::HashMap,
    //     sync::{Arc, Mutex},
    // };

    // impl_outer_origin! {
    //     pub enum Origin for Test {}
    // }

    // For testing the module, we construct most of a mock runtime. This means
    // first constructing a configuration type (`Test`) which `impl`s each of the
    // configuration traits of modules we want to use.
    // #[derive(Clone, Eq, PartialEq)]
    // pub struct Test;

    // impl frame_system::Trait for Test {
    //     type Origin = Origin;
    //     type Index = u64;
    //     type BlockNumber = u64;
    //     type Call = ();
    //     type Hash = H256;
    //     type Hashing = BlakeTwo256;
    //     type AccountId = AccountId;
    //     type Lookup = IdentityLookup<Self::AccountId>;
    //     type Header = Header;
    //     type Event = ();
    //     type BlockHashCount = BlockHashCount;
    //     type MaximumBlockWeight = MaximumBlockWeight;
    //     type MaximumBlockLength = MaximumBlockLength;
    //     type AvailableBlockRatio = AvailableBlockRatio;
    //     type Version = ();
    //     type ModuleToIndex = ();
    // }

    // impl Trait for Test {
    //     type Event = ();
    //     type OnFreeBalanceZero = ();
    //     type OnNewAccount = ();
    //     type TransactionPayment = ();
    //     type TransferPayment = ();
    // }

    // impl utils::Trait for Test {
    //     type Balance = u128;
    // }

    // impl pallet_timestamp::Trait for Test {
    //     type Moment = u64;
    //     type OnTimestampSet = ();
    // }

    // impl asset::HasOwner<<Test as frame_system::Trait>::AccountId> for Module<Test> {
    //     fn is_owner(_ticker: Vec<u8>, sender: <Test as frame_system::Trait>::AccountId) -> bool {
    //         if let Some(token) = TOKEN_MAP.lock().unwrap().get(&_ticker) {
    //             token.owner == sender
    //         } else {
    //             false
    //         }
    //     }
    // }

    // impl Trait for Test {
    //     type Event = ();
    //     type Asset = Module<Test>;
    // }
    // // This function basically just builds a genesis storage key/value store according to
    // // our desired mockup.
    // fn new_test_ext() -> sp_io::TestExternalities<Blake2Hasher> {
    //     frame_system::GenesisConfig::default()
    //         .build_storage()
    //         .unwrap()
    //         .0
    //         .into()
    // }
    //type PercentageTM = Module<Test>;

    // lazy_static! {
    //     static ref TOKEN_MAP: Arc<
    //         Mutex<
    //             HashMap<
    //                 Vec<u8>,
    //                 SecurityToken<
    //                     <Test as balances::Trait>::Balance,
    //                     <Test as frame_system::Trait>::AccountId,
    //                 >,
    //             >,
    //         >,
    //     > = Arc::new(Mutex::new(HashMap::new()));
    //     /// Because Rust's Mutex is not recursive a second symbolic lock is necessary
    //     static ref TOKEN_MAP_OUTER_LOCK: Arc<Mutex<()>> = Arc::new(Mutex::new(()));
    // }

    // #[test]
    // fn discards_non_owners() {
    //     with_externalities(&mut new_test_ext(), || {
    //         let ticker = vec![0x01];

    //         // We need the lock to exist till assertions are done
    //         let outer = TOKEN_MAP_OUTER_LOCK.lock().unwrap();

    //         // Prepare a token entry with mismatched owner
    //         *TOKEN_MAP.lock().unwrap() = {
    //             let mut map = HashMap::new();
    //             let token = SecurityToken {
    //                 name: ticker.clone(),
    //                 owner: 1337,
    //                 total_supply: 1_000_000,
    //             };
    //             map.insert(ticker.clone(), token);
    //             map
    //         };

    //         // But look up against 1
    //         assert_noop!(
    //             PercentageTM::toggle_maximum_percentage_restriction(
    //                 Origin::signed(1),
    //                 ticker,
    //                 true,
    //                 15
    //             ),
    //             "Sender must be the token owner"
    //         );
    //         drop(outer);
    //     });
    // }

    // #[test]
    // fn accepts_real_owners() {
    //     with_externalities(&mut new_test_ext(), || {
    //         let ticker = vec![0x01];
    //         let matching_owner = 1;

    //         // We need the lock to exist till assertions are done
    //         let outer = TOKEN_MAP_OUTER_LOCK.lock().unwrap();

    //         *TOKEN_MAP.lock().unwrap() = {
    //             let mut map = HashMap::new();
    //             let token = SecurityToken {
    //                 name: ticker.clone(),
    //                 owner: matching_owner,
    //                 total_supply: 1_000_000,
    //             };
    //             map.insert(ticker.clone(), token);
    //             map
    //         };

    //         assert_ok!(PercentageTM::toggle_maximum_percentage_restriction(
    //             Origin::signed(matching_owner),
    //             ticker.clone(),
    //             true,
    //             15
    //         ));
    //         assert_eq!(
    //             PercentageTM::maximum_percentage_enabled_for_token(ticker.clone()),
    //             (true, 15)
    //         );
    //         drop(outer);
    //     });
    // }
}<|MERGE_RESOLUTION|>--- conflicted
+++ resolved
@@ -51,7 +51,7 @@
 
 decl_storage! {
     trait Store for Module<T: Trait> as PercentageTM {
-        MaximumPercentageEnabledForToken get(maximum_percentage_enabled_for_token): map Ticker => u16;
+        MaximumPercentageEnabledForToken get(fn maximum_percentage_enabled_for_token): map Ticker => u16;
     }
 }
 
@@ -61,15 +61,8 @@
         fn deposit_event() = default;
 
         /// Set a maximum percentage that can be owned by a single investor
-<<<<<<< HEAD
-        fn toggle_maximum_percentage_restriction(origin, did: IdentityId, _ticker: Vec<u8>, max_percentage: u16) -> DispatchResult  {
-            let upper_ticker = utils::bytes_to_upper(_ticker.as_slice());
-            let sender = Signer::Key( Key::try_from( ensure_signed(origin)?.encode())?);
-
-=======
-        fn toggle_maximum_percentage_restriction(origin, did: IdentityId, ticker: Ticker, max_percentage: u16) -> Result  {
+        fn toggle_maximum_percentage_restriction(origin, did: IdentityId, ticker: Ticker, max_percentage: u16) -> DispatchResult  {
             let sender = Signer::Key(Key::try_from(ensure_signed(origin)?.encode())?);
->>>>>>> 817c0e80
 
             // Check that sender is allowed to act on behalf of `did`
             ensure!(<identity::Module<T>>::is_signer_authorized(did, &sender), "sender must be a signing key for DID");
