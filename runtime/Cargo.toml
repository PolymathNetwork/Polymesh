[package]
name = "polymesh-runtime"
version = "0.6.0"
authors = ["Polymath"]
edition = "2018"
build = "build.rs"

[dependencies]
serde_json = { version = "1.0.41", default-features = false }
rand = "0.7.2"
chrono = { version = "0.4.9", default-features = false }
yaml-rust = { version = "0.4.3", default-features = false }
lazy_static = { version = "1.4.0", default-features = false }
bitvec = { version = "0.15.2", default-features = false, features = ["alloc"] }
rustc-hex = { version = "2.0.1", default-features = false }
<<<<<<< HEAD
log = { version = "0.4.8", optional = true }
serde = { version = "1.0.102", default-features = false }
serde_derive = { version = "1.0.102", optional = true }
=======
log = { version = "0.4.8"}
serde = { version = "1.0.101", default-features = false }
serde_derive = { version = "1.0.101", optional = true }
>>>>>>> 49f7f964
safe-mix = { version = "1.0.0", default-features = false }
primitives = { package = "polymesh-primitives", path = "../primitives", default-features = false }
codec = { package = "parity-scale-codec", version = "~1.0.0", default-features = false, features = ["derive"] }
substrate-serializer = { git = "https://github.com/paritytech/substrate", default-features = false, rev = "7d7e74fb77b6bee2ce9d6ebafcae09caff2d0e50" }
rstd = { package = "sr-std", git = "https://github.com/paritytech/substrate", default-features = false, rev = "7d7e74fb77b6bee2ce9d6ebafcae09caff2d0e50" }
sr-io = { git = "https://github.com/paritytech/substrate", default-features = false, rev = "7d7e74fb77b6bee2ce9d6ebafcae09caff2d0e50" }
srml-support = { git = "https://github.com/paritytech/substrate", default-features = false, rev = "7d7e74fb77b6bee2ce9d6ebafcae09caff2d0e50" }
substrate-primitives = { git = "https://github.com/paritytech/substrate", default-features = false, rev = "7d7e74fb77b6bee2ce9d6ebafcae09caff2d0e50" }
client = { package = "substrate-client", git = "https://github.com/paritytech/substrate", default-features = false, rev = "7d7e74fb77b6bee2ce9d6ebafcae09caff2d0e50" }
inherents = { package = "substrate-inherents", git = "https://github.com/paritytech/substrate", default-features = false, rev = "7d7e74fb77b6bee2ce9d6ebafcae09caff2d0e50" }
offchain-primitives = { package = "substrate-offchain-primitives", git = "https://github.com/paritytech/substrate", default-features = false, rev = "7d7e74fb77b6bee2ce9d6ebafcae09caff2d0e50" }
authorship = { package = "srml-authorship", git = "https://github.com/paritytech/substrate", default-features = false, rev = "7d7e74fb77b6bee2ce9d6ebafcae09caff2d0e50" }
contracts = { package = "srml-contracts", git = "https://github.com/paritytech/substrate", default-features = false, rev = "7d7e74fb77b6bee2ce9d6ebafcae09caff2d0e50" }
collective = { package = "srml-collective", git = "https://github.com/paritytech/substrate", default-features = false, rev = "7d7e74fb77b6bee2ce9d6ebafcae09caff2d0e50" }
elections = { package = "srml-elections", git = "https://github.com/paritytech/substrate", default-features = false, rev = "7d7e74fb77b6bee2ce9d6ebafcae09caff2d0e50" }
democracy = { package = "srml-democracy", git = "https://github.com/paritytech/substrate", default-features = false, rev = "7d7e74fb77b6bee2ce9d6ebafcae09caff2d0e50" }
executive = { package = "srml-executive", git = "https://github.com/paritytech/substrate", default-features = false, rev = "7d7e74fb77b6bee2ce9d6ebafcae09caff2d0e50" }
finality-tracker = { package = "srml-finality-tracker", git = "https://github.com/paritytech/substrate", default-features = false, rev = "7d7e74fb77b6bee2ce9d6ebafcae09caff2d0e50" }
grandpa = { package = "srml-grandpa", git = "https://github.com/paritytech/substrate", default-features = false, rev = "7d7e74fb77b6bee2ce9d6ebafcae09caff2d0e50" }
im-online = { package = "srml-im-online", git = "https://github.com/paritytech/substrate", default-features = false, rev = "7d7e74fb77b6bee2ce9d6ebafcae09caff2d0e50" }
indices = { package = "srml-indices", git = "https://github.com/paritytech/substrate", default-features = false, rev = "7d7e74fb77b6bee2ce9d6ebafcae09caff2d0e50" }
membership = { package = "srml-membership", git = "https://github.com/paritytech/substrate", default-features = false, rev = "7d7e74fb77b6bee2ce9d6ebafcae09caff2d0e50" }
offences = { package = "srml-offences", git = "https://github.com/paritytech/substrate", default-features = false, rev = "7d7e74fb77b6bee2ce9d6ebafcae09caff2d0e50" }
sr-primitives = { git = "https://github.com/paritytech/substrate", default-features = false, rev = "7d7e74fb77b6bee2ce9d6ebafcae09caff2d0e50" }
sr-staking-primitives = { git = "https://github.com/paritytech/substrate", default-features = false, rev = "7d7e74fb77b6bee2ce9d6ebafcae09caff2d0e50" }
session = { package = "srml-session", git = "https://github.com/paritytech/substrate", default-features = false, rev = "7d7e74fb77b6bee2ce9d6ebafcae09caff2d0e50" }
sr-staking = { package = "srml-staking", git = "https://github.com/paritytech/substrate", default-features = false, rev = "7d7e74fb77b6bee2ce9d6ebafcae09caff2d0e50" }
sudo = { package = "srml-sudo", git = "https://github.com/paritytech/substrate", default-features = false, rev = "7d7e74fb77b6bee2ce9d6ebafcae09caff2d0e50" }
system = { package = "srml-system", git = "https://github.com/paritytech/substrate", default-features = false, rev = "7d7e74fb77b6bee2ce9d6ebafcae09caff2d0e50" }
timestamp = { package = "srml-timestamp", git = "https://github.com/paritytech/substrate", default-features = false, rev = "7d7e74fb77b6bee2ce9d6ebafcae09caff2d0e50" }
treasury = { package = "srml-treasury", git = "https://github.com/paritytech/substrate", default-features = false, rev = "7d7e74fb77b6bee2ce9d6ebafcae09caff2d0e50" }
version = { package = "sr-version", git = "https://github.com/paritytech/substrate", default-features = false, rev = "7d7e74fb77b6bee2ce9d6ebafcae09caff2d0e50" }
babe = { package = "srml-babe", git = "https://github.com/paritytech/substrate", default-features = false, rev = "7d7e74fb77b6bee2ce9d6ebafcae09caff2d0e50" }
babe-primitives = { package = "substrate-consensus-babe-primitives", git = "https://github.com/paritytech/substrate", default-features = false, rev = "7d7e74fb77b6bee2ce9d6ebafcae09caff2d0e50" }
substrate-session = { git = "https://github.com/paritytech/substrate", default-features = false, rev = "7d7e74fb77b6bee2ce9d6ebafcae09caff2d0e50" }
authority-discovery = { package = "srml-authority-discovery", git = "https://github.com/paritytech/substrate", default-features = false, rev = "7d7e74fb77b6bee2ce9d6ebafcae09caff2d0e50" }
authority-discovery-primitives = { package = "substrate-authority-discovery-primitives", git = "https://github.com/paritytech/substrate", default-features = false, rev = "7d7e74fb77b6bee2ce9d6ebafcae09caff2d0e50" }
srml-staking-reward-curve = { git = "https://github.com/paritytech/substrate", rev = "7d7e74fb77b6bee2ce9d6ebafcae09caff2d0e50" }
phragmen = { package = "substrate-phragmen", git = "https://github.com/paritytech/substrate", default-features = false, rev = "7d7e74fb77b6bee2ce9d6ebafcae09caff2d0e50" }

[build-dependencies]
wasm-builder-runner = { package = "substrate-wasm-builder-runner", version = "1.0.2" }

[features]
equalize = []
default = ["std", "equalize"]
no_std = []
only-staking = []
std = [
    "authority-discovery-primitives/std",
    "authority-discovery/std",
	"bitvec/std",
	"primitives/std",
	"rustc-hex/std",
	"codec/std",
	"inherents/std",
	"substrate-primitives/std",
	"client/std",
	"offchain-primitives/std",
	"rstd/std",
	"phragmen/std",
	"sr-io/std",
	"srml-support/std",
	"authorship/std",
	"collective/std",
	"elections/std",
	"democracy/std",
	"executive/std",
	"contracts/std",
	"finality-tracker/std",
	"grandpa/std",
	"im-online/std",
	"indices/std",
	"membership/std",
	"offences/std",
	"sr-primitives/std",
	"sr-staking-primitives/std",
	"session/std",
	"sr-staking/std",
	"sudo/std",
	"system/std",
	"timestamp/std",
	"treasury/std",
	"version/std",
	"serde_derive",
	"serde/std",
#	"log",
	"safe-mix/std",
	"babe/std",
	"babe-primitives/std",
    "substrate-session/std",
]<|MERGE_RESOLUTION|>--- conflicted
+++ resolved
@@ -13,15 +13,9 @@
 lazy_static = { version = "1.4.0", default-features = false }
 bitvec = { version = "0.15.2", default-features = false, features = ["alloc"] }
 rustc-hex = { version = "2.0.1", default-features = false }
-<<<<<<< HEAD
-log = { version = "0.4.8", optional = true }
+log = { version = "0.4.8"}
 serde = { version = "1.0.102", default-features = false }
 serde_derive = { version = "1.0.102", optional = true }
-=======
-log = { version = "0.4.8"}
-serde = { version = "1.0.101", default-features = false }
-serde_derive = { version = "1.0.101", optional = true }
->>>>>>> 49f7f964
 safe-mix = { version = "1.0.0", default-features = false }
 primitives = { package = "polymesh-primitives", path = "../primitives", default-features = false }
 codec = { package = "parity-scale-codec", version = "~1.0.0", default-features = false, features = ["derive"] }
