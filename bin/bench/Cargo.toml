--- conflicted
+++ resolved
@@ -13,45 +13,7 @@
 node-primitives = { package = "polymesh-primitives", path = "../../core/primitives" }
 node-runtime = { package = "polymesh-runtime-testnet", path = "../../core/runtime/testnet" }
 node-testing = { path = "../testing" }
-<<<<<<< HEAD
-sc-cli = { git = "https://github.com/PolymathNetwork/substrate", tag = "v2.0.1-2", features = ["wasmtime"] }
-sc-client-api = { git = "https://github.com/PolymathNetwork/substrate", tag = "v2.0.1-2" }
-sp-runtime = { git = "https://github.com/PolymathNetwork/substrate", tag = "v2.0.1-2" }
-sp-state-machine = { git = "https://github.com/PolymathNetwork/substrate", tag = "v2.0.1-2" }
-sp-trie = { git = "https://github.com/PolymathNetwork/substrate", tag = "v2.0.1-2" }
-sp-core = { git = "https://github.com/PolymathNetwork/substrate", tag = "v2.0.1-2" }
-sp-consensus = { git = "https://github.com/PolymathNetwork/substrate", tag = "v2.0.1-2" }
-sp-transaction-pool = { git = "https://github.com/PolymathNetwork/substrate", tag = "v2.0.1-2" }
-sc-basic-authorship = { git = "https://github.com/PolymathNetwork/substrate", tag = "v2.0.1-2" }
-sp-inherents = { git = "https://github.com/PolymathNetwork/substrate", tag = "v2.0.1-2" }
-sp-finality-tracker = { git = "https://github.com/PolymathNetwork/substrate", tag = "v2.0.1-2" }
-sp-timestamp = { git = "https://github.com/PolymathNetwork/substrate", tag = "v2.0.1-2" }
-sp-tracing = { git = "https://github.com/PolymathNetwork/substrate", tag = "v2.0.1-2" }
-sc-transaction-pool = { git = "https://github.com/PolymathNetwork/substrate", tag = "v2.0.1-2" }
-
-log = "0.4.8"
-serde = "1.0.101"
-serde_json = "1.0.41"
-structopt = "0.3"
-derive_more = "0.99.2"
-kvdb = "0.7"
-kvdb-rocksdb = "0.9"
-=======
-sc-cli = { git = "https://github.com/PolymathNetwork/substrate", tag = "v2.0.1-1", features = ["wasmtime"] }
-sc-client-api = { git = "https://github.com/PolymathNetwork/substrate", tag = "v2.0.1-1" }
-sp-runtime = { git = "https://github.com/PolymathNetwork/substrate", tag = "v2.0.1-1" }
-sp-state-machine = { git = "https://github.com/PolymathNetwork/substrate", tag = "v2.0.1-1" }
-sp-trie = { git = "https://github.com/PolymathNetwork/substrate", tag = "v2.0.1-1" }
-sp-core = { git = "https://github.com/PolymathNetwork/substrate", tag = "v2.0.1-1" }
-sp-consensus = { git = "https://github.com/PolymathNetwork/substrate", tag = "v2.0.1-1" }
-sp-transaction-pool = { git = "https://github.com/PolymathNetwork/substrate", tag = "v2.0.1-1" }
-sc-basic-authorship = { git = "https://github.com/PolymathNetwork/substrate", tag = "v2.0.1-1" }
-sp-inherents = { git = "https://github.com/PolymathNetwork/substrate", tag = "v2.0.1-1" }
-sp-finality-tracker = { git = "https://github.com/PolymathNetwork/substrate", tag = "v2.0.1-1" }
-sp-timestamp = { git = "https://github.com/PolymathNetwork/substrate", tag = "v2.0.1-1" }
-sp-tracing = { git = "https://github.com/PolymathNetwork/substrate", tag = "v2.0.1-1" }
 sc-transaction-pool = { git = "https://github.com/PolymathNetwork/substrate", tag = "v2.0.1-1" }
->>>>>>> 54a2f6ca
 
 hash-db = "0.15.2"
 tempfile = "3.1.0"
