# Substrate runtime and primitives replaced with Polymesh's runtime and primitives
[package]
name = "node-bench"
version = "0.8.0"
authors = ["Parity Technologies <admin@parity.io>"]
description = "Substrate node integration benchmarks."
edition = "2018"
license = "GPL-3.0-or-later WITH Classpath-exception-2.0"

# See more keys and their definitions at https://doc.rust-lang.org/cargo/reference/manifest.html

[dependencies]
node-primitives = { package = "polymesh-primitives", path = "../../core/primitives" }
node-runtime = { package = "polymesh-runtime-testnet", path = "../../core/runtime/testnet" }
node-testing = { path = "../testing" }
<<<<<<< HEAD
sc-cli = { git = "https://github.com/paritytech/substrate", tag = "v2.0.1", features = ["wasmtime"] }
sc-client-api = { git = "https://github.com/paritytech/substrate", tag = "v2.0.1" }
sp-runtime = { git = "https://github.com/paritytech/substrate", tag = "v2.0.1" }
sp-state-machine = { git = "https://github.com/paritytech/substrate", tag = "v2.0.1" }
sp-trie = { git = "https://github.com/paritytech/substrate", tag = "v2.0.1" }
sp-core = { git = "https://github.com/paritytech/substrate", tag = "v2.0.1" }
sp-consensus = { git = "https://github.com/paritytech/substrate", tag = "v2.0.1" }
sp-transaction-pool = { git = "https://github.com/paritytech/substrate", tag = "v2.0.1" }
sc-basic-authorship = { git = "https://github.com/paritytech/substrate", tag = "v2.0.1" }
sp-inherents = { git = "https://github.com/paritytech/substrate", tag = "v2.0.1" }
sp-finality-tracker = { git = "https://github.com/paritytech/substrate", tag = "v2.0.1" }
sp-timestamp = { git = "https://github.com/paritytech/substrate", tag = "v2.0.1" }
sp-tracing = { git = "https://github.com/paritytech/substrate", tag = "v2.0.1" }
sc-transaction-pool = { git = "https://github.com/paritytech/substrate", tag = "v2.0.1" }

=======
sc-cli = { git = "https://github.com/PolymathNetwork/substrate", tag = "v2.0.1-1", features = ["wasmtime"] }
sc-client-api = { git = "https://github.com/PolymathNetwork/substrate", tag = "v2.0.1-1" }
sp-runtime = { git = "https://github.com/PolymathNetwork/substrate", tag = "v2.0.1-1" }
sp-state-machine = { git = "https://github.com/PolymathNetwork/substrate", tag = "v2.0.1-1" }
>>>>>>> 3c34e34a
log = "0.4.8"
serde = "1.0.101"
serde_json = "1.0.41"
structopt = "0.3"
derive_more = "0.99.2"
kvdb = "0.7"
kvdb-rocksdb = "0.9"
<<<<<<< HEAD

=======
sp-trie = { git = "https://github.com/PolymathNetwork/substrate", tag = "v2.0.1-1" }
sp-core = { git = "https://github.com/PolymathNetwork/substrate", tag = "v2.0.1-1" }
sp-consensus = { git = "https://github.com/PolymathNetwork/substrate", tag = "v2.0.1-1" }
sp-transaction-pool = { git = "https://github.com/PolymathNetwork/substrate", tag = "v2.0.1-1" }
sc-basic-authorship = { git = "https://github.com/PolymathNetwork/substrate", tag = "v2.0.1-1" }
sp-inherents = { git = "https://github.com/PolymathNetwork/substrate", tag = "v2.0.1-1" }
sp-finality-tracker = { git = "https://github.com/PolymathNetwork/substrate", tag = "v2.0.1-1" }
sp-timestamp = { git = "https://github.com/PolymathNetwork/substrate", tag = "v2.0.1-1" }
sp-tracing = { git = "https://github.com/PolymathNetwork/substrate", tag = "v2.0.1-1" }
>>>>>>> 3c34e34a
hash-db = "0.15.2"
tempfile = "3.1.0"
fs_extra = "1"
hex = "0.4.0"
rand = { version = "0.7.2", features = ["small_rng"] }
lazy_static = "1.4.0"
parity-util-mem = { version = "0.7.0", default-features = false, features = ["primitive-types"] }
parity-db = { version = "0.1.2" }
<<<<<<< HEAD
=======
sc-transaction-pool = { git = "https://github.com/PolymathNetwork/substrate", tag = "v2.0.1-1" }
>>>>>>> 3c34e34a
futures = { version = "0.3.4", features = ["thread-pool"] }<|MERGE_RESOLUTION|>--- conflicted
+++ resolved
@@ -13,38 +13,10 @@
 node-primitives = { package = "polymesh-primitives", path = "../../core/primitives" }
 node-runtime = { package = "polymesh-runtime-testnet", path = "../../core/runtime/testnet" }
 node-testing = { path = "../testing" }
-<<<<<<< HEAD
-sc-cli = { git = "https://github.com/paritytech/substrate", tag = "v2.0.1", features = ["wasmtime"] }
-sc-client-api = { git = "https://github.com/paritytech/substrate", tag = "v2.0.1" }
-sp-runtime = { git = "https://github.com/paritytech/substrate", tag = "v2.0.1" }
-sp-state-machine = { git = "https://github.com/paritytech/substrate", tag = "v2.0.1" }
-sp-trie = { git = "https://github.com/paritytech/substrate", tag = "v2.0.1" }
-sp-core = { git = "https://github.com/paritytech/substrate", tag = "v2.0.1" }
-sp-consensus = { git = "https://github.com/paritytech/substrate", tag = "v2.0.1" }
-sp-transaction-pool = { git = "https://github.com/paritytech/substrate", tag = "v2.0.1" }
-sc-basic-authorship = { git = "https://github.com/paritytech/substrate", tag = "v2.0.1" }
-sp-inherents = { git = "https://github.com/paritytech/substrate", tag = "v2.0.1" }
-sp-finality-tracker = { git = "https://github.com/paritytech/substrate", tag = "v2.0.1" }
-sp-timestamp = { git = "https://github.com/paritytech/substrate", tag = "v2.0.1" }
-sp-tracing = { git = "https://github.com/paritytech/substrate", tag = "v2.0.1" }
-sc-transaction-pool = { git = "https://github.com/paritytech/substrate", tag = "v2.0.1" }
-
-=======
 sc-cli = { git = "https://github.com/PolymathNetwork/substrate", tag = "v2.0.1-1", features = ["wasmtime"] }
 sc-client-api = { git = "https://github.com/PolymathNetwork/substrate", tag = "v2.0.1-1" }
 sp-runtime = { git = "https://github.com/PolymathNetwork/substrate", tag = "v2.0.1-1" }
 sp-state-machine = { git = "https://github.com/PolymathNetwork/substrate", tag = "v2.0.1-1" }
->>>>>>> 3c34e34a
-log = "0.4.8"
-serde = "1.0.101"
-serde_json = "1.0.41"
-structopt = "0.3"
-derive_more = "0.99.2"
-kvdb = "0.7"
-kvdb-rocksdb = "0.9"
-<<<<<<< HEAD
-
-=======
 sp-trie = { git = "https://github.com/PolymathNetwork/substrate", tag = "v2.0.1-1" }
 sp-core = { git = "https://github.com/PolymathNetwork/substrate", tag = "v2.0.1-1" }
 sp-consensus = { git = "https://github.com/PolymathNetwork/substrate", tag = "v2.0.1-1" }
@@ -54,7 +26,8 @@
 sp-finality-tracker = { git = "https://github.com/PolymathNetwork/substrate", tag = "v2.0.1-1" }
 sp-timestamp = { git = "https://github.com/PolymathNetwork/substrate", tag = "v2.0.1-1" }
 sp-tracing = { git = "https://github.com/PolymathNetwork/substrate", tag = "v2.0.1-1" }
->>>>>>> 3c34e34a
+sc-transaction-pool = { git = "https://github.com/PolymathNetwork/substrate", tag = "v2.0.1-1" }
+
 hash-db = "0.15.2"
 tempfile = "3.1.0"
 fs_extra = "1"
@@ -63,8 +36,4 @@
 lazy_static = "1.4.0"
 parity-util-mem = { version = "0.7.0", default-features = false, features = ["primitive-types"] }
 parity-db = { version = "0.1.2" }
-<<<<<<< HEAD
-=======
-sc-transaction-pool = { git = "https://github.com/PolymathNetwork/substrate", tag = "v2.0.1-1" }
->>>>>>> 3c34e34a
 futures = { version = "0.3.4", features = ["thread-pool"] }