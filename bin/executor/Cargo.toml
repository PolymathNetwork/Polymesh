--- conflicted
+++ resolved
@@ -18,17 +18,6 @@
 
 # Substrate
 codec = { package = "parity-scale-codec", version = "1.3.4" }
-<<<<<<< HEAD
-sc-executor = { git = "https://github.com/paritytech/substrate", tag = "v2.0.0", features = ["wasmtime"] }
-sp-core = { git = "https://github.com/paritytech/substrate", tag = "v2.0.0" }
-sp-io = { git = "https://github.com/paritytech/substrate", tag = "v2.0.0" }
-sp-state-machine = { git = "https://github.com/paritytech/substrate", tag = "v2.0.0" }
-sp-trie = { git = "https://github.com/paritytech/substrate", tag = "v2.0.0" }
-trie-root = "0.16.0"
-frame-benchmarking = { git = "https://github.com/paritytech/substrate", tag = "v2.0.0" }
-=======
-node-primitives = { package = "polymesh-primitives", path = "../../primitives" }
-node-runtime = { package = "polymesh-runtime-testnet", path = "../../pallets/runtime/testnet" }
 sc-executor = { git = "https://github.com/PolymathNetwork/substrate", tag = "v2.0.1-2", features = ["wasmtime"] }
 sp-core = { git = "https://github.com/PolymathNetwork/substrate", tag = "v2.0.1-2" }
 sp-io = { git = "https://github.com/PolymathNetwork/substrate", tag = "v2.0.1-2" }
@@ -36,8 +25,6 @@
 sp-trie = { git = "https://github.com/PolymathNetwork/substrate", tag = "v2.0.1-2" }
 trie-root = "0.16.0"
 frame-benchmarking = { git = "https://github.com/PolymathNetwork/substrate", tag = "v2.0.1-2" }
-pallet-confidential = { path = "../../pallets/confidential" }
->>>>>>> 3636e8e3
 
 [dev-dependencies]
 node-testing = { path = "../testing" }
