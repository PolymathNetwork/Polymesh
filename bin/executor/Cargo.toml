--- conflicted
+++ resolved
@@ -18,17 +18,6 @@
 
 # Substrate
 codec = { package = "parity-scale-codec", version = "1.3.4" }
-<<<<<<< HEAD
-sc-executor = { git = "https://github.com/paritytech/substrate", tag = "v2.0.1", features = ["wasmtime"] }
-sp-core = { git = "https://github.com/paritytech/substrate", tag = "v2.0.1" }
-sp-io = { git = "https://github.com/paritytech/substrate", tag = "v2.0.1" }
-sp-state-machine = { git = "https://github.com/paritytech/substrate", tag = "v2.0.1" }
-sp-trie = { git = "https://github.com/paritytech/substrate", tag = "v2.0.1" }
-trie-root = "0.16.0"
-frame-benchmarking = { git = "https://github.com/paritytech/substrate", tag = "v2.0.1" }
-=======
-node-primitives = { package = "polymesh-primitives", path = "../../primitives" }
-node-runtime = { package = "polymesh-runtime-testnet", path = "../../pallets/runtime/testnet" }
 sc-executor = { git = "https://github.com/PolymathNetwork/substrate", tag = "v2.0.1-1", features = ["wasmtime"] }
 sp-core = { git = "https://github.com/PolymathNetwork/substrate", tag = "v2.0.1-1" }
 sp-io = { git = "https://github.com/PolymathNetwork/substrate", tag = "v2.0.1-1" }
@@ -36,8 +25,6 @@
 sp-trie = { git = "https://github.com/PolymathNetwork/substrate", tag = "v2.0.1-1" }
 trie-root = "0.16.0"
 frame-benchmarking = { git = "https://github.com/PolymathNetwork/substrate", tag = "v2.0.1-1" }
-pallet-confidential = { path = "../../pallets/confidential" }
->>>>>>> 3c34e34a
 
 [dev-dependencies]
 node-testing = { path = "../testing" }
