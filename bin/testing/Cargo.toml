# wabt downgraded from 0.9.2 to 0.9.1
[package]
name = "node-testing"
version = "2.0.0"
authors = ["Parity Technologies <admin@parity.io>"]
description = "Test utilities for Substrate node."
edition = "2018"
license = "GPL-3.0-or-later WITH Classpath-exception-2.0"
homepage = "https://substrate.dev"
repository = "https://github.com/PolymathNetwork/substrate/"
publish = true

[package.metadata.docs.rs]
targets = ["x86_64-unknown-linux-gnu"]

[dependencies]
node-primitives = { package = "polymesh-primitives", path = "../../core/primitives" }
polymesh-common-utilities =  { path = "../../core/common" }

pallet-transaction-payment = { path = "../../core/pallets/transaction-payment" }
pallet-permissions = { path = "../../core/pallets/permissions" }
pallet-staking = { path = "../../core/pallets/staking" }
pallet-balances = { path = "../../core/pallets/balances" }
node-runtime = { package = "polymesh-runtime-testnet", path = "../../core/runtime/testnet" }

node-executor = { path = "../executor", features = ["wasmtime"] }

sc-service = { git = "https://github.com/PolymathNetwork/substrate", tag = "v2.0.1-2", features = ["test-helpers", "db", "wasmtime"] }
sc-client-db = { git = "https://github.com/PolymathNetwork/substrate", tag = "v2.0.1-2", features = ["kvdb-rocksdb", "parity-db"] }
sc-client-api = { git = "https://github.com/PolymathNetwork/substrate", tag = "v2.0.1-2" }
codec = { package = "parity-scale-codec", version = "1.3.4" }
<<<<<<< HEAD
pallet-contracts = { git = "https://github.com/PolymathNetwork/substrate", tag = "v2.0.1-2" }
pallet-grandpa = { git = "https://github.com/PolymathNetwork/substrate", tag = "v2.0.1-2" }
pallet-indices = { git = "https://github.com/PolymathNetwork/substrate", tag = "v2.0.1-2" }
sp-keyring = { git = "https://github.com/PolymathNetwork/substrate", tag = "v2.0.1-2" }
sp-core = { git = "https://github.com/PolymathNetwork/substrate", tag = "v2.0.1-2" }
sp-io = { git = "https://github.com/PolymathNetwork/substrate", tag = "v2.0.1-2" }
frame-support = { git = "https://github.com/PolymathNetwork/substrate", tag = "v2.0.1-2" }
pallet-session = { git = "https://github.com/PolymathNetwork/substrate", tag = "v2.0.1-2" }
sp-runtime = { git = "https://github.com/PolymathNetwork/substrate", tag = "v2.0.1-2" }
sc-executor = { git = "https://github.com/PolymathNetwork/substrate", tag = "v2.0.1-2", features = ["wasmtime"] }
sp-consensus = { git = "https://github.com/PolymathNetwork/substrate", tag = "v2.0.1-2" }
frame-system = { git = "https://github.com/PolymathNetwork/substrate", tag = "v2.0.1-2" }
substrate-test-client = { git = "https://github.com/PolymathNetwork/substrate", tag = "v2.0.1-2" }
pallet-timestamp = { git = "https://github.com/PolymathNetwork/substrate", tag = "v2.0.1-2" }
pallet-treasury = { git = "https://github.com/PolymathNetwork/substrate", tag = "v2.0.1-2" }
sp-api = { git = "https://github.com/PolymathNetwork/substrate", tag = "v2.0.1-2" }
sp-finality-tracker = { git = "https://github.com/PolymathNetwork/substrate", default-features = false, tag = "v2.0.1-2" }
sp-timestamp = { git = "https://github.com/PolymathNetwork/substrate", default-features = false, tag = "v2.0.1-2" }
sp-block-builder = { git = "https://github.com/PolymathNetwork/substrate", tag = "v2.0.1-2" }
sc-block-builder = { git = "https://github.com/PolymathNetwork/substrate", tag = "v2.0.1-2" }
sp-inherents = { git = "https://github.com/PolymathNetwork/substrate", tag = "v2.0.1-2" }
sp-blockchain = { git = "https://github.com/PolymathNetwork/substrate", tag = "v2.0.1-2" }
=======
pallet-contracts = { git = "https://github.com/PolymathNetwork/substrate", tag = "v2.0.1-1" }
pallet-grandpa = { git = "https://github.com/PolymathNetwork/substrate", tag = "v2.0.1-1" }
pallet-indices = { git = "https://github.com/PolymathNetwork/substrate", tag = "v2.0.1-1" }
sp-keyring = { git = "https://github.com/PolymathNetwork/substrate", tag = "v2.0.1-1" }
sp-core = { git = "https://github.com/PolymathNetwork/substrate", tag = "v2.0.1-1" }
sp-io = { git = "https://github.com/PolymathNetwork/substrate", tag = "v2.0.1-1" }
frame-support = { git = "https://github.com/PolymathNetwork/substrate", tag = "v2.0.1-1" }
pallet-session = { git = "https://github.com/PolymathNetwork/substrate", tag = "v2.0.1-1" }
sp-runtime = { git = "https://github.com/PolymathNetwork/substrate", tag = "v2.0.1-1" }
sc-executor = { git = "https://github.com/PolymathNetwork/substrate", tag = "v2.0.1-1", features = ["wasmtime"] }
sp-consensus = { git = "https://github.com/PolymathNetwork/substrate", tag = "v2.0.1-1" }
frame-system = { git = "https://github.com/PolymathNetwork/substrate", tag = "v2.0.1-1" }
substrate-test-client = { git = "https://github.com/PolymathNetwork/substrate", tag = "v2.0.1-1" }
pallet-timestamp = { git = "https://github.com/PolymathNetwork/substrate", tag = "v2.0.1-1" }
pallet-treasury = { git = "https://github.com/PolymathNetwork/substrate", tag = "v2.0.1-1" }
sp-api = { git = "https://github.com/PolymathNetwork/substrate", tag = "v2.0.1-1" }
sp-finality-tracker = { git = "https://github.com/PolymathNetwork/substrate", default-features = false, tag = "v2.0.1-1" }
sp-timestamp = { git = "https://github.com/PolymathNetwork/substrate", default-features = false, tag = "v2.0.1-1" }
sp-block-builder = { git = "https://github.com/PolymathNetwork/substrate", tag = "v2.0.1-1" }
sc-block-builder = { git = "https://github.com/PolymathNetwork/substrate", tag = "v2.0.1-1" }
sp-inherents = { git = "https://github.com/PolymathNetwork/substrate", tag = "v2.0.1-1" }
sp-blockchain = { git = "https://github.com/PolymathNetwork/substrate", tag = "v2.0.1-1" }
>>>>>>> 54a2f6ca

wabt = "0.10.0"
log = "0.4.8"
tempfile = "3.1.0"
fs_extra = "1"
futures = "0.3.1"

[dev-dependencies]
criterion = "0.3.0"
sc-cli = { git = "https://github.com/PolymathNetwork/substrate", tag = "v2.0.1-2", features = ["wasmtime"] }<|MERGE_RESOLUTION|>--- conflicted
+++ resolved
@@ -29,7 +29,6 @@
 sc-client-db = { git = "https://github.com/PolymathNetwork/substrate", tag = "v2.0.1-2", features = ["kvdb-rocksdb", "parity-db"] }
 sc-client-api = { git = "https://github.com/PolymathNetwork/substrate", tag = "v2.0.1-2" }
 codec = { package = "parity-scale-codec", version = "1.3.4" }
-<<<<<<< HEAD
 pallet-contracts = { git = "https://github.com/PolymathNetwork/substrate", tag = "v2.0.1-2" }
 pallet-grandpa = { git = "https://github.com/PolymathNetwork/substrate", tag = "v2.0.1-2" }
 pallet-indices = { git = "https://github.com/PolymathNetwork/substrate", tag = "v2.0.1-2" }
@@ -52,31 +51,6 @@
 sc-block-builder = { git = "https://github.com/PolymathNetwork/substrate", tag = "v2.0.1-2" }
 sp-inherents = { git = "https://github.com/PolymathNetwork/substrate", tag = "v2.0.1-2" }
 sp-blockchain = { git = "https://github.com/PolymathNetwork/substrate", tag = "v2.0.1-2" }
-=======
-pallet-contracts = { git = "https://github.com/PolymathNetwork/substrate", tag = "v2.0.1-1" }
-pallet-grandpa = { git = "https://github.com/PolymathNetwork/substrate", tag = "v2.0.1-1" }
-pallet-indices = { git = "https://github.com/PolymathNetwork/substrate", tag = "v2.0.1-1" }
-sp-keyring = { git = "https://github.com/PolymathNetwork/substrate", tag = "v2.0.1-1" }
-sp-core = { git = "https://github.com/PolymathNetwork/substrate", tag = "v2.0.1-1" }
-sp-io = { git = "https://github.com/PolymathNetwork/substrate", tag = "v2.0.1-1" }
-frame-support = { git = "https://github.com/PolymathNetwork/substrate", tag = "v2.0.1-1" }
-pallet-session = { git = "https://github.com/PolymathNetwork/substrate", tag = "v2.0.1-1" }
-sp-runtime = { git = "https://github.com/PolymathNetwork/substrate", tag = "v2.0.1-1" }
-sc-executor = { git = "https://github.com/PolymathNetwork/substrate", tag = "v2.0.1-1", features = ["wasmtime"] }
-sp-consensus = { git = "https://github.com/PolymathNetwork/substrate", tag = "v2.0.1-1" }
-frame-system = { git = "https://github.com/PolymathNetwork/substrate", tag = "v2.0.1-1" }
-substrate-test-client = { git = "https://github.com/PolymathNetwork/substrate", tag = "v2.0.1-1" }
-pallet-timestamp = { git = "https://github.com/PolymathNetwork/substrate", tag = "v2.0.1-1" }
-pallet-treasury = { git = "https://github.com/PolymathNetwork/substrate", tag = "v2.0.1-1" }
-sp-api = { git = "https://github.com/PolymathNetwork/substrate", tag = "v2.0.1-1" }
-sp-finality-tracker = { git = "https://github.com/PolymathNetwork/substrate", default-features = false, tag = "v2.0.1-1" }
-sp-timestamp = { git = "https://github.com/PolymathNetwork/substrate", default-features = false, tag = "v2.0.1-1" }
-sp-block-builder = { git = "https://github.com/PolymathNetwork/substrate", tag = "v2.0.1-1" }
-sc-block-builder = { git = "https://github.com/PolymathNetwork/substrate", tag = "v2.0.1-1" }
-sp-inherents = { git = "https://github.com/PolymathNetwork/substrate", tag = "v2.0.1-1" }
-sp-blockchain = { git = "https://github.com/PolymathNetwork/substrate", tag = "v2.0.1-1" }
->>>>>>> 54a2f6ca
-
 wabt = "0.10.0"
 log = "0.4.8"
 tempfile = "3.1.0"
